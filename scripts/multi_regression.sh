#!/bin/sh --login

regtests_all="global_T62
              global_T62_ozonly
              global_4dvar_T62
              global_hybrid_T126
              global_lanczos_T62
              global_nemsio_T62
              arw_netcdf
              arw_binary
              nmm_binary
              nmm_netcdf
              nmmb_nems_4denvar
              hwrf_nmm_d2
              hwrf_nmm_d3
              rtma
              global_enkf_T62"

regtests_debug="global_T62
                global_4dvar_T62
                global_hybrid_T126
                global_lanczos_T62
                global_nemsio_T62
                arw_netcdf
                arw_binary
                nmm_binary
                nmm_netcdf
                nmmb_nems_4denvar
                hwrf_nmm_d2
                hwrf_nmm_d3"

<<<<<<< HEAD
#regtests="global_hybrid_T126"
regtests="global_4denvar_T126"
=======
# Choose which regression test to run; by default, run all
regtests=${1:-$regtests_all}

echo "`pwd`/regression_var.sh" > regression_var.out
>>>>>>> 81b0fca6

for regtest in $regtests; do
    rm -f ${regtest}.out
    echo "Launching regression test: $regtest"
    /bin/sh regression_driver.sh $regtest >& ${regtest}.out &
    sleep 1
done

exit<|MERGE_RESOLUTION|>--- conflicted
+++ resolved
@@ -29,15 +29,10 @@
                 hwrf_nmm_d2
                 hwrf_nmm_d3"
 
-<<<<<<< HEAD
-#regtests="global_hybrid_T126"
-regtests="global_4denvar_T126"
-=======
 # Choose which regression test to run; by default, run all
 regtests=${1:-$regtests_all}
 
 echo "`pwd`/regression_var.sh" > regression_var.out
->>>>>>> 81b0fca6
 
 for regtest in $regtests; do
     rm -f ${regtest}.out
