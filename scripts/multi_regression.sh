#!/bin/sh --login

set -x

machine=$REMOTEHOST

if [ -d /da ]; then
#For WCOSS
   echo "/da/noscrub/$LOGNAME/fastupdate/scripts/regression_var.sh" > regression_var.out
elif [ -d /scratch1/portfolios/NCEPDEV/da ]; then
#For Zeus/Theia
   if [ `expr substr $machine 1 4` = "zeus" ]; then
      echo "/scratch1/portfolios/NCEPDEV/da/save/$LOGNAME/EXP-testCRTM_R2.2/scripts/regression_var.sh" > regression_var.out
   elif [ `expr substr $machine 1 5` = "theia" ]; then
      echo "/scratch4/NCEPDEV/da/save/$LOGNAME/EXP-testCRTM_R2.2/scripts/regression_var.sh" > regression_var.out
   fi
fi

/bin/sh global_T62_regression.sh > global_T62.out &

/bin/sh global_T62_ozonly_regression.sh > global_T62_ozonly.out &

/bin/sh global_4dvar_T62_regression.sh > global_4dvar_T62.out &

/bin/sh global_hybrid_T126_regression.sh > global_hybrid_T126.out &

/bin/sh global_lanczos_T62_regression.sh > global_lanczos_T62.out &

/bin/sh global_nemsio_T62_regression.sh > global_nemsio_T62.out &

/bin/sh arw_netcdf_regression.sh > arw_netcdf.out &

/bin/sh arw_binary_regression.sh > arw_binary.out &

/bin/sh nmm_binary_regression.sh > nmm_binary.out &

/bin/sh nmm_netcdf_regression.sh > nmm_netcdf.out &

/bin/sh nmmb_nems_regression.sh > nmmb_nems.out &

<<<<<<< HEAD
##  /bin/sh rtma_regression.sh > rtma.out &
=======
/bin/sh rtma_regression.sh > rtma.out &
>>>>>>> 3c7a4008

/bin/sh hwrf_nmm_d2_regression.sh > hwrf_nmm_d2.out &

/bin/sh hwrf_nmm_d3_regression.sh > hwrf_nmm_d3.out &

/bin/sh global_enkf_T62_regression.sh > global_enkf_T62.out &

exit<|MERGE_RESOLUTION|>--- conflicted
+++ resolved
@@ -38,11 +38,7 @@
 
 /bin/sh nmmb_nems_regression.sh > nmmb_nems.out &
 
-<<<<<<< HEAD
-##  /bin/sh rtma_regression.sh > rtma.out &
-=======
 /bin/sh rtma_regression.sh > rtma.out &
->>>>>>> 3c7a4008
 
 /bin/sh hwrf_nmm_d2_regression.sh > hwrf_nmm_d2.out &
 
