--- conflicted
+++ resolved
@@ -29,7 +29,11 @@
                 hwrf_nmm_d2
                 hwrf_nmm_d3"
 
-<<<<<<< HEAD
+# Choose which regression test to run; by default, run all
+regtests=${1:-$regtests_all}
+
+echo "`pwd`/regression_var.sh" > regression_var.out
+
 regtests="rtma"
 #         global_T62_ozonly
 #         global_4dvar_T62
@@ -45,12 +49,6 @@
 #         hwrf_nmm_d3
 #         rtma
 #         global_enkf_T62"
-=======
-# Choose which regression test to run; by default, run all
-regtests=${1:-$regtests_all}
-
-echo "`pwd`/regression_var.sh" > regression_var.out
->>>>>>> 13432726
 
 for regtest in $regtests; do
     rm -f ${regtest}.out
