--- conflicted
+++ resolved
@@ -544,23 +544,11 @@
 export HOMEDIR=${HOMEDIR:-/nwprod}
 export NWPROD=${NWPROD:-$HOMEDIR}
 export FIXSUBDA=${FIXSUBDA:-fix/fix_am}
-<<<<<<< HEAD
-export FIXGLOBAL=${FIXGLOBAL:-$NWPROD/$FIXSUBDA}
-export EXECGLOBAL=${EXECGLOBAL:-$NWPROD/exec}
-export USHGLOBAL=${USHGLOBAL:-$NWPROD/ush}
-export FIXGSM=${FIXGSM:-$NWPROD/gsm.${gsm_ver}/fix/fix_am}
-export EXECGSM=${EXECGSM:-$NWPROD/gsm.${gsm_ver}/exec}
-export USHGSM=${USHGSM:-$NWPROD/gsm.${gsm_ver}/ush}
-export FIXGSI=${FIXGSI:-$NWPROD/gsi.${gsi_ver}/fix}
-export EXECGSI=${EXECGSI:-$NWPROD/gsi.${gsi_ver}/exec}
-export utilscript=${utilscript:-$NWPROD/util/ush}
-=======
 export FIXgsm=${FIXgsm:-$NWPROD/gsm.${gsm_ver}/fix/fix_am}
 export EXECgsm=${EXECgsm:-$NWPROD/gsm.${gsm_ver}/exec}
 export USHgsm=${USHgsm:-$NWPROD/gsm.${gsm_ver}/ush}
 export FIXgsi=${FIXgsi:-$NWPROD/global_shared.${global_shared_ver}/fix}
 export EXECgsi=${EXECgsi:-$NWPROD/global_shared.${global_shared_ver}/exec}
->>>>>>> a0bcb8c1
 export DATA=${DATA:-$(pwd)}
 export COMIN=${COMIN:-$(pwd)}
 export COMOUT=${COMOUT:-$(pwd)}
@@ -810,7 +798,6 @@
 ################################################################################
 #  Update surface guess file to produce surface analysis
 if [ $NST_GSI -eq 3 ] ; then
-<<<<<<< HEAD
    $CYCLESH  $SFCGES $SFCGCY
    if [[ "$DOHYBVAR" = "YES" ]]; then
       if [ ! -s ${SFCGCYENS_MEAN} ]; then
@@ -818,10 +805,8 @@
       export FNOROG_UF=$FIXGLOBAL/global_orography_uf.t$JCAP_ENKF.$LONB_ENKF.$LATB_ENKF.grb
       export FNMASK=$FIXGLOBAL/global_slmask.t$JCAP_ENKF.$LONB_ENKF.$LATB_ENKF.grb
       $CYCLESH  $SFCGESENS_MEAN $SFCGCYENS_MEAN
-=======
-   $CYCLESH $SFCGES $SFCGCY
-   ra=$?
-   ((rc+=ra))
+      fi
+   fi
    if [[ "$DOHYBVAR" = "YES" ]]; then
       if [ ! -s ${SFCGCYENS_MEAN} ]; then
          export FNOROG=$FIXgsm/global_orography.t$JCAP_ENKF.$LONB_ENKF.$LATB_ENKF.grb
@@ -830,7 +815,6 @@
          $CYCLESH $SFCGESENS_MEAN $SFCGCYENS_MEAN
          ra=$?
          ((rc+=ra))
->>>>>>> a0bcb8c1
       fi
    fi
 else
@@ -1367,16 +1351,6 @@
 
 if test "$SAVEGES" = "YES"
 then
-<<<<<<< HEAD
-   cp $SFCANL   $GESdir/${RUN}.${cycle}.sfcanl
-   if [ $NST_GSI -gt 0 ] ; then
-      cp $NSTANL  $GESdir/${RUN}.${cycle}.nstanl
-   fi
-   cp $SIGANL   $GESdir/${RUN}.${cycle}.sanl
-   cp $ABIAS    $GESdir/${RUN}.${cycle}.abias
-   cp $ABIASPC  $GESdir/${RUN}.${cycle}.abias_pc
-   cp $ABIASAIR $GESdir/${RUN}.${cycle}.abias_air
-=======
    cp $SFCANL   $GESOUT/${PREINP}sfcanl
    if [ $NST_GSI -gt 0 ] ; then
       cp $NSTANL  $GESOUT/${PREINP}nstanl
@@ -1385,7 +1359,6 @@
    cp $ABIAS    $GESOUT/${PREINP}abias
    cp $ABIASPC  $GESOUT/${PREINP}abias_pc
    cp $ABIASAIR $GESOUT/${PREINP}abias_air
->>>>>>> a0bcb8c1
 fi
 if test "$SENDCOM" = "YES"
 then
@@ -1395,11 +1368,7 @@
    cp $ABIASPC  $COMOUT/${RUN}.${cycle}.abias_pc
    cp $ABIASAIR $COMOUT/${RUN}.${cycle}.abias_air
    if [ $NST_GSI -gt 0 ] ; then
-<<<<<<< HEAD
-      cp $NSTANL  $GESdir/${RUN}.${cycle}.nstanl
-=======
       cp $NSTANL  $GESOUT/${PREINP}nstanl
->>>>>>> a0bcb8c1
    fi
 fi
 
