--- conflicted
+++ resolved
@@ -1,4 +1,4 @@
-#!/bin/sh
+#!/bin/ksh
 ################################################################################
 ####  UNIX Script Documentation Block
 #                      .                                             .
@@ -35,6 +35,7 @@
 # 2010-05-05  George Gayno   add ANAVINFO file
 # 2011-05-10  EMC/SPA        update RTMFIX defaults to ${FIXGLOBAL}/crtm_2.0.2, instead of crtm_gfsgsi
 # 2012-01-16  Treadon        add hooks for hybrid ensemble
+# 2012-02-14  S. Moorthi     Edited for Zeus and Gaea
 #
 # Usage:  global_analysis.sh SFCGES SIGGES GBIAS GBIASPC GSATANG
 #                            SFCANL SIGANL ABIAS ABIASPC IGEN
@@ -445,7 +446,7 @@
 #
 # Attributes:
 #   Language: POSIX shell
-#   Machine: IBM SP
+#   Machine: IBM SP / Zeus / Gaea
 #
 ################################################################################
 #  Set environment.
@@ -455,13 +456,11 @@
    echo $(date) EXECUTING $0 $* >&2
    set -x
 fi
-<<<<<<< HEAD
-=======
 export machine=${machine:-IBMP6}
 export machine=$(echo $machine|tr '[a-z]' '[A-Z]')
 
->>>>>>> f375e116
 #  Command line arguments.
+export APRUN=${APRUN:-""}
 export SFCGES=${1:-${SFCGES:?}}
 export SIGGES=${2:-${SIGGES:?}}
 export GBIAS=${3:-${GBIAS:?}}
@@ -607,23 +606,11 @@
 export HYBRID_ENSEMBLE=${HYBRID_ENSEMBLE:-""}
 export RAPIDREFRESH_CLDSURF=${RAPIDREFRESH_CLDSURF:-""}
 export CHEM=${CHEM:-""}
-export NTHREADS=${NTHREADS:-1}
-export NTHSTACK=${NTHSTACK:-1024000000}
-export NTHREADS_GSI=${NTHREADS_GSI:-1}
-export NTHSTACK_GSI=${NTHSTACK_GSI:-1024000000}
 export FILESTYLE=${FILESTYLE:-'X'}
 export PGMOUT=${PGMOUT:-${pgmout:-'&1'}}
 export PGMERR=${PGMERR:-${pgmerr:-'&2'}}
 export OBERRFLAG=${OBERRFLAG:-.false.}
 export NCP=${NCP:-cp}
-<<<<<<< HEAD
-#typeset -L1 l=$PGMOUT
-#[[ $l = '&' ]]&&a=''||a='>'
-export REDOUT=${REDOUT:-'1>'$a}
-#typeset -L1 l=$PGMERR
-#[[ $l = '&' ]]&&a=''||a='>'
-export REDERR=${REDERR:-'2>'$a}
-=======
 export NTHREADS=${NTHREADS:-1}
 export NTHREADS_GSI=${NTHREADS_GSI:-1}
 if [ $machine = IBMP6 ] ; then
@@ -645,7 +632,6 @@
 fi
 export wc=${wc:-/usr/bin/wc}
 export lrun_subdirs=${lrun_subdirs:-".true."}
->>>>>>> f375e116
 
 ################################################################################
 #  Preprocessing
@@ -665,11 +651,18 @@
 
 $CYCLESH  $SFCGES $SFCANL
 
+rc=$?
+export ERR=$rc
+export err=$ERR
+$ERRSCRIPT||exit 11
+
 
 ################################################################################
 #  Make atmospheric analysis
-export XLSMPOPTS="parthds=$NTHREADS_GSI:stack=$NTHSTACK_GSI"
-#export PGM=$DATA/$(basename $GSIEXEC)
+if [ $machine = IBMP6 ] ; then
+ export XLSMPOPTS="parthds=$NTHREADS_GSI:stack=$NTHSTACK_GSI"
+fi
+export OMP_NUM_THREADS=$NTHREADS_GSI
 export PGM='$APRUN $DATA/$(basename $GSIEXEC)'
 export pgm=$PGM
 $LOGSCRIPT
@@ -707,25 +700,9 @@
    $NCP $OBERROR  errtable
 
    # CRTM Spectral and Transmittance coefficients
-<<<<<<< HEAD
-   nsatsen=`cat satinfo | wc -l`
-   isatsen=1
-   while [[ $isatsen -le $nsatsen ]]; do
-      flag=`head -n $isatsen satinfo | tail -1 | cut -c1-1`
-      if [[ "$flag" != "!" ]]; then
-         satsen=`head -n $isatsen satinfo | tail -1 | cut -f 2 -d" "`
-         spccoeff=${satsen}.SpcCoeff.bin
-         if  [[ ! -s $spccoeff ]]; then
-            ${NPC:-cp} $RTMFIX/SpcCoeff/Big_Endian/$spccoeff $spccoeff
-            ${NPC:-cp} $RTMFIX/TauCoeff/Big_Endian/${satsen}.TauCoeff.bin ${satsen}.TauCoeff.bin
-         fi
-      fi
-      isatsen=` expr $isatsen + 1 `
-=======
    for file in `awk '{if($1!~"!"){print $1}}' satinfo | sort | uniq` ;do
       ${NCP:-cp} $RTMFIX/SpcCoeff/Big_Endian/${file}.SpcCoeff.bin ./
       ${NCP:-cp} $RTMFIX/TauCoeff/Big_Endian/${file}.TauCoeff.bin ./
->>>>>>> f375e116
    done
 
    # Observational data
@@ -855,25 +832,9 @@
 
 
    # CRTM Spectral and Transmittance coefficients
-<<<<<<< HEAD
-   nsatsen=`cat satinfo | wc -l`
-   isatsen=1
-   while [[ $isatsen -le $nsatsen ]]; do
-      flag=`head -n $isatsen satinfo | tail -1 | cut -c1-1`
-      if [[ "$flag" != "!" ]]; then
-         satsen=`head -n $isatsen satinfo | tail -1 | cut -f 2 -d" "`
-         spccoeff=${satsen}.SpcCoeff.bin
-         if  [[ ! -s $spccoeff ]]; then
-            ln -fs $RTMFIX/SpcCoeff/Big_Endian/$spccoeff $spccoeff
-            ln -fs $RTMFIX/TauCoeff/Big_Endian/${satsen}.TauCoeff.bin ${satsen}.TauCoeff.bin
-         fi
-      fi
-      isatsen=` expr $isatsen + 1 `
-=======
    for file in `awk '{if($1!~"!"){print $1}}' satinfo | sort | uniq` ;do
       ln -fs $RTMFIX/SpcCoeff/Big_Endian/${file}.SpcCoeff.bin ./
       ln -fs $RTMFIX/TauCoeff/Big_Endian/${file}.TauCoeff.bin ./
->>>>>>> f375e116
    done
 
    # Observational data
@@ -961,7 +922,7 @@
       diag_file=`echo $type | cut -d',' -f1`
       fname=`echo $diag_file | cut -d'.' -f1`
       date=`echo $diag_file | cut -d'.' -f2`
-      uncompress $diag_file
+      $UNCOMPRESS $diag_file
       fnameanl=$(echo $fname|sed 's/_anl//g')
       mv $fname.$date $fnameanl
    done
@@ -1004,13 +965,8 @@
    $JCOPTS
  /
  &STRONGOPTS
-<<<<<<< HEAD
-   jcstrong=.true.,nstrong=1,nvmodes_keep=8,period_max=6.,period_width=1.5,
-   jcstrong_option=2,baldiag_full=.true.,baldiag_inc=.true.,
-=======
    tlnmc_option=2,tlnmc_type=2,nstrong=1,nvmodes_keep=8,period_max=6.,period_width=1.5,
    baldiag_full=.true.,baldiag_inc=.true.,
->>>>>>> f375e116
    $STRONGOPTS
  /
  &OBSQC
@@ -1232,22 +1188,6 @@
 # Collect diagnostic files as a function of loop and type.
 loops="01 03"
 for loop in $loops; do
-<<<<<<< HEAD
-
-case $loop in
-  01) string=ges;;
-  03) string=anl;;
-   *) string=$loop;;
-esac
-
-#  Collect diagnostic files for obs types (groups) below
-   listall="hirs2_n14 msu_n14 sndr_g08 sndr_g11 sndr_g12 sndr_g13 sndr_g08_prep sndr_g11_prep sndr_g12_prep sndr_g13_prep sndrd1_g11 sndrd2_g11 sndrd3_g11 sndrd4_g11 sndrd1_g12 sndrd2_g12 sndrd3_g12 sndrd4_g12 sndrd1_g13 sndrd2_g13 sndrd3_g13 sndrd4_g13 sndrd1_g14 sndrd2_g14 sndrd3_g14 sndrd4_g14 sndrd1_g15 sndrd2_g15 sndrd3_g15 sndrd4_g15 hirs3_n15 hirs3_n16 hirs3_n17 amsua_n15 amsua_n16 amsua_n17 amsub_n15 amsub_n16 amsub_n17 hsb_aqua airs_aqua amsua_aqua imgr_g08 imgr_g11 imgr_g12 imgr_g14 imgr_g15 pcp_ssmi_dmsp pcp_tmi_trmm conv sbuv2_n16 sbuv2_n17 sbuv2_n18 sbuv2_n19 gome_metop-a omi_aura mls_aura ssmi_f13 ssmi_f14 ssmi_f15 hirs4_n18 hirs4_metop-a amsua_n18 amsua_metop-a mhs_n18 mhs_metop-a amsre_low_aqua amsre_mid_aqua amsre_hig_aqua ssmis_las_f16 ssmis_uas_f16 ssmis_img_f16 ssmis_env_f16 ssmis_las_f17 ssmis_uas_f17 ssmis_img_f17 ssmis_env_f17 ssmis_las_f18 ssmis_uas_f18 ssmis_img_f18 ssmis_env_f18 ssmis_las_f19 ssmis_uas_f19 ssmis_img_f19 ssmis_env_f19 ssmis_las_f20 ssmis_uas_f20 ssmis_img_f20 ssmis_env_f20 iasi_metop-a hirs4_n19 amsua_n19 mhs_n19 seviri_m08 seviri_m09 seviri_m10 cris_npp atms_npp hirs4_metop-b amsua_metop-b mhs_metop-b iasi_metop-b gome_metop-b"
-   for type in $listall; do
-      count=`ls dir.*/${type}_${loop}* | wc -l`
-      if [[ $count -gt 0 ]]; then
-         cat dir.*/${type}_${loop}* > diag_${type}_${string}.${CDATE}${DIAG_SUFFIX}
-      fi
-=======
    case $loop in
       01) string=ges;;
       03) string=anl;;
@@ -1263,7 +1203,6 @@
             numfile[n]=`expr ${numfile[n]} + 1`
          fi
       done
->>>>>>> f375e116
    done
 done
 
@@ -1271,22 +1210,12 @@
 
 
 # If requested, compress diagnostic files
-if [[ "$DIAG_COMPRESS" = "YES" ]]; then
+if [[ $DIAG_COMPRESS = YES ]]; then
    for file in `ls diag_*${CDATE}${DIAG_SUFFIX}`; do
-      compress $file
+      $COMPRESS $file
    done
 fi
 
-<<<<<<< HEAD
-# if requested, create diagnostic file tarballs
-if [[ "$DIAG_TARBALL" = "YES" ]]; then
-   TAROPTS="-uvf"
-   if [ ! -s $RADSTAT ]; then
-      TAROPTS="-cvf"
-   fi
-   tar $TAROPTS $RADSTAT diag_hirs*${CDATE}${SUFFIX}* diag_msu*${CDATE}${SUFFIX}* diag_amsu*${CDATE}${SUFFIX}* diag_sndr*${CDATE}${SUFFIX}* imgr*${CDATE}${SUFFIX}* diag_airs*${CDATE}${SUFFIX}* diag_hsb*${CDATE}${SUFFIX}* diag_ssmi*${CDATE}${SUFFIX}* diag_mhs*${CDATE}${SUFFIX}* diag_amsre*${CDATE}${SUFFIX}* diag_ssmis*${CDATE}${SUFFIX}* diag_iasi*${CDATE}${SUFFIX}* diag_seviri*${CDATE}${SUFFIX}* diag_cris*${CDATE}${SUFFIX}* diag_atms*${CDATE}${SUFFIX}*
-=======
->>>>>>> f375e116
 
 # If requested, create diagnostic file tarballs
 if [[ $DIAG_TARBALL = YES ]]; then
