--- conflicted
+++ resolved
@@ -143,29 +143,6 @@
                fi
             fi
          fi
-<<<<<<< HEAD
-      fi
-      echo "Job "$hwrf_nmm_d2_updat_exp2" is not complete yet.  Will recheck in a minute."
-      sleep 60
-   done
-
-   while [[ $(grep -c 'Resource usage summary:' ${hwrf_nmm_d2_updat_exp2}.out) -ne 1 ]]; do
-      echo "Job "$hwrf_nmm_d2_updat_exp2" is not complete yet.  Will recheck in a minute."
-      sleep 60
-   done
-
-   rm -f return_code_hwrf_nmm_d2.out
-   /bin/sh sub_wcoss -a RDAS-MTN -j $hwrf_nmm_d2_contrl_exp1 -q $queue -p 6/6/ -r /1 -t 0:20:00 $scripts/hwrf_nmm_d2.sh
-
-   while [[ $(grep -c '+ rc=0' ${hwrf_nmm_d2_contrl_exp1}.out) -ne 1 ]]; do
-      grep '+ rc=' ${hwrf_nmm_d2_contrl_exp1}.out > return_code_hwrf_nmm_d2.out
-      if [ -s return_code_hwrf_nmm_d2.out ]; then
-         if [[ $(stat -c %s return_code_hwrf_nmm_d2.out) -ne '0' ]]; then
-            if [[ $(awk '{ print $2 }' return_code_hwrf_nmm_d2.out) -ne 'rc=0' ]]; then
-               echo $hwrf_nmm_d2_contrl_exp1" job has failed with return code of "$(awk '{ print $2 }' return_code_hwrf_nmm_d2.out)"."
-               rm -f return_code_hwrf_nmm_d2.out
-               exit
-=======
          echo "Job "$hwrf_nmm_d2_updat_exp2" is not complete yet.  Will recheck in a minute."
          sleep 60
       done
@@ -176,7 +153,7 @@
       done
 
       rm -f return_code_hwrf_nmm_d2.out
-      /bin/sh sub_wcoss -a RDAS-MTN -j $hwrf_nmm_d2_contrl_exp1 -q $queue -p 6/6/ -r 110/ -t 0:20:00 $scripts/hwrf_nmm_d2.sh
+      /bin/sh sub_wcoss -a RDAS-MTN -j $hwrf_nmm_d2_contrl_exp1 -q $queue -p 6/6/ -r /1 -t 0:20:00 $scripts/hwrf_nmm_d2.sh
 
       while [[ $(grep -c '+ rc=0' ${hwrf_nmm_d2_contrl_exp1}.out) -ne 1 ]]; do
          grep '+ rc=' ${hwrf_nmm_d2_contrl_exp1}.out > return_code_hwrf_nmm_d2.out
@@ -187,7 +164,6 @@
                   rm -f return_code_hwrf_nmm_d2.out
                   exit
                fi
->>>>>>> 6b048321
             fi
          fi
          echo "Job "$hwrf_nmm_d2_contrl_exp1" is not complete yet.  Will recheck in a minute."
