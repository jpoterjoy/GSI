#!/bin/ksh
#=======================================================
## Below are LSF (WCOSS queueing system) commands
## Below are LSF (WCOSS queueing system) commands
#BSUB -a poe
#BSUB -e MGDgsi_glb.o%J
#BSUB -o MGDgsi_glb.o%J
#BSUB -J MGDgsiglb
#BSUB -network type=sn_all:mode=US
#BSUB -q dev
#BSUB -n 32
#BSUB -R span[ptile=8]
#BSUB -R affinity[core(2):distribute=balance]
#BSUB -x
#BSUB -W 01:00
#BSUB -P RTMA-T2O
#=======================================================
## Below are PBS (Linux queueing system) commands
##PBS -o gsi_global.e${jobid} 
##PBS -N gsi_global
##PBS -q debug 
##PBS -q batch 
##PBS -l walltime=00:40:00 
##PBS -l nodes=2:ppn=12
##PBS -j eo                
##PBS -A aircraft 
##PBS -V
#=======================================================

set -x

arch="`uname -s | awk '{print $1}'`"        
echo "Time starting the job is `date` "
# Set default top-level directory
if [ -d /da ]; then
  TOPDIR=/da   # This would be the WCOSS
  MACHINE=WCOSS
elif [ -d /scratch1/portfolios/NCEPDEV/da ]; then
  TOPDIR=/scratch1/portfolios/NCEPDEV/da     #This is zeus 
  MACHINE=ZEUS
else 
  echo CANNOT FIND A VALID TOP-LEVEL DIRECTORY
  exit 1
fi

#=================================================================================================
#  Most commom parameters to edit:
#=================================================================================================

# Set experiment name and analysis date
<<<<<<< HEAD
adate=2014080400
#adate=2015063000
expnm=vqcT
exp=nqc
expid=${expnm}.$adate
=======
adate=2015060100
expnm=globalprod    
exp=globalprod.$adate
expid=${expnm}.$adate.wcoss
>>>>>>> 7e532139

# Set path/file for gsi executable
gsiexec=/meso/save/Runhua.Yang/rtma_nlqc2/src/global_gsi



# Specify GSI fixed field
fixgsi=/meso/save/Runhua.Yang/rtma_nlqc2/fix


# Set the JCAP resolution which you want.
# All resolutions use LEVS=64
export JCAP=62
export LEVS=64
export JCAP_B=$JCAP
export lrun_subdirs=.true.


# Set data, runtime and save directories
if [ $MACHINE = WCOSS ]; then
<<<<<<< HEAD
#  datdir=/ptmpp1/$USER/data_sigmap/${exp}

   datdir=/da/noscrub/Michael.Lueken/CASES/global/sigmap/2014080400
   tmpdir=/ptmpp1/$USER/TEST/tmp${JCAP}_sigmap/${expid}  
   savdir=/ptmpp1/$USER/TEST/out${JCAP}/sigmap/${expid}  
#   fixcrtm=/da/save/Michael.Lueken/CRTM_REL-2.2.1/crtm_v2.2.1/fix
    fixcrtm=/usrx/local/nceplibs/fix/crtm_v2.1.3
=======
   datdir=/ptmp/$USER/data_sigmap/${exp}
   tmpdir=/ptmp/$USER/tmp${JCAP}_sigmap/${expid}  
   savdir=/ptmp/$USER/out${JCAP}/sigmap/${expid}  
   fixcrtm=/da/save/Michael.Lueken/CRTM_REL-2.2.3/crtm_v2.2.3/fix
>>>>>>> 7e532139
   endianness=Big_Endian
   COMPRESS=gzip 
   UNCOMPRESS=gunzip
   DIAG_COMPRESS=YES 
   DIAG_SUFFIX="" 
   DIAG_TARBALL=YES 
elif [ $MACHINE = ZEUS ]; then
#   datdir=/scratch2/portfolios/NCEPDEV/ptmp/$USER/data_sigmap/${exp}
    datdir=/scratch2/portfolios/NCEPDEV/rstprod/com/gfs/prod
   tmpdir=/scratch2/portfolios/NCEPDEV/ptmp/$USER/tmp${JCAP}_sigmap/${expid}  
   savdir=/scratch2/portfolios/NCEPDEV/ptmp/$USER/out${JCAP}/sigmap/${expid} 
   fixcrtm=/scratch1/portfolios/NCEPDEV/da/save/Michael.Lueken/CRTM_REL-2.2.3/crtm_v2.2.3/fix
   endianness=Big_Endian
#  endianness=Little_Endian - once all background fields are available in little endian format, uncomment this option and remove Big_Endian
   COMPRESS=gzip
   UNCOMPRESS=gunzip
   DIAG_COMPRESS=YES 
   DIAG_SUFFIX="" 
   DIAG_TARBALL=YES
else
  echo "Unsupported machine $MACHINE (not sure how you got to here)"
  exit 1
fi

# Other Executables and scripts
if [ $MACHINE = WCOSS ]; then
   export SIGHDR=/nwprod/exec/global_sighdr
   export CHGRESSH=/nwprod/ush/global_chgres.sh
   export ndate=/nwprod/util/exec/ndate
   export ncp=/bin/cp
   export wc=/usr/bin/wc
elif [ $MACHINE = ZEUS ]; then
   export SIGHDR=/scratch2/portfolios/NCEPDEV/global/save/Shrinivas.Moorthi/para/exec/global_sighdr
   export FIXGLOBAL=/scratch2/portfolios/NCEPDEV/global/save/Shrinivas.Moorthi/para/fix/fix_am 
   export CHGRESEXEC=/scratch2/portfolios/NCEPDEV/global/save/Shrinivas.Moorthi/para/exec/global_chgres
   export CHGRESSH=/scratch2/portfolios/NCEPDEV/global/save/Shrinivas.Moorthi/para/ush/global_chgres_uf_gaea.sh 
   export ndate=/scratch1/portfolios/NCEPDEV/da/save/Michael.Lueken/nwprod/util/exec/ndate
   export ncp=/bin/cp
   export wc=/usr/bin/wc
else
  echo "Unsupported machine $MACHINE (not sure how you got to here)"
  exit 1
fi

#=================================================================================================

# Refractive Index or Bending Angle for GPS?
export gps_dtype="gps_ref"


if [[  $MACHINE = WCOSS  ]]; then
  export MP_EAGER_LIMIT=65536 
  export MP_COREFILE_FORMAT=lite
  export MP_MPILIB=mpich2
  export MP_LABELIO=yes
  export MP_USE_BULK_XFER=yes
  export MP_SHARED_MEMORY=yes
  export MPICH_ALLTOALL_THROTTLE=0
  export MP_COLLECTIVE_OFFLOAD=yes
  export KMP_STACKSIZE=2048m
fi

# Variables for debugging (don't always need)
##export XLFRTEOPTS="buffering=disable_all"
##export MP_COREFILE_FORMAT=lite

# Set variables used in script
#   CLEAN up $tmpdir when finished (YES=remove, NO=leave alone)
#   ndate is a date manipulation utility
#   ncp is cp replacement, currently keep as /bin/cp

CLEAN=NO

# Given the requested resolution, set dependent resolution parameters
if [[ "$JCAP" = "878" ]]; then
   export LONA=1760
   export LATA=880
   export DELTIM=400
   export resol=1
elif [[ "$JCAP" = "574" ]]; then
   export LONA=1152
   export LATA=576
   export DELTIM=120
   export resol=1
elif [[ "$JCAP" = "382" ]]; then
   export LONA=768
   export LATA=384
   export DELTIM=180
   export resol=1
elif [[ "$JCAP" = "254" ]]; then
   export LONA=512
   export LATA=256
   export DELTIM=300
   export resol=1
elif [[ "$JCAP" = "190" ]]; then
   export LONA=576
   export LATA=288
   export DELTIM=600
   export resol=1
elif [[ "$JCAP" = "126" ]]; then
   export LONA=384
   export LATA=190
   export DELTIM=600
   export resol=1
elif [[ "$JCAP" = "62" ]]; then
   export LONA=192
   export LATA=94
   export DELTIM=1200
   export resol=2     # emily: test this
   export resol=1
else
   echo "INVALID JCAP = $JCAP"
   exit
fi
export NLAT_A=$((${LATA}+2))
export NLON_A=$LONA


# Given the analysis date, compute the date from which the
# first guess comes.  Extract cycle and set prefix and suffix
# for guess and observation data files
gdate=`$ndate -06 $adate`
hha=`echo $adate | cut -c9-10`
hhg=`echo $gdate | cut -c9-10`
prefix_obs=gdas1.t${hha}z.
prefix_prep=$prefix_obs
prefix_tbc=gdas1.t${hhg}z
prefix_sfc=gdas${resol}.t${hhg}z
prefix_atm=gdas${resol}.t${hha}z
suffix=tm00.bufr_d

adate0=`echo $adate | cut -c1-8`
gdate0=`echo $gdate | cut -c1-8`
dumpobs=gdas
dumpges=gdas
datobs=/com/gfs/prod/gdas.$adate0
datges=/com/gfs/prod/gdas.$gdate0

# Look for required input files in ${datdir}
# if ${datdir}/gdas1.t${hha}z.sgm3prep is present assume we have 
# everything we need, else look elsewhere.

if [ $MACHINE = WCOSS ]; then
  if [ -s ${datdir}/gdas1.t${hha}z.sgm3prep ]; then 
    datobs=${datdir}
    datges=${datdir}
    datprep=${datdir}
#   datprep=${datobs}
  elif [ -s /com/gfs/prod/gdas.${gdate0}/gdas1.t${hha}z.sgm3prep ]; then
    datges=/com/gfs/prod/gdas.$gdate0
    datobs=/com/gfs/prod/gdas.$adate0
    datprep=${datobs}
  else
    echo Initital files are missing from disk.  
    echo Use Get_Initial_Files.sh to get them
    exit 1
  fi
elif  [ $MACHINE = ZEUS ]; then    
  if [ -s ${datdir}/gdas.${adate0}/gdas1.t${hha}z.sgm3prep ]; then 
    datobs=${datdir}/gdas.${adate0}
    datges=${datdir}/gdas.${gdate0}
    datprep=${datobs}
  elif [ -s /NCEPPROD/com/gfs/prod/gdas.${gdate0}/gdas1.t${hha}z.sgm3prep ]; then   # Not all data files are stored on /com
    datges=/NCEPPROD/com/gfs/prod/gdas.$gdate0
    if [ -s /scratch2/portfolios/NCEPDEV/global/noscrub/dump/${gdate}/gdas -a \
         -s /scratch2/portfolios/NCEPDEV/global/noscrub/dump/${adate}/gdas ]; then
      datobs=/scratch2/portfolios/NCEPDEV/global/noscrub/dump/${adate}/gdas
      datprep=/NCEPPROD/com/gfs/prod/gdas.${adate0}
      prefix_obs=
      suffix=gdas.$adate 
    else
      echo Initital files are missing from disk.  
      echo Use Get_Initial_Files.sh to get them
      exit 1
    fi
  else
    echo Initital files are missing from disk.  
    echo Use Get_Initial_Files.sh to get them
    exit 1
  fi
else
  echo "Unsupported machine $MACHINE (not sure how you got to here)"
  exit 1
fi

# Set up $tmpdir
 
rm -rf $tmpdir
mkdir -p $tmpdir
cd $tmpdir
rm -rf core*


# Make gsi namelist

# CO2 namelist and file decisions
ICO2=${ICO2:-0}
if [ $ICO2 -gt 0 ] ; then
        # Copy co2 files to $tmpdir
        co2dir=${CO2DIR:-$fixgsi}
        yyyy=$(echo ${CDATE:-$adate}|cut -c1-4)
        rm ./global_co2_data.txt
        co2=$co2dir/global_co2.gcmscl_$yyyy.txt
        while [ ! -s $co2 ] ; do
                ((yyyy-=1))
                co2=$co2dir/global_co2.gcmscl_$yyyy.txt
        done
        if [ -s $co2 ] ; then
                $ncp $co2 ./global_co2_data.txt
        fi
        if [ ! -s ./global_co2_data.txt ] ; then
                echo "\./global_co2_data.txt" not created
                exit 1
   fi
fi
#CH4 file decision
ICH4=${ICH4:-0}
if [ $ICH4 -gt 0 ] ; then
#        # Copy ch4 files to $tmpdir
        ch4dir=${CH4DIR:-$fixgsi}
        yyyy=$(echo ${CDATE:-$adate}|cut -c1-4)
        rm ./ch4globaldata.txt
        ch4=$ch4dir/global_ch4_esrlctm_$yyyy.txt
        while [ ! -s $ch4 ] ; do
                ((yyyy-=1))
                ch4=$ch4dir/global_ch4_esrlctm_$yyyy.txt
        done
        if [ -s $ch4 ] ; then
                $ncp $ch4 ./ch4globaldata.txt
        fi
        if [ ! -s ./ch4globaldata.txt ] ; then
                echo "\./ch4globaldata.txt" not created
                exit 1
   fi
fi
IN2O=${IN2O:-0}
if [ $IN2O -gt 0 ] ; then
#        # Copy n2o files to $tmpdir
        n2odir=${N2ODIR:-$fixgsi}
        yyyy=$(echo ${CDATE:-$adate}|cut -c1-4)
        rm ./n2oglobaldata.txt
        n2o=$n2odir/global_n2o_esrlctm_$yyyy.txt
        while [ ! -s $n2o ] ; do
                ((yyyy-=1))
                n2o=$n2odir/global_n2o_esrlctm_$yyyy.txt
        done
        if [ -s $n2o ] ; then
                $ncp $n2o ./n2oglobaldata.txt
        fi
        if [ ! -s ./n2oglobaldata.txt ] ; then
                echo "\./n2oglobaldata.txt" not created
                exit 1
   fi
fi
ICO=${ICO:-0}
if [ $ICO -gt 0 ] ; then
#        # Copy CO files to $tmpdir
        codir=${CODIR:-$fixgsi}
        yyyy=$(echo ${CDATE:-$adate}|cut -c1-4)
        rm ./coglobaldata.txt
        co=$codir/global_co_esrlctm_$yyyy.txt
        while [ ! -s $co ] ; do
                ((yyyy-=1))
                co=$codir/global_co_esrlctm_$yyyy.txt
        done
        if [ -s $co ] ; then
                $ncp $co ./coglobaldata.txt
        fi
        if [ ! -s ./coglobaldata.txt ] ; then
                echo "\./coglobaldata.txt" not created
                exit 1
   fi
fi

GRIDOPTS=""
BKGVERR=""
ANBKGERR=""
JCOPTS=""
STRONGOPTS=""
OBSQC=""
OBSINPUT=""
SUPERRAD=""
LAGDATA=""
HYBRID_ENSEMBLE=""
RAPIDREFRESH_CLDSURF=""
CHEM=""
SINGLEOB=""


cat << EOF > gsiparm.anl
 &SETUP
   miter=2,niter(1)=100,niter(2)=100,
   niter_no_qc(1)=50,niter_no_qc(2)=0,
   write_diag(1)=.true.,write_diag(2)=.false.,write_diag(3)=.true.,
   qoption=2,
   gencode=$IGEN,factqmin=5.0,factqmax=0.005.0,deltim=$DELTIM,
   iguess=-1,
   oneobtest=.false.,retrieval=.false.,l_foto=.false.,
   use_pbl=.false.,use_compress=.true.,nsig_ext=12,gpstop=50.,
   use_gfs_nemsio=.false.,lrun_subdirs=${lrun_subdirs},
   newpc4pred=.true.,adp_anglebc=.true.,angord=4,
   passive_bc=.true.,use_edges=.false.,diag_precon=.true.,
   step_start=1.e-3,emiss_bc=.true.,
   $SETUP
 /
 &GRIDOPTS
   JCAP_B=$JCAP_B,JCAP=$JCAP,NLAT=$NLAT_A,NLON=$NLON_A,nsig=$LEVS,
   regional=.false.,nlayers(63)=3,nlayers(64)=6,
   $GRIDOPTS
 /
 &BKGERR
   vs=0.7,
   hzscl=1.7,0.8,0.5,
   hswgt=0.45,0.3,0.25,
   bw=0.0,norsp=4,
   bkgv_flowdep=.true.,bkgv_rewgtfct=1.5,
   bkgv_write=.false.,
   cwcoveqqcov=.false.,
   $BKGVERR
 /
 &ANBKGERR
   anisotropic=.false.,
   $ANBKGERR
 /
 &JCOPTS
   ljcdfi=.false.,alphajc=0.0,ljcpdry=.true.,bamp_jcpdry=5.0e7,
   $JCOPTS
 /
 &STRONGOPTS
   tlnmc_option=2,nstrong=1,nvmodes_keep=8,period_max=6.,period_width=1.5,
   baldiag_full=.true.,baldiag_inc=.true.,
   $STRONGOPTS
 /
 &OBSQC
   dfact=0.75,dfact1=3.0,noiqc=.true.,oberrflg=.false.,c_varqc=0.02,
<<<<<<< HEAD
   use_poq7=.true.,njqc=.false.,vqc=.true.,
=======
   use_poq7=.true.,qc_noirjaco3_pole=.true.,
>>>>>>> 7e532139
   $OBSQC
 /
 &OBS_INPUT
   dmesh(1)=145.0,dmesh(2)=150.0,time_window_max=3.0,
   $OBSINPUT
 /
OBS_INPUT::
!  dfile          dtype       dplat       dsis                 dval    dthin  dsfcalc
   prepbufr       ps          null        ps                   0.0     0      0
   prepbufr       t           null        t                    0.0     0      0
   prepbufr       q           null        q                    0.0     0      0
   prepbufr       pw          null        pw                   0.0     0      0
   satwndbufr     uv          null        uv                   0.0     0      0
   prepbufr       uv          null        uv                   0.0     0      0
   prepbufr       spd         null        spd                  0.0     0      0
   prepbufr       dw          null        dw                   0.0     0      0
   radarbufr      rw          null        rw                   0.0     0      0
   prepbufr       sst         null        sst                  0.0     0      0
   gpsrobufr      $gps_dtype  null        gps                  0.0     0      0
   ssmirrbufr     pcp_ssmi    dmsp        pcp_ssmi             0.0    -1      0
   tmirrbufr      pcp_tmi     trmm        pcp_tmi              0.0    -1      0
   sbuvbufr       sbuv2       n16         sbuv8_n16            0.0     0      0
   sbuvbufr       sbuv2       n17         sbuv8_n17            0.0     0      0
   sbuvbufr       sbuv2       n18         sbuv8_n18            0.0     0      0
   hirs3bufr      hirs3       n17         hirs3_n17            0.0     1      1
   hirs4bufr      hirs4       metop-a     hirs4_metop-a        0.0     1      1
   gimgrbufr      goes_img    g11         imgr_g11             0.0     1      0
   gimgrbufr      goes_img    g12         imgr_g12             0.0     1      0
   airsbufr       airs        aqua        airs281SUBSET_aqua   0.0     1      1
   amsuabufr      amsua       n15         amsua_n15            0.0     1      1
   amsuabufr      amsua       n18         amsua_n18            0.0     1      1
   amsuabufr      amsua       metop-a     amsua_metop-a        0.0     1      1
   airsbufr       amsua       aqua        amsua_aqua           0.0     1      1
   amsubbufr      amsub       n17         amsub_n17            0.0     1      1
   mhsbufr        mhs         n18         mhs_n18              0.0     1      1
   mhsbufr        mhs         metop-a     mhs_metop-a          0.0     1      1
   ssmitbufr      ssmi        f14         ssmi_f14             0.0     1      0
   ssmitbufr      ssmi        f15         ssmi_f15             0.0     1      0
   amsrebufr      amsre_low   aqua        amsre_aqua           0.0     1      0
   amsrebufr      amsre_mid   aqua        amsre_aqua           0.0     1      0
   amsrebufr      amsre_hig   aqua        amsre_aqua           0.0     1      0
   ssmisbufr      ssmis       f16         ssmis_f16            0.0     1      0
   gsnd1bufr      sndrd1      g12         sndrD1_g12           0.0     1      0
   gsnd1bufr      sndrd2      g12         sndrD2_g12           0.0     1      0
   gsnd1bufr      sndrd3      g12         sndrD3_g12           0.0     1      0
   gsnd1bufr      sndrd4      g12         sndrD4_g12           0.0     1      0
   gsnd1bufr      sndrd1      g11         sndrD1_g11           0.0     1      0
   gsnd1bufr      sndrd2      g11         sndrD2_g11           0.0     1      0
   gsnd1bufr      sndrd3      g11         sndrD3_g11           0.0     1      0
   gsnd1bufr      sndrd4      g11         sndrD4_g11           0.0     1      0
   gsnd1bufr      sndrd1      g13         sndrD1_g13           0.0     1      0
   gsnd1bufr      sndrd2      g13         sndrD2_g13           0.0     1      0
   gsnd1bufr      sndrd3      g13         sndrD3_g13           0.0     1      0
   gsnd1bufr      sndrd4      g13         sndrD4_g13           0.0     1      0
   iasibufr       iasi        metop-a     iasi616_metop-a      0.0     1      1
   gomebufr       gome        metop-a     gome_metop-a         0.0     2      0
   omibufr        omi         aura        omi_aura             0.0     2      0
   sbuvbufr       sbuv2       n19         sbuv8_n19            0.0     0      0
   hirs4bufr      hirs4       n19         hirs4_n19            0.0     1      1
   amsuabufr      amsua       n19         amsua_n19            0.0     1      1
   mhsbufr        mhs         n19         mhs_n19              0.0     1      1
   tcvitl         tcp         null        tcp                  0.0     0      0
   seviribufr     seviri      m08         seviri_m08           0.0     1      0
   seviribufr     seviri      m09         seviri_m09           0.0     1      0
   seviribufr     seviri      m10         seviri_m10           0.0     1      0
   hirs4bufr      hirs4       metop-b     hirs4_metop-b        0.0     1      0
   amsuabufr      amsua       metop-b     amsua_metop-b        0.0     1      0
   mhsbufr        mhs         metop-b     mhs_metop-b          0.0     1      0
   iasibufr       iasi        metop-b     iasi616_metop-b      0.0     1      0
   gomebufr       gome        metop-b     gome_metop-b         0.0     2      0
   atmsbufr       atms        npp         atms_npp             0.0     1      0
   crisbufr       cris        npp         cris_npp             0.0     1      0
::
 &SUPEROB_RADAR
   $SUPERRAD
 /
&LAG_DATA
   $LAGDATA
 /
 &HYBRID_ENSEMBLE
   $HYBRID_ENSEMBLE
 /
 &RAPIDREFRESH_CLDSURF
   dfi_radar_latent_heat_time_period=30.0,
   $RAPIDREFRESH_CLDSURF
 /
 &CHEM
   $CHEM
 /
 &SINGLEOB_TEST
   maginnov=0.1,magoberr=0.1,oneob_type='t',
   oblat=45.,oblon=180.,obpres=1000.,obdattim=${adate},
   obhourset=0.,
   $SINGLEOB
 /
EOF

# Set fixed files
#   berror   = forecast model background error statistics
#   specoef  = CRTM spectral coefficients
#   trncoef  = CRTM transmittance coefficients
#   emiscoef = CRTM coefficients for IR sea surface emissivity model
#   aerocoef = CRTM coefficients for aerosol effects
#   cldcoef  = CRTM coefficients for cloud effects
#   satinfo  = text file with information about assimilation of brightness temperatures
#   satangl  = angle dependent bias correction file (fixed in time)
#   pcpinfo  = text file with information about assimilation of prepcipitation rates
#   ozinfo   = text file with information about assimilation of ozone data
#   errtable = text file with obs error for conventional data (optional)
#   convinfo = text file with information about assimilation of conventional data
#   bufrtable= text file ONLY needed for single obs test (oneobstest=.true.)
#   bftab_sst= bufr table for sst ONLY needed for sst retrieval (retrieval=.true.)

anavinfo=$fixgsi/global_anavinfo.l64.txt
berror=$fixgsi/$endianness/global_berror.l${LEVS}y${NLAT_A}.f77
emiscoef_IRwater=$fixcrtm/Nalli.IRwater.EmisCoeff.bin   
emiscoef_IRice=$fixcrtm/NPOESS.IRice.EmisCoeff.bin               
emiscoef_IRland=$fixcrtm/NPOESS.IRland.EmisCoeff.bin             
emiscoef_IRsnow=$fixcrtm/NPOESS.IRsnow.EmisCoeff.bin             
emiscoef_VISice=$fixcrtm/NPOESS.VISice.EmisCoeff.bin             
emiscoef_VISland=$fixcrtm/NPOESS.VISland.EmisCoeff.bin                   
emiscoef_VISsnow=$fixcrtm/NPOESS.VISsnow.EmisCoeff.bin                   
emiscoef_VISwater=$fixcrtm/NPOESS.VISwater.EmisCoeff.bin                 
emiscoef_MWwater=$fixcrtm/FASTEM5.MWwater.EmisCoeff.bin
aercoef=$fixcrtm/AerosolCoeff.bin
cldcoef=$fixcrtm/CloudCoeff.bin
satinfo=$fixgsi/global_satinfo.txt
scaninfo=$fixgsi/global_scaninfo.txt
#satangl=$fixgsi/global_satangbias.txt
pcpinfo=$fixgsi/global_pcpinfo.txt
ozinfo=$fixgsi/global_ozinfo.txt
#NOTE: FOR ECMWF, need this table
# RY use the convinfo file used in the trunk@58744 version, I copy /meso/save/Runhua.Yang/trunk/fix/global_convinfo.txt
## as global_ECVarqc_convinfo.txt,but take out dw 999
convinfo=$fixgsi/global_ECVarqc_convinfo.txt
atmsbeamdat=$fixgsi/atms_beamwidth.txt

errtable=$fixgsi/prepobs_errtable.global
errtable_ps=$fixgsi/prepobs_errtable_ps.global_nqcf
errtable_pw=$fixgsi/prepobs_errtable_pw.global
errtable_q=$fixgsi/prepobs_errtable_q.global_nqcf
errtable_t=$fixgsi/prepobs_errtable_t.global_nqcf
errtable_uv=$fixgsi/prepobs_errtable_uv.global_nqcf
btable_uv=$fixgsi/nqc_b_uv.global_nqcf
btable_ps=$fixgsi/nqc_b_ps.global_nqcf
btable_q=$fixgsi/nqc_b_q.global_nqcf
btable_t=$fixgsi/nqc_b_t.global_nqcf



# Only need this file for single obs test
bufrtable=$fixgsi/prepobs_prep.bufrtable

# Only need this file for sst retrieval
bftab_sst=$fixgsi/bufrtab.012


# Copy executable and fixed files to $tmpdir
$ncp $gsiexec ./gsi.x

$ncp $anavinfo ./anavinfo
$ncp $berror   ./berror_stats
$ncp $emiscoef_IRwater ./Nalli.IRwater.EmisCoeff.bin
$ncp $emiscoef_IRice ./NPOESS.IRice.EmisCoeff.bin               
$ncp $emiscoef_IRsnow ./NPOESS.IRsnow.EmisCoeff.bin             
$ncp $emiscoef_IRland ./NPOESS.IRland.EmisCoeff.bin             
$ncp $emiscoef_VISice ./NPOESS.VISice.EmisCoeff.bin             
$ncp $emiscoef_VISland ./NPOESS.VISland.EmisCoeff.bin           
$ncp $emiscoef_VISsnow ./NPOESS.VISsnow.EmisCoeff.bin           
$ncp $emiscoef_VISwater ./NPOESS.VISwater.EmisCoeff.bin                 
$ncp $emiscoef_MWwater ./FASTEM6.MWwater.EmisCoeff.bin
$ncp $aercoef  ./AerosolCoeff.bin
$ncp $cldcoef  ./CloudCoeff.bin
#$ncp $satangl  ./satbias_angle
$ncp $satinfo  ./satinfo
$ncp $scaninfo ./scaninfo
$ncp $pcpinfo  ./pcpinfo
$ncp $ozinfo   ./ozinfo
$ncp $convinfo ./convinfo
$ncp $atmsbeamdat ./atms_beamwidth.txt
$ncp $errtable ./errtable
$ncp $errtable_ps ./errtable_ps
$ncp $errtable_pw ./errtable_pw
$ncp $errtable_q ./errtable_q
$ncp $errtable_t ./errtable_t
$ncp $errtable_uv ./errtable_uv
$ncp $btable_ps ./btable_ps
$ncp $btable_q ./btable_q
$ncp $btable_t ./btable_t
$ncp $btable_uv ./btable_uv


$ncp $bufrtable ./prepobs_prep.bufrtable
$ncp $bftab_sst ./bftab_sstphr


# Copy CRTM coefficient files based on entries in satinfo file
for file in `awk '{if($1!~"!"){print $1}}' ./satinfo | sort | uniq` ;do
   $ncp $fixcrtm/${file}.SpcCoeff.bin ./
   $ncp $fixcrtm/${file}.TauCoeff.bin ./
done


# Copy observational data to $tmpdir
if [ -r $datprep/${prefix_prep}prepbufr ]; then
  $ncp $datprep/${prefix_prep}prepbufr           ./prepbufr
elif [ -r $datprep/${prefix_prep}prepbufr.nr ]; then    # Look for this file if you do not have restricted data access
  $ncp $datprep/${prefix_prep}prepbufr.nr        ./prepbufr
else
  echo You do not have access to a readable prepbufr file
  exit 1
fi

$ncp $datobs/${prefix_obs}satwnd.${suffix}   ./satwndbufr
$ncp $datobs/${prefix_obs}gpsro.${suffix}    ./gpsrobufr
$ncp $datobs/${prefix_obs}spssmi.${suffix}   ./ssmirrbufr
$ncp $datobs/${prefix_obs}sptrmm.${suffix}   ./tmirrbufr
$ncp $datobs/${prefix_obs}gome.${suffix}     ./gomebufr
$ncp $datobs/${prefix_obs}omi.${suffix}      ./omibufr
$ncp $datobs/${prefix_obs}osbuv8.${suffix}   ./sbuvbufr
$ncp $datobs/${prefix_obs}goesfv.${suffix}   ./gsnd1bufr
$ncp $datobs/${prefix_obs}1bamua.${suffix}   ./amsuabufr
$ncp $datobs/${prefix_obs}1bamub.${suffix}   ./amsubbufr
$ncp $datobs/${prefix_obs}1bhrs2.${suffix}   ./hirs2bufr
$ncp $datobs/${prefix_obs}1bhrs3.${suffix}   ./hirs3bufr
$ncp $datobs/${prefix_obs}1bhrs4.${suffix}   ./hirs4bufr
$ncp $datobs/${prefix_obs}1bmhs.${suffix}    ./mhsbufr
$ncp $datobs/${prefix_obs}1bmsu.${suffix}    ./msubufr
$ncp $datobs/${prefix_obs}airsev.${suffix}   ./airsbufr
$ncp $datobs/${prefix_obs}sevcsr.${suffix}   ./seviribufr
$ncp $datobs/${prefix_obs}mtiasi.${suffix}   ./iasibufr
$ncp $datobs/${prefix_obs}esamua.${suffix}   ./amsuabufrears
$ncp $datobs/${prefix_obs}esamub.${suffix}   ./amsubbufrears
$ncp $datobs/${prefix_obs}eshrs3.${suffix}   ./hirs3bufrears
$ncp $datobs/${prefix_obs}ssmit.${suffix}    ./ssmitbufr
$ncp $datobs/${prefix_obs}amsre.${suffix}    ./amsrebufr
$ncp $datobs/${prefix_obs}ssmisu.${suffix}   ./ssmisbufr   
$ncp $datobs/${prefix_obs}atms.${suffix}     ./atmsbufr
$ncp $datobs/${prefix_obs}cris.${suffix}     ./crisbufr
$ncp $datobs/${prefix_obs}syndata.tcvitals.tm00 ./tcvitl


<<<<<<< HEAD
# Copy bias correction, atmospheric and surface files
$ncp $datges/${prefix_tbc}.abias              ./satbias_in
#ln -s -f $datges/${prefix_tbc}.abias_pc           ./satbias_pc
$ncp $datges/${prefix_tbc}.satang             ./satbias_angle
$ncp $datges/${prefix_tbc}.radstat            ./radstat.gdas
#$ncp /home/Xiujuan.Su/nbns/rad/radstat.${gdate} ./radstat.gdas
=======
#  # For data before Feb 2015 
#  # Copy bias correction, atmospheric and surface files
#  $ncp $datges/${prefix_tbc}.abias              ./satbias_in
#  $ncp $datges/${prefix_tbc}.satang             ./satbias_angle
#  #$ncp $datges/${prefix_tbc}.abias_pc          ./satbias_pc
#  #$ncp $datges/${prefix_tbc}.radstat           ./radstat.gdas

 # For data after Feb 2015 
 # Copy bias correction, atmospheric and surface files
 $ncp $datges/${prefix_tbc}.abias               ./satbias_in
 #$ncp $datges/${prefix_tbc}.satang             ./satbias_angle
 $ncp $datges/${prefix_tbc}.abias_pc            ./satbias_pc
 $ncp $datges/${prefix_tbc}.radstat             ./radstat.gdas
>>>>>>> 7e532139

#/scratch1/portfolios/NCEPDEV/da/save/Xiujuan.Su/gsi/xsu_nqc/util/Radiance_bias_correction_Utilities/write_biascr_option.x -newpc4pred -adp_anglebc 4
# /meso/save/Runhua.Yang/rtma_nlqc2/util/Radiance_bias_correction_Utilities/write_biascr_option.x -newpc4pred -adp_anglebc 4

#cp satbias_in satbias_in.orig
#cp satbias_in.new satbias_in

listdiag=`tar xvf radstat.gdas | cut -d' ' -f2 | grep _ges`
for type in $listdiag; do
   diag_file=`echo $type | cut -d',' -f1`
   fname=`echo $diag_file | cut -d'.' -f1`
   date=`echo $diag_file | cut -d'.' -f2`
   $UNCOMPRESS $diag_file
   fnameanl=$(echo $fname|sed 's/_ges//g')
   mv $fname.$date $fnameanl
done


# Determine resolution of the guess files
JCAP_GUESS=`$SIGHDR $datprep/${prefix_atm}.sgesprep JCAP`

# Change resolution of input files with chgres if $JCAP is 
# inconsistent with $JCAP_GUESS 
if [[ "$JCAP" = "$JCAP_GUESS" ]]; then
   ln -s -f $datges/${prefix_sfc}.bf03               ./sfcf03
   ln -s -f $datges/${prefix_sfc}.bf06               ./sfcf06
   ln -s -f $datges/${prefix_sfc}.bf09               ./sfcf09

   ln -s -f $datprep/${prefix_atm}.sgm3prep           ./sigf03
   ln -s -f $datprep/${prefix_atm}.sgesprep           ./sigf06
   ln -s -f $datprep/${prefix_atm}.sgp3prep           ./sigf09
else
# first copy required files to working directory

   ln -s -f $datges/gdas1.t${hhg}z.bf03               ./gdas1.t${hhg}z.bf03
   ln -s -f $datges/gdas1.t${hhg}z.bf06               ./gdas1.t${hhg}z.bf06
   ln -s -f $datges/gdas1.t${hhg}z.bf09               ./gdas1.t${hhg}z.bf09

   ln -s -f $datprep/gdas1.t${hha}z.sgm3prep           ./gdas1.t${hha}z.sgm3prep
   ln -s -f $datprep/gdas1.t${hha}z.sgesprep           ./gdas1.t${hha}z.sgesprep
   ln -s -f $datprep/gdas1.t${hha}z.sgp3prep           ./gdas1.t${hha}z.sgp3prep

   #emily
   if [  $MACHINE = WCOSS  ]; then
      export SIGLEVEL=/NCEPDEV/rstprod/nwprod/fix/global_hyblev.l64.txt
   elif [  $MACHINE = ZEUS  ]; then
      export SIGLEVEL=/NCEPPROD/nwprod/fix/global_hyblev.l64.txt
   fi

   export JCAP=$JCAP
   export LEVS=$LEVS
   export LONB=$LONA
   export LATB=$LATA

   export VERBOSE="YES"

   # Operational chgres for operational sigio
   export DATA=$tmpdir

   export SIGINP=$tmpdir/gdas1.t${hha}z.sgm3prep
   export SFCINP=$tmpdir/gdas1.t${hhg}z.bf03
   export SIGOUT=$tmpdir/gdas2.t${hha}z.sgm3prep
   export SFCOUT=$tmpdir/gdas2.t${hhg}z.bf03
   $CHGRESSH

   export SIGINP=$tmpdir/gdas1.t${hha}z.sgesprep
   export SFCINP=$tmpdir/gdas1.t${hhg}z.bf06
   export SIGOUT=$tmpdir/gdas2.t${hha}z.sgesprep
   export SFCOUT=$tmpdir/gdas2.t${hhg}z.bf06
   $CHGRESSH

   export SIGINP=$tmpdir/gdas1.t${hha}z.sgp3prep
   export SFCINP=$tmpdir/gdas1.t${hhg}z.bf09
   export SIGOUT=$tmpdir/gdas2.t${hha}z.sgp3prep
   export SFCOUT=$tmpdir/gdas2.t${hhg}z.bf09
   $CHGRESSH

   mv gdas2.t${hhg}z.bf03       sfcf03
   mv gdas2.t${hhg}z.bf06       sfcf06
   mv gdas2.t${hhg}z.bf09       sfcf09

   mv gdas2.t${hha}z.sgm3prep   sigf03
   mv gdas2.t${hha}z.sgesprep   sigf06
   mv gdas2.t${hha}z.sgp3prep   sigf09

   rm -f gdas1.t${hhg}z.bf03
   rm -f gdas1.t${hhg}z.bf06
   rm -f gdas1.t${hhg}z.bf09

   rm -f gdas1.t${hha}z.sgm3prep
   rm -f gdas1.t${hha}z.sgesprep
   rm -f gdas1.t${hha}z.sgp3prep

   rm -f chgres.out.grd
   rm -f fort.11
   rm -f fort.51

fi

# Run gsi under Parallel Operating Environment (poe) on NCEP IBM
if [  $MACHINE = ZEUS  ]; then

   cd $tmpdir/
   echo "run gsi now"

   export MPI_BUFS_PER_PROC=256
   export MPI_BUFS_PER_HOST=256
   export MPI_GROUP_MAX=256
   #export OMP_NUM_THREADS=1

   /bin/ksh --login
   module load intel
   module load mpt

   echo "JOB ID : $PBS_JOBID"
   eval "mpiexec_mpt -v -np $PBS_NP $tmpdir/gsi.x > stdout"
   rc=$?

elif [  $MACHINE = WCOSS  ]; then

   # Run gsi under Parallel Operating Environment (poe) on NCEP IBM
   mpirun.lsf $tmpdir/gsi.x < gsiparm.anl > stdout
   rc=$?
fi

# Save output
mkdir -p $savdir

cat stdout fort.2* > $savdir/gsistat.$dumpobs.$adate
$ncp siganl          $savdir/siganl.$dumpobs.$adate
$ncp sfcanl.gsi      $savdir/sfcanl_gsi.$dumpobs.$adate
$ncp satbias_out     $savdir/biascr.$dumpobs.$adate
$ncp sfcf06          $savdir/sfcf06.$dumpges.$gdate
$ncp sigf06          $savdir/sigf06.$dumpges.$gdate

##ss2gg=${TOPDIR}/save/wx20mi/bin/ss2gg
##$ss2gg siganl siganl.bin siganl.ctl 4 $NLON_A $NLAT_A
##$ss2gg sigf06 sigges.bin sigges.ctl 4 $NLON_A $NLAT_A

##exit

##sfc2gg=/u/wx20mi/bin/sfc2gg
##$sfc2gg sfcanl.gsi sfcanl.bin sfcanl.ctl
##$sfc2gg sfcf06     sfcges.bin sfcges.ctl

##$ncp s*anl.bin $savdir/
##$ncp s*anl.ctl $savdir/
##$ncp s*ges.bin $savdir/
##$ncp s*ges.ctl $savdir/

CNVSTAT=$savdir/cnvstat.$dumpobs.$adate
PCPSTAT=$savdir/pcpstat.$dumpobs.$adate
OZNSTAT=$savdir/oznstat.$dumpobs.$adate
RADSTAT=$savdir/radstat.$dumpobs.$adate

# Loop over first and last outer loops to generate innovation
# diagnostic files for indicated observation types (groups)
#
# NOTE:  Since we set miter=2 in GSI namelist SETUP, outer
#        loop 03 will contain innovations with respect to 
#        the analysis.  Creation of o-a innovation files
#        is triggered by write_diag(3)=.true.  The setting
#        write_diag(1)=.true. turns on creation of o-g
#        innovation files.
#

cd $tmpdir    # we should already be in $DATA, but extra cd to be sure. 

# Set up lists and variables for various types of diagnostic files. 
ntype=3 

diagtype[0]="conv" 
diagtype[1]="pcp_ssmi_dmsp pcp_tmi_trmm" 
diagtype[2]="sbuv2_n16 sbuv2_n17 sbuv2_n18 sbuv2_n19 gome_metop-a omi_aura mls_aura" 
diagtype[3]="hirs2_n14 msu_n14 sndr_g08 sndr_g11 sndr_g12 sndr_g13 sndr_g08_prep sndr_g11_prep sndr_g12_prep sndr_g13_prep sndrd1_g11 sndrd2_g11 sndrd3_g11 sndrd4_g11 sndrd1_g12 sndrd2_g12 sndrd3_g12 sndrd4_g12 sndrd1_g13 sndrd2_g13 sndrd3_g13 sndrd4_g13 sndrd1_g14 sndrd2_g14 sndrd3_g14 sndrd4_g14 sndrd1_g15 sndrd2_g15 sndrd3_g15 sndrd4_g15 hirs3_n15 hirs3_n16 hirs3_n17 amsua_n15 amsua_n16 amsua_n17 amsub_n15 amsub_n16 amsub_n17 hsb_aqua airs_aqua amsua_aqua imgr_g08 imgr_g11 imgr_g12 imgr_g14 imgr_g15 ssmi_f13 ssmi_f14 ssmi_f15 hirs4_n18 hirs4_metop-a amsua_n18 amsua_metop-a mhs_n18 mhs_metop-a amsre_low_aqua amsre_mid_aqua amsre_hig_aqua ssmis_las_f16 ssmis_uas_f16 ssmis_img_f16 ssmis_env_f16 ssmis_las_f17 ssmis_uas_f17 ssmis_img_f17 ssmis_env_f17 ssmis_las_f18 ssmis_uas_f18 ssmis_img_f18 ssmis_env_f18 ssmis_las_f19 ssmis_uas_f19 ssmis_img_f19 ssmis_env_f19 ssmis_las_f20 ssmis_uas_f20 ssmis_img_f20 ssmis_env_f20 iasi_metop-a hirs4_n19 amsua_n19 mhs_n19 seviri_m08 seviri_m09 seviri_m10 cris_npp atms_npp hirs4_metop-b amsua_metop-b mhs_metop-b iasi_metop-b gome_metop-b" 

diaglist[0]=listcnv 
diaglist[1]=listpcp 
diaglist[2]=listozn 
diaglist[3]=listrad 

diagfile[0]=$CNVSTAT 
diagfile[1]=$PCPSTAT 
diagfile[2]=$OZNSTAT 
diagfile[3]=$RADSTAT 

numfile[0]=0 
numfile[1]=0 
numfile[2]=0 
numfile[3]=0 


# Set diagnostic file prefix based on lrun_subdirs variable 
if [ $lrun_subdirs = ".true." ]; then 
   prefix=" dir.*/" 
else 
   prefix="pe*" 
fi 

# Collect diagnostic files as a function of loop and type. 
loops="01 03"
for loop in $loops; do
   case $loop in 
      01) string=ges;; 
      03) string=anl;; 
       *) string=$loop;; 
   esac 
   n=-1 
   while [ $((n+=1)) -le $ntype ] ;do 
      for type in `echo ${diagtype[n]}`; do 
         count=`ls ${prefix}${type}_${loop}* | $wc -l` 
         if [ $count -gt 0 ]; then 
            cat ${prefix}${type}_${loop}* > diag_${type}_${string}.${adate}${DIAG_SUFFIX} 
            echo "diag_${type}_${string}.${adate}*" >> ${diaglist[n]} 
            numfile[n]=`expr ${numfile[n]} + 1` 
         fi 
      done 
   done 
done 

cd $tmpdir    # we should already be in $DATA, but extra cd to be sure. 

# If requested, compress diagnostic files 
if [[ $DIAG_COMPRESS = YES ]]; then 
   for file in `ls diag_*${adate}${DIAG_SUFFIX}`; do 
      $COMPRESS $file 
   done 
fi 

# If requested, create diagnostic file tarballs 
if [[ $DIAG_TARBALL = YES ]]; then 
   n=-1 
   while [ $((n+=1)) -le $ntype ] ;do 
      TAROPTS="-uvf" 
      if [ ! -s ${diagfile[n]} ]; then 
         TAROPTS="-cvf"
      fi
      if [ ${numfile[n]} -gt 0 ]; then 
         tar $TAROPTS ${diagfile[n]} `cat ${diaglist[n]}`
      fi
   done

#  Restrict CNVSTAT 
   chmod 750 $CNVSTAT 
   chgrp rstprod $CNVSTAT 
fi

# If requested, clean up $tmpdir
if [[ "$CLEAN" = "YES" ]];then
   if [[ $rc -eq 0 ]];then
      rm -rf $tmpdir
      cd $tmpdir
      cd ../
      rmdir $tmpdir
   fi
fi


# End of script
exit<|MERGE_RESOLUTION|>--- conflicted
+++ resolved
@@ -48,18 +48,10 @@
 #=================================================================================================
 
 # Set experiment name and analysis date
-<<<<<<< HEAD
 adate=2014080400
-#adate=2015063000
-expnm=vqcT
-exp=nqc
-expid=${expnm}.$adate
-=======
-adate=2015060100
-expnm=globalprod    
+expnm=vqc_test
 exp=globalprod.$adate
 expid=${expnm}.$adate.wcoss
->>>>>>> 7e532139
 
 # Set path/file for gsi executable
 gsiexec=/meso/save/Runhua.Yang/rtma_nlqc2/src/global_gsi
@@ -80,20 +72,11 @@
 
 # Set data, runtime and save directories
 if [ $MACHINE = WCOSS ]; then
-<<<<<<< HEAD
-#  datdir=/ptmpp1/$USER/data_sigmap/${exp}
 
    datdir=/da/noscrub/Michael.Lueken/CASES/global/sigmap/2014080400
    tmpdir=/ptmpp1/$USER/TEST/tmp${JCAP}_sigmap/${expid}  
    savdir=/ptmpp1/$USER/TEST/out${JCAP}/sigmap/${expid}  
-#   fixcrtm=/da/save/Michael.Lueken/CRTM_REL-2.2.1/crtm_v2.2.1/fix
-    fixcrtm=/usrx/local/nceplibs/fix/crtm_v2.1.3
-=======
-   datdir=/ptmp/$USER/data_sigmap/${exp}
-   tmpdir=/ptmp/$USER/tmp${JCAP}_sigmap/${expid}  
-   savdir=/ptmp/$USER/out${JCAP}/sigmap/${expid}  
    fixcrtm=/da/save/Michael.Lueken/CRTM_REL-2.2.3/crtm_v2.2.3/fix
->>>>>>> 7e532139
    endianness=Big_Endian
    COMPRESS=gzip 
    UNCOMPRESS=gunzip
@@ -429,16 +412,10 @@
  /
  &OBSQC
    dfact=0.75,dfact1=3.0,noiqc=.true.,oberrflg=.false.,c_varqc=0.02,
-<<<<<<< HEAD
-   use_poq7=.true.,njqc=.false.,vqc=.true.,
-=======
-   use_poq7=.true.,qc_noirjaco3_pole=.true.,
->>>>>>> 7e532139
-   $OBSQC
+   use_poq7=.true.,njqc=.false.,vqc=.true.,qc_noirjaco3_pole=.true.,
  /
  &OBS_INPUT
    dmesh(1)=145.0,dmesh(2)=150.0,time_window_max=3.0,
-   $OBSINPUT
  /
 OBS_INPUT::
 !  dfile          dtype       dplat       dsis                 dval    dthin  dsfcalc
@@ -676,32 +653,24 @@
 $ncp $datobs/${prefix_obs}syndata.tcvitals.tm00 ./tcvitl
 
 
-<<<<<<< HEAD
-# Copy bias correction, atmospheric and surface files
-$ncp $datges/${prefix_tbc}.abias              ./satbias_in
-#ln -s -f $datges/${prefix_tbc}.abias_pc           ./satbias_pc
-$ncp $datges/${prefix_tbc}.satang             ./satbias_angle
-$ncp $datges/${prefix_tbc}.radstat            ./radstat.gdas
-#$ncp /home/Xiujuan.Su/nbns/rad/radstat.${gdate} ./radstat.gdas
-=======
 #  # For data before Feb 2015 
 #  # Copy bias correction, atmospheric and surface files
+#Need to check
 #  $ncp $datges/${prefix_tbc}.abias              ./satbias_in
 #  $ncp $datges/${prefix_tbc}.satang             ./satbias_angle
 #  #$ncp $datges/${prefix_tbc}.abias_pc          ./satbias_pc
 #  #$ncp $datges/${prefix_tbc}.radstat           ./radstat.gdas
+#$ncp /home/Xiujuan.Su/nbns/rad/radstat.${gdate} ./radstat.gdas
 
  # For data after Feb 2015 
  # Copy bias correction, atmospheric and surface files
  $ncp $datges/${prefix_tbc}.abias               ./satbias_in
- #$ncp $datges/${prefix_tbc}.satang             ./satbias_angle
+ $ncp $datges/${prefix_tbc}.satang             ./satbias_angle
  $ncp $datges/${prefix_tbc}.abias_pc            ./satbias_pc
  $ncp $datges/${prefix_tbc}.radstat             ./radstat.gdas
->>>>>>> 7e532139
-
-#/scratch1/portfolios/NCEPDEV/da/save/Xiujuan.Su/gsi/xsu_nqc/util/Radiance_bias_correction_Utilities/write_biascr_option.x -newpc4pred -adp_anglebc 4
+
+# ML's suggestion 
 # /meso/save/Runhua.Yang/rtma_nlqc2/util/Radiance_bias_correction_Utilities/write_biascr_option.x -newpc4pred -adp_anglebc 4
-
 #cp satbias_in satbias_in.orig
 #cp satbias_in.new satbias_in
 
