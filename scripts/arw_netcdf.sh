
set -x

# Set analysis date
#adate=$adate_regional

# Set guess/analysis (i/o) file format.  Two
# option are available:  binary or netcdf
##io_format=binary
io_format=netcdf

if [[ "$io_format" = "binary" ]]; then
   NETCDF=.false.
   FORMAT=binary
elif [[ "$io_format" = "netcdf" ]]; then
   NETCDF=.true.
   FORMAT=netcdf
else
   echo "***ERRROR*** INVALID io_format = $io_format"
   exit
fi

# Set experiment name

if [[ "$arch" = "Linux" ]]; then

   exp=$jobname

elif [[ "$arch" = "AIX" ]]; then

   exp=$LOADL_JOB_NAME

fi

# Set path/file for gsi executable
#gsiexec=$updat

# Set resoltion and other dependent parameters
#export JCAP=62
export LEVS=60
export JCAP_B=$JCAP
if [[ "$io_format" = "binary" ]]; then
   export LEVS=50
elif [[ "$io_format" = "netcdf" ]]; then
   export LEVS=30
fi
export DELTIM=1200

# Set runtime and save directories
tmpdir=$tmpdir/tmpreg_arw_netcdf/${exp}
savdir=$savdir/outreg/arw_netcdf/${exp}

# Specify GSI fixed field and data directories.


# Set variables used in script
#   CLEAN up $tmpdir when finished (YES=remove, NO=leave alone)
#   ndate is a date manipulation utility
#   ncp is cp replacement, currently keep as /bin/cp

CLEAN=NO
#ndate=/nwprod/util/exec/ndate
ncp=/bin/cp

# Given the analysis date, compute the date from which the
# first guess comes.  Extract cycle and set prefix and suffix
# for guess and observation data files
sdate=`echo $arw_netcdf_adate |cut -c1-8`
odate=`$ndate +6 $arw_netcdf_adate`
hha=`echo $arw_netcdf_adate | cut -c9-10`
hho=`echo $odate | cut -c9-10`
prefixo=ndas.t${hho}z
prefixa=ndas.t${hha}z
suffix=tm06.bufr_d

#datobs=$datobs_arw_netcdf/$adate_regional_arw_netcdf
#datges=$datobs

# Set up $tmpdir
rm -rf $tmpdir
mkdir -p $tmpdir
chgrp rstprod $tmpdir
chmod 750 $tmpdir
cd $tmpdir
rm -rf core*

# CO2 namelist and file decisions
ICO2=${ICO2:-0}
if [ $ICO2 -gt 0 ] ; then
	# Copy co2 files to $tmpdir
	co2dir=${CO2DIR:-$fixgsi}
	yyyy=$(echo ${CDATE:-$arw_netcdf_adate}|cut -c1-4)
	rm ./global_co2_data.txt
		co2=$co2dir/global_co2.gcmscl_$yyyy.txt
		if [ -s $co2 ] ; then
			$ncp $co2 ./global_co2_data.txt
		fi
	if [ ! -s ./global_co2_data.txt ] ; then
		echo "\./global_co2_data.txt" not created
		exit 1
   fi
fi

# Make gsi namelist

. $scripts/regression_nl_update.sh

SETUP="$SETUP_update"
GRIDOPTS="$GRIDOPTS_update"
BKGVERR="$BKGVERR_update"
ANBKGERR="$ANBKERR_update"
JCOPTS="$JCOPTS_update"
STRONGOPTS="$STRONGOPTS_update"
OBSQC="$OBSQC_update"
OBSINPUT="$OBSINPUT_update"
SUPERRAD="$SUPERRAD_update"
SINGLEOB="$SINGLEOB_update"

. $scripts/regression_namelists.sh
cat << EOF > gsiparm.anl
<<<<<<< HEAD
 &SETUP
   miter=2,niter(1)=50,niter(2)=50,
   write_diag(1)=.true.,write_diag(2)=.false.,write_diag(3)=.true.,
   gencode=78,qoption=2,
   factqmin=0.0,factqmax=0.0,deltim=$DELTIM,
   ndat=61,iguess=-1,
   oneobtest=.false.,retrieval=.false.,
   nhr_assimilation=3,l_foto=.false.,
   use_pbl=.false.,use_compress=.false.,nsig_ext=13,gpstop=30.,
   $SETUP
 /
 &GRIDOPTS
   JCAP=$JCAP,JCAP_B=$JCAP_B,NLAT=$NLAT,NLON=$LONA,nsig=$LEVS,hybrid=.true.,
   wrf_nmm_regional=.false.,wrf_mass_regional=.true.,diagnostic_reg=.false.,
   filled_grid=.false.,half_grid=.true.,netcdf=$NETCDF,
 /
 &BKGERR
   hzscl=0.373,0.746,1.50,
   vs=1.0,bw=0.,fstat=.true.,
 /
 &ANBKGERR
   anisotropic=.false.,an_vs=1.0,ngauss=1,
   an_flen_u=-5.,an_flen_t=3.,an_flen_z=-200.,
   ifilt_ord=2,npass=3,normal=-200,grid_ratio=4.,nord_f2a=4,
 /
 &JCOPTS
 /
 &STRONGOPTS
   jcstrong=.false.,jcstrong_option=3,nstrong=0,nvmodes_keep=20,period_max=3.,
   baldiag_full=.true.,baldiag_inc=.true.,
 /
 &OBSQC
   dfact=0.75,dfact1=3.0,noiqc=.false.,c_varqc=0.02,vadfile='prepbufr',
 /
 &OBS_INPUT
   dmesh(1)=120.0,dmesh(2)=60.0,dmesh(3)=60.0,dmesh(4)=60.0,dmesh(5)=120,time_window_max=1.5,
   dfile(01)='prepbufr',  dtype(01)='ps',        dplat(01)=' ',         dsis(01)='ps',                  dval(01)=1.0,  dthin(01)=0, dsfcalc(01)=0,
   dfile(02)='prepbufr'   dtype(02)='t',         dplat(02)=' ',         dsis(02)='t',                   dval(02)=1.0,  dthin(02)=0, dsfcalc(02)=0,
   dfile(03)='prepbufr',  dtype(03)='q',         dplat(03)=' ',         dsis(03)='q',                   dval(03)=1.0,  dthin(03)=0, dsfcalc(03)=0,
   dfile(04)='prepbufr',  dtype(04)='uv',        dplat(04)=' ',         dsis(04)='uv',                  dval(04)=1.0,  dthin(04)=0, dsfcalc(04)=0,
   dfile(05)='satwnd',    dtype(05)='uv',        dplat(05)=' ',         dsis(05)='uv',                  dval(05)=1.0,  dthin(05)=0, dsfcalc(05)=0,
   dfile(06)='prepbufr',  dtype(06)='spd',       dplat(06)=' ',         dsis(06)='spd',                 dval(06)=1.0,  dthin(06)=0, dsfcalc(06)=0,
   dfile(07)='radarbufr', dtype(07)='rw',        dplat(07)=' ',         dsis(07)='rw',                  dval(07)=1.0,  dthin(07)=0, dsfcalc(07)=0,
   dfile(08)='prepbufr',  dtype(08)='dw',        dplat(08)=' ',         dsis(08)='dw',                  dval(08)=1.0,  dthin(08)=0, dsfcalc(08)=0,
   dfile(09)='prepbufr',  dtype(09)='sst',       dplat(09)=' ',         dsis(09)='sst',                 dval(09)=1.0,  dthin(09)=0, dsfcalc(09)=0,
   dfile(10)='prepbufr',  dtype(10)='pw',        dplat(10)=' ',         dsis(10)='pw',                  dval(10)=1.0,  dthin(10)=0, dsfcalc(10)=0,
   dfile(11)='gpsrobufr', dtype(11)='$gps_dtype',   dplat(11)=' ',         dsis(11)='gps',             dval(11)=1.0,  dthin(11)=0, dsfcalc(11)=0,
   dfile(12)='ssmirrbufr',dtype(12)='pcp_ssmi',  dplat(12)='dmsp',      dsis(12)='pcp_ssmi',            dval(12)=1.0,  dthin(12)=-1,dsfcalc(12)=0,
   dfile(13)='tmirrbufr', dtype(13)='pcp_tmi',   dplat(13)='trmm',      dsis(13)='pcp_tmi',             dval(13)=1.0,  dthin(13)=-1,dsfcalc(13)=0,
   dfile(14)='sbuvbufr',  dtype(14)='sbuv2',     dplat(14)='n16',       dsis(14)='sbuv8_n16',           dval(14)=1.0,  dthin(14)=0, dsfcalc(14)=0,
   dfile(15)='sbuvbufr',  dtype(15)='sbuv2',     dplat(15)='n17',       dsis(15)='sbuv8_n17',           dval(15)=1.0,  dthin(15)=0, dsfcalc(15)=0,
   dfile(16)='sbuvbufr',  dtype(16)='sbuv2',     dplat(16)='n18',       dsis(16)='sbuv8_n18',           dval(16)=1.0,  dthin(16)=0, dsfcalc(16)=0,
   dfile(17)='omi',       dtype(17)='omi',       dplat(17)='aura',      dsis(17)='omi_aura',            dval(17)=1.0,  dthin(17)=6, dsfcalc(17)=0,
   dfile(18)='hirs2bufr', dtype(18)='hirs2',     dplat(18)='n14',       dsis(18)='hirs2_n14',           dval(18)=6.0,  dthin(18)=1, dsfcalc(18)=1,
   dfile(19)='hirs3bufr', dtype(19)='hirs3',     dplat(19)='n16',       dsis(19)='hirs3_n16',           dval(19)=0.0,  dthin(19)=1, dsfcalc(19)=1,
   dfile(20)='hirs3bufr', dtype(20)='hirs3',     dplat(20)='n17',       dsis(20)='hirs3_n17',           dval(20)=6.0,  dthin(20)=1, dsfcalc(20)=1,
   dfile(21)='hirs4bufr', dtype(21)='hirs4',     dplat(21)='n18',       dsis(21)='hirs4_n18',           dval(21)=0.0,  dthin(21)=1, dsfcalc(21)=1,
   dfile(22)='hirs4bufr', dtype(22)='hirs4',     dplat(22)='metop-a',   dsis(22)='hirs4_metop-a',       dval(22)=6.0,  dthin(22)=1, dsfcalc(22)=1,
   dfile(23)='gsndrbufr', dtype(23)='sndr',      dplat(23)='g11',       dsis(23)='sndr_g11',            dval(23)=0.0,  dthin(23)=1, dsfcalc(23)=0,
   dfile(24)='gsndrbufr', dtype(24)='sndr',      dplat(24)='g12',       dsis(24)='sndr_g12',            dval(24)=0.0,  dthin(24)=1, dsfcalc(24)=0,
   dfile(25)='gimgrbufr', dtype(25)='goes_img',  dplat(25)='g11',       dsis(25)='imgr_g11',            dval(25)=0.0,  dthin(25)=1, dsfcalc(25)=0,
   dfile(26)='gimgrbufr', dtype(26)='goes_img',  dplat(26)='g12',       dsis(26)='imgr_g12',            dval(26)=0.0,  dthin(26)=1, dsfcalc(26)=0,
   dfile(27)='airsbufr',  dtype(27)='airs',      dplat(27)='aqua',      dsis(27)='airs281SUBSET_aqua',  dval(27)=20.0, dthin(27)=1, dsfcalc(27)=1,
   dfile(28)='msubufr',   dtype(28)='msu',       dplat(28)='n14',       dsis(28)='msu_n14',             dval(28)=2.0,  dthin(28)=2, dsfcalc(28)=1,
   dfile(29)='amsuabufr', dtype(29)='amsua',     dplat(29)='n15',       dsis(29)='amsua_n15',           dval(29)=10.0, dthin(29)=2, dsfcalc(29)=1,
   dfile(30)='amsuabufr', dtype(30)='amsua',     dplat(30)='n16',       dsis(30)='amsua_n16',           dval(30)=0.0,  dthin(30)=2, dsfcalc(30)=1,
   dfile(31)='amsuabufr', dtype(31)='amsua',     dplat(31)='n17',       dsis(31)='amsua_n17',           dval(31)=0.0,  dthin(31)=2, dsfcalc(31)=1,
   dfile(32)='amsuabufr', dtype(32)='amsua',     dplat(32)='n18',       dsis(32)='amsua_n18',           dval(32)=10.0, dthin(32)=2, dsfcalc(32)=1,
   dfile(33)='amsuabufr', dtype(33)='amsua',     dplat(33)='metop-a',   dsis(33)='amsua_metop-a',       dval(33)=10.0, dthin(33)=2, dsfcalc(33)=1,
   dfile(34)='airsbufr',  dtype(34)='amsua',     dplat(34)='aqua',      dsis(34)='amsua_aqua',          dval(34)=5.0,  dthin(34)=2, dsfcalc(34)=1,
   dfile(35)='amsubbufr', dtype(35)='amsub',     dplat(35)='n15',       dsis(35)='amsub_n15',           dval(35)=3.0,  dthin(35)=3, dsfcalc(35)=1,
   dfile(36)='amsubbufr', dtype(36)='amsub',     dplat(36)='n16',       dsis(36)='amsub_n16',           dval(36)=3.0,  dthin(36)=3, dsfcalc(36)=1,
   dfile(37)='amsubbufr', dtype(37)='amsub',     dplat(37)='n17',       dsis(37)='amsub_n17',           dval(37)=3.0,  dthin(37)=3, dsfcalc(37)=1,
   dfile(38)='mhsbufr',   dtype(38)='mhs',       dplat(38)='n18',       dsis(38)='mhs_n18',             dval(38)=3.0,  dthin(38)=3, dsfcalc(38)=1,
   dfile(39)='mhsbufr',   dtype(39)='mhs',       dplat(39)='metop-a',   dsis(39)='mhs_metop-a',         dval(39)=3.0,  dthin(39)=3, dsfcalc(39)=1,
   dfile(40)='ssmitbufr', dtype(40)='ssmi',      dplat(40)='f13',       dsis(40)='ssmi_f13',            dval(40)=0.0,  dthin(40)=4, dsfcalc(40)=0,
   dfile(41)='ssmitbufr', dtype(41)='ssmi',      dplat(41)='f14',       dsis(41)='ssmi_f14',            dval(41)=0.0,  dthin(41)=4, dsfcalc(41)=0,
   dfile(42)='ssmitbufr', dtype(42)='ssmi',      dplat(42)='f15',       dsis(42)='ssmi_f15',            dval(42)=0.0,  dthin(42)=4, dsfcalc(42)=0,
   dfile(43)='amsrebufr', dtype(43)='amsre_low', dplat(43)='aqua',      dsis(43)='amsre_aqua',          dval(43)=0.0,  dthin(43)=4, dsfcalc(43)=1,
   dfile(44)='amsrebufr', dtype(44)='amsre_mid', dplat(44)='aqua',      dsis(44)='amsre_aqua',          dval(44)=0.0,  dthin(44)=4, dsfcalc(44)=1,
   dfile(45)='amsrebufr', dtype(45)='amsre_hig', dplat(45)='aqua',      dsis(45)='amsre_aqua',          dval(45)=0.0,  dthin(45)=4, dsfcalc(45)=1,
   dfile(46)='ssmisbufr', dtype(46)='ssmis',     dplat(46)='f16',       dsis(46)='ssmis_f16',           dval(46)=0.0,  dthin(46)=4, dsfcalc(46)=1,
   dfile(47)='gsnd1bufr', dtype(47)='sndrd1',    dplat(47)='g12',       dsis(47)='sndrD1_g12',          dval(47)=1.5,  dthin(47)=5, dsfcalc(47)=0,
   dfile(48)='gsnd1bufr', dtype(48)='sndrd2',    dplat(48)='g12',       dsis(48)='sndrD2_g12',          dval(48)=1.5,  dthin(48)=5, dsfcalc(48)=0,
   dfile(49)='gsnd1bufr', dtype(49)='sndrd3',    dplat(49)='g12',       dsis(49)='sndrD3_g12',          dval(49)=1.5,  dthin(49)=5, dsfcalc(49)=0,
   dfile(50)='gsnd1bufr', dtype(50)='sndrd4',    dplat(50)='g12',       dsis(50)='sndrD4_g12',          dval(50)=1.5,  dthin(50)=5, dsfcalc(50)=0,
   dfile(51)='gsnd1bufr', dtype(51)='sndrd1',    dplat(51)='g11',       dsis(51)='sndrD1_g11',          dval(51)=1.5,  dthin(51)=5, dsfcalc(51)=0,
   dfile(52)='gsnd1bufr', dtype(52)='sndrd2',    dplat(52)='g11',       dsis(52)='sndrD2_g11',          dval(52)=1.5,  dthin(52)=5, dsfcalc(52)=0,
   dfile(53)='gsnd1bufr', dtype(53)='sndrd3',    dplat(53)='g11',       dsis(53)='sndrD3_g11',          dval(53)=1.5,  dthin(53)=5, dsfcalc(53)=0,
   dfile(54)='gsnd1bufr', dtype(54)='sndrd4',    dplat(54)='g11',       dsis(54)='sndrD4_g11',          dval(54)=1.5,  dthin(54)=5, dsfcalc(54)=0,
   dfile(55)='gsnd1bufr', dtype(55)='sndrd1',    dplat(55)='g13',       dsis(55)='sndrD1_g13',          dval(55)=1.5,  dthin(55)=5, dsfcalc(55)=0,
   dfile(56)='gsnd1bufr', dtype(56)='sndrd2',    dplat(56)='g13',       dsis(56)='sndrD2_g13',          dval(56)=1.5,  dthin(56)=5, dsfcalc(56)=0,
   dfile(57)='gsnd1bufr', dtype(57)='sndrd3',    dplat(57)='g13',       dsis(57)='sndrD3_g13',          dval(57)=1.5,  dthin(57)=5, dsfcalc(57)=0,
   dfile(58)='gsnd1bufr', dtype(58)='sndrd4',    dplat(58)='g13',       dsis(58)='sndrD4_g13',          dval(58)=1.5,  dthin(58)=5, dsfcalc(58)=0,
   dfile(59)='iasibufr',  dtype(59)='iasi',      dplat(59)='metop-a',   dsis(59)='iasi616_metop-a',     dval(59)=20.0, dthin(59)=1, dsfcalc(59)=1,
   dfile(60)='gomebufr',  dtype(60)='gome',      dplat(60)='metop-a',   dsis(60)='gome_metop-a',        dval(60)=1.0,  dthin(60)=6, dsfcalc(60)=0,
   dfile(61)='mlsbufr',   dtype(61)='mls30',     dplat(61)='aura',      dsis(61)='mls30_aura',          dval(61)=1.0,  dthin(61)=0, dsfcalc(61)=0,
 /
 &SUPEROB_RADAR
   del_azimuth=5.,del_elev=.25,del_range=5000.,del_time=.5,elev_angle_max=5.,minnum=50,range_max=100000.,
   l2superob_only=.false.,
 /
 &LAG_DATA
 /
 &HYBRID_ENSEMBLE
   l_hyb_ens=${HYBENS_REGIONAL},
   n_ens=${ENSEMBLE_SIZE_REGIONAL},
   uv_hyb_ens=${HYBENS_UV_REGIONAL},
   beta1_inv=${BETA1_INV_REGIONAL},
   s_ens_h=${HYBENS_HOR_SCALE_REGIONAL},
   s_ens_v=${HYBENS_VER_SCALE_REGIONAL},
   generate_ens=${GENERATE_ENS_REGIONAL},
   aniso_a_en=${HYBENS_ANISO_REGIONAL},
   nlon_ens=${NLON_ENS_REGIONAL},
   nlat_ens=${NLAT_ENS_REGIONAL},
   jcap_ens=${JCAP_ENS_REGIONAL},
   jcap_ens_test=${JCAP_ENS_TEST_REGIONAL},
 /
 &RAPIDREFRESH_CLDSURF
   dfi_radar_latent_heat_time_period=30.0,
 /
 &CHEM
 /
 &SINGLEOB_TEST
   maginnov=0.1,magoberr=0.1,oneob_type='t',
   oblat=45.,oblon=270.,obpres=850.,obdattim=${arw_netcdf_adate},
   obhourset=0.,
 /
=======

$arw_netcdf_namelist

>>>>>>> c658c886
EOF

# Set fixed files
#   berror   = forecast model background error statistics
#   specoef  = CRTM spectral coefficients
#   trncoef  = CRTM transmittance coefficients
#   emiscoef = CRTM coefficients for IR sea surface emissivity model
#   aerocoef = CRTM coefficients for aerosol effects
#   cldcoef  = CRTM coefficients for cloud effects
#   satinfo  = text file with information about assimilation of brightness temperatures
#   satangl  = angle dependent bias correction file (fixed in time)
#   atmsbeamdat  =  data required for atms spatial averaging
#   pcpinfo  = text file with information about assimilation of prepcipitation rates
#   ozinfo   = text file with information about assimilation of ozone data
#   errtable = text file with obs error for conventional data (regional only)
#   convinfo = text file with information about assimilation of conventional data
#   bufrtable= text file ONLY needed for single obs test (oneobstest=.true.)
#   bftab_sst= bufr table for sst ONLY needed for sst retrieval (retrieval=.true.)

anavinfo=$fixgsi/anavinfo_arw_netcdf
if [[ "$io_format" = "binary" ]]; then
   berror=$fixgsi/$endianness/nam_glb_berror.f77.gcv
elif [[ "$io_format" = "netcdf" ]]; then
   berror=$fixgsi/$endianness/nam_glb_berror.f77.gcv
fi
emiscoef=$fixcrtm/EmisCoeff/Big_Endian/EmisCoeff.bin
aercoef=$fixcrtm/AerosolCoeff/Big_Endian/AerosolCoeff.bin
cldcoef=$fixcrtm/CloudCoeff/Big_Endian/CloudCoeff.bin
satinfo=$fixgsi/nam_regional_satinfo.txt
scaninfo=$fixgsi/global_scaninfo.txt
satangl=$fixgsi/nam_global_satangbias.txt
atmsbeamdat=$fixgsi/atms_beamwidth.txt
pcpinfo=$fixgsi/nam_global_pcpinfo.txt
ozinfo=$fixgsi/nam_global_ozinfo.txt
errtable=$fixgsi/nam_errtable.r3dv
convinfo=$fixgsi/nam_regional_convinfo.txt
mesonetuselist=$fixgsi/nam_mesonet_uselist.txt

# Only need this file for single obs test
bufrtable=$fixgsi/prepobs_prep.bufrtable

# Only need this file for sst retrieval
bftab_sst=$fixgsi/bufrtab.012

# Copy executable and fixed files to $tmpdir
if [[ "$exp" = $arw_netcdf_updat_exp1 ]]; then
   $ncp $gsiexec_updat ./gsi.x
elif [[ "$exp" = $arw_netcdf_updat_exp2 ]]; then
   $ncp $gsiexec_updat ./gsi.x
elif [[ "$exp" = $arw_netcdf_contrl_exp1 ]]; then
   $ncp $gsiexec_contrl ./gsi.x
elif [[ "$exp" = $arw_netcdf_contrl_exp2 ]]; then
   $ncp $gsiexec_contrl ./gsi.x
fi

$ncp $anavinfo ./anavinfo
$ncp $berror   ./berror_stats
$ncp $emiscoef ./EmisCoeff.bin
$ncp $aercoef  ./AerosolCoeff.bin
$ncp $cldcoef  ./CloudCoeff.bin
$ncp $satangl  ./satbias_angle
$ncp $atmsbeamdat  ./atms_beamwidth.txt
$ncp $satinfo  ./satinfo
$ncp $scaninfo ./scaninfo
$ncp $pcpinfo  ./pcpinfo
$ncp $ozinfo   ./ozinfo
$ncp $convinfo ./convinfo
$ncp $errtable ./errtable
$ncp $mesonetuselist ./mesonetuselist

$ncp $bufrtable ./prepobs_prep.bufrtable
$ncp $bftab_sst ./bftab_sstphr

# Copy CRTM coefficient files based on entries in satinfo file
for file in `awk '{if($1!~"!"){print $1}}' ./satinfo | sort | uniq` ;do
   $ncp $fixcrtm/SpcCoeff/Big_Endian/${file}.SpcCoeff.bin ./
   $ncp $fixcrtm/TauCoeff/Big_Endian/${file}.TauCoeff.bin ./
done

# Copy observational data to $tmpdir
$ncp $arw_netcdf_obs/${prefixo}.prepbufr.tm06   ./prepbufr
$ncp $arw_netcdf_obs/${prefixo}.satwnd.$suffix  ./satwnd
$ncp $arw_netcdf_obs/${prefixo}.1bhrs3.$suffix  ./hirs3bufr
$ncp $arw_netcdf_obs/${prefixo}.1bhrs4.$suffix  ./hirs4bufr
$ncp $arw_netcdf_obs/${prefixo}.1bamua.$suffix  ./amsuabufr
$ncp $arw_netcdf_obs/${prefixo}.1bamub.$suffix  ./amsubbufr
$ncp $arw_netcdf_obs/${prefixo}.1bmhs.$suffix   ./mhsbufr
$ncp $arw_netcdf_obs/${prefixo}.goesfv.$suffix  ./gsnd1bufr
$ncp $arw_netcdf_obs/${prefixo}.airsev.$suffix  ./airsbufr
$ncp $arw_netcdf_obs/${prefixo}.radwnd.$suffix  ./radarbufr
if [[ "$io_format" = "netcdf" ]]; then
   $ncp $arw_netcdf_obs/${prefixo}.nexrad.$suffix  ./l2rwbufr
fi

# Copy bias correction, sigma, and surface files
#
#  *** NOTE:  The regional gsi analysis is written to (over)
#             the input guess field file (wrf_inout)
#
$ncp $arw_netcdf_obs/${prefixo}.satbias.tm06      ./satbias_in
$ncp $arw_netcdf_obs/${prefixo}.satang.tm06        ./satbias_angle
if [[ "$io_format" = "binary" ]]; then
   $ncp $arw_netcdf_ges/wrfinput_d01_arw_binary        ./wrf_inout
elif [[ "$io_format" = "netcdf" ]]; then
   $ncp $arw_netcdf_ges/wrfout_d01_2008-05-11_12:00:00 ./wrf_inout
fi
cp wrf_inout wrf_ges

if [[ "$arch" = "Linux" ]]; then

   cd $tmpdir/
   echo "run gsi now"

   export MPI_BUFS_PER_PROC=256
   export MPI_BUFS_PER_HOST=256
   export MPI_GROUP_MAX=256
   #export OMP_NUM_THREADS=1

   module load intel
   module load mpt

   echo "JOB ID : $PBS_JOBID"
   eval "mpiexec_mpt -v -np $PBS_NP $tmpdir/gsi.x > stdout"

elif [[ "$arch" = "AIX" ]]; then

# Run gsi under Parallel Operating Environment (poe) on NCEP IBM
   poe $tmpdir/gsi.x < gsiparm.anl > stdout

fi

rc=$?

exit

# Save output
mkdir -p $savdir
chgrp rstprod $savdir
chmod 750 $savdir

cat stdout fort.2* > $savdir/stdout.anl.${arw_netcdf_adate}
$ncp wrf_inout       $savdir/wrfanl.${arw_netcdf_adate}
$ncp satbias_out     $savdir/biascr.${arw_netcdf_adate}

# If desired, copy guess file to unique filename in $savdir
$ncp wrf_ges         $savdir/wrfges.${arw_netcdf_adate}

# Loop over first and last outer loops to generate innovation
# diagnostic files for indicated observation types (groups)
#
# NOTE:  Since we set miter=2 in GSI namelist SETUP, outer
#        loop 03 will contain innovations with respect to
#        the analysis.  Creation of o-a innovation files
#        is triggered by write_diag(3)=.true.  The setting
#        write_diag(1)=.true. turns on creation of o-g
#        innovation files.
#

cd $tmpdir
loops="01 03"
for loop in $loops; do

case $loop in
  01) string=ges;;
  03) string=anl;;
   *) string=$loop;;
esac

# Collect diagnostic files for obs types (groups) below
   listall="hirs2_n14 msu_n14 sndr_g08 sndr_g10 sndr_g12 sndr_g08_prep sndr_g10_prep sndr_g12_prep sndrd1_g08 sndrd2_g08 sndrd3_g08 sndrd4_g08 sndrd1_g10 sndrd2_g10 sndrd3_g10 sndrd4_g10 sndrd1_g12 sndrd2_g12 sndrd3_g12 sndrd4_g12 sndrd1_g11 sndrd2_g11 sndrd3_g11 sndrd4_g11 sndrd1_g13 sndrd2_g13 sndrd3_g13 sndrd4_g13 hirs3_n15 hirs3_n16 hirs3_n17 amsua_n15 amsua_n16 amsua_n17 amsub_n15 amsub_n16 amsub_n17 hsb_aqua airs_aqua amsua_aqua imgr_g08 imgr_g10 imgr_g12 pcp_ssmi_dmsp pcp_tmi_trmm conv sbuv2_n16 sbuv2_n17 sbuv2_n18 omi_aura ssmi_f13 ssmi_f14 ssmi_f15 hirs4_n18 amsua_n18 mhs_n18 amsre_low_aqua amsre_mid_aqua amsre_hig_aqua ssmis_las_f16 ssmis_uas_f16 ssmis_img_f16 ssmis_env_f16 iasi_metop-a"
   for type in $listall; do
      count=`ls dir.*/${type}_${loop}* | wc -l`
      if [[ $count -gt 0 ]]; then
         cat dir.*/${type}_${loop}* > diag_${type}_${string}.${arw_netcdf_adate}
         compress diag_${type}_${string}.${arw_netcdf_adate}
         $ncp diag_${type}_${string}.${arw_netcdf_adate}.Z $savdir/
      fi
   done
done

exit<|MERGE_RESOLUTION|>--- conflicted
+++ resolved
@@ -118,140 +118,9 @@
 
 . $scripts/regression_namelists.sh
 cat << EOF > gsiparm.anl
-<<<<<<< HEAD
- &SETUP
-   miter=2,niter(1)=50,niter(2)=50,
-   write_diag(1)=.true.,write_diag(2)=.false.,write_diag(3)=.true.,
-   gencode=78,qoption=2,
-   factqmin=0.0,factqmax=0.0,deltim=$DELTIM,
-   ndat=61,iguess=-1,
-   oneobtest=.false.,retrieval=.false.,
-   nhr_assimilation=3,l_foto=.false.,
-   use_pbl=.false.,use_compress=.false.,nsig_ext=13,gpstop=30.,
-   $SETUP
- /
- &GRIDOPTS
-   JCAP=$JCAP,JCAP_B=$JCAP_B,NLAT=$NLAT,NLON=$LONA,nsig=$LEVS,hybrid=.true.,
-   wrf_nmm_regional=.false.,wrf_mass_regional=.true.,diagnostic_reg=.false.,
-   filled_grid=.false.,half_grid=.true.,netcdf=$NETCDF,
- /
- &BKGERR
-   hzscl=0.373,0.746,1.50,
-   vs=1.0,bw=0.,fstat=.true.,
- /
- &ANBKGERR
-   anisotropic=.false.,an_vs=1.0,ngauss=1,
-   an_flen_u=-5.,an_flen_t=3.,an_flen_z=-200.,
-   ifilt_ord=2,npass=3,normal=-200,grid_ratio=4.,nord_f2a=4,
- /
- &JCOPTS
- /
- &STRONGOPTS
-   jcstrong=.false.,jcstrong_option=3,nstrong=0,nvmodes_keep=20,period_max=3.,
-   baldiag_full=.true.,baldiag_inc=.true.,
- /
- &OBSQC
-   dfact=0.75,dfact1=3.0,noiqc=.false.,c_varqc=0.02,vadfile='prepbufr',
- /
- &OBS_INPUT
-   dmesh(1)=120.0,dmesh(2)=60.0,dmesh(3)=60.0,dmesh(4)=60.0,dmesh(5)=120,time_window_max=1.5,
-   dfile(01)='prepbufr',  dtype(01)='ps',        dplat(01)=' ',         dsis(01)='ps',                  dval(01)=1.0,  dthin(01)=0, dsfcalc(01)=0,
-   dfile(02)='prepbufr'   dtype(02)='t',         dplat(02)=' ',         dsis(02)='t',                   dval(02)=1.0,  dthin(02)=0, dsfcalc(02)=0,
-   dfile(03)='prepbufr',  dtype(03)='q',         dplat(03)=' ',         dsis(03)='q',                   dval(03)=1.0,  dthin(03)=0, dsfcalc(03)=0,
-   dfile(04)='prepbufr',  dtype(04)='uv',        dplat(04)=' ',         dsis(04)='uv',                  dval(04)=1.0,  dthin(04)=0, dsfcalc(04)=0,
-   dfile(05)='satwnd',    dtype(05)='uv',        dplat(05)=' ',         dsis(05)='uv',                  dval(05)=1.0,  dthin(05)=0, dsfcalc(05)=0,
-   dfile(06)='prepbufr',  dtype(06)='spd',       dplat(06)=' ',         dsis(06)='spd',                 dval(06)=1.0,  dthin(06)=0, dsfcalc(06)=0,
-   dfile(07)='radarbufr', dtype(07)='rw',        dplat(07)=' ',         dsis(07)='rw',                  dval(07)=1.0,  dthin(07)=0, dsfcalc(07)=0,
-   dfile(08)='prepbufr',  dtype(08)='dw',        dplat(08)=' ',         dsis(08)='dw',                  dval(08)=1.0,  dthin(08)=0, dsfcalc(08)=0,
-   dfile(09)='prepbufr',  dtype(09)='sst',       dplat(09)=' ',         dsis(09)='sst',                 dval(09)=1.0,  dthin(09)=0, dsfcalc(09)=0,
-   dfile(10)='prepbufr',  dtype(10)='pw',        dplat(10)=' ',         dsis(10)='pw',                  dval(10)=1.0,  dthin(10)=0, dsfcalc(10)=0,
-   dfile(11)='gpsrobufr', dtype(11)='$gps_dtype',   dplat(11)=' ',         dsis(11)='gps',             dval(11)=1.0,  dthin(11)=0, dsfcalc(11)=0,
-   dfile(12)='ssmirrbufr',dtype(12)='pcp_ssmi',  dplat(12)='dmsp',      dsis(12)='pcp_ssmi',            dval(12)=1.0,  dthin(12)=-1,dsfcalc(12)=0,
-   dfile(13)='tmirrbufr', dtype(13)='pcp_tmi',   dplat(13)='trmm',      dsis(13)='pcp_tmi',             dval(13)=1.0,  dthin(13)=-1,dsfcalc(13)=0,
-   dfile(14)='sbuvbufr',  dtype(14)='sbuv2',     dplat(14)='n16',       dsis(14)='sbuv8_n16',           dval(14)=1.0,  dthin(14)=0, dsfcalc(14)=0,
-   dfile(15)='sbuvbufr',  dtype(15)='sbuv2',     dplat(15)='n17',       dsis(15)='sbuv8_n17',           dval(15)=1.0,  dthin(15)=0, dsfcalc(15)=0,
-   dfile(16)='sbuvbufr',  dtype(16)='sbuv2',     dplat(16)='n18',       dsis(16)='sbuv8_n18',           dval(16)=1.0,  dthin(16)=0, dsfcalc(16)=0,
-   dfile(17)='omi',       dtype(17)='omi',       dplat(17)='aura',      dsis(17)='omi_aura',            dval(17)=1.0,  dthin(17)=6, dsfcalc(17)=0,
-   dfile(18)='hirs2bufr', dtype(18)='hirs2',     dplat(18)='n14',       dsis(18)='hirs2_n14',           dval(18)=6.0,  dthin(18)=1, dsfcalc(18)=1,
-   dfile(19)='hirs3bufr', dtype(19)='hirs3',     dplat(19)='n16',       dsis(19)='hirs3_n16',           dval(19)=0.0,  dthin(19)=1, dsfcalc(19)=1,
-   dfile(20)='hirs3bufr', dtype(20)='hirs3',     dplat(20)='n17',       dsis(20)='hirs3_n17',           dval(20)=6.0,  dthin(20)=1, dsfcalc(20)=1,
-   dfile(21)='hirs4bufr', dtype(21)='hirs4',     dplat(21)='n18',       dsis(21)='hirs4_n18',           dval(21)=0.0,  dthin(21)=1, dsfcalc(21)=1,
-   dfile(22)='hirs4bufr', dtype(22)='hirs4',     dplat(22)='metop-a',   dsis(22)='hirs4_metop-a',       dval(22)=6.0,  dthin(22)=1, dsfcalc(22)=1,
-   dfile(23)='gsndrbufr', dtype(23)='sndr',      dplat(23)='g11',       dsis(23)='sndr_g11',            dval(23)=0.0,  dthin(23)=1, dsfcalc(23)=0,
-   dfile(24)='gsndrbufr', dtype(24)='sndr',      dplat(24)='g12',       dsis(24)='sndr_g12',            dval(24)=0.0,  dthin(24)=1, dsfcalc(24)=0,
-   dfile(25)='gimgrbufr', dtype(25)='goes_img',  dplat(25)='g11',       dsis(25)='imgr_g11',            dval(25)=0.0,  dthin(25)=1, dsfcalc(25)=0,
-   dfile(26)='gimgrbufr', dtype(26)='goes_img',  dplat(26)='g12',       dsis(26)='imgr_g12',            dval(26)=0.0,  dthin(26)=1, dsfcalc(26)=0,
-   dfile(27)='airsbufr',  dtype(27)='airs',      dplat(27)='aqua',      dsis(27)='airs281SUBSET_aqua',  dval(27)=20.0, dthin(27)=1, dsfcalc(27)=1,
-   dfile(28)='msubufr',   dtype(28)='msu',       dplat(28)='n14',       dsis(28)='msu_n14',             dval(28)=2.0,  dthin(28)=2, dsfcalc(28)=1,
-   dfile(29)='amsuabufr', dtype(29)='amsua',     dplat(29)='n15',       dsis(29)='amsua_n15',           dval(29)=10.0, dthin(29)=2, dsfcalc(29)=1,
-   dfile(30)='amsuabufr', dtype(30)='amsua',     dplat(30)='n16',       dsis(30)='amsua_n16',           dval(30)=0.0,  dthin(30)=2, dsfcalc(30)=1,
-   dfile(31)='amsuabufr', dtype(31)='amsua',     dplat(31)='n17',       dsis(31)='amsua_n17',           dval(31)=0.0,  dthin(31)=2, dsfcalc(31)=1,
-   dfile(32)='amsuabufr', dtype(32)='amsua',     dplat(32)='n18',       dsis(32)='amsua_n18',           dval(32)=10.0, dthin(32)=2, dsfcalc(32)=1,
-   dfile(33)='amsuabufr', dtype(33)='amsua',     dplat(33)='metop-a',   dsis(33)='amsua_metop-a',       dval(33)=10.0, dthin(33)=2, dsfcalc(33)=1,
-   dfile(34)='airsbufr',  dtype(34)='amsua',     dplat(34)='aqua',      dsis(34)='amsua_aqua',          dval(34)=5.0,  dthin(34)=2, dsfcalc(34)=1,
-   dfile(35)='amsubbufr', dtype(35)='amsub',     dplat(35)='n15',       dsis(35)='amsub_n15',           dval(35)=3.0,  dthin(35)=3, dsfcalc(35)=1,
-   dfile(36)='amsubbufr', dtype(36)='amsub',     dplat(36)='n16',       dsis(36)='amsub_n16',           dval(36)=3.0,  dthin(36)=3, dsfcalc(36)=1,
-   dfile(37)='amsubbufr', dtype(37)='amsub',     dplat(37)='n17',       dsis(37)='amsub_n17',           dval(37)=3.0,  dthin(37)=3, dsfcalc(37)=1,
-   dfile(38)='mhsbufr',   dtype(38)='mhs',       dplat(38)='n18',       dsis(38)='mhs_n18',             dval(38)=3.0,  dthin(38)=3, dsfcalc(38)=1,
-   dfile(39)='mhsbufr',   dtype(39)='mhs',       dplat(39)='metop-a',   dsis(39)='mhs_metop-a',         dval(39)=3.0,  dthin(39)=3, dsfcalc(39)=1,
-   dfile(40)='ssmitbufr', dtype(40)='ssmi',      dplat(40)='f13',       dsis(40)='ssmi_f13',            dval(40)=0.0,  dthin(40)=4, dsfcalc(40)=0,
-   dfile(41)='ssmitbufr', dtype(41)='ssmi',      dplat(41)='f14',       dsis(41)='ssmi_f14',            dval(41)=0.0,  dthin(41)=4, dsfcalc(41)=0,
-   dfile(42)='ssmitbufr', dtype(42)='ssmi',      dplat(42)='f15',       dsis(42)='ssmi_f15',            dval(42)=0.0,  dthin(42)=4, dsfcalc(42)=0,
-   dfile(43)='amsrebufr', dtype(43)='amsre_low', dplat(43)='aqua',      dsis(43)='amsre_aqua',          dval(43)=0.0,  dthin(43)=4, dsfcalc(43)=1,
-   dfile(44)='amsrebufr', dtype(44)='amsre_mid', dplat(44)='aqua',      dsis(44)='amsre_aqua',          dval(44)=0.0,  dthin(44)=4, dsfcalc(44)=1,
-   dfile(45)='amsrebufr', dtype(45)='amsre_hig', dplat(45)='aqua',      dsis(45)='amsre_aqua',          dval(45)=0.0,  dthin(45)=4, dsfcalc(45)=1,
-   dfile(46)='ssmisbufr', dtype(46)='ssmis',     dplat(46)='f16',       dsis(46)='ssmis_f16',           dval(46)=0.0,  dthin(46)=4, dsfcalc(46)=1,
-   dfile(47)='gsnd1bufr', dtype(47)='sndrd1',    dplat(47)='g12',       dsis(47)='sndrD1_g12',          dval(47)=1.5,  dthin(47)=5, dsfcalc(47)=0,
-   dfile(48)='gsnd1bufr', dtype(48)='sndrd2',    dplat(48)='g12',       dsis(48)='sndrD2_g12',          dval(48)=1.5,  dthin(48)=5, dsfcalc(48)=0,
-   dfile(49)='gsnd1bufr', dtype(49)='sndrd3',    dplat(49)='g12',       dsis(49)='sndrD3_g12',          dval(49)=1.5,  dthin(49)=5, dsfcalc(49)=0,
-   dfile(50)='gsnd1bufr', dtype(50)='sndrd4',    dplat(50)='g12',       dsis(50)='sndrD4_g12',          dval(50)=1.5,  dthin(50)=5, dsfcalc(50)=0,
-   dfile(51)='gsnd1bufr', dtype(51)='sndrd1',    dplat(51)='g11',       dsis(51)='sndrD1_g11',          dval(51)=1.5,  dthin(51)=5, dsfcalc(51)=0,
-   dfile(52)='gsnd1bufr', dtype(52)='sndrd2',    dplat(52)='g11',       dsis(52)='sndrD2_g11',          dval(52)=1.5,  dthin(52)=5, dsfcalc(52)=0,
-   dfile(53)='gsnd1bufr', dtype(53)='sndrd3',    dplat(53)='g11',       dsis(53)='sndrD3_g11',          dval(53)=1.5,  dthin(53)=5, dsfcalc(53)=0,
-   dfile(54)='gsnd1bufr', dtype(54)='sndrd4',    dplat(54)='g11',       dsis(54)='sndrD4_g11',          dval(54)=1.5,  dthin(54)=5, dsfcalc(54)=0,
-   dfile(55)='gsnd1bufr', dtype(55)='sndrd1',    dplat(55)='g13',       dsis(55)='sndrD1_g13',          dval(55)=1.5,  dthin(55)=5, dsfcalc(55)=0,
-   dfile(56)='gsnd1bufr', dtype(56)='sndrd2',    dplat(56)='g13',       dsis(56)='sndrD2_g13',          dval(56)=1.5,  dthin(56)=5, dsfcalc(56)=0,
-   dfile(57)='gsnd1bufr', dtype(57)='sndrd3',    dplat(57)='g13',       dsis(57)='sndrD3_g13',          dval(57)=1.5,  dthin(57)=5, dsfcalc(57)=0,
-   dfile(58)='gsnd1bufr', dtype(58)='sndrd4',    dplat(58)='g13',       dsis(58)='sndrD4_g13',          dval(58)=1.5,  dthin(58)=5, dsfcalc(58)=0,
-   dfile(59)='iasibufr',  dtype(59)='iasi',      dplat(59)='metop-a',   dsis(59)='iasi616_metop-a',     dval(59)=20.0, dthin(59)=1, dsfcalc(59)=1,
-   dfile(60)='gomebufr',  dtype(60)='gome',      dplat(60)='metop-a',   dsis(60)='gome_metop-a',        dval(60)=1.0,  dthin(60)=6, dsfcalc(60)=0,
-   dfile(61)='mlsbufr',   dtype(61)='mls30',     dplat(61)='aura',      dsis(61)='mls30_aura',          dval(61)=1.0,  dthin(61)=0, dsfcalc(61)=0,
- /
- &SUPEROB_RADAR
-   del_azimuth=5.,del_elev=.25,del_range=5000.,del_time=.5,elev_angle_max=5.,minnum=50,range_max=100000.,
-   l2superob_only=.false.,
- /
- &LAG_DATA
- /
- &HYBRID_ENSEMBLE
-   l_hyb_ens=${HYBENS_REGIONAL},
-   n_ens=${ENSEMBLE_SIZE_REGIONAL},
-   uv_hyb_ens=${HYBENS_UV_REGIONAL},
-   beta1_inv=${BETA1_INV_REGIONAL},
-   s_ens_h=${HYBENS_HOR_SCALE_REGIONAL},
-   s_ens_v=${HYBENS_VER_SCALE_REGIONAL},
-   generate_ens=${GENERATE_ENS_REGIONAL},
-   aniso_a_en=${HYBENS_ANISO_REGIONAL},
-   nlon_ens=${NLON_ENS_REGIONAL},
-   nlat_ens=${NLAT_ENS_REGIONAL},
-   jcap_ens=${JCAP_ENS_REGIONAL},
-   jcap_ens_test=${JCAP_ENS_TEST_REGIONAL},
- /
- &RAPIDREFRESH_CLDSURF
-   dfi_radar_latent_heat_time_period=30.0,
- /
- &CHEM
- /
- &SINGLEOB_TEST
-   maginnov=0.1,magoberr=0.1,oneob_type='t',
-   oblat=45.,oblon=270.,obpres=850.,obdattim=${arw_netcdf_adate},
-   obhourset=0.,
- /
-=======
 
 $arw_netcdf_namelist
 
->>>>>>> c658c886
 EOF
 
 # Set fixed files
