#!/bin/sh

set -x

. $(awk '{ print $1 }' regression_var.out)

#. /scratch1/portfolios/NCEPDEV/da/save/$LOGNAME/EXP-regtests/scripts/regression_var.sh
#. regression_var.sh

if [[ "$machine" = "Zeus" ]]; then

   # Submit jobs using sub_zeus wrapper.
   if [ "$debug" = ".false." ]; then
      /bin/sh sub_zeus -j $arw_netcdf_updat_exp1 -t 0:15:00 -p 4/4/0 $scripts/arw_netcdf.sh

      while [[ $(grep -c '+ rc=0' ${arw_netcdf_updat_exp1}.out) -ne 1 ]]; do
         grep '+ rc=' ${arw_netcdf_updat_exp1}.out > return_code_arw_netcdf.out
         if [ -s return_code_arw_netcdf.out ]; then
            if [[ $(stat -c %s return_code_arw_netcdf.out) -ne '0' ]]; then
               if [[ $(awk '{ print $2 }' return_code_arw_netcdf.out) -ne 'rc=0' ]]; then
                  echo $arw_netcdf_updat_exp1" job has failed with return code of "$(awk '{ print $2 }' return_code_arw_netcdf.out)"."
                  rm -f return_code_arw_netcdf.out
                  exit
               fi
            fi
         fi
         echo "Job "$arw_netcdf_updat_exp1" is not complete yet.  Will recheck in a minute."
         sleep 60
      done

      rm -f return_code_arw_netcdf.out

      /bin/sh sub_zeus -j $arw_netcdf_updat_exp2 -t 0:12:00 -p 6/6/0 $scripts/arw_netcdf.sh

      while [[ $(grep -c '+ rc=0' ${arw_netcdf_updat_exp2}.out) -ne 1 ]]; do
         grep '+ rc=' ${arw_netcdf_updat_exp2}.out > return_code_arw_netcdf.out
         if [ -s return_code_arw_netcdf.out ]; then
            if [[ $(stat -c %s return_code_arw_netcdf.out) -ne '0' ]]; then
               if [[ $(awk '{ print $2 }' return_code_arw_netcdf.out) -ne 'rc=0' ]]; then
                  echo $arw_netcdf_updat_exp2" job has failed with return code of "$(awk '{ print $2 }' return_code_arw_netcdf.out)"."
                  rm -f return_code_arw_netcdf.out
                  exit
               fi
            fi
         fi
         echo "Job "$arw_netcdf_updat_exp2" is not complete yet.  Will recheck in a minute."
         sleep 60
      done

      rm -f return_code_arw_netcdf.out

      /bin/sh sub_zeus -j $arw_netcdf_contrl_exp1 -t 0:15:00 -p 4/4/0 $scripts/arw_netcdf.sh

      while [[ $(grep -c '+ rc=0' ${arw_netcdf_contrl_exp1}.out) -ne 1 ]]; do
         grep '+ rc=' ${arw_netcdf_contrl_exp1}.out > return_code_arw_netcdf.out
         if [ -s return_code_arw_netcdf.out ]; then
            if [[ $(stat -c %s return_code_arw_netcdf.out) -ne '0' ]]; then
               if [[ $(awk '{ print $2 }' return_code_arw_netcdf.out) -ne 'rc=0' ]]; then
                  echo $arw_netcdf_contrl_exp1" job has failed with return code of "$(awk '{ print $2 }' return_code_arw_netcdf.out)"."
                  rm -f return_code_arw_netcdf.out
                  exit
               fi
            fi
         fi
         echo "Job "$arw_netcdf_contrl_exp1" is not complete yet.  Will recheck in a minute."
         sleep 60
      done

      rm -f return_code_arw_netcdf.out

      /bin/sh sub_zeus -j $arw_netcdf_contrl_exp2 -t 0:12:00 -p 6/6/0 $scripts/arw_netcdf.sh

      while [[ $(grep -c '+ rc=0' ${arw_netcdf_contrl_exp2}.out) -ne 1 ]]; do
         grep '+ rc=' ${arw_netcdf_contrl_exp2}.out > return_code_arw_netcdf.out
         if [ -s return_code_arw_netcdf.out ]; then
            if [[ $(stat -c %s return_code_arw_netcdf.out) -ne '0' ]]; then
               if [[ $(awk '{ print $2 }' return_code_arw_netcdf.out) -ne 'rc=0' ]]; then
                  echo $arw_netcdf_contrl_exp2" job has failed with return code of "$(awk '{ print $2 }' return_code_arw_netcdf.out)"."
                  rm -f return_code_arw_netcdf.out
                  exit
               fi
            fi
         fi
         echo "Job "$arw_netcdf_contrl_exp2" is not complete yet.  Will recheck in a minute."
         sleep 60
      done

      rm -f return_code_arw_netcdf.out

      /bin/sh $scripts/regression_test.sh $arw_netcdf_updat_exp1 $arw_netcdf_updat_exp2 $arw_netcdf_contrl_exp1 $arw_netcdf_contrl_exp2 tmpreg_arw_netcdf $arw_netcdf_regression 4 10 4

      rm -f arw_netcdf.out

      exit

   elif [ "$debug" = .true. ]; then
      /bin/sh sub_zeus -j $arw_netcdf_updat_exp1 -p 6/6/ -t 0:35:00 $scripts/arw_netcdf.sh

      rm -f arw_netcdf.out

      exit
   fi

   exit

elif [[ "$machine" = "WCOSS" ]]; then

   # Submit jobs using sub wrapper.
<<<<<<< HEAD

   /bin/sh sub_wcoss -a RDAS-T2O -j $arw_netcdf_updat_exp1 -q $queue -p 10/1/ -r /1 -t 0:10:00 $scripts/arw_netcdf.sh

   while [[ $(grep -c '+ rc=0' ${arw_netcdf_updat_exp1}.out) -ne 1 ]]; do
      grep '+ rc=' ${arw_netcdf_updat_exp1}.out > return_code_arw_netcdf.out
      if [ -s return_code_arw_netcdf.out ]; then
         if [[ $(stat -c %s return_code_arw_netcdf.out) -ne '0' ]]; then
            if [[ $(awk '{ print $2 }' return_code_arw_netcdf.out) -ne 'rc=0' ]]; then
               echo $arw_netcdf_updat_exp1" job has failed with return code of "$(awk '{ print $2 }' return_code_arw_netcdf.out)"."
               rm -f return_code_arw_netcdf.out
               exit
=======
   if [ "$debug" = ".false." ]; then
      /bin/sh sub_wcoss -a RDAS-T2O -j $arw_netcdf_updat_exp1 -q $queue -p 16/1/ -r /1 -t 0:10:00 $scripts/arw_netcdf.sh

      while [[ $(grep -c '+ rc=0' ${arw_netcdf_updat_exp1}.out) -ne 1 ]]; do
         grep '+ rc=' ${arw_netcdf_updat_exp1}.out > return_code_arw_netcdf.out
         if [ -s return_code_arw_netcdf.out ]; then
            if [[ $(stat -c %s return_code_arw_netcdf.out) -ne '0' ]]; then
               if [[ $(awk '{ print $2 }' return_code_arw_netcdf.out) -ne 'rc=0' ]]; then
                  echo $arw_netcdf_updat_exp1" job has failed with return code of "$(awk '{ print $2 }' return_code_arw_netcdf.out)"."
                  rm -f return_code_arw_netcdf.out
                  exit
               fi
>>>>>>> 6b048321
            fi
         fi
         echo "Job "$arw_netcdf_updat_exp1" is not complete yet.  Will recheck in a minute."
         sleep 60
      done

      while [[ $(grep -c 'Resource usage summary:' ${arw_netcdf_updat_exp1}.out) -ne 1 ]]; do
         echo "Job "$arw_netcdf_updat_exp1" is not complete yet.  Will recheck in a minute."
         sleep 60
      done

      rm -f return_code_arw_netcdf.out
      /bin/sh sub_wcoss -a RDAS-T2O -j $arw_netcdf_updat_exp2 -q $queue -p 16/2/ -r /1 -t 0:10:00 $scripts/arw_netcdf.sh

      while [[ $(grep -c '+ rc=0' ${arw_netcdf_updat_exp2}.out) -ne 1 ]]; do
         grep '+ rc=' ${arw_netcdf_updat_exp2}.out > return_code_arw_netcdf.out
         if [ -s return_code_arw_netcdf.out ]; then
            if [[ $(stat -c %s return_code_arw_netcdf.out) -ne '0' ]]; then
               if [[ $(awk '{ print $2 }' return_code_arw_netcdf.out) -ne 'rc=0' ]]; then
                  echo $arw_netcdf_updat_exp2" job has failed with return code of "$(awk '{ print $2 }' return_code_arw_netcdf.out)"."
                  rm -f return_code_arw_netcdf.out
                  exit
               fi
            fi
         fi
<<<<<<< HEAD
      fi
      echo "Job "$arw_netcdf_updat_exp2" is not complete yet.  Will recheck in a minute."
      sleep 60
   done

   while [[ $(grep -c 'Resource usage summary:' ${arw_netcdf_updat_exp2}.out) -ne 1 ]]; do
      echo "Job "$arw_netcdf_updat_exp1" is not complete yet.  Will recheck in a minute."
      sleep 60
   done

   rm -f return_code_arw_netcdf.out
   /bin/sh sub_wcoss -a RDAS-T2O -j $arw_netcdf_contrl_exp1 -q $queue -p 10/1/ -r /1 -t 0:10:00 $scripts/arw_netcdf.sh

   while [[ $(grep -c '+ rc=0' ${arw_netcdf_contrl_exp1}.out) -ne 1 ]]; do
      grep '+ rc=' ${arw_netcdf_contrl_exp1}.out > return_code_arw_netcdf.out
      if [ -s return_code_arw_netcdf.out ]; then
         if [[ $(stat -c %s return_code_arw_netcdf.out) -ne '0' ]]; then
            if [[ $(awk '{ print $2 }' return_code_arw_netcdf.out) -ne 'rc=0' ]]; then
               echo $arw_netcdf_contrl_exp1" job has failed with return code of "$(awk '{ print $2 }' return_code_arw_netcdf.out)"."
               rm -f return_code_arw_netcdf.out
               exit
=======
         echo "Job "$arw_netcdf_updat_exp2" is not complete yet.  Will recheck in a minute."
         sleep 60
      done

      while [[ $(grep -c 'Resource usage summary:' ${arw_netcdf_updat_exp2}.out) -ne 1 ]]; do
         echo "Job "$arw_netcdf_updat_exp1" is not complete yet.  Will recheck in a minute."
         sleep 60
      done

      rm -f return_code_arw_netcdf.out
      /bin/sh sub_wcoss -a RDAS-T2O -j $arw_netcdf_contrl_exp1 -q $queue -p 16/1/ -r /1 -t 0:10:00 $scripts/arw_netcdf.sh

      while [[ $(grep -c '+ rc=0' ${arw_netcdf_contrl_exp1}.out) -ne 1 ]]; do
         grep '+ rc=' ${arw_netcdf_contrl_exp1}.out > return_code_arw_netcdf.out
         if [ -s return_code_arw_netcdf.out ]; then
            if [[ $(stat -c %s return_code_arw_netcdf.out) -ne '0' ]]; then
               if [[ $(awk '{ print $2 }' return_code_arw_netcdf.out) -ne 'rc=0' ]]; then
                  echo $arw_netcdf_contrl_exp1" job has failed with return code of "$(awk '{ print $2 }' return_code_arw_netcdf.out)"."
                  rm -f return_code_arw_netcdf.out
                  exit
               fi
>>>>>>> 6b048321
            fi
         fi
         echo "Job "$arw_netcdf_contrl_exp1" is not complete yet.  Will recheck in a minute."
         sleep 60
      done

      while [[ $(grep -c 'Resource usage summary:' ${arw_netcdf_contrl_exp1}.out) -ne 1 ]]; do
         echo "Job "$arw_netcdf_updat_exp1" is not complete yet.  Will recheck in a minute."
         sleep 60
      done

      rm -f return_code_arw_netcdf.out
      /bin/sh sub_wcoss -a RDAS-T2O -j $arw_netcdf_contrl_exp2 -q $queue -p 16/2/ -r /1 -t 0:10:00 $scripts/arw_netcdf.sh

      while [[ $(grep -c '+ rc=0' ${arw_netcdf_contrl_exp2}.out) -ne 1 ]]; do
         grep '+ rc=' ${arw_netcdf_contrl_exp2}.out > return_code_arw_netcdf.out
         if [ -s return_code_arw_netcdf.out ]; then
            if [[ $(stat -c %s return_code_arw_netcdf.out) -ne '0' ]]; then
               if [[ $(awk '{ print $2 }' return_code_arw_netcdf.out) -ne 'rc=0' ]]; then
                  echo $arw_netcdf_contrl_exp2" job has failed with return code of "$(awk '{ print $2 }' return_code_arw_netcdf.out)"."
                  rm -f return_code_arw_netcdf.out
                  exit
               fi
            fi
         fi
         echo "Job "$arw_netcdf_contrl_exp2" is not complete yet.  Will recheck in a minute."
         sleep 60
      done

      while [[ $(grep -c 'Resource usage summary:' ${arw_netcdf_contrl_exp2}.out) -ne 1 ]]; do
         echo "Job "$arw_netcdf_updat_exp1" is not complete yet.  Will recheck in a minute."
         sleep 60
      done

      rm -f return_code_arw_netcdf.out
      /bin/sh $scripts/regression_test.sh $arw_netcdf_updat_exp1 $arw_netcdf_updat_exp2 $arw_netcdf_contrl_exp1 $arw_netcdf_contrl_exp2 tmpreg_arw_netcdf $arw_netcdf_regression 4 8 4

      rm -f arw_netcdf.out

      exit

   elif [ "$debug" = .true. ]; then
      /bin/sh sub_wcoss -a RDAS-T2O -j $arw_netcdf_updat_exp1 -q $queue -p 16/1/ -t 0:15:00 $scripts/arw_netcdf.sh

      rm -f arw_netcdf.out

      exit
   fi

   exit

fi<|MERGE_RESOLUTION|>--- conflicted
+++ resolved
@@ -106,19 +106,6 @@
 elif [[ "$machine" = "WCOSS" ]]; then
 
    # Submit jobs using sub wrapper.
-<<<<<<< HEAD
-
-   /bin/sh sub_wcoss -a RDAS-T2O -j $arw_netcdf_updat_exp1 -q $queue -p 10/1/ -r /1 -t 0:10:00 $scripts/arw_netcdf.sh
-
-   while [[ $(grep -c '+ rc=0' ${arw_netcdf_updat_exp1}.out) -ne 1 ]]; do
-      grep '+ rc=' ${arw_netcdf_updat_exp1}.out > return_code_arw_netcdf.out
-      if [ -s return_code_arw_netcdf.out ]; then
-         if [[ $(stat -c %s return_code_arw_netcdf.out) -ne '0' ]]; then
-            if [[ $(awk '{ print $2 }' return_code_arw_netcdf.out) -ne 'rc=0' ]]; then
-               echo $arw_netcdf_updat_exp1" job has failed with return code of "$(awk '{ print $2 }' return_code_arw_netcdf.out)"."
-               rm -f return_code_arw_netcdf.out
-               exit
-=======
    if [ "$debug" = ".false." ]; then
       /bin/sh sub_wcoss -a RDAS-T2O -j $arw_netcdf_updat_exp1 -q $queue -p 16/1/ -r /1 -t 0:10:00 $scripts/arw_netcdf.sh
 
@@ -131,7 +118,6 @@
                   rm -f return_code_arw_netcdf.out
                   exit
                fi
->>>>>>> 6b048321
             fi
          fi
          echo "Job "$arw_netcdf_updat_exp1" is not complete yet.  Will recheck in a minute."
@@ -157,29 +143,6 @@
                fi
             fi
          fi
-<<<<<<< HEAD
-      fi
-      echo "Job "$arw_netcdf_updat_exp2" is not complete yet.  Will recheck in a minute."
-      sleep 60
-   done
-
-   while [[ $(grep -c 'Resource usage summary:' ${arw_netcdf_updat_exp2}.out) -ne 1 ]]; do
-      echo "Job "$arw_netcdf_updat_exp1" is not complete yet.  Will recheck in a minute."
-      sleep 60
-   done
-
-   rm -f return_code_arw_netcdf.out
-   /bin/sh sub_wcoss -a RDAS-T2O -j $arw_netcdf_contrl_exp1 -q $queue -p 10/1/ -r /1 -t 0:10:00 $scripts/arw_netcdf.sh
-
-   while [[ $(grep -c '+ rc=0' ${arw_netcdf_contrl_exp1}.out) -ne 1 ]]; do
-      grep '+ rc=' ${arw_netcdf_contrl_exp1}.out > return_code_arw_netcdf.out
-      if [ -s return_code_arw_netcdf.out ]; then
-         if [[ $(stat -c %s return_code_arw_netcdf.out) -ne '0' ]]; then
-            if [[ $(awk '{ print $2 }' return_code_arw_netcdf.out) -ne 'rc=0' ]]; then
-               echo $arw_netcdf_contrl_exp1" job has failed with return code of "$(awk '{ print $2 }' return_code_arw_netcdf.out)"."
-               rm -f return_code_arw_netcdf.out
-               exit
-=======
          echo "Job "$arw_netcdf_updat_exp2" is not complete yet.  Will recheck in a minute."
          sleep 60
       done
@@ -201,7 +164,6 @@
                   rm -f return_code_arw_netcdf.out
                   exit
                fi
->>>>>>> 6b048321
             fi
          fi
          echo "Job "$arw_netcdf_contrl_exp1" is not complete yet.  Will recheck in a minute."
