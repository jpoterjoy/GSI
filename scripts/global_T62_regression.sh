--- conflicted
+++ resolved
@@ -10,57 +10,6 @@
 if [[ "$machine" = "Zeus" ]]; then
 
    # Submit jobs using sub_zeus wrapper.
-<<<<<<< HEAD
-
-   /bin/sh sub_zeus -j $global_T62_updat_exp1 -t 0:20:00 -p 6/6/0 $scripts/global_T62.sh
-
-   while [[ $(grep -c '+ rc=0' ${global_T62_updat_exp1}.out) -ne 1 ]]; do
-      grep '+ rc=' ${global_T62_updat_exp1}.out > return_code_global_3dvar.out
-      if [ -s return_code_global_3dvar.out ]; then
-         if [[ $(stat -c %s return_code_global_3dvar.out) -ne '0' ]]; then
-            if [[ $(awk '{ print $2 }' return_code_global_3dvar.out) -ne 'rc=0' ]]; then
-               echo $global_T62_updat_exp1" job has failed with return code of "$(awk '{ print $2 }' return_code_global_3dvar.out)"."
-               rm -f return_code_global_3dvar.out
-               exit
-            fi
-         fi
-      fi
-      echo "Job "$global_T62_updat_exp1" is not complete yet.  Will recheck in a minute."
-      sleep 60
-   done
-
-   rm -f return_code_global_3dvar.out
-
-   /bin/sh sub_zeus -j $global_T62_updat_exp2 -t 0:17:00 -p 8/8/0 $scripts/global_T62.sh
-
-   while [[ $(grep -c '+ rc=0' ${global_T62_updat_exp2}.out) -ne 1 ]]; do
-      grep '+ rc=' ${global_T62_updat_exp2}.out > return_code_global_3dvar.out
-      if [ -s return_code_global_3dvar.out ]; then
-         if [[ $(stat -c %s return_code_global_3dvar.out) -ne '0' ]]; then
-            if [[ $(awk '{ print $2 }' return_code_global_3dvar.out) -ne 'rc=0' ]]; then
-               echo $global_T62_updat_exp2" job has failed with return code of "$(awk '{ print $2 }' return_code_global_3dvar.out)"."
-               rm -f return_code_global_3dvar.out
-               exit
-            fi
-         fi
-      fi
-      echo "Job "$global_T62_updat_exp2" is not complete yet.  Will recheck in a minute."
-      sleep 60
-   done
-
-   rm -f return_code_global_3dvar.out
-
-   /bin/sh sub_zeus -j $global_T62_contrl_exp1 -t 0:20:00 -p 6/6/0 $scripts/global_T62.sh
-
-   while [[ $(grep -c '+ rc=0' ${global_T62_contrl_exp1}.out) -ne 1 ]]; do
-      grep '+ rc=' ${global_T62_contrl_exp1}.out > return_code_global_3dvar.out
-      if [ -s return_code_global_3dvar.out ]; then
-         if [[ $(stat -c %s return_code_global_3dvar.out) -ne '0' ]]; then
-            if [[ $(awk '{ print $2 }' return_code_global_3dvar.out) -ne 'rc=0' ]]; then
-               echo $global_T62_contrl_exp1" job has failed with return code of "$(awk '{ print $2 }' return_code_global_3dvar.out)"."
-               rm -f return_code_global_3dvar.out
-               exit
-=======
    if [ "$debug" = ".false." ]; then
       /bin/sh sub_zeus -j $global_T62_updat_exp1 -t 0:20:00 -p 6/6/0 $scripts/global_T62.sh
 
@@ -111,7 +60,6 @@
                   rm -f return_code_global_3dvar.out
                   exit
                fi
->>>>>>> d3809f1f
             fi
          fi
          echo "Job "$global_T62_contrl_exp1" is not complete yet.  Will recheck in a minute."
@@ -172,24 +120,6 @@
                fi
             fi
          fi
-<<<<<<< HEAD
-      fi
-      echo "Job "$global_T62_updat_exp1" is not complete yet.  Will recheck in a minute."
-      sleep 60
-   done
-
-   rm -f return_code_global_3dvar.out
-   /bin/sh sub -a GDAS-T2O -g $group -j $global_T62_updat_exp2 -q $queue -p 32/2/N -r 110/2 -t 0:20:00 $scripts/global_T62.sh
-
-   while [[ $(grep -c '+ rc=0' ${global_T62_updat_exp2}.out) -ne 1 ]]; do
-      grep '+ rc=' ${global_T62_updat_exp2}.out > return_code_global_3dvar.out
-      if [ -s return_code_global_3dvar.out ]; then
-         if [[ $(stat -c %s return_code_global_3dvar.out) -ne '0' ]]; then
-            if [[ $(awk '{ print $2 }' return_code_global_3dvar.out) -ne 'rc=0' ]]; then
-               echo $global_T62_updat_exp2" job has failed with return code of "$(awk '{ print $2 }' return_code_global_3dvar.out)"."
-               rm -f return_code_global_3dvar.out
-               exit
-=======
          echo "Job "$global_T62_updat_exp1" is not complete yet.  Will recheck in a minute."
          sleep 60
       done
@@ -211,7 +141,6 @@
                   rm -f return_code_global_3dvar.out
                   exit
                fi
->>>>>>> d3809f1f
             fi
          fi
          echo "Job "$global_T62_updat_exp2" is not complete yet.  Will recheck in a minute."
@@ -237,24 +166,6 @@
                fi
             fi
          fi
-<<<<<<< HEAD
-      fi
-      echo "Job "$global_T62_contrl_exp1" is not complete yet.  Will recheck in a minute."
-      sleep 60
-   done
-
-   rm -f return_code_global_3dvar.out
-   /bin/sh sub -a GDAS-T2O -g $group -j $global_T62_contrl_exp2 -q $queue -p 32/2/N -r 110/2 -t 0:20:00 $scripts/global_T62.sh
-
-   while [[ $(grep -c '+ rc=0' ${global_T62_contrl_exp2}.out) -ne 1 ]]; do
-      grep '+ rc=' ${global_T62_contrl_exp2}.out > return_code_global_3dvar.out
-      if [ -s return_code_global_3dvar.out ]; then
-         if [[ $(stat -c %s return_code_global_3dvar.out) -ne '0' ]]; then
-            if [[ $(awk '{ print $2 }' return_code_global_3dvar.out) -ne 'rc=0' ]]; then
-               echo $global_T62_contrl_exp2" job has failed with return code of "$(awk '{ print $2 }' return_code_global_3dvar.out)"."
-               rm -f return_code_global_3dvar.out
-               exit
-=======
          echo "Job "$global_T62_contrl_exp1" is not complete yet.  Will recheck in a minute."
          sleep 60
       done
@@ -276,7 +187,6 @@
                   rm -f return_code_global_3dvar.out
                   exit
                fi
->>>>>>> d3809f1f
             fi
          fi
          echo "Job "$global_T62_contrl_exp2" is not complete yet.  Will recheck in a minute."
