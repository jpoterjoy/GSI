
set -x

# Set analysis date
#adate=2015061000

# Set experiment name
exp=$jobname

#TM=00
#TM2=03
#tmmark=tm${TM}


# Set path/file for gsi executable
#gsiexec=/meso/save/Wanshu.Wu/Code/trunk/trunk_40320/src/global_gsi_org
#gsiexec=/da/save/Michael.Lueken/trunk/src/global_gsi

# Set runtime and save directories
tmpdir=$tmpdir/tmpreg_nems_nmmb_4denvar/${exp}
savdir=$savdir/outreg_nems_nmmb_4denvar/${exp}

# Set variables used in script
#   CLEAN up $tmpdir when finished (YES=remove, NO=leave alone)
#   ndate is a date manipulation utility
#   ncp is cp replacement, currently keep as /bin/cp

UNCOMPRESS=gunzip
CLEAN=NO
#ndate=/nwprod/util/exec/ndate
ncp=/bin/cp


# Set up $tmpdir
rm -rf $tmpdir
mkdir -p $tmpdir
chgrp rstprod $tmpdir
chmod 750 $tmpdir
cd $tmpdir

#FIXnam=/da/save/Michael.Lueken/trunk/fix
#FIXCRTM=/da/save/Michael.Lueken/CRTM_REL-2.2.3/crtm_v2.2.3/fix

berror=$fixgsi/nam_nmm_berror.f77.gcv
anavinfo=$fixgsi/anavinfo_nems_nmmb


# Make gsi namelist

. $scripts/regression_nl_update.sh

SETUP="$SETUP_update"
GRIDOPTS="$GRIDOPTS_update"
BKGVERR="$BKGVERR_update"
ANBKGERR="$ANBKERR_update"
JCOPTS="$JCOPTS_update"
STRONGOPTS="$STRONGOPTS_update"
OBSQC="$OBSQC_update"
OBSINPUT="$OBSINPUT_update"
SUPERRAD="$SUPERRAD_update"
HYBRID_ENSEMBLE='ensemble_path="",'
SINGLEOB="$SINGLEOB_update"

if [ "$debug" = ".false." ]; then
   . $scripts/regression_namelists.sh
else
   . $scripts/regression_namelists_db.sh
fi

#   dmesh(1)=120.0,time_window_max=1.5,ext_sonde=.true.,

cat << EOF > gsiparm.anl

$nems_nmmb_4denvar_namelist

EOF

emiscoef_IRwater=$fixcrtm/Nalli.IRwater.EmisCoeff.bin
emiscoef_IRice=$fixcrtm/NPOESS.IRice.EmisCoeff.bin
emiscoef_IRland=$fixcrtm/NPOESS.IRland.EmisCoeff.bin
emiscoef_IRsnow=$fixcrtm/NPOESS.IRsnow.EmisCoeff.bin
emiscoef_VISice=$fixcrtm/NPOESS.VISice.EmisCoeff.bin
emiscoef_VISland=$fixcrtm/NPOESS.VISland.EmisCoeff.bin
emiscoef_VISsnow=$fixcrtm/NPOESS.VISsnow.EmisCoeff.bin
emiscoef_VISwater=$fixcrtm/NPOESS.VISwater.EmisCoeff.bin
emiscoef_MWwater=$fixcrtm/FASTEM6.MWwater.EmisCoeff.bin
aercoef=$fixcrtm/AerosolCoeff.bin
cldcoef=$fixcrtm/CloudCoeff.bin
satinfo=$fixgsi/nam_regional_satinfo.txt
scaninfo=$fixgsi/global_scaninfo.txt
pcpinfo=$fixgsi/nam_global_pcpinfo.txt
ozinfo=$fixgsi/nam_global_ozinfo.txt
errtable=$fixgsi/nam_errtable.r3dv
convinfo=$fixgsi/nam_regional_convinfo.txt
mesonetuselist=$fixgsi/nam_mesonet_uselist.txt
stnuselist=$fixgsi/nam_mesonet_stnuselist.txt
qdaylist=$fixgsi/rtma_q_day_rejectlist
qnightlist=$fixgsi/rtma_q_night_rejectlist
tdaylist=$fixgsi/rtma_t_day_rejectlist
tnightlist=$fixgsi/rtma_t_night_rejectlist
wbinuselist=$fixgsi/rtma_wbinuselist
locinfo=$fixgsi/nam_hybens_d01_locinfo
### add 9 tables
errtable_pw=$fixgsi/prepobs_errtable_pw.global
errtable_ps=$fixgsi/prepobs_errtable_ps.global_nqcf
errtable_t=$fixgsi/prepobs_errtable_t.global_nqcf
errtable_q=$fixgsi/prepobs_errtable_q.global_nqcf
errtable_uv=$fixgsi/prepobs_errtable_uv.global_nqcf
btable_ps=$fixgsi/nqc_b_ps.global_nqcf
btable_t=$fixgsi/nqc_b_t.global_nqcf
btable_q=$fixgsi/nqc_b_q.global_nqcf
btable_uv=$fixgsi/nqc_b_uv.global_nqcf


# Copy executable and fixed files to $tmpdir
if [[ "$exp" = $nmmb_nems_4denvar_updat_exp1 ]]; then
   $ncp $gsiexec_updat ./gsi.x
elif [[ "$exp" = $nmmb_nems_4denvar_updat_exp2 ]]; then
   $ncp $gsiexec_updat ./gsi.x
elif [[ "$exp" = $nmmb_nems_4denvar_contrl_exp1 ]]; then
   $ncp $gsiexec_contrl ./gsi.x
elif [[ "$exp" = $nmmb_nems_4denvar_contrl_exp2 ]]; then
   $ncp $gsiexec_contrl ./gsi.x
fi

cp $anavinfo ./anavinfo
cp $berror   ./berror_stats
cp $errtable ./errtable
cp $emiscoef_IRwater ./Nalli.IRwater.EmisCoeff.bin
cp $emiscoef_IRice ./NPOESS.IRice.EmisCoeff.bin
cp $emiscoef_IRsnow ./NPOESS.IRsnow.EmisCoeff.bin
cp $emiscoef_IRland ./NPOESS.IRland.EmisCoeff.bin
cp $emiscoef_VISice ./NPOESS.VISice.EmisCoeff.bin
cp $emiscoef_VISland ./NPOESS.VISland.EmisCoeff.bin
cp $emiscoef_VISsnow ./NPOESS.VISsnow.EmisCoeff.bin
cp $emiscoef_VISwater ./NPOESS.VISwater.EmisCoeff.bin
cp $emiscoef_MWwater ./FASTEM6.MWwater.EmisCoeff.bin
cp $aercoef  ./AerosolCoeff.bin
cp $cldcoef  ./CloudCoeff.bin
cp $satinfo  ./satinfo
cp $scaninfo ./scaninfo
cp $pcpinfo  ./pcpinfo
cp $ozinfo   ./ozinfo
cp $convinfo ./convinfo
cp $mesonetuselist ./mesonetuselist
cp $stnuselist ./mesonet_stnuselist
cp $qdaylist ./q_day_rejectlist
cp $qnightlist ./q_night_rejectlist
cp $tdaylist ./t_day_rejectlist
cp $tnightlist ./t_night_rejectlist
cp $wbinuselist ./wbinuselist
<<<<<<< HEAD
#cp $locinfo ./hybens_info
=======
#cp $locinfo ./hybens_locinfo
#add 9 tables for new varqc
$ncp $errtable_pw           ./errtable_pw
$ncp $errtable_ps           ./errtable_ps
$ncp $errtable_t           ./errtable_t
$ncp $errtable_q           ./errtable_q
$ncp $errtable_uv           ./errtable_uv
$ncp $btable_ps           ./btable_ps
$ncp $btable_t           ./btable_t
$ncp $btable_q           ./btable_q
$ncp $btable_uv           ./btable_uv

>>>>>>> 40751a27


###### crtm coeff's #######################
set +x
for file in `awk '{if($1!~"!"){print $1}}' satinfo | sort | uniq` ;do
   cp $fixcrtm/${file}.SpcCoeff.bin ./
   cp $fixcrtm/${file}.TauCoeff.bin ./
done
set -x

PDY=`echo $adate | cut -c1-8`
CYC=`echo $adate | cut -c9-10`

#datdir=/meso/noscrub/Wanshu.Wu/CASE/$adate

cp $nmmb_nems_4denvar_obs/nam.t00z.radwnd.tm00.bufr_d    ./radarbufr
cp $nmmb_nems_4denvar_obs/nam.t00z.nexrad.tm00.bufr_d    ./l2rwbufr
cp $nmmb_nems_4denvar_obs/gdas1.t00z.prepbufr            ./prepbufr
cp $nmmb_nems_4denvar_obs/gdas1.t00z.mtiasi.tm00.bufr_d  ./iasibufr
cp $nmmb_nems_4denvar_obs/gdas1.t00z.gpsro.tm00.bufr_d   ./gpsrobufr
cp $nmmb_nems_4denvar_obs/gdas1.t00z.1bamua.tm00.bufr_d  ./amsuabufr
cp $nmmb_nems_4denvar_obs/gdas1.t00z.esamua.tm00.bufr_d  ./amsuabufrears
cp $nmmb_nems_4denvar_obs/gdas1.t00z.1bmhs.tm00.bufr_d   ./mhsbufr
cp $nmmb_nems_4denvar_obs/gdas1.t00z.1bhrs4.tm00.bufr_d  ./hirs4bufr
cp $nmmb_nems_4denvar_obs/gdas1.t00z.goesfv.tm00.bufr_d  ./gsnd1bufr
cp $nmmb_nems_4denvar_obs/gdas1.t00z.airsev.tm00.bufr_d  ./airsbufr
cp $nmmb_nems_4denvar_obs/gdas1.t00z.satwnd.tm00.bufr_d  ./satwndbufr

   cp $nmmb_nems_4denvar_ges/wrf_inout03 .
   cp $nmmb_nems_4denvar_ges/wrf_inout06 .
   cp $nmmb_nems_4denvar_ges/wrf_inout09 .

cp $nmmb_nems_4denvar_ges/ndas.t00z.satbiaspc.tm03  ./satbias_pc
cp $nmmb_nems_4denvar_ges/ndas.t00z.satbiasc.tm03   ./satbias_in
cp $nmmb_nems_4denvar_ges/ndas.t00z.radstat.tm03    ./radstat.gdas

listdiag=`tar xvf radstat.gdas | cut -d' ' -f2 | grep _ges`
for type in $listdiag; do
   diag_file=`echo $type | cut -d',' -f1`
   fname=`echo $diag_file | cut -d'.' -f1`
   date=`echo $diag_file | cut -d'.' -f2`
   $UNCOMPRESS $diag_file
   fnameanl=$(echo $fname|sed 's/_ges//g')
   mv $fname.$date $fnameanl
done

cp $nmmb_nems_4denvar_ges/rtma2p5.t00z.w_rejectlist ./w_rejectlist
cp $nmmb_nems_4denvar_ges/rtma2p5.t00z.t_rejectlist ./t_rejectlist
cp $nmmb_nems_4denvar_ges/rtma2p5.t00z.p_rejectlist ./p_rejectlist
cp $nmmb_nems_4denvar_ges/rtma2p5.t00z.q_rejectlist ./q_rejectlist

#####  connect with gefs ensemble #################
#gdate=`/nwprod/util/exec/ndate -6 $adate`
#cycg=`echo $gdate | cut -c9-10`
ls $nmmb_nems_4denvar_ges/sfg_2015060918_fhr06_ensmean > filelist06
#typeset -Z2 nsum
   nsum=1
   while [[ $nsum -lt 10 ]]; do
     ls $nmmb_nems_4denvar_ges/sfg_2015060918_fhr06s_mem00$nsum >> filelist06
         nsum=`expr $nsum + 1`
   done
ls $nmmb_nems_4denvar_ges/sfg_2015060918_fhr03_ensmean > filelist03
   nsum=1
   while [[ $nsum -lt 10 ]]; do
     ls $nmmb_nems_4denvar_ges/sfg_2015060918_fhr03s_mem00$nsum >> filelist03
     nsum=`expr $nsum + 1`
   done
ls $nmmb_nems_4denvar_ges/sfg_2015060918_fhr09_ensmean > filelist09
   nsum=1
   while [[ $nsum -lt 10 ]]; do
     ls $nmmb_nems_4denvar_ges/sfg_2015060918_fhr09s_mem00$nsum >> filelist09
     nsum=`expr $nsum + 1`
   done


#####  connect with gdas for ozges ################
       cp $nmmb_nems_4denvar_ges/gdas1.t18z.sf06  ./gfs_sigf06

if [[ "$machine" = "Theia" ]]; then
   cd $tmpdir/
   echo "run gsi now"

   export MPI_BUFS_PER_PROC=256
   export MPI_BUFS_PER_HOST=256
   export MPI_GROUP_MAX=256
   #export OMP_NUM_THREADS=1

   #export module="/usr/bin/modulecmd sh"

#  module load intel
#  module load mpt

   echo "JOB ID : $PBS_JOBID"
   eval "$launcher -v -np $PBS_NP $tmpdir/gsi.x > stdout"

# Run gsi under Parallel Operating Environment (poe) on NCEP IBM
elif [[ "$machine" = "WCOSS" ]]; then

mpirun.lsf $tmpdir/gsi.x < gsiparm.anl > stdout

fi

rc=$?

exit<|MERGE_RESOLUTION|>--- conflicted
+++ resolved
@@ -149,10 +149,7 @@
 cp $tdaylist ./t_day_rejectlist
 cp $tnightlist ./t_night_rejectlist
 cp $wbinuselist ./wbinuselist
-<<<<<<< HEAD
 #cp $locinfo ./hybens_info
-=======
-#cp $locinfo ./hybens_locinfo
 #add 9 tables for new varqc
 $ncp $errtable_pw           ./errtable_pw
 $ncp $errtable_ps           ./errtable_ps
@@ -164,7 +161,6 @@
 $ncp $btable_q           ./btable_q
 $ncp $btable_uv           ./btable_uv
 
->>>>>>> 40751a27
 
 
 ###### crtm coeff's #######################
