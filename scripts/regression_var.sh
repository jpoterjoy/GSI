# It is now possible to run all regression tests (except RTMA) using the hybrid ensemble option with
#  internally generated random ensemble perturbations.  No script changes are required.
#  To run with hybrid ensemble option on, change HYBENS_GLOBAL and/or HYBENS_REGIONAL from "false" to "true".
#  These are located at the end of this script.

# First determine what machine are we on:
if [ -d /da ]; then # WCOSS
   export machine="WCOSS"
elif [ -d /scratch4/NCEPDEV/da ]; then # Theia
   export machine="Theia"
fi

# Name of the branch being tested
<<<<<<< HEAD
updat="jung_cris_hsr"
=======
updat="XXXXXXXX"
>>>>>>> b5b89b77

#  Handle machine specific paths for:
#  experiment and control executables, fix, ptmp, and CRTM coefficient files.
#  Location of ndate utility, noscrub directory, and account name (accnt = ada by default).
if [[ "$machine" = "Theia" ]]; then

   export basedir="/scratch4/NCEPDEV/da/save/$LOGNAME"

   export group="global"
   export queue="batch"

   export ptmp="/scratch4/NCEPDEV/stmp3/$LOGNAME"
   export noscrub="/scratch4/NCEPDEV/da/noscrub/$LOGNAME"

   export fixcrtm="/scratch4/NCEPDEV/da/save/Michael.Lueken/nwprod/lib/crtm/2.2.3/fix"
   export casesdir="/scratch4/NCEPDEV/da/noscrub/Michael.Lueken/CASES"
   export ndate="/scratch4/NCEPDEV/da/save/Michael.Lueken/nwprod/util/exec/ndate"

   export check_resource="no"

   export accnt="hybrid"

   #  On Theia, there are no scrubbers to remove old contents from stmp* directories.
   #  After completion of regression tests, will remove the regression test subdirecories
   export clean=".true."

elif [[ "$machine" = "WCOSS" ]]; then

   export basedir="/da/save/$LOGNAME/GSI"

   export group="dev"
   export queue="dev"

   export ptmp="/ptmpp1/$LOGNAME"
   export noscrub="/da/noscrub/$LOGNAME"

   export fixcrtm="/da/save/Michael.Lueken/CRTM_REL-2.2.3/crtm_v2.2.3/fix"
   export casesdir="/da/noscrub/Michael.Lueken/CASES"
   export ndate="/nwprod/util/exec/ndate"

   export check_resource="yes"

   export accnt=""

fi

# GSI paths based on basedir

export gsisrc="$basedir/$updat/src"
export gsiexec_updat="$basedir/$updat/src/global_gsi"
export gsiexec_contrl="$basedir/trunk/src/global_gsi"
export enkfexec_updat="$basedir/$updat/src/enkf/global_enkf"
export enkfexec_contrl="$basedir/trunk/src/enkf/global_enkf"
#export fixgsi="$basedir/$updat/fix"
export fixgsi="$basedir/trunk/fix"
export scripts="$basedir/$updat/scripts"

# Paths to tmpdir and savedir base on ptmp
export tmpdir="$ptmp"
export savdir="$ptmp"

# We are dealing with *which* endian files
export endianness="Big_Endian"

# Variables with the same values are defined below.

# Default resolution
export JCAP="62"

# Case Study analysis dates
export global_T62_adate="2014080400"
export global_4dvar_T62_adate="2014080400"
export global_hybrid_T126_adate="2014092912"
export global_enkf_T62_adate="2014092912"
export global_lanczos_T62_adate="2014080400"
export global_nemsio_T62_adate="2013011400"
export nmmb_nems_adate="2015061000"
export arw_binary_adate="2010072412"
export arw_netcdf_adate="2008051112"
export nmm_binary_adate="2010021600"
export nmm_netcdf_adate="2007122000"
export rtma_adate="2016021003"
export hwrf_nmm_adate="2012102812"

# Paths for canned case data.
export global_T62_obs="$casesdir/global/sigmap/$global_T62_adate"
export global_T62_ges="$casesdir/global/sigmap/$global_T62_adate"
export global_4dvar_T62_obs="$casesdir/global/sigmap/$global_4dvar_T62_adate"
export global_4dvar_T62_ges="$casesdir/global/sigmap/$global_4dvar_T62_adate"
export global_hybrid_T126_datobs="$casesdir/global/sigmap/$global_hybrid_T126_adate/obs"
export global_hybrid_T126_datges="$casesdir/global/sigmap/$global_hybrid_T126_adate/ges"
export global_enkf_T62_datobs="$casesdir/global/sigmap/$global_enkf_T62_adate/obs"
export global_enkf_T62_datges="$casesdir/global/sigmap/$global_enkf_T62_adate/ges"
export global_lanczos_T62_obs="$casesdir/global/sigmap/$global_lanczos_T62_adate"
export global_lanczos_T62_ges="$casesdir/global/sigmap/$global_lanczos_T62_adate"
export global_nemsio_T62_obs="$casesdir/global/sigmap/$global_nemsio_T62_adate"
export global_nemsio_T62_ges="$casesdir/global/sigmap_nemsio/$global_nemsio_T62_adate"
export nmmb_nems_4denvar_obs="$casesdir/regional/nmmb_nems/$nmmb_nems_adate"
export nmmb_nems_4denvar_ges="$casesdir/regional/nmmb_nems/$nmmb_nems_adate"
export arw_binary_obs="$casesdir/regional/arw_binary/$arw_binary_adate"
export arw_binary_ges="$casesdir/regional/arw_binary/$arw_binary_adate"
export arw_netcdf_obs="$casesdir/regional/arw_netcdf/$arw_netcdf_adate"
export arw_netcdf_ges="$casesdir/regional/arw_netcdf/$arw_netcdf_adate"
export nmm_binary_obs="$casesdir/regional/ndas_binary/$nmm_binary_adate"
export nmm_binary_ges="$casesdir/regional/ndas_binary/$nmm_binary_adate"
export nmm_netcdf_obs="$casesdir/regional/ndas_binary/$nmm_netcdf_adate"
export nmm_netcdf_ges="$casesdir/regional/nmm_netcdf/$nmm_netcdf_adate"
export rtma_obs="$casesdir/regional/rtma_binary/$rtma_adate"
export rtma_ges="$casesdir/regional/rtma_binary/$rtma_adate"
export hwrf_nmm_obs="$casesdir/regional/hwrf_nmm/$hwrf_nmm_adate"
export hwrf_nmm_ges="$casesdir/regional/hwrf_nmm/$hwrf_nmm_adate"

# Define type of GPSRO data to be assimilated (refractivity or bending angle)
export gps_dtype="gps_bnd"

# Regression vfydir
export regression_vfydir="$noscrub/regression"

# Define debug variable - If you want to run the debug tests, set this variable to .true.  Default is .false.
export debug=".false."

# Define parameters for global_T62_3d4dvar and global_T62_4dvar
export minimization="lanczos"  # If "lanczos", use sqrtb lanczos minimization algorithm.  Otherwise use "pcgsoi".
export nhr_obsbin="6"          # Time window for observation binning.  Use "6" for 3d4dvar test.  Otherwise use "1"

# Define parameters for hybrid ensemble option test.
# (default is set to false, so no hybrid ensemble option test.)

export HYBENS_GLOBAL=".false."
export ENSEMBLE_SIZE_GLOBAL="10"
export HYBENS_UV_GLOBAL=".true."
export BETA1_INV_GLOBAL="0.5"
export HYBENS_HOR_SCALE_GLOBAL="1500"
export HYBENS_VER_SCALE_GLOBAL="20"
export GENERATE_ENS_GLOBAL=".true."
export HYBENS_ANISO_GLOBAL=".false."

export HYBENS_REGIONAL=".false."
export ENSEMBLE_SIZE_REGIONAL="10"
export HYBENS_UV_REGIONAL=".true."
export BETA1_INV_REGIONAL="0.5"
export HYBENS_HOR_SCALE_REGIONAL="1500"
export HYBENS_VER_SCALE_REGIONAL="20"
export GENERATE_ENS_REGIONAL=".true."
export HYBENS_ANISO_REGIONAL=".false."
export NLON_ENS_REGIONAL="0"
export NLAT_ENS_REGIONAL="0"
export JCAP_ENS_REGIONAL="0"
export JCAP_ENS_TEST_REGIONAL="0"

# Toggle EnKF update code bias correction flag: lupd_satbiasc
# TRUE  =        compute and update radiance bias correction
# FALSE = do NOT compute or  update radiance bias correction
# default is FALSE (as done in NCEP operations)
export lupd_satbiasc=".false."<|MERGE_RESOLUTION|>--- conflicted
+++ resolved
@@ -11,11 +11,7 @@
 fi
 
 # Name of the branch being tested
-<<<<<<< HEAD
 updat="jung_cris_hsr"
-=======
-updat="XXXXXXXX"
->>>>>>> b5b89b77
 
 #  Handle machine specific paths for:
 #  experiment and control executables, fix, ptmp, and CRTM coefficient files.
