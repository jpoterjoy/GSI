--- conflicted
+++ resolved
@@ -51,13 +51,10 @@
    export noscrub="/data/users/$LOGNAME"
 fi
 
-<<<<<<< HEAD
 # Name of the branch being tested
 updat="tic608_nsst_rt"
 contrl="XXXXXXXX"
 
-=======
->>>>>>> 81b0fca6
 #  Handle machine specific paths for:
 #  experiment and control executables, fix, ptmp, and CRTM coefficient files.
 #  Location of ndate utility, noscrub directory, and account name (accnt = ada by default).
@@ -109,13 +106,6 @@
    export group="dev"
    export queue="dev"
 
-   export ptmp="/ptmpp1/$LOGNAME/$ptmpName"
-
-   export fixcrtm="/gpfs/hps/nco/ops/nwprod/lib/crtm/v2.2.3/fix"
-   export casesdir="/gpfs/hps/emc/global/noscrub/Mark.Potts/CASES"
-   export ndate="/gpfs/hps/emc/global/noscrub/Mallory.Row/VRFY/vsdb_old/nwprod/util/exec/ndate"
-
-<<<<<<< HEAD
 export gsisrc="$basedir/$updat/src"
 export gsiexec_updat="$basedir/$updat/src/global_gsi"
 #export gsiexec_contrl="$basedir/$contrl/src/global_gsi"
@@ -126,7 +116,12 @@
 export enkfexec_contrl="/da/save/Michael.Lueken/svn2/src/enkf/global_enkf"
 export fixgsi="$basedir/$updat/fix"
 export scripts="$basedir/$updat/scripts"
-=======
+   export ptmp="/ptmpp1/$LOGNAME/$ptmpName"
+
+   export fixcrtm="/gpfs/hps/nco/ops/nwprod/lib/crtm/v2.2.3/fix"
+   export casesdir="/gpfs/hps/emc/global/noscrub/Mark.Potts/CASES"
+   export ndate="/gpfs/hps/emc/global/noscrub/Mallory.Row/VRFY/vsdb_old/nwprod/util/exec/ndate"
+
    export check_resource="no"
 
    export accnt=""
@@ -144,7 +139,6 @@
    export casesdir="/data/users/mpotts/CASES"
 #  export casesdir="/scratch/mpotts/CASES"
    export ndate="$NWPROD/util/exec/ndate"
->>>>>>> 81b0fca6
 
    export check_resource="no"
 
