--- conflicted
+++ resolved
@@ -6,28 +6,13 @@
 # Specify machine that is being used (Zeus or WCOSS)
 
 platform=$REMOTEHOST
- export machine="WCOSS"
-#if [ -d /da ]; then
+if [ -d /da ]; then
 #For WCOSS
-<<<<<<< .working
-#elif [ -d /scratch1/portfolios/NCEPDEV/da ]; then
-#   if [ `expr substr $platform 1 4` = "zeus" ]; then
-#For Zeus
-#      export machine="Zeus"
-#   elif [ `expr substr $platform 1 5` = "theia" ]; then
-=======
    export machine="WCOSS"
 elif [ -d /scratch4/NCEPDEV/da ]; then
->>>>>>> .merge-right.r62148
 #For Theia
-<<<<<<< .working
-#      export machine="Theia"
-#   fi
-#fi
-=======
    export machine="Theia"
 fi
->>>>>>> .merge-right.r62148
 
 # Variables with the same values are defined below.
 
@@ -245,32 +230,21 @@
    export group=dev
    export queue=dev
 
-#   export basedir=/da/save/$LOGNAME
-#   export gsisrc=$basedir/trunk/src
-#   export gsiexec_updat=$basedir/trunk/src/global_gsi
-#   export gsiexec_contrl=$basedir/svn1/src/global_gsi
-# Following two lines are ML's trunk directory.  
-#                      
-#   export gsiexec_contrl=/da/save/Michael.Lueken/svn1/src/global_gsi
-#   export enkfexec_contrl=/da/save/Michael.Lueken/svn1/src/enkf/global_enkf
-
-   export basedir=/meso/save/Runhua.Yang/
-   export gsisrc=$basedir/rtma_nlqc2/src
-   export gsiexec_updat=$basedir/rtma_nlqc2/src/global_gsi
-
-#-------------
-# I need to checked out the trunk into my dir, so, I can put the tables for
-
+   export basedir=/meso/save/$LOGNAME
+   export gsisrc=$basedir/trunk/src
+
+##RY CHANGE:  USE THE BRANCH 62284 IN noscrub directory
+   export gsiexec_updat=/meso/noscrub/Runhua.Yang/rtma_v62284/rtma_nlqc2/src/global_gsi
    export gsiexec_contrl=$basedir/trunk/src/global_gsi
-   export enkfexec_updat=/meso/save/Runhua.Yang/rtma_nlqc2/src/enkf/global_enkf
-   export enkfexec_contrl=/meso/save/Runhua.Yang/trunk/src/enkf/global_enkf
-
-   export fixgsi=$basedir/rtma_nlqc2/fix
-   export scripts=/meso/save/Runhua.Yang/rtma_nlqc2/scripts
-
+
+   export enkfexec_updat=/meso/noscrub/Runhua.Yang/rtma_v62284/rtma_nlqc2/src/enkf/global_enkf
+   export enkfexec_contrl=$basedir/trunk/src/enkf/global_enkf
+
+   export fixgsi=$basedir/trunk/fix
+   export scripts=$basedir/trunk/scripts
    export fixcrtm=/da/save/Michael.Lueken/CRTM_REL-2.2.3/crtm_v2.2.3/fix
-   export tmpdir=/ptmpp1/$LOGNAME
-   export savdir=/ptmpp1/$LOGNAME
+   export tmpdir=/ptmpp1/$LOGNAME/RegT_v62284
+   export savdir=/ptmpp1/$LOGNAME/RegT_v62284
 
 #  Next, paths for canned case data.
 
@@ -296,8 +270,14 @@
    export nmm_binary_ges=/da/noscrub/Michael.Lueken/CASES/regional/ndas_binary/$nmm_binary_adate
    export nmm_netcdf_obs=/da/noscrub/Michael.Lueken/CASES/regional/ndas_binary/$nmm_netcdf_adate
    export nmm_netcdf_ges=/da/noscrub/Michael.Lueken/CASES/regional/nmm_netcdf/$nmm_netcdf_adate
-   export rtma_obs=/da/noscrub/Michael.Lueken/CASES/regional/rtma_binary/$rtma_adate
-   export rtma_ges=/da/noscrub/Michael.Lueken/CASES/regional/rtma_binary/$rtma_adate
+
+# (1)case: not use input mitm_mxtm files
+#    export rtma_obs=/da/noscrub/Michael.Lueken/CASES/regional/rtma_binary/$rtma_adate
+#    export rtma_ges=/da/noscrub/Michael.Lueken/CASES/regional/rtma_binary/$rtma_adate
+# (2)case: use input mitm_mxtm files
+     export rtma_obs=/da/noscrub/Runhua.Yang/CASES/regional/rtma_binary/$rtma_adate
+     export rtma_ges=/da/noscrub/Runhua.Yang/CASES/regional/rtma_binary/$rtma_adate
+#
    export hwrf_nmm_obs=/da/noscrub/Michael.Lueken/CASES/regional/hwrf_nmm/$hwrf_nmm_adate
    export hwrf_nmm_ges=/da/noscrub/Michael.Lueken/CASES/regional/hwrf_nmm/$hwrf_nmm_adate
 
@@ -375,7 +355,7 @@
 
 # Define parameters for global_T62_3d4dvar and global_T62_4dvar
 export minimization="lanczos"  # If "lanczos", use sqrtb lanczos minimization algorithm.  Otherwise use "pcgsoi".
-export nhr_obsbin="1"          # Time window for observation binning.  Use "6" for 3d4dvar test.  Otherwise use "1"
+export nhr_obsbin="6"          # Time window for observation binning.  Use "6" for 3d4dvar test.  Otherwise use "1"
 
 # Define parameters for hybrid ensemble option test.
 #   (default is set to false, so no hybrid ensemble option test.)
