#!/bin/ksh
################################################################################
####  UNIX Script Documentation Block
#                      .                                             .
# Script name:         global_enkfomg.sh
# Script description:  Compute global_enkf innovations
#
# Author:        Russ Treadonl      Org: NP23         Date: 2011-12-16
#
# Abstract: This script computes global_enkf innovations
#
# Script history log:
# 2011-12-16  Russ Treadon   based on GCWMB parallel script eomg.sh
# 2014-02-16  Xu Li  add NSST related variables
#
# Usage:  exglobal_enkfomg.sh.sms SFCGESMEAN SIGGESMEAN
#
#   Input script positional parameters:
#     1             Input surface guess
#                   defaults to $SFCGESMEAN; required
#     2             Input sigma guess
#                   defaults to $SIGGESMEAN; required
#
#   Imported Shell Variables:
#     SFCGESMEAN    Input ensemble mean surface guess
#                   overridden by $1; required
#     SIGGESMEAN    Input ensemble mean sigma guess
#                   overridden by $2; required
#     SELECT_OBS    Tarball containing selected data
#                   defaults to ${COMIN}/${PREINP}obsinput
#     SFCANL        Output surface analysis
#                   defaults to ${COMOUT}/sfcanl
#     SFCGCY        Output intermideate surface analysis 
#                   defaults to ${COMOUT}/sfcgcy
#     SFCG03        Surface guess valid at -03 hour
#                   defaults to ${COMOUT}/sfcf03
#     SFCG04        Surface guess valid at -04 hour
#                   defaults to ${COMOUT}/sfcf04
#     SFCG05        Surface guess valid at -05 hour
#                   defaults to ${COMOUT}/sfcf05
#     SFCG07        Surface guess valid at -07 hour
#                   defaults to ${COMOUT}/sfcf07
#     SFCG08        Surface guess valid at -08 hour
#                   defaults to ${COMOUT}/sfcf08
#     SFCG09        Surface guess valid at -09 hour
#                   defaults to ${COMOUT}/sfcf09
#     NSTG03        NSST guess valid at -03 hour
#                   defaults to ${COMOUT}/sfcf03
#     NSTG04        NSST guess valid at -04 hour
#                   defaults to ${COMOUT}/sfcf04
#     NSTG05        NSST guess valid at -05 hour
#                   defaults to ${COMOUT}/sfcf05
#     NSTG07        NSST guess valid at -07 hour
#                   defaults to ${COMOUT}/sfcf07
#     NSTG08        NSST guess valid at -08 hour
#                   defaults to ${COMOUT}/sfcf08
#     NSTG09        NSST guess valid at -09 hour
#                   defaults to ${COMOUT}/sfcf09
#     SIGG03        Sigma guess valid at -03 hour
#                   defaults to ${COMOUT}/sigf03
#     SIGG04        Sigma guess valid at -04 hour
#                   defaults to ${COMOUT}/sigf04
#     SIGG05        Sigma guess valid at -05 hour
#                   defaults to ${COMOUT}/sigf05
#     SIGG07        Sigma guess valid at -07 hour
#                   defaults to ${COMOUT}/sigf07
#     SIGG08        Sigma guess valid at -08 hour
#                   defaults to ${COMOUT}/sigf08
#     SIGG09        Sigma guess valid at -09 hour
#                   defaults to ${COMOUT}/sigf09
#     DOHYBVAR      flag (YES or N) for hybrid ensemble variational option
#                   defaults to NO
#     USE_NEWRADBC  Flag to use new radiance bias correction scheme (YES or NO)
#                   defaults to NO
#     RADSTAT       Output radiance assimilation statistics
#                   defaults to ${COMIN}/${PREINP}radstat
#     GSISTAT       Output gsi (obs-ges), qc, and iteration statistics
#                   defaults to ${COMIN}/${PREINP}gsistat
#     PCPSTAT       Output precipitation assimilation statistics
#                   defaults to ${COMIN}/${PREINP}pcpstat
#     CNVSTAT       Output conventional observation assimilation statistics
#                   defaults to ${COMIN}/${PREINP}cnvstat
#     OZNSTAT       Output ozone observation assimilation statistics
#                   defaults to ${COMIN}/${PREINP}oznstat
#     RUN_SELECT    Flag to only select data (YES or NO)
#                   defaults to NO
#     USE_SELECT    Flag to use selected data (YES or NO)
#                   defaults to NO
#     DIAG_SUFFIX   optional suffix for diagnostics files
#                   defaults to empty string
#     DIAG_COMPRESS flag to compress (YES) diagnostics files
#                   defaults to YES
#     DIAG_TARBALL flag to collect (YES) diagnostic files in tarballs
#                   defaults to YES
#     FIXgsm        Directory for global fixed files
#                   defaults to /nwprod/fix
#     EXECgsm       Directory for global executables
#                   defaults to /nwprod/exec
#     USHgsm        Directory for global ush scripts
#                   defaults to /nwprod/ush
#     DATA          working directory
#                   (if nonexistent will be made, used and deleted)
#                   defaults to current working directory
#     COMIN         input directory
#                   defaults to current working directory
#     COMOUT        output directory
#                   (if nonexistent will be made)
#                   defaults to current working directory
#     XC            Suffix to add to executables
#                   defaults to none
#     PREINP        Prefix to add to input observation files
#                   defaults to none
#     SUFINP        Suffix to add to input observation files
#                   defaults to none
#     NCP           Copy command
#                   defaults to cp
#     SIGHDR        Command to read sigma header
#                   defaults to ${EXECgsm}/global_sighdr$XC
#     SFCHDR        Command to read surface header
#                   defaults to ${EXECgsm}/global_sfchdr$XC
#     NSTHDR        Command to read NSST header
#                   defaults to ${EXECgsm}/global_nsthdr$XC
#     CYCLEXEC      Surface cycle executable
#                   defaults to ${EXECgsm}/global_cycle$XC
#     GSIEXEC       Spectral analysis executable
#                   defaults to ${EXECgsm}/global_gsi$XC
#     CYCLESH       Surface cycle script
#                   defaults to ${USHgsm}/global_cycle.sh
#     BERROR        Input background error file
#                   defaults to ${FIXgsm}/global_berror.l${LEVS}y${NLAT_A}.sig.f77
#     SATANGL       Input satellite angle bias file
#                   defaults to ${FIXgsm}/global_satangbias.txt
#     SATINFO       Input satellite information file
#                   defaults to ${FIXgsm}/global_satinfo.txt
#     RTMFIX        Input directory containing CRTM coefficients
#                   defaults to ${FIXgsm}/crtm_v2.2.3
#     ANAVINFO      Input analysis variable file
#                   defaults to ${FIXgsm}/global_anavinfo.l${LEVS}.txt
#     CONVINFO      Input conventional observation information file
#                   defaults to ${FIXgsm}/global_convinfo.txt
#     INSITUINFO    Input In Situ sea water temperature observation information file
#                   defaults to ${FIXgsm}/global_insituinfo.txt
#     OZINFO        Input ozone information file
#                   defaults to ${FIXgsm}/global_ozone.txt
#     PCPINFO       Input precipitation information file
#                   defaults to ${FIXgsm}/global_pcpinfo.txt
#     AEROINFO      Input aerosol information file
#                   defaults to ${FIXgsm}/global_aeroinfo.txt
#     SCANINFO      Input satellite scan information file
#                   defaults to ${FIXgsm}/global_scaninfo.txt
#     HYBENSINFO    Input hybrid ensemble localization information file
#                   defaults to ${FIXgsm}/global_hybens_locinfo.l${LEVS}.txt
#                   defaults to ${COMIN}/${PREINP}syndata.tcvitals.tm00
#     INISCRIPT     Preprocessing script
#                   defaults to none
#     LOGSCRIPT     Log posting script
#                   defaults to none
#     ERRSCRIPT     Error processing script
#                   defaults to 'eval [[ $err = 0 ]]'
#     ENDSCRIPT     Postprocessing script
#                   defaults to none
#     JCAP_A        Spectral truncation for analysis
#                   defaults to the value in the input sigma file header
#     JCAP          Spectral truncation for background
#                   defaults to the value in the input sigma file header
#     LEVS          Number of levels
#     DELTIM        Timestep in seconds
#                   defaults to 3600/($JCAP_A/20)
#     CDATE         Current analysis date in yyyymmddhh format
#                   defaults to the value in the input surface file header
#     LATB          Number of latitudes in surface cycling
#                   defaults to the value in the input surface file header
#     LONB          Number of longitudes in surface cycling
#                   defaults to the value in the input surface file header
#     LSOIL         Number of soil layers
#                   defaults to 2
#     FSMCL2        Scale in days to relax to soil moisture climatology
#                   defaults to 60
#     DELTSFC       Cycling frequency in hours
#                   defaults to forecast hour of $SFCGESMEAN
#     LATA          Number of latitudes in spectral analysis
#                   defaults to $LATB
#     LONA          Number of longitudes in spectral analysis
#                   defaults to $LONB
#     CYCLVARS      Other namelist inputs to the cycle executable
#                   defaults to none set
#     NTHREADS      Number of threads
#                   defaults to 1
#     NTHSTACK      Size of stack per thread
#                   defaults to 1024000000
#     NTHREADS_GSI  Number of threads for GSIEXEC
#                   defaults to 1
#     NTHSTACK_GSI  Size of stack per thread for GSIEXEC
#                   defaults to 1024000000
#     FILESTYLE     File management style flag
#                   ('C' to copy to/from $DATA, 'L' for symbolic links in $DATA,
#                    'X' to use XLFUNIT or symbolic links where appropriate)
#                   defaults to 'X'
#     PGMOUT        Executable standard output
#                   defaults to $pgmout, then to '&1'
#     PGMERR        Executable standard error
#                   defaults to $pgmerr, then to '&1'
#     pgmout        Executable standard output default
#     pgmerr        Executable standard error default
#     REDOUT        standard output redirect ('1>' or '1>>')
#                   defaults to '1>', or to '1>>' to append if $PGMOUT is a file
#     REDERR        standard error redirect ('2>' or '2>>')
#                   defaults to '2>', or to '2>>' to append if $PGMERR is a file
#     VERBOSE       Verbose flag (YES or NO)
#                   defaults to NO
#
#   Exported Shell Variables:
#     PGM           Current program name
#     pgm
#     ERR           Last return code
#     err
#
#   Modules and files referenced:
#     scripts    : $INISCRIPT
#                  $LOGSCRIPT
#                  $ERRSCRIPT
#                  $ENDSCRIPT
#
#     programs   : $CYCLEXEC
#                  $GSIEXEC
#
#     fixed data : $BERROR
#                  $SATANGL
#                  $SATINFO
#                  $RTMFIX
#                  $ANAVINFO
#                  $CONVINFO
#                  $INSITUINFO
#                  $OZINFO
#                  $PCPINFO
#                  $AEROINFO
#                  $SCANINFO
#                  $HYBENSINFO
#
#     input data : $SFCGESMEAN
#                  $SIGGESMEAN
#                  $SELECT_OBS
#                  $SFCG03
#                  $SFCG04
#                  $SFCG05
#                  $SFCG07
#                  $SFCG08
#                  $SFCG09
#                  $NSTG03
#                  $NSTG04
#                  $NSTG05
#                  $NSTG07
#                  $NSTG08
#                  $NSTG09
#                  $SIGG03
#                  $SIGG04
#                  $SIGG05
#                  $SIGG07
#                  $SIGG08
#                  $SIGG09
#                  $FNTSFA
#                  $FNACNA
#                  $FNSNOA
#
#     output data: $SFCANL
#                  $SFCGCY
#                  $RADSTAT
#                  $GSISTAT
#                  $PCPSTAT
#                  $CNVSTAT
#                  $OZNSTAT
#                  $PGMOUT
#                  $PGMERR
#
# Remarks:
#
#   Condition codes
#      0 - no problem encountered
#     >0 - some problem encountered
#
#  Control variable resolution priority
#    1 Command line argument.
#    2 Environment variable.
#    3 Inline default.
#
# Attributes:
#   Language: POSIX shell
#   Machine: IBM SP
#
################################################################################
#  Set environment.
export VERBOSE=${VERBOSE:-"NO"}
if [[ "$VERBOSE" = "YES" ]]
then
   echo $(date) EXECUTING $0 $* >&2
   set -x
fi
export machine=${machine:-IBMP6}
export machine=$(echo $machine|tr '[a-z]' '[A-Z]')

#  Command line arguments.
export SFCGESMEAN=${1:-${SFCGESMEAN:?}}
export SIGGESMEAN=${2:-${SIGGESMEAN:?}}
export NSTGESMEAN=${3:-${NSTGESMEAN:?}}
#  Directories.
export HOMEDIR=${HOMEDIR:-$NWROOT}
export NWPROD=${NWPROD:-$HOMEDIR}
export FIXSUBDA=${FIXSUBDA:-fix/fix_am}
export FIXgsm=${FIXgsm:-$NWPROD/gsm.${gsm_ver}/fix/fix_am}
export EXECgsm=${EXECgsm:-$NWPROD/gsm.${gsm_ver}/exec}
export USHgsm=${USHgsm:-$NWPROD/gsm.${gsm_ver}/ush}
export FIXgsi=${FIXgsi:-$NWPROD/global_shared.${global_shared_ver}/fix}
export EXECgsi=${EXECgsi:-$NWPROD/global_shared.${global_shared_ver}/exec}
export utilscript=${utilscript:-$NWPROD/util/ush}
export DATA=${DATA:-$(pwd)}
export COMIN=${COMIN:-$(pwd)}
export COMOUT=${COMOUT:-$(pwd)}

#  Set script / GSI control parameters
export use_gfs_nemsio=${use_gfs_nemsio:-".false."}   # run GSI with NEMSIO input/output

# Scripts.
export ANALYSISSH=${ANALYSISSH:-$SCRGSI/exglobal_analysis.sh.sms}

#  Variables.
export XC=${XC}
export PREINP=${PREINP}
export SUFINP=${SUFINP}
export SIGHDR=${SIGHDR:-${EXECgsm}/global_sighdr$XC}
export SFCHDR=${SFCHDR:-${EXECgsm}/global_sfchdr$XC}
if [ $use_gfs_nemsio = .true. ]; then
  export JCAP=${JCAP:-$($SIGHDR $SIGGESMEAN jcap |grep -i "jcap" |awk -F"= " '{print $2}' |awk -F" " '{print $1}')}
  export JCAP_A=${JCAP_A:-$($SIGHDR $SIGGESMEAN jcap |grep -i "jcap" |awk -F"= " '{print $2}' |awk -F" " '{print $1}')}
  export LATB=${LATB:-$($SFCHDR $SFCGESMEAN latr |grep -i "latr" |awk -F"= " '{print $2}' |awk -F" " '{print $1}')}
  export LONB=${LONB:-$($SFCHDR $SFCGESMEAN lonr |grep -i "lonr" |awk -F"= " '{print $2}' |awk -F" " '{print $1}')}
  export LEVS=${LEVS:-$($SIGHDR $SIGGESMEAN levs |grep -i "levs" |awk -F"= " '{print $2}' |awk -F" " '{print $1}')}
else
  export JCAP=${JCAP:-$($SIGHDR $SIGGESMEAN JCAP||echo 0)}
  export JCAP_A=${JCAP_A:-$($SIGHDR $SIGGESMEAN JCAP||echo 0)}
  export LATB=${LATB:-$($SFCHDR $SFCGESMEAN LATB||echo 0)}
  export LONB=${LONB:-$($SFCHDR $SFCGESMEAN LONB||echo 0)}
  export LEVS=${LEVS:-$($SIGHDR $SIGGESMEAN LEVS||echo 0)}
fi
export LATA=${LATA:-$LATB}
export LONA=${LONA:-$LONB}
export NLAT_A=${NLAT_A:-$(($LATA+2))}
export NLON_A=${NLON_A:-$LONA}
export DELTIM=${DELTIM:-$((3600/($JCAP_A/20)))}
export USE_NEWRADBC=${USE_NEWRADBC:-"NO"}
export DOHYBVAR=${DOHYBVAR:-"NO"}
export DOIAU=${DOIAU:-"NO"}

# Files.
export CYCLEXEC=${CYCLEXEC:-${EXECgsm}/global_cycle$XC}
export GSIEXEC=${GSIEXEC:-${EXECgsi}/global_gsi$XC}
export CYCLESH=${CYCLESH:-${USHgsm}/global_cycle.sh}
export BERROR=${BERROR:-${FIXgsi}/global_berror.l${LEVS}y${NLAT_A}.f77}
export SATANGL=${SATANGL:-${FIXgsi}/global_satangbias.txt}
export SATINFO=${SATINFO:-${FIXgsi}/global_satinfo.txt}
export RTMFIX=${RTMFIX:-$NWROOT/lib/crtm/${crtm_ver}/fix}
export ANAVINFO=${ANAVINFO:-${FIXgsi}/global_anavinfo.l${LEVS}.txt}
export CONVINFO=${CONVINFO:-${FIXgsi}/global_convinfo.txt}
export INSITUINFO=${INSITUINFO:-${FIXgsi}/global_insituinfo.txt}
export OZINFO=${OZINFO:-${FIXgsi}/global_ozinfo.txt}
export PCPINFO=${PCPINFO:-${FIXgsi}/global_pcpinfo.txt}
export AEROINFO=${AEROINFO:-${FIXgsi}/global_aeroinfo.txt}
export SCANINFO=${SCANINFO:-${FIXgsi}/global_scaninfo.txt}
export HYBENSINFO=${HYBENSINFO:-${FIXgsi}/global_hybens_locinfo.l${LEVS}.txt}
export OBERROR=${OBERROR:-${FIXgsi}/prepobs_errtable.global}
export SELECT_OBS=${SELECT_OBS:-${COMIN}/obsinput_${CDATE}_ensmean}
export SFCG03=${SFCG03:-${COMOUT}/sfcf03}
export SFCG04=${SFCG04:-${COMOUT}/sfcf04}
export SFCG05=${SFCG05:-${COMOUT}/sfcf05}
export SFCG07=${SFCG07:-${COMOUT}/sfcf07}
export SFCG08=${SFCG08:-${COMOUT}/sfcf08}
export SFCG09=${SFCG09:-${COMOUT}/sfcf09}
export NSTG03=${NSTG03:-${COMOUT}/nstf03}
export NSTG04=${NSTG04:-${COMOUT}/nstf04}
export NSTG05=${NSTG05:-${COMOUT}/nstf05}
export NSTG07=${NSTG07:-${COMOUT}/nstf07}
export NSTG08=${NSTG08:-${COMOUT}/nstf08}
export NSTG09=${NSTG09:-${COMOUT}/nstf09}
export SIGG03=${SIGG03:-${COMOUT}/sigf03}
export SIGG04=${SIGG04:-${COMOUT}/sigf04}
export SIGG05=${SIGG05:-${COMOUT}/sigf05}
export SIGG07=${SIGG07:-${COMOUT}/sigf07}
export SIGG08=${SIGG08:-${COMOUT}/sigf08}
export SIGG09=${SIGG09:-${COMOUT}/sigf09}
export RADSTAT=${RADSTAT:-${COMOUT}/${PREINP}radstat}
export GSISTAT=${GSISTAT:-${COMOUT}/${PREINP}gsistat}
export PCPSTAT=${PCPSTAT:-${COMOUT}/${PREINP}pcpstat}
export CNVSTAT=${CNVSTAT:-${COMOUT}/${PREINP}cnvstat}
export OZNSTAT=${OZNSTAT:-${COMOUT}/${PREINP}oznstat}
export RUN_SELECT=${RUN_SELECT:-"NO"}
export USE_SELECT=${USE_SELECT:-"NO"}
export DIAG_SUFFIX=${DIAG_SUFFIX:-""}
export DIAG_COMPRESS=${DIAG_COMPRESS:-"YES"}
export DIAG_TARBALL=${DIAG_TARBALL:-"YES"}
export INISCRIPT=${INISCRIPT}
export ERRSCRIPT=${ERRSCRIPT:-'eval [[ $err = 0 ]]'}
export LOGSCRIPT=${LOGSCRIPT}
export ENDSCRIPT=${ENDSCRIPT}
#  Other variables.
export LSOIL=${LSOIL:-2}
export FSMCL2=${FSMCL2:-60}
if [ $use_gfs_nemsio = .true. ]; then
  export CDATE=${CDATE:-$($SFCHDR $SFCGESMEAN fcstdate | grep -i "fcstdate_ymdh" |awk -F= '{print $2}')}
  export DELTSFC=${DELTSFC:-`$SFCHDR $SFCGESMEAN nfhour |awk -F" " '{print $2}'`}
else
  export CDATE=${CDATE:-$($SFCHDR $SFCGESMEAN VDATE||echo 0)}
  export DELTSFC=${DELTSFC:-$($SFCHDR $SFCGESMEAN FHOUR||echo 0)}
fi
export CYCLVARS=${CYCLVARS}
export SETUP_ENKF=${SETUP_ENKF:-""}
export GRIDOPTS_ENKF=${GRIDOPTS_ENKF:-""}
export BKGVERR_ENKF=${BKGVERR_ENKF:-""}
export ANBKGERR_ENKF=${ANBKGERR_ENKF:-""}
export JCOPTS_ENKF=${JCOPTS_ENKF:-""}
export STRONGOPTS_ENKF=${STRONGOPTS_ENKF:-""}
export OBSQC_ENKF=${OBSQC_ENKF:-""}
export OBSINPUT_ENKF=${OBSINPUT_ENKF:-""}
export SUPERRAD_ENKF=${SUPERRAD_ENKF:-""}
export SINGLEOB_ENKF=${SINGLEOB_ENKF:-""}
export LAGDATA_ENKF=${LAGDATA_ENKF:-""}
export HYBRID_ENSEMBLE_ENKF=${HYBRID_ENSEMBLE_ENKF:-""}
export RAPIDREFRESH_CLDSURF_ENKF=${RAPIDREFRESH_CLDSURF_ENKF:-""}
export CHEM_ENKF=${CHEM_ENKF:-""}
export SMOOTH_ENKF=${SMOOTH_ENKF:-"NO"}
export NTHREADS=${NTHREADS:-1}
export NTHSTACK=${NTHSTACK:-1024000000}
export NTHREADS_GSI=${NTHREADS_GSI:-1}
export NTHSTACK_GSI=${NTHSTACK_GSI:-1024000000}
export FILESTYLE=${FILESTYLE:-'X'}
export PGMOUT=${PGMOUT:-${pgmout:-'&1'}}
export PGMERR=${PGMERR:-${pgmerr:-'&2'}}
export OBERRFLAG=${OBERRFLAG:-.false.}
export NCP=${NCP:-cp}
if [ $machine = IBMP6 ] ; then
  typeset -L1 l=$PGMOUT
  [[ $l = '&' ]]&&a=''||a='>'
  export REDOUT=${REDOUT:-'1>'$a}
  typeset -L1 l=$PGMERR
  [[ $l = '&' ]]&&a=''||a='>'
  export REDERR=${REDERR:-'2>'$a}
else
##export REDOUT=${REDOUT:-'1>'}
##export REDERR=${REDERR:-'2>'}
  typeset -L1 l=$PGMOUT
  [[ $l = '&' ]]&&a=''||a='>'
  export REDOUT=${REDOUT:-'1>'$a}
  typeset -L1 l=$PGMERR
  [[ $l = '&' ]]&&a=''||a='>'
  export REDERR=${REDERR:-'2>'$a}
fi

################################################################################
#  Preprocessing
$INISCRIPT
pwd=$(pwd)
if [[ -d $DATA ]]
then
   mkdata=NO
else
   mkdir -p $DATA
   mkdata=YES
fi
cd $DATA||exit 99
export DATATOP=$DATA


################################################################################
# Copy or link input data
if [[ $FILESTYLE = 'C' ]]
then
   $NCP $SELECT_OBS ./
else
   ln -fs $SELECT_OBS obs_input.tar
fi


################################################################################
# Set output data

EOMGGRP=$COMOUT/omgstat_${CDATE}_grp${ENSGRP}
rm -f $EOMGGRP

################################################################################
# Generate ensemble innovations
imem=$ENSBEG
while [[ $imem -le $ENSEND ]]; do
   export RUN_SELECT=NO
   export USE_SELECT=YES
   export SELECT_OBS=${SELECT_OBS:-$DATATOP/obsinput_${CDATE}_ensmean}
   export SETUP="miter=0,niter=1,lread_obs_save=.false.,lread_obs_skip=.true.,lwrite_predterms=.true.,lwrite_peakwt=.true.,reduce_diag=.true.,$SETUP_ENKF"
   export GRIDOPTS="$GRIDOPTS $GRIDOPTS_ENKF"
   export BKGVERR="bkgv_flowdep=.false.,$BKGVERR_ENKF"
   export ANBKGERR="$ANBKGERR $ANBKGERR_ENKF"
   export JCOPTS="$JCOPTS $JCOPTS_ENKF"
   export STRONGOPTS="tlnmc_option=0,nstrong=0,nvmodes_keep=0,baldiag_full=.false.,baldiag_inc=.false.,$STRONGOPTS_ENKF"
   export OBSQC="tcp_width=60.0,tcp_ermin=2.0,tcp_ermax=12.0,$OBSQC_ENKF"
   export OBSINPUT="dmesh(1)=225.0,dmesh(2)=225.0,$OBSINPUT_ENKF"
   export SUPERRAD="$SUPERRAD $SUPERRAD_ENKF"
   export SINGLEOB="$SINGLEOB $SINGLEOB_ENKF"
   export LAGDATA="$LAGDATA $LAGDATA_ENKF"
   export HYBRID_ENSEMBLE="$HYBRID_ENSEMBLE $HYBRID_ENSEMBLE_ENKF"
   export RAPIDREFRESH_CLDSURF="$RAPIDREFRESH_CLDSURF $RAPIDREFRESH_CLDSURF_ENKF"
   export CHEM="$CHEM $CHEM_ENKF"

   export member="mem"`printf %03i $imem`
   export DATA=$DATATOP/$member
   export pgmoutm=$DATA/${pgmout:-pgmout.$member}

   export SFCG03=$COMINGES/bfg_${GDATE}_fhr03_${member}
   export SFCG04=$COMINGES/bfg_${GDATE}_fhr04_${member}
   export SFCG05=$COMINGES/bfg_${GDATE}_fhr05_${member}
   export SFCG06=$COMINGES/bfg_${GDATE}_fhr06_${member}
   export SFCG07=$COMINGES/bfg_${GDATE}_fhr07_${member}
   export SFCG08=$COMINGES/bfg_${GDATE}_fhr08_${member}
   export SFCG09=$COMINGES/bfg_${GDATE}_fhr09_${member}
   export SFCGES=$COMINGES/bfg_${GDATE}_fhr06_${member}

   export NSTG03=$COMINGES/nfg_${GDATE}_fhr03_${member}
   export NSTG04=$COMINGES/nfg_${GDATE}_fhr04_${member}
   export NSTG05=$COMINGES/nfg_${GDATE}_fhr05_${member}
   export NSTG06=$COMINGES/nfg_${GDATE}_fhr06_${member}
   export NSTG07=$COMINGES/nfg_${GDATE}_fhr07_${member}
   export NSTG08=$COMINGES/nfg_${GDATE}_fhr08_${member}
   export NSTG09=$COMINGES/nfg_${GDATE}_fhr09_${member}
   export NSTGES=$COMINGES/nfg_${GDATE}_fhr06_${member}

   ENKF_SUFFIX=""
   if [[ "$SMOOTH_ENKF" = "YES" ]]; then
      ENKF_SUFFIX="s"
   fi
   export SIGG03=$COMINGES/sfg_${GDATE}_fhr03${ENKF_SUFFIX}_${member}
   export SIGG04=$COMINGES/sfg_${GDATE}_fhr04${ENKF_SUFFIX}_${member}
   export SIGG05=$COMINGES/sfg_${GDATE}_fhr05${ENKF_SUFFIX}_${member}
   export SIGG06=$COMINGES/sfg_${GDATE}_fhr06${ENKF_SUFFIX}_${member}
   export SIGG07=$COMINGES/sfg_${GDATE}_fhr07${ENKF_SUFFIX}_${member}
   export SIGG08=$COMINGES/sfg_${GDATE}_fhr08${ENKF_SUFFIX}_${member}
   export SIGG09=$COMINGES/sfg_${GDATE}_fhr09${ENKF_SUFFIX}_${member}
   export SIGGES=$COMINGES/sfg_${GDATE}_fhr06${ENKF_SUFFIX}_${member}

   export SIGANL=$DATA/sanl
   export ABIAS=$DATA/abias
   export ABIASPC=$DATA/abias_pc
   export ABIASAIR=$DATA/abias_air

   export SFCGCY=$COMOUT/sfcgcy_${CDATE}_${member}
   export SFCANL=$COMOUT/sfcanl_${CDATE}_${member}
   export NSTANL=$COMOUT/nstanl_${CDATE}_${member}
   export GSISTAT=$COMOUT/gsistat_${CDATE}_${member}
   export RADSTAT=$COMOUT/radstat_${CDATE}_${member}
   export OZNSTAT=$COMOUT/oznstat_${CDATE}_${member}
   export PCPSTAT=$COMOUT/pcpstat_${CDATE}_${member}
   export CNVSTAT=$COMOUT/cnvstat_${CDATE}_${member}
   if [ $DOIAU = YES ]; then
     export SFCA03=$COMOUT/sfca03_${CDATE}_${member}
   fi

   export DIAG_SUFFIX="_${member}"
   export DIAG_COMPRESS=NO
   export DIAG_TARBALL=YES
   export DOHYBVAR=NO
   export HYBRID_ENSEMBLE=" "

   if [ -s $SFCANL ] ; then
      rm -f $SFCANL
   fi
<<<<<<< HEAD
   if [ $DOIAU = YES ] && [ -s $SFCA03 ] ; then
=======
   if [ $DOIAU = YES && -s $SFCA03 ] ; then
>>>>>>> 69893e03
      rm -f $SFCA03
   fi
   if [ -s $GSISTAT ] ; then
      rm -f $GSISTAT
   fi
   if [ -s $RADSTAT ] ; then
      rm -f $RADSTAT
   fi
   if [ -s $OZNSTAT ] ; then
      rm -f $OZNSTAT
   fi
   if [ -s $PCPSTAT ] ; then
      rm -f $PCPSTAT
   fi
   if [ -s $CNVSTAT ] ; then
      rm -f $CNVSTAT
   fi


   $ANALYSISSH
   rc=$?

   cat $pgmoutm

   export ERR=$rc
   export err=$ERR
   $ERRSCRIPT||exit 2

   rm log
   cp $DATATOP/log_all ./log_old
   echo "Process member $imem" > log
   cat log_old log > log_new
   cp log_new $DATATOP/log_all

   if [ $SENDDBN = YES ]; then
      $DBNROOT/bin/dbn_alert MODEL GFS_ENKF $job $SFCANL
   fi

   (( imem = $imem + 1 ))

done


################################################################################
# Save log

cd $DATATOP
cp log_all $EOMGGRP


################################################################################
#  Postprocessing
cd $pwd
[[ $mkdata = YES ]]&&rmdir $DATA
$ENDSCRIPT
set +x
if [[ "$VERBOSE" = "YES" ]]
then
   echo $(date) EXITING $0 with return code $err >&2
fi
exit $err<|MERGE_RESOLUTION|>--- conflicted
+++ resolved
@@ -567,11 +567,7 @@
    if [ -s $SFCANL ] ; then
       rm -f $SFCANL
    fi
-<<<<<<< HEAD
-   if [ $DOIAU = YES ] && [ -s $SFCA03 ] ; then
-=======
    if [ $DOIAU = YES && -s $SFCA03 ] ; then
->>>>>>> 69893e03
       rm -f $SFCA03
    fi
    if [ -s $GSISTAT ] ; then
