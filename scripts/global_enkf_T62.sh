
set -x

# Set experiment name and analysis date

exp=$jobname


# Set the JCAP resolution which you want.
# All resolutions use LEVS=64
export JCAP=62
export LEVS=64
export NMEM_ENKF=20
export NVARS=6

# Set runtime and save directories
tmpdir=$tmpdir/$tmpregdir/${exp}
savdir=$savdir/out${JCAP}_enkf/${exp}

# Specify EnKf fixed field and data directories.
export DATA=$tmpdir

# Set variables used in script
#   CLEAN up $tmpdir when finished (YES=remove, NO=leave alone)
#   ncp is cp replacement, currently keep as /bin/cp

UNCOMPRESS=gunzip
CLEAN=NO
ncp=/bin/cp


# Given the requested resolution, set dependent resolution parameters
if [[ "$JCAP" = "574" ]]; then
   export LONA=1152
   export LATA=576
   export DELTIM=120
   export resol=1
elif [[ "$JCAP" = "382" ]]; then
   export LONA=768
   export LATA=384
   export DELTIM=180
   export resol=1
elif [[ "$JCAP" = "126" ]]; then
   export LONA=256
   export LATA=128
   export DELTIM=600
   export resol=2
elif [[ "$JCAP" = "62" ]]; then
   export LONA=192
   export LATA=94
   export DELTIM=1200
   export resol=2
else
   echo "INVALID JCAP = $JCAP"
   exit
fi


# Given the analysis date, compute the date from which the
# first guess comes.  Extract cycle and set prefix and suffix
# for guess and observation data files
export adate=$global_enkf_T62_adate
gdate=`$ndate -06 $global_enkf_T62_adate`
yyg=`echo $gdate | cut -c1-8`
hhg=`echo $gdate | cut -c9-10`
yya=`echo $global_enkf_T62_adate | cut -c1-8`
hha=`echo $global_enkf_T62_adate | cut -c9-10`

# Set up $tmpdir
rm -rf $tmpdir
mkdir -p $tmpdir
cd $tmpdir
rm -rf core*


# Make enkf namelist

. $scripts/regression_nl_update.sh

export NAM_ENKF="$SETUP_enkf"


. $scripts/regression_namelists.sh global_enkf_T62

cat << EOF > enkf.nml

$gsi_namelist

EOF

# Set fixed files
#   satinfo  = text file with information about assimilation of brightness temperatures
#   satangl  = angle dependent bias correction file (fixed in time)
#   scaninfo = text file with scan angle information
#   ozinfo   = text file with information about assimilation of ozone data
#   convinfo = text file with information about assimilation of conventional data
#   hybens_locinfo = text file with localization informztion

satangl=$fixgsi/global_satangbias.txt
scaninfo=$fixgsi/global_scaninfo.txt
satinfo=$fixgsi/global_satinfo.txt
convinfo=$fixgsi/global_convinfo_reg_test.txt
ozinfo=$fixgsi/global_ozinfo.txt
hybens_locinfo=$fixgsi/global_hybens_locinfo.l64.txt
### add 9 tables
errtable_pw=$fixgsi/prepobs_errtable_pw.global
errtable_ps=$fixgsi/prepobs_errtable_ps.global_nqcf
errtable_t=$fixgsi/prepobs_errtable_t.global_nqcf
errtable_q=$fixgsi/prepobs_errtable_q.global_nqcf
errtable_uv=$fixgsi/prepobs_errtable_uv.global_nqcf
btable_ps=$fixgsi/nqc_b_ps.global_nqcf
btable_t=$fixgsi/nqc_b_t.global_nqcf
btable_q=$fixgsi/nqc_b_q.global_nqcf
btable_uv=$fixgsi/nqc_b_uv.global_nqcf



# Copy executable and fixed files to $tmpdir
if [[ $exp == *"updat"* ]]; then
   $ncp $enkfexec_updat  ./enkf.x
elif [[ $exp == *"contrl"* ]]; then
   $ncp $enkfexec_contrl ./enkf.x
fi

$ncp $satangl  ./satbias_angle
$ncp $scaninfo ./scaninfo
$ncp $satinfo  ./satinfo
$ncp $ozinfo   ./ozinfo
$ncp $convinfo ./convinfo
$ncp $hybens_locinfo ./hybens_locinfo
#add 9 tables for new varqc
$ncp $errtable_pw           ./errtable_pw
$ncp $errtable_ps           ./errtable_ps
$ncp $errtable_t           ./errtable_t
$ncp $errtable_q           ./errtable_q
$ncp $errtable_uv           ./errtable_uv
$ncp $btable_ps           ./btable_ps
$ncp $btable_t           ./btable_t
$ncp $btable_q           ./btable_q
$ncp $btable_uv           ./btable_uv



# Copy ensemble data to $tmpdir
list="cnvstat oznstat radstat"
for type in $list; do
   $ncp $global_enkf_T62_datobs/${type}_${adate}_ensmean ./${type}_ensmean
   tar -xvf ${type}_ensmean
done
imem=1
while [[ $imem -le $NMEM_ENKF ]]; do
   member="_mem"`printf %03i $imem`
   list="cnvstat oznstat radstat"
   for type in $list; do
      $ncp $global_enkf_T62_datobs/${type}_${adate}${member} ./${type}${member}
      tar -xvf ${type}${member}
   done
   sigens=$global_enkf_T62_datges/sfg_${gdate}_fhr06s${member}
   $ncp $sigens sfg_${global_enkf_T62_adate}_fhr06${member}
   (( imem = $imem + 1 ))
done


# Copy bias correction, atmospheric and surface files
$ncp $global_enkf_T62_datges/biascr_int_${gdate}_ensmean ./satbias_in
$ncp $global_enkf_T62_datges/satang.gdas.$gdate          ./satbias_ang.in

$ncp $global_enkf_T62_datges/sfg_${gdate}_fhr06_ensmean ./sfg_${global_enkf_T62_adate}_fhr06_ensmean
$ncp $global_enkf_T62_datges/bfg_${gdate}_fhr06_ensmean ./bfg_${global_enkf_T62_adate}_fhr06_ensmean

<<<<<<< HEAD

# Run enkf under Parallel Operating Environment (poe) on NCEP IBM
if [ "$machine" = "Zeus" -o "$machine" = "Theia" ]; then
   cd $tmpdir/
   echo "run enkf now"

   export MPI_DISPLAY_SETTINGS=YES
   export MPI_STATS=YES
   export MPI_STATS_FILE=mpi_tmp.out

   export MPI_BUFS_PER_PROC=256
   export MPI_BUFS_PER_HOST=256
   export MPI_GROUP_MAX=256
   export OMP_NUM_THREADS=1

#  module load intel
#  module load mpt
   echo "JOB ID : $PBS_JOBID"
   eval "$launcher -v -np $PBS_NP $tmpdir/enkf.x > stdout"

elif [[ "$machine" = "WCOSS" ]]; then

   mpirun.lsf $tmpdir/enkf.x < enkf.nml > stdout

fi

=======
cd $tmpdir
echo "run enkf now"
eval "$APRUN $tmpdir/enkf.x > stdout 2>&1"
>>>>>>> 5fda3c8e
rc=$?
exit $rc<|MERGE_RESOLUTION|>--- conflicted
+++ resolved
@@ -168,37 +168,8 @@
 $ncp $global_enkf_T62_datges/sfg_${gdate}_fhr06_ensmean ./sfg_${global_enkf_T62_adate}_fhr06_ensmean
 $ncp $global_enkf_T62_datges/bfg_${gdate}_fhr06_ensmean ./bfg_${global_enkf_T62_adate}_fhr06_ensmean
 
-<<<<<<< HEAD
-
-# Run enkf under Parallel Operating Environment (poe) on NCEP IBM
-if [ "$machine" = "Zeus" -o "$machine" = "Theia" ]; then
-   cd $tmpdir/
-   echo "run enkf now"
-
-   export MPI_DISPLAY_SETTINGS=YES
-   export MPI_STATS=YES
-   export MPI_STATS_FILE=mpi_tmp.out
-
-   export MPI_BUFS_PER_PROC=256
-   export MPI_BUFS_PER_HOST=256
-   export MPI_GROUP_MAX=256
-   export OMP_NUM_THREADS=1
-
-#  module load intel
-#  module load mpt
-   echo "JOB ID : $PBS_JOBID"
-   eval "$launcher -v -np $PBS_NP $tmpdir/enkf.x > stdout"
-
-elif [[ "$machine" = "WCOSS" ]]; then
-
-   mpirun.lsf $tmpdir/enkf.x < enkf.nml > stdout
-
-fi
-
-=======
 cd $tmpdir
 echo "run enkf now"
 eval "$APRUN $tmpdir/enkf.x > stdout 2>&1"
->>>>>>> 5fda3c8e
 rc=$?
 exit $rc