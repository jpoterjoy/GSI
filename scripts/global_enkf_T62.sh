
set -x

# Set experiment name and analysis date

exp=$jobname


# Set the JCAP resolution which you want.
# All resolutions use LEVS=64
export JCAP=62
export LEVS=64
export NMEM_ENKF=20
export NVARS=6

# Set runtime and save directories
tmpdir=$tmpdir/tmp${JCAP}_enkf/${exp}
savdir=$savdir/out${JCAP}_enkf/${exp}

# Specify EnKf fixed field and data directories.
export DATA=$tmpdir

# Set variables used in script
#   CLEAN up $tmpdir when finished (YES=remove, NO=leave alone)
#   ndate is a date manipulation utility
#   ndate is a date manipulation utility
#   ncp is cp replacement, currently keep as /bin/cp

UNCOMPRESS=gunzip
CLEAN=NO
ncp=/bin/cp


# Given the requested resolution, set dependent resolution parameters
if [[ "$JCAP" = "574" ]]; then
   export LONA=1152
   export LATA=576
   export DELTIM=120
   export resol=1
elif [[ "$JCAP" = "382" ]]; then
   export LONA=768
   export LATA=384
   export DELTIM=180
   export resol=1
elif [[ "$JCAP" = "126" ]]; then
   export LONA=256
   export LATA=128
   export DELTIM=600
   export resol=2
elif [[ "$JCAP" = "62" ]]; then
   export LONA=192
   export LATA=94
   export DELTIM=1200
   export resol=2
else
   echo "INVALID JCAP = $JCAP"
   exit
fi


# Given the analysis date, compute the date from which the
# first guess comes.  Extract cycle and set prefix and suffix
# for guess and observation data files
export adate=$global_enkf_T62_adate
gdate=`$ndate -06 $global_enkf_T62_adate`
yyg=`echo $gdate | cut -c1-8`
hhg=`echo $gdate | cut -c9-10`
yya=`echo $global_enkf_T62_adate | cut -c1-8`
hha=`echo $global_enkf_T62_adate | cut -c9-10`

# Set up $tmpdir
rm -rf $tmpdir
mkdir -p $tmpdir
cd $tmpdir
rm -rf core*


# Make enkf namelist

. $scripts/regression_nl_update.sh

export NAM_ENKF="$SETUP_enkf"


. $scripts/regression_namelists.sh

cat << EOF > enkf.nml

$global_enkf_T62_namelist

EOF

# Set fixed files
#   satinfo  = text file with information about assimilation of brightness temperatures
#   satangl  = angle dependent bias correction file (fixed in time)
#   scaninfo = text file with scan angle information
#   ozinfo   = text file with information about assimilation of ozone data
#   convinfo = text file with information about assimilation of conventional data
#   hybens_info = text file with localization informztion

satangl=$fixgsi/global_satangbias.txt
scaninfo=$fixgsi/global_scaninfo.txt
satinfo=$fixgsi/global_satinfo.txt
convinfo=$fixgsi/global_convinfo_reg_test.txt
ozinfo=$fixgsi/global_ozinfo.txt
<<<<<<< HEAD
hybens_info=$fixgsi/global_hybens_info.l64.txt
=======
hybens_locinfo=$fixgsi/global_hybens_locinfo.l64.txt
### add 9 tables
errtable_pw=$fixgsi/prepobs_errtable_pw.global
errtable_ps=$fixgsi/prepobs_errtable_ps.global_nqcf
errtable_t=$fixgsi/prepobs_errtable_t.global_nqcf
errtable_q=$fixgsi/prepobs_errtable_q.global_nqcf
errtable_uv=$fixgsi/prepobs_errtable_uv.global_nqcf
btable_ps=$fixgsi/nqc_b_ps.global_nqcf
btable_t=$fixgsi/nqc_b_t.global_nqcf
btable_q=$fixgsi/nqc_b_q.global_nqcf
btable_uv=$fixgsi/nqc_b_uv.global_nqcf

>>>>>>> 40751a27


# Copy executable and fixed files to $tmpdir
if [[ $exp = $global_enkf_T62_updat_exp1 ]]; then
   $ncp $enkfexec_updat ./enkf.x
elif [[ $exp = $global_enkf_T62_updat_exp2 ]]; then
   $ncp $enkfexec_updat ./enkf.x
elif [[ $exp = $global_enkf_T62_contrl_exp1 ]]; then
   $ncp $enkfexec_contrl ./enkf.x
elif [[ $exp = $global_enkf_T62_contrl_exp2 ]]; then
   $ncp $enkfexec_contrl ./enkf.x
fi

$ncp $satangl  ./satbias_angle
$ncp $scaninfo ./scaninfo
$ncp $satinfo  ./satinfo
$ncp $ozinfo   ./ozinfo
$ncp $convinfo ./convinfo
<<<<<<< HEAD
$ncp $hybens_info ./hybens_info
=======
$ncp $hybens_locinfo ./hybens_locinfo
#add 9 tables for new varqc
$ncp $errtable_pw           ./errtable_pw
$ncp $errtable_ps           ./errtable_ps
$ncp $errtable_t           ./errtable_t
$ncp $errtable_q           ./errtable_q
$ncp $errtable_uv           ./errtable_uv
$ncp $btable_ps           ./btable_ps
$ncp $btable_t           ./btable_t
$ncp $btable_q           ./btable_q
$ncp $btable_uv           ./btable_uv

>>>>>>> 40751a27


# Copy ensemble data to $tmpdir
list="cnvstat oznstat radstat"
for type in $list; do
   $ncp $global_enkf_T62_datobs/${type}_${adate}_ensmean ./${type}_ensmean
   tar -xvf ${type}_ensmean
done
imem=1
while [[ $imem -le $NMEM_ENKF ]]; do
   member="_mem"`printf %03i $imem`
   list="cnvstat oznstat radstat"
   for type in $list; do
      $ncp $global_enkf_T62_datobs/${type}_${adate}${member} ./${type}${member}
      tar -xvf ${type}${member}
   done
   sigens=$global_enkf_T62_datges/sfg_${gdate}_fhr06s${member}
   $ncp $sigens sfg_${global_enkf_T62_adate}_fhr06${member}
   (( imem = $imem + 1 ))
done


# Copy bias correction, atmospheric and surface files
$ncp $global_enkf_T62_datges/biascr_int_${gdate}_ensmean ./satbias_in
$ncp $global_enkf_T62_datges/satang.gdas.$gdate          ./satbias_ang.in

$ncp $global_enkf_T62_datges/sfg_${gdate}_fhr06_ensmean ./sfg_${global_enkf_T62_adate}_fhr06_ensmean
$ncp $global_enkf_T62_datges/bfg_${gdate}_fhr06_ensmean ./bfg_${global_enkf_T62_adate}_fhr06_ensmean


# Run enkf under Parallel Operating Environment (poe) on NCEP IBM
if [[ "$machine" = "Theia" ]]; then
   cd $tmpdir/
   echo "run enkf now"

   export MPI_DISPLAY_SETTINGS=YES
   export MPI_STATS=YES
   export MPI_STATS_FILE=mpi_tmp.out

   export MPI_BUFS_PER_PROC=256
   export MPI_BUFS_PER_HOST=256
   export MPI_GROUP_MAX=256
   export OMP_NUM_THREADS=1

#  module load intel
#  module load mpt
   echo "JOB ID : $PBS_JOBID"
   eval "$launcher -v -np $PBS_NP $tmpdir/enkf.x > stdout"

elif [[ "$machine" = "WCOSS" ]]; then

   mpirun.lsf $tmpdir/enkf.x < enkf.nml > stdout

fi

rc=$?

exit<|MERGE_RESOLUTION|>--- conflicted
+++ resolved
@@ -103,10 +103,7 @@
 satinfo=$fixgsi/global_satinfo.txt
 convinfo=$fixgsi/global_convinfo_reg_test.txt
 ozinfo=$fixgsi/global_ozinfo.txt
-<<<<<<< HEAD
 hybens_info=$fixgsi/global_hybens_info.l64.txt
-=======
-hybens_locinfo=$fixgsi/global_hybens_locinfo.l64.txt
 ### add 9 tables
 errtable_pw=$fixgsi/prepobs_errtable_pw.global
 errtable_ps=$fixgsi/prepobs_errtable_ps.global_nqcf
@@ -118,7 +115,6 @@
 btable_q=$fixgsi/nqc_b_q.global_nqcf
 btable_uv=$fixgsi/nqc_b_uv.global_nqcf
 
->>>>>>> 40751a27
 
 
 # Copy executable and fixed files to $tmpdir
@@ -137,10 +133,7 @@
 $ncp $satinfo  ./satinfo
 $ncp $ozinfo   ./ozinfo
 $ncp $convinfo ./convinfo
-<<<<<<< HEAD
 $ncp $hybens_info ./hybens_info
-=======
-$ncp $hybens_locinfo ./hybens_locinfo
 #add 9 tables for new varqc
 $ncp $errtable_pw           ./errtable_pw
 $ncp $errtable_ps           ./errtable_ps
@@ -152,7 +145,6 @@
 $ncp $btable_q           ./btable_q
 $ncp $btable_uv           ./btable_uv
 
->>>>>>> 40751a27
 
 
 # Copy ensemble data to $tmpdir
