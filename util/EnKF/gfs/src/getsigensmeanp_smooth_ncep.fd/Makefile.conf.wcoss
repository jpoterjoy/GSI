# This config file contains the compile options for compilation
# of the GSI code on the NOAA HPCS.

# ----------------------------------
# Set library versions
# ----------------------------------

<<<<<<< HEAD
SIGIO_VER = v2.0.1
=======
BACIO_VER = v2.0.1
NEMSIO_VER = v2.2.1
SIGIO_VER = v2.0.1
SP_VER = v2.0.2
>>>>>>> 215b73ee
W3NCO_VER = v2.0.6

CORELIB  = /nwprod/lib

<<<<<<< HEAD
SIGIO_INC4=$(CORELIB)/sigio/$(SIGIO_VER)/incmod/sigio_$(SIGIO_VER)_4

SIGIO_LIB4=$(CORELIB)/sigio/$(SIGIO_VER)/libsigio_$(SIGIO_VER)_4.a
=======
NEMSIO_INC=$(CORELIB)/nemsio/$(NEMSIO_VER)/incmod/nemsio_$(NEMSIO_VER)
SIGIO_INC4=$(CORELIB)/sigio/$(SIGIO_VER)/incmod/sigio_$(SIGIO_VER)_4

BACIO_LIB4=$(CORELIB)/bacio/$(BACIO_VER)/libbacio_$(BACIO_VER)_4.a
NEMSIO_LIB=$(CORELIB)/nemsio/$(NEMSIO_VER)/libnemsio_$(NEMSIO_VER).a
SIGIO_LIB4=$(CORELIB)/sigio/$(SIGIO_VER)/libsigio_$(SIGIO_VER)_4.a
SP_LIB4=$(CORELIB)/sp/$(SP_VER)/libsp_$(SP_VER)_4.a
>>>>>>> 215b73ee
W3NCO_LIB4=$(CORELIB)/w3nco/$(W3NCO_VER)/libw3nco_$(W3NCO_VER)_4.a


# ---------------------------
# General targets/definitions
# ---------------------------

  AR     = ar -v

# ----------------------------
# Fortran compiler and options
# ----------------------------

  CF            = mpfort
  FC            = $(CF)

#--- Normal mode options
  PROF= 
  OMP = -openmp

  FFLAGS_F90    = 
<<<<<<< HEAD
  FFLAGS_COM_N  = -I ./ -I $(SIGIO_INC4) -O3 -fp-model source -convert big_endian -assume byterecl \
  		-implicitnone $(OMP)
  FFLAGS_N      = $(FFLAGS_F90) $(FFLAGS_COM_N)

#--- Debug mode options
  FFLAGS_COM_D  =  -I ./ -I $(SIGIO_INC4)-O0 -fp-model source -convert big_endian -assume byterecl \
  		-implicitnone -traceback -g -warn all -debug all -check all
=======
  FFLAGS_COM_N  = -I ./ -I $(SIGIO_INC4) -I $(NEMSIO_INC) -O3 -fp-model source \
  		-convert big_endian -assume byterecl -implicitnone $(OMP)
  FFLAGS_N      = $(FFLAGS_F90) $(FFLAGS_COM_N)

#--- Debug mode options
  FFLAGS_COM_D  =  -I ./ -I $(SIGIO_INC4) -I $(NEMSIO_INC) -O0 -fp-model source \
  		-convert big_endian -assume byterecl -implicitnone -traceback \
		-g -warn all -debug all -check all
>>>>>>> 215b73ee
  FFLAGS_D  = $(FFLAGS_F90) $(FFLAGS_COM_D)


# ----------------------
# C Compiler and options
# ----------------------

  CC            = mpcc

#--- Normal mode options

  CFLAGS_N      = -DLINUX -Dfunder -I ./ -DFortranByte=char -DFortranInt=int -DFortranLlong='long long' -O3

#--- Debug mode options

  CFLAGS_D      = -DLINUX -Dfunder -I ./ -DFortranByte=char -DFortranInt=int -DFortranLlong='long long' -g


# ------------------
# Linker and options
# ------------------

  LD            = $(CF)

#--- Normal mode options
<<<<<<< HEAD
  LIBS_N        = $(W3NCO_LIB4) $(SIGIO_LIB4)
=======
  LIBS_N        = $(NEMSIO_LIB) $(BACIO_LIB4) $(SIGIO_LIB4) $(W3NCO_LIB4) $(SP_LIB4)
>>>>>>> 215b73ee

  LDFLAGS_N     = -mkl -Wl,-Map,loadmap.txt $(OMP)

  LDFLAGS       = $(LDFLAGS_N)

#--- Debug mode options

  LIBS_D        = $(LIBS_N)

  LDFLAGS_D     = $(LDFLAGS_N)

#--- Empty out mpi library definition: embedded in compiler

  LIBmpi	= <|MERGE_RESOLUTION|>--- conflicted
+++ resolved
@@ -5,23 +5,14 @@
 # Set library versions
 # ----------------------------------
 
-<<<<<<< HEAD
-SIGIO_VER = v2.0.1
-=======
 BACIO_VER = v2.0.1
 NEMSIO_VER = v2.2.1
 SIGIO_VER = v2.0.1
 SP_VER = v2.0.2
->>>>>>> 215b73ee
 W3NCO_VER = v2.0.6
 
 CORELIB  = /nwprod/lib
 
-<<<<<<< HEAD
-SIGIO_INC4=$(CORELIB)/sigio/$(SIGIO_VER)/incmod/sigio_$(SIGIO_VER)_4
-
-SIGIO_LIB4=$(CORELIB)/sigio/$(SIGIO_VER)/libsigio_$(SIGIO_VER)_4.a
-=======
 NEMSIO_INC=$(CORELIB)/nemsio/$(NEMSIO_VER)/incmod/nemsio_$(NEMSIO_VER)
 SIGIO_INC4=$(CORELIB)/sigio/$(SIGIO_VER)/incmod/sigio_$(SIGIO_VER)_4
 
@@ -29,7 +20,6 @@
 NEMSIO_LIB=$(CORELIB)/nemsio/$(NEMSIO_VER)/libnemsio_$(NEMSIO_VER).a
 SIGIO_LIB4=$(CORELIB)/sigio/$(SIGIO_VER)/libsigio_$(SIGIO_VER)_4.a
 SP_LIB4=$(CORELIB)/sp/$(SP_VER)/libsp_$(SP_VER)_4.a
->>>>>>> 215b73ee
 W3NCO_LIB4=$(CORELIB)/w3nco/$(W3NCO_VER)/libw3nco_$(W3NCO_VER)_4.a
 
 
@@ -51,15 +41,6 @@
   OMP = -openmp
 
   FFLAGS_F90    = 
-<<<<<<< HEAD
-  FFLAGS_COM_N  = -I ./ -I $(SIGIO_INC4) -O3 -fp-model source -convert big_endian -assume byterecl \
-  		-implicitnone $(OMP)
-  FFLAGS_N      = $(FFLAGS_F90) $(FFLAGS_COM_N)
-
-#--- Debug mode options
-  FFLAGS_COM_D  =  -I ./ -I $(SIGIO_INC4)-O0 -fp-model source -convert big_endian -assume byterecl \
-  		-implicitnone -traceback -g -warn all -debug all -check all
-=======
   FFLAGS_COM_N  = -I ./ -I $(SIGIO_INC4) -I $(NEMSIO_INC) -O3 -fp-model source \
   		-convert big_endian -assume byterecl -implicitnone $(OMP)
   FFLAGS_N      = $(FFLAGS_F90) $(FFLAGS_COM_N)
@@ -68,7 +49,6 @@
   FFLAGS_COM_D  =  -I ./ -I $(SIGIO_INC4) -I $(NEMSIO_INC) -O0 -fp-model source \
   		-convert big_endian -assume byterecl -implicitnone -traceback \
 		-g -warn all -debug all -check all
->>>>>>> 215b73ee
   FFLAGS_D  = $(FFLAGS_F90) $(FFLAGS_COM_D)
 
 
@@ -94,11 +74,7 @@
   LD            = $(CF)
 
 #--- Normal mode options
-<<<<<<< HEAD
-  LIBS_N        = $(W3NCO_LIB4) $(SIGIO_LIB4)
-=======
   LIBS_N        = $(NEMSIO_LIB) $(BACIO_LIB4) $(SIGIO_LIB4) $(W3NCO_LIB4) $(SP_LIB4)
->>>>>>> 215b73ee
 
   LDFLAGS_N     = -mkl -Wl,-Map,loadmap.txt $(OMP)
 
