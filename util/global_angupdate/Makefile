SHELL=/bin/sh

#==============================================================================
#
# GSI Makefile
#
# <Usage>
#   0) Export this makefile name to a variable 'MAKE_FILE' as 
#       export MAKE_FILE = makefile
#      If this file is named neither 'makefile' nor 'Makefile' but 
#      'makeairs' for instance, then call this makefile by typing
#      'make -f makeairs' instead of 'make'.
#
#  0a) Modify the include link to either use compile.config.ibm
#      or compile.config.sgi for compilation on the ibm sp or sgi
#
#   1) To make a GSI executable file, type
#         > make  or  > make all
#
#   2) To make a GSI executable file with debug options, type
#         > make debug
#
#   3) To copy the GSI load module to installing directory, type
#         > make install
#      . Specify the directory to a variable 'INSTALL_DIR' below.
#
#   4) To crean up files created by make, type
#         > make clean
#
#   5) To create a library, libgsi.a, in the lib directory, type
#         > make library
#
#
# Created by Y.Tahara in May,2002
# Edited by D.Kleist Oct. 2003
#==============================================================================

#-----------------------------------------------------------------------------
#                          -- Parent make (calls child make) --
#-----------------------------------------------------------------------------

# -----------------------------------------------------------
# Default configuration, possibily redefined in Makefile.conf
# -----------------------------------------------------------

ARCH	 = `uname -s`
SED      = sed
DASPERL  = /usr/bin/perl
COREROOT = ../../..
COREBIN  = $(COREROOT)/bin
CORELIB  = $(COREROOT)/lib
COREINC  = $(COREROOT)/include
COREETC  = $(COREROOT)/etc


# -------------
# General Rules
# -------------

CP              = /bin/cp -p
RM              = /bin/rm -f
MKDIR           = /bin/mkdir -p
AR              = ar cq
PROTEX          = protex -f # -l
ProTexMake      = protex -S # -l
LATEX           = pdflatex
DVIPS           = dvips

# Preprocessing
# -------------
_DDEBUG =
_D      = $(_DDEBUG)

# ---------
# Libraries
# ---------
LIBmpeu   = -L$(CORELIB) -lmpeu
LIBbfr    = -L$(CORELIB) -lbfr
LIBw3     = -L$(CORELIB) -lw3
LIBsp     = -L$(CORELIB) -lsp
LIBbacio  = -L$(CORELIB) -lbacio
LIBsfcio  = -L$(CORELIB) -lsfcio
LIBsigio  = -L$(CORELIB) -lsigio
LIBcrtm   = -L$(CORELIB) -lcrtm_2.0.5
LIBtransf = -L$(CORELIB) -ltransf
LIBhermes = -L$(CORELIB) -lhermes
LIBgfio   = -L$(CORELIB) -lgfio

# --------------------------
# Default Baselibs Libraries
# --------------------------
INChdf          = -I$(BASEDIR)/$(ARCH)/include/hdf
LIBhdf          = -L$(BASEDIR)/$(ARCH)/lib  -lmfhdf -ldf -lhdfjpeg -lhdfz -lsz
LIBnetcdf       = -L$(BASEDIR)/$(ARCH)/lib -lnetcdf
LIBwrf          = -L$(BASEDIR)/$(ARCH)/lib -lwrflib
LIBwrfio_int    = -L$(BASEDIR)/$(ARCH)/lib -lwrfio_int
LIBwrfio_netcdf = -L$(BASEDIR)/$(ARCH)/lib -lwrfio_nf

# ------------------------
# Default System Libraries
# ------------------------
LIBmpi          = -lmpi
LIBsys          = 


#------------
# Include machine dependent compile & load options
#------------
  MAKE_CONF = Makefile.conf
include $(MAKE_CONF)


# -------------
# This makefile
# -------------

  MAKE_FILE = Makefile


# -----------
# Load module
# -----------

  EXE_FILE = global_angupdate


# --------------------
# Installing directory
# --------------------

  INSTALL_DIR = ../bin


# --------
# Log file
# --------

  LOG_FILE = log.make.$(EXE_FILE)


# ---------------
# Call child make
# ---------------

"" :
	@$(MAKE) -f $(MAKE_FILE) all


# ------------
# Make install
# ------------

install:
	@echo
	@echo '==== INSTALL ================================================='
	@if [ -e $(INSTALL_DIR) ]; then \
	  if [ ! -d $(INSTALL_DIR) ]; then \
	    echo '### Fail to create installing directory ###' ;\
	    echo '### Stop the installation               ###' ;\
	    exit ;\
	  fi ;\
	else \
	  echo "	mkdir -p $(INSTALL_DIR)" ;\
	  mkdir -p $(INSTALL_DIR) ;\
	fi
	cp $(EXE_FILE) $(INSTALL_DIR)
	@cd $(INSTALL_DIR) ; ls -l `pwd`/$(EXE_FILE)


# ----------
# Make clean
# ----------

clean:
	@echo
	@echo '==== CLEAN ==================================================='
	- $(RM) $(EXE_FILE) *.o *.mod *.MOD *.lst *.a *.x
	- $(RM) loadmap.txt log.make.$(EXE_FILE)
	- $(MAKE) -f ${MAKE_FILE} doclean


#-----------------------------------------------------------------------------
#                          -- Child make --
#-----------------------------------------------------------------------------

# ------------
# Source files
# ------------

  SRCSF90C = main.F90 kinds.F90 read_diag.f90 determine_time_levels.f90

  SRCSF77 =

  SRCSC = 

  SRCS = $(SRCSF90C) $(SRCSF77) $(SRCSC)

  DOCSRCS = *.f90 *.F90

# ------------
# Object files
# ------------

  SRCSF90	= ${SRCSF90C:.F90=.f90}

  OBJS 		= ${SRCSF90:.f90=.o} ${SRCSF77:.f=.o} ${SRCSC:.c=.o}


# -----------------------
# Default compiling rules
# -----------------------

.SUFFIXES :
.SUFFIXES : .F90 .f90 .f .c .o

.F90.o  :
	@echo
	@echo '---> Compiling $<'
	$(CF) $(FFLAGS) $(_D) -c $<

.f90.o  :
	@echo
	@echo '---> Compiling $<'
	$(CF) $(FFLAGS) -c $<

.f.o  :
	@echo
	@echo '---> Compiling $<'
	$(CF) $(FFLAGS_f) -c $<

.c.o  :
	@echo
	@echo '---> Compiling $<'
	$(CC) $(CFLAGS) -c $<

# ------------
# Dependencies
# ------------
  MAKE_DEPEND = Makefile.dependency
include $(MAKE_DEPEND)

# ----

<<<<<<< HEAD
$(EXE_FILE) :  $(OBJS)
=======
$(EXE_FILE) :  $(OBJS) 
>>>>>>> c658c886
	$(LD) $(LDFLAGS) -o $@ $(OBJS) $(LIBS)


# ------------------------
# Call compiler and linker
# ------------------------

all :
	@$(MAKE) -f $(MAKE_FILE) "COMP_MODE=$@" check_mode
	@echo
	@echo '==== COMPILE ================================================='
	@$(MAKE) -f $(MAKE_FILE) \
		"FFLAGS=$(FFLAGS_N)" \
		"CFLAGS=$(CFLAGS_N)" \
		$(OBJS)
	@echo
	@echo '==== LINK ===================================================='
	@$(MAKE) -f $(MAKE_FILE) \
		"LIBS=$(LIBS_N)" "LDFLAGS=$(LDFLAGS_N)" \
		$(EXE_FILE)

library :
	@$(MAKE) -f $(MAKE_FILE) "COMP_MODE=$@" check_mode
	@echo
	@echo '==== COMPILE ================================================='
	@$(MAKE) -f $(MAKE_FILE) \
		"FFLAGS=$(FFLAGS_N)" \
		"CFLAGS=$(CFLAGS_N)" \
		$(OBJS)
	@echo
	@echo '==== CREATING LIBRARY ========================================'
	$(MAKE) lib
	mv $(LIB) ../lib

debug :
	@$(MAKE) -f $(MAKE_FILE) "COMP_MODE=$@" check_mode
	@echo
	@echo '==== COMPILE ================================================='
	@$(MAKE) -f $(MAKE_FILE) \
		"FFLAGS=$(FFLAGS_D)" \
		"CFLAGS=$(CFLAGS_D)" \
		$(OBJS)
	@echo
	@echo '==== LINK ===================================================='
	@$(MAKE) -f $(MAKE_FILE) \
		"LIBS=$(LIBS_D)" "LDFLAGS=$(LDFLAGS_D)" \
		$(EXE_FILE)

check_mode :
	@if [ -e $(LOG_FILE) ]; then \
	  if [ '$(COMP_MODE)' != `head -n 1 $(LOG_FILE)` ]; then \
	    echo ;\
	    echo "### COMPILE MODE WAS CHANGED ###" ;\
	    $(MAKE) -f $(MAKE_FILE) clean ;\
	  fi ;\
	else \
	  echo ;\
	  echo "### NO LOG FILE ###" ;\
	  $(MAKE) -f $(MAKE_FILE) clean ;\
	fi
	@echo $(COMP_MODE) > $(LOG_FILE)

doclean:
	- $(RM) *.tex *.dvi *.aux *.toc *.log *.ps *.pdf
<|MERGE_RESOLUTION|>--- conflicted
+++ resolved
@@ -241,11 +241,7 @@
 
 # ----
 
-<<<<<<< HEAD
-$(EXE_FILE) :  $(OBJS)
-=======
 $(EXE_FILE) :  $(OBJS) 
->>>>>>> c658c886
 	$(LD) $(LDFLAGS) -o $@ $(OBJS) $(LIBS)
 
 
