--- conflicted
+++ resolved
@@ -16,11 +16,7 @@
 # you checked out only the Radiance_Monitor portion of the branch then
 # MY_RADMON should point to that.
 #
-<<<<<<< HEAD
 export MY_RADMON=${MY_RADMON:-/gpfs/td2/emc/da/noscrub/Edward.Safford/RadMon_390/util/Radiance_Monitor}
-=======
-export MY_RADMON=${MY_RADMON:-/gpfs/gd2/emc/da/noscrub/Edward.Safford/RadMon_432/util/Radiance_Monitor}
->>>>>>> 35f8f77e
 
 #
 #  The MY_TANKDIR will be the location for the extracted data files and
@@ -28,12 +24,8 @@
 #  and the succedding scripts will construct and use subdirectories under
 #  this location.
 #
-<<<<<<< HEAD
 export MY_TANKDIR=${MY_TANKDIR:-/u/Edward.Safford/nbns}
 
-=======
-export MY_TANKDIR=${MY_TANKDIR:-/gpfs/gd2/emc/da/noscrub/Edward.Safford/nbns}
->>>>>>> 35f8f77e
 if [[ $SUFFIX != "" && $RAD_AREA != "" ]]; then
    if [[ $RAD_AREA = "glb" ]]; then
       export TANKverf=${TANKverf:-${MY_TANKDIR}/stats/${SUFFIX}}
@@ -63,7 +55,7 @@
 ###############################################################################
 ###############################################################################
 
-export MY_MACHINE=wcoss
+export MY_MACHINE=${MY_MACHINE:-wcoss}
 export LITTLE_ENDIAN=${LITTLE_ENDIAN:-0}
 
 
@@ -87,9 +79,9 @@
 #  Job queue check definition
 #
 if [[ $MY_MACHINE = "wcoss" ]]; then
-  export CHECKQ="bjobs"
+  export CHECKQ=${CHECKQ:-"bjobs"}
 else
-  export CHECKQ="showq -u $LOGNAME"
+  export CHECKQ=${CHECKQ:-"showq -u $LOGNAME"}
 fi
 
 
@@ -110,6 +102,7 @@
 export RADMON_PARM=${RADMON_PARM:-${MY_RADMON}/parm}
 export HOMEgdasradmon=${HOMEgdasradmon:-${MY_RADMON}/nwprod/gdas_radmon.v${gdas_radmon_ver}}
 export HOMEradmon=${HOMEradmon:-${MY_RADMON}/nwprod/radmon_shared.v${radmon_shared_ver}}
+ 
 
 #
 #  Definitions for parm files.  This allows users to swap in 
