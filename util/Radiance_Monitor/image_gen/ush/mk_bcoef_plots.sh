--- conflicted
+++ resolved
@@ -102,15 +102,9 @@
 rm ${logfile}
 
 if [[ $MY_MACHINE = "wcoss" ]]; then
-<<<<<<< HEAD
-   $SUB -q $JOB_QUEUE -P $PROJECT -o ${logfile} -M 80 -W 1:15 -R affinity[core] -J ${jobname} $SCRIPTS/plot_bcoef.sh
-elif [[ $MY_MACHINE = "zeus" ]]; then
-   $SUB -A $ACCOUNT -l procs=1,walltime=2:00:00 -N ${jobname} -V -j oe -o ${logfile} $SCRIPTS/plot_bcoef.sh 
-=======
    $SUB -q $JOB_QUEUE -P $PROJECT -o ${logfile} -M 80 -W 1:15 -R affinity[core] -J ${jobname} $IG_SCRIPTS/plot_bcoef.sh
 elif [[ $MY_MACHINE = "zeus" ]]; then
    $SUB -A $ACCOUNT -l procs=1,walltime=2:00:00 -N ${jobname} -V -j oe -o ${logfile} $IG_SCRIPTS/plot_bcoef.sh 
->>>>>>> fde44a02
 fi
 
 exit