#!/bin/ksh

#------------------------------------------------------------------
#
#  mk_bcor_plots.sh
#
#  Submit plot jobs to make the bcor images.
#
#  Log:
#   08/2010  safford  initial coding (adapted from bcor.sh).
#------------------------------------------------------------------

set -ax
date

export NUM_CYCLES=${NUM_CYCLES:-121}

imgndir=${IMGNDIR}/bcor
tankdir=${TANKDIR}/bcor

if [[ ! -d ${imgndir} ]]; then
   mkdir -p ${imgndir}
fi


#-------------------------------------------------------------------
#  Locate/update the control files in $TANKDIR/radmon.$PDY.  $PDY
#  starts at END_DATE and walks back to START_DATE until ctl files
#  are found or we run out of dates to check.  Report an error to
#  the log file and exit if no ctl files are found.
#
allmissing=1
PDY=`echo $PDATE|cut -c1-8`
ndays=$(($NUM_CYCLES/4))
test_day=$PDATE

for type in ${SATYPE}; do
   found=0
   done=0
   test_day=$PDATE
   ctr=$ndays

   while [[ $found -eq 0 && $done -ne 1 ]]; do

      pdy=`echo $test_day|cut -c1-8`
      if [[ -s ${TANKDIR}/radmon.${pdy}/bcor.${type}.ctl.${Z} ]]; then
         $NCP ${TANKDIR}/radmon.${pdy}/bcor.${type}.ctl.${Z} ${imgndir}/${type}.ctl.${Z}
         found=1
      elif [[ -s ${TANKDIR}/radmon.${pdy}/bcor.${type}.ctl ]]; then
         $NCP ${TANKDIR}/radmon.${pdy}/bcor.${type}.ctl ${imgndir}/${type}.ctl
         found=1
      fi

      if [[ $found -eq 0 ]]; then
         if [[ $ctr -gt 0 ]]; then
            test_day=`$NDATE -24 ${pdy}00`
            ctr=$(($ctr-1))
         else
            done=1
         fi
      fi
   done

   if [[ -s ${imgndir}/${type}.ctl.${Z} || -s ${imgndir}/${type}.ctl ]]; then
      allmissing=0
      found=1

#   elif [[ -s ${TANKDIR}/radmon.${PDY}/bcor.${type}.ctl || -s ${TANKDIR}/radmon.${PDY}/bcor.${type}.ctl.${Z} ]]; then
#      $NCP ${TANKDIR}/radmon.${PDY}/bcor.${type}.ctl.${Z} ${imgndir}/${type}.ctl.${Z}
#      if [[ ! -s ${imgndir}/${type}.ctl.${Z} ]]; then
#         $NCP ${TANKDIR}/radmon.${PDY}/bcor.${type}.ctl ${imgndir}/${type}.ctl
#      fi
#      allmissing=0
#      found=1
#
#   elif [[ -s ${tankdir}/${type}.ctl.${Z} || -s ${tankdir}/${type}.ctl  ]]; then
#      $NCP ${tankdir}/${type}.ctl* ${imgndir}/.
#      allmissing=0
#      found=1
#
#   else
#      echo WARNING:  unable to locate ${type}.ctl
   fi
done

if [[ $allmissing = 1 ]]; then
   echo ERROR:  Unable to plot.  All bcor control files are missing.
   exit
fi


#-------------------------------------------------------------------
#   Update the time definition (tdef) line in the bcor control
#   files. Conditionally rm cray_32bit_ieee from options line.

for type in ${SATYPE}; do
   if [[ -s ${imgndir}/${type}.ctl.${Z} ]]; then
     ${UNCOMPRESS} ${imgndir}/${type}.ctl.${Z}
   fi
   ${IG_SCRIPTS}/update_ctl_tdef.sh ${imgndir}/${type}.ctl ${START_DATE} ${NUM_CYCLES}

   if [[ $MY_MACHINE = "wcoss" || $MY_MACHINE = "zeus" ]]; then
      sed -e 's/cray_32bit_ieee/ /' ${imgndir}/${type}.ctl > tmp_${type}.ctl
      mv -f tmp_${type}.ctl ${imgndir}/${type}.ctl
   fi

done

for sat in ${SATYPE}; do
   nchanl=`cat ${imgndir}/${sat}.ctl | gawk '/title/{print $NF}'`
   if [[ $nchanl -ge 100 ]]; then
      bigSATLIST=" $sat $bigSATLIST "      
   else         
      SATLIST=" $sat $SATLIST "
   fi
done

${COMPRESS} ${imgndir}/*.ctl


#------------------------------------------------------------------
#   Submit plot jobs
#

  plot_list="count total fixang lapse lapse2 const scangl clw cos sin emiss ordang4 ordang3 ordang2 ordang1"

  export PLOT_WORK_DIR=${PLOT_WORK_DIR}/plotbcor_${SUFFIX}
  if [[ -d ${PLOT_WORK_DIR} ]]; then 
     rm -f ${PLOT_WORK_DIR}
  fi
  mkdir -p ${PLOT_WORK_DIR}
  cd ${PLOT_WORK_DIR}


  #-------------------------------------------------------------------------
  # Loop over satellite/instruments.  Submit poe job to make plots.  Each task handles
  # a single satellite/insrument.

  if [[ $MY_MACHINE = "wcoss" ]]; then	
     suffix=a
     cmdfile=cmdfile_pbcor_${suffix}
     jobname=plot_${SUFFIX}_bcor_${suffix}
     logfile=${LOGdir}/plot_bcor_${suffix}.log

     rm -f ${cmdfile}
     rm -f ${logfile}

>$cmdfile
     for sat in ${SATLIST}; do
        echo "$IG_SCRIPTS/plot_bcor.sh $sat $suffix '$plot_list'" >> $cmdfile
     done
     chmod 755 $cmdfile

     ntasks=`cat $cmdfile|wc -l `

     if [[ $PLOT_ALL_REGIONS -eq 1 || $ndays -gt 30 ]]; then
        wall_tm="2:30"
     else
        wall_tm="0:45"
     fi

     $SUB -q $JOB_QUEUE -P $PROJECT -M 80 -R affinity[core] -o ${logfile} -W ${wall_tm} -J ${jobname} ./$cmdfile

  else					#Zeus/linux
     for sat in ${SATLIST}; do
        suffix=${sat}
        cmdfile=cmdfile_pbcor_${sat}
        jobname=plot_${SUFFIX}_bcor_${sat}
        logfile=${LOGdir}/plot_bcor_${sat}.log

        rm -f $cmdfile
        rm -f $logfile

        echo "$IG_SCRIPTS/plot_bcor.sh $sat $suffix '$plot_list'" >> $cmdfile

        if [[ $PLOT_ALL_REGIONS -eq 1 || $ndays -gt 30 ]]; then
           wall_tm="1:30:00"
        else
           wall_tm="0:25:00"
        fi

        $SUB -A $ACCOUNT -l procs=1,walltime=${wall_tm} -N ${jobname} -V -j oe -o ${logfile} $cmdfile
     done
  fi

  #--------------------------------------------------------------------------
  #  bigSATLIST
  #  
  #    Some satellite/instrument sources have so many channels that a separate
  #    job to handle each plot type is the fastest solution.
  #
  #--------------------------------------------------------------------------
  for sat in ${bigSATLIST}; do
     suffix=$sat

     if [[ $MY_MACHINE = "wcoss" ]]; then

        cmdfile=cmdfile_pbcor_${suffix}
        jobname=plot_${SUFFIX}_bcor_${suffix}
        logfile=${LOGdir}/plot_bcor_${suffix}.log

        rm -f $cmdfile
        rm ${logfile}

>$cmdfile
        for var in $plot_list; do
           echo "$IG_SCRIPTS/plot_bcor.sh $sat $var $var" >> $cmdfile
        done
        chmod 755 $cmdfile
        ntasks=`cat $cmdfile|wc -l `

        if [[ $PLOT_ALL_REGIONS -eq 1 || $ndays -gt 30 ]]; then
           wall_tm="2:30"
        else
           wall_tm="1:00"
        fi

        $SUB -q $JOB_QUEUE -P $PROJECT -M 80 -R affinity[core] -o ${logfile} -W ${wall_tm} -J ${jobname} ./$cmdfile
        
     else					# zeus/linux
        for var in $plot_list; do
           cmdfile=cmdfile_pbcor_${suffix}_${var}
           jobname=plot_${SUFFIX}_bcor_${suffix}_${var}
           logfile=${LOGdir}/plot_bcor_${suffix}_${var}.log

           rm -f ${cmdfile}
           rm -f ${logfile}

<<<<<<< HEAD
           echo "$SCRIPTS/plot_bcor.sh $sat $var $var" >> $cmdfile
=======
           echo "$IG_SCRIPTS/plot_bcor.sh $sat $var $var" >> $cmdfile
>>>>>>> fde44a02

           if [[ $PLOT_ALL_REGIONS -eq 1 || $ndays -gt 30 ]]; then
              wall_tm="4:00:00"
           else
              wall_tm="2:00:00"
           fi

           $SUB -A $ACCOUNT -l procs=1,walltime=${wall_tm} -N ${jobname} -V -j oe -o ${logfile} $cmdfile

        done
     fi
  done

exit<|MERGE_RESOLUTION|>--- conflicted
+++ resolved
@@ -226,11 +226,7 @@
            rm -f ${cmdfile}
            rm -f ${logfile}
 
-<<<<<<< HEAD
-           echo "$SCRIPTS/plot_bcor.sh $sat $var $var" >> $cmdfile
-=======
            echo "$IG_SCRIPTS/plot_bcor.sh $sat $var $var" >> $cmdfile
->>>>>>> fde44a02
 
            if [[ $PLOT_ALL_REGIONS -eq 1 || $ndays -gt 30 ]]; then
               wall_tm="4:00:00"
