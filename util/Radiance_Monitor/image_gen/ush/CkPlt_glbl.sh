--- conflicted
+++ resolved
@@ -92,21 +92,6 @@
 #--------------------------------------------------------------------
 
 
-
-#--------------------------------------------------------------------
-#  Check for my monitoring use.  Abort if running on prod machine.
-#--------------------------------------------------------------------
-
-if [[ RUN_ONLY_ON_DEV -eq 1 ]]; then
-   is_prod=`${SCRIPTS}/AmIOnProd.sh`
-   if [[ $is_prod = 1 ]]; then
-      exit 10
-   fi
-fi
-
-#--------------------------------------------------------------------
-
-
 export PLOT=1
 export PLOT_HORIZ=0
 
@@ -152,11 +137,7 @@
 # set PDATE to it.  Otherwise, determie the last cycle processed 
 # (into *.ieee_d files) and use that as the PDATE.
 #--------------------------------------------------------------------
-<<<<<<< HEAD
-export PRODATE=`${SCRIPTS}/find_cycle.pl 1 ${TANKDIR}`
-=======
 export PRODATE=`${IG_SCRIPTS}/find_cycle.pl 1 ${TANKDIR}`
->>>>>>> fde44a02
 
 if [[ $plot_time != "" ]]; then
    export PDATE=$plot_time
@@ -284,21 +265,12 @@
    export datdir=${RADSTAT_LOCATION}
 
    jobname="plot_horiz_${SUFFIX}"
-<<<<<<< HEAD
-   logfile="${LOGDIR}/horiz.log"
-
-   if [[ $MY_MACHINE = "wcoss" ]]; then
-      $SUB -P $PROJECT -q $JOB_QUEUE -o ${logfile} -M 80 -W 0:45 -R affinity[core] -J ${jobname} ${SCRIPTS}/mk_horiz_plots.sh
-   else
-      $SUB -A $ACCOUNT -l procs=1,walltime=0:20:00 -N ${jobname} -V -j oe -o ${logfile} $SCRIPTS/mk_horiz_plots.sh
-=======
    logfile="${LOGdir}/horiz.log"
 
    if [[ $MY_MACHINE = "wcoss" ]]; then
       $SUB -P $PROJECT -q $JOB_QUEUE -o ${logfile} -M 80 -W 0:45 -R affinity[core] -J ${jobname} ${IG_SCRIPTS}/mk_horiz_plots.sh
    else
       $SUB -A $ACCOUNT -l procs=1,walltime=0:20:00 -N ${jobname} -V -j oe -o ${logfile} $IG_SCRIPTS/mk_horiz_plots.sh
->>>>>>> fde44a02
    fi
 fi
 
@@ -308,11 +280,7 @@
 #  Run the make_archive.sh script if $DO_ARCHIVE is switched on.
 #------------------------------------------------------------------
 if [[ $DO_ARCHIVE = 1 ]]; then
-<<<<<<< HEAD
-   ${SCRIPTS}/make_archive.sh
-=======
    ${IG_SCRIPTS}/make_archive.sh
->>>>>>> fde44a02
 fi
 
 #--------------------------------------------------------------------
