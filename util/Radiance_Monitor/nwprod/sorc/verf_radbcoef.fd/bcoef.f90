--- conflicted
+++ resolved
@@ -87,11 +87,7 @@
 !
 ! Initialize variables
   iread=0
-<<<<<<< HEAD
-  npred_radiag = 5
-=======
   npred_radiag = 12 
->>>>>>> fde44a02
   angord = 0
 
 ! Read namelist input
