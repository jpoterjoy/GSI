!
!  bcor.f90
!
program bcor
  use read_diag

  implicit none
  integer ntype,mregion,surf_nregion,max_surf_region
  parameter (ntype=30,mregion=25,max_surf_region=5)
  integer iglobal, iland, iwater, isnowice, imixed
  parameter( iglobal=1, iland=2, iwater=3, isnowice=4, imixed=5 )

  character(10),dimension(ntype):: ftype
  character(20) satname,stringd,satsis,mod_satname
  character(10) dum,satype,dplat
  character(40) string,diag_rad,data_file,ctl_file
  character(40),dimension(max_surf_region):: region
  character(10) suffix

  integer luname,lungrd,lunctl,lndiag
  integer iyy,imm,idd,ihh,idhh,incr,iread,iflag
  integer n_chan,j,idsat,i,k,ii,nsub
  integer,dimension(mregion):: jsub
  integer,allocatable,dimension(:):: io_chan,nu_chan
  integer npred_radiag,angord

  real pen,rread
  real weight,rlat,rlon,rmiss,obs,biascor,obsges,obsgesnbc,rterm
  real,dimension(2):: cor_total,cor_fixang,cor_lapse,cor_lapse2,&
       cor_const,cor_scangl,cor_clw,cor_cos_ssmis,cor_sin_ssmis,&
       cor_emiss,cor_ordang4,cor_ordang3,cor_ordang2,cor_ordang1

  real,dimension(max_surf_region):: rlatmin,rlatmax,rlonmin,rlonmax

  real,allocatable,dimension(:):: wavenumbr
  real,allocatable,dimension(:,:):: count,error,use,frequency,penalty
  real,allocatable,dimension(:,:,:):: total_cor,fixang_cor,lapse_cor,&
       lapse2_cor,const_cor,scangl_cor,clw_cor,cos_ssmis_cor,sin_ssmis_cor,&
       emiss_cor,ordang4_cor,ordang3_cor,ordang2_cor,ordang1_cor

  logical no_obs

! Variables for reading satellite data
  type(diag_header_fix_list )             :: header_fix
  type(diag_header_chan_list),allocatable :: header_chan(:)
  type(diag_data_name_list  )             :: data_name
  type(diag_data_fix_list   )             :: data_fix
  type(diag_data_chan_list  ),allocatable :: data_chan(:)
  type(diag_data_extra_list) ,allocatable :: data_extra(:,:)

  integer  nsnow, nland, nwater, nice, nmixed, ntotal
  integer  nnsnow, nnland, nnwater, nnmixed, nntotal

! Namelist with defaults
  logical               :: retrieval            = .false.
  integer               :: nchanl               = 19
  integer               :: imkctl               = 1
  integer               :: imkdata              = 1
  character(3)          :: gesanl               = 'ges'
  integer               :: little_endian        = 1
  character(3)          :: rad_area             = 'glb'
  namelist /input/ satname,iyy,imm,idd,ihh,idhh,incr,nchanl,&
       suffix,imkctl,imkdata,retrieval,gesanl,little_endian,rad_area

  data luname,lungrd,lunctl,lndiag / 5, 51, 52, 21 /
  data rmiss /-999./
  data stringd / '.%y4%m2%d2%h2' /
  data ftype / 'count', 'penalty', &
       'avgtotal', 'avgfixang', 'avglapse', 'avglapse2', &
       'avgconst', 'avgscangl', 'avgclw', &
       'avgcos', 'avgsin', 'avgemiss', 'avgordang4', &
       'avgordang3', 'avgordang2', 'avgordang1', &
       'sdvtotal', 'sdvfixang', 'sdvlapse', 'sdvlapse2', &
       'sdvconst', 'sdvscangl', 'sdvclw', &
       'sdvcos', 'sdvsin', 'sdvemiss', 'sdvordang4',&
       'sdvordang3', 'sdvordang2', 'sdvordang1' /
  data region / 'global', 'land', 'water', 'ice/snow', 'mixed'/
  data rlonmin / -180., -180., -180., -180., -180./
  data rlonmax / 180., 180., 180., 180., 180./
  data rlatmin / -90., -90., -90., -90., -90./
  data rlatmax / 90., 90., 90., 90., 90./



!************************************************************************
!
! Initialize variables
  iread=0
<<<<<<< HEAD
  npred_radiag = 5
=======
  npred_radiag = 12 
>>>>>>> fde44a02

! Read namelist input
  read(luname,input)
  write(6,input)
  write(6,*)'gesanl = ', gesanl
  write(6,*)'rad_area = ', rad_area
  write(6,*)' '

  surf_nregion = 5
  if ( trim(rad_area) == 'rgn' ) then
     surf_nregion = 1
  endif

  write(6,*)'surf_nregion = ', surf_nregion


! Ensure number of requested regions does not exceed specified upper limit
  if (surf_nregion>mregion) then
     write(6,*)'***ERROR*** too many regions specified'
     write(6,*)'   maximum allowed:  mregion=',mregion
     write(6,*)'    user requested:  surf_nregion=',surf_nregion
     call errexit(91)
  endif


! Create filenames for diagnostic input, binary output file
  write(stringd,100) iyy,imm,idd,ihh
100 format('.',i4.4,3i2.2)

  if ( trim(gesanl) == 'ges' ) then
     diag_rad = trim(satname)
     data_file= trim(satname) // trim(stringd) // '.ieee_d'
     ctl_file = trim(satname) // '.ctl'
  else
     diag_rad = trim(satname) // '_anl'
     data_file= trim(satname) // '_anl' // trim(stringd) // '.ieee_d'
     ctl_file = trim(satname) // '_anl.ctl'
  endif

  write(6,*)'diag_rad =',diag_rad
  write(6,*)'data_file=',data_file
  write(6,*)'ctl_file =',ctl_file
  write(6,*)'suffix   =',suffix


! Open unit to diagnostic file.  Read portion of header to 
! see if file exists
  open(lndiag,file=diag_rad,form='unformatted')
  read(lndiag,err=900,end=900) dum
  rewind lndiag

! File exists.  Read header
  write(6,*)'call read_diag_header'
  call read_radiag_header( lndiag, npred_radiag, retrieval, header_fix,&
        header_chan, data_name, iflag )
  if( iflag/=0 ) then
     write(6,*)'***ERROR*** problem reading diag file header, iflag=',iflag
     call errexit(91)
  endif

! Extract observation type, satellite id, and number of channels
  satype = header_fix%obstype
  satsis = header_fix%isis
  dplat  = header_fix%id
  n_chan = header_fix%nchan
  angord = header_fix%angord

  write(6,*)'satype,dplat,n_chan,angord=',satype,' ',dplat,n_chan,angord

  string = trim(satype)//'_'//trim(dplat)
  write(6,*)'string,satname=',string,' ',satname
  if ( trim(string) /= trim(satname) ) then
     write(6,*)'***ERROR*** inconsistent instrument types'
     write(6,*)'  satname,string  =',satname,' ',string
     call errexit(92)
  endif


! Allocate arrays to hold observational information
  write(6,*)' '
  write(6,*)'allocate arrays'
  allocate (io_chan(n_chan), nu_chan(n_chan), wavenumbr(n_chan))
  allocate (total_cor(n_chan,mregion,2), fixang_cor(n_chan,mregion,2), &
       lapse_cor(n_chan,mregion,2), lapse2_cor(n_chan,mregion,2), &
       const_cor(n_chan,mregion,2), scangl_cor(n_chan,mregion,2), &
       clw_cor(n_chan,mregion,2), cos_ssmis_cor(n_chan,mregion,2), &
       sin_ssmis_cor(n_chan,mregion,2), emiss_cor(n_chan,mregion,2), &
       ordang4_cor(n_chan,mregion,2), ordang3_cor(n_chan,mregion,2), &
       ordang2_cor(n_chan,mregion,2), ordang1_cor(n_chan,mregion,2), &
       count(n_chan,mregion), penalty(n_chan,mregion), &
       error(n_chan,mregion), use(n_chan,mregion), &
       frequency(n_chan,mregion))

! Zero accumulator arrays
  do ii=1,2
     do k=1,mregion
        do j=1,n_chan
           if (ii==1) then
              count(j,k) = 0.0
              penalty(j,k) = 0.0
           endif
           total_cor(j,k,ii)      = 0.0
           fixang_cor(j,k,ii)     = 0.0
           lapse_cor(j,k,ii)      = 0.0
           lapse2_cor(j,k,ii)     = 0.0
           const_cor(j,k,ii)      = 0.0
           scangl_cor(j,k,ii)     = 0.0
           clw_cor(j,k,ii)        = 0.0
           cos_ssmis_cor(j,k,ii)  = 0.0
           sin_ssmis_cor(j,k,ii)  = 0.0
           emiss_cor(j,k,ii)      = 0.0
           ordang4_cor(j,k,ii)    = 0.0
           ordang3_cor(j,k,ii)    = 0.0
           ordang2_cor(j,k,ii)    = 0.0
           ordang1_cor(j,k,ii)    = 0.0
        end do
     end do
  end do


! Extract satinfo relative index
  do j=1,n_chan
     nu_chan(j)   = real( header_chan(j)%nuchan, 4 )
     io_chan(j)   = real( header_chan(j)%iochan, 4 )
     wavenumbr(j) = real( header_chan(j)%wave, 4 )
  end do
  do k=1,mregion
     do j=1,n_chan
        error(j,k)     = real( header_chan(j)%varch, 4)
        use(j,k)       = real( header_chan(j)%iuse, 4 )
        frequency(j,k) = real( header_chan(j)%freq, 4)
     end do
  end do
        

! Create GrADS control file
  if ( imkctl == 1 ) then
     write(6,*)'call create_ctl_bcor'

     if ( trim(gesanl) == 'ges' ) then
        mod_satname = trim(satname)
     else
        mod_satname = trim(satname) // '_anl'
     endif


     call create_ctl_bcor(ntype,ftype,n_chan,iyy,imm,idd,ihh,idhh,&
          incr,ctl_file,lunctl,rmiss,mod_satname,satype,dplat,surf_nregion,&
          region,rlonmin,rlonmax,rlatmin,rlatmax,nu_chan,use(1,1),error(1,1),&
          frequency(1,1),wavenumbr,little_endian)
     
  endif

  nwater = 0; nnwater = 0
  nland  = 0; nnland  = 0
  nsnow  = 0; nnsnow  = 0
  nice   = 0
  nmixed = 0; nnmixed = 0
  ntotal = 0

! Loop to read entries in diagnostic file
  if ( imkdata == 1 ) then
     iflag = 0
     loopd:  do while (iflag == 0)

!       Read a record.  If read flag, iflag does not equal zero, exit loopd
        call read_radiag_data( lndiag, header_fix, retrieval, data_fix, data_chan,&
           data_extra, iflag )
        if( iflag /= 0 ) exit loopd
        iread=iread+1

!       Extract obervation location and mpi weight.  Convert (0-360) lon to (-180,180)
        rlat   = data_fix%lat
        rlon   = data_fix%lon
        if (rlon>180.) rlon = rlon - 360.
        rread  = rread + 1.0 

        ntotal = ntotal + 1
        jsub(1)= iglobal
        nsub   = 1

        if ( surf_nregion > 1 ) then
           if ( data_fix%water_frac > 0.99 ) then
              nwater = nwater + 1
           else if ( data_fix%land_frac  > 0.99 ) then
              nland  = nland  + 1
           else if ( data_fix%snow_frac  > 0.99 ) then
              nsnow  = nsnow  + 1
           else if ( data_fix%ice_frac   > 0.99 ) then
              nice   = nice   + 1
           else
              nmixed = nmixed + 1
           end if



!          Detemine into which subdomains the observation falls.
!          These are now based on surface type, not geography.  All
!          obs match global (surf_region 1).
!
           ii=0; 
!jsub=0;
           if ( data_fix%land_frac  > 0.99 ) then
              jsub(2)=iland
              nsub=2
              nnland=nnland+1
           else if ( data_fix%water_frac > 0.99 ) then
              jsub(2)=iwater
              nsub=2
              nnwater=nnwater+1
           else if (( data_fix%snow_frac > 0.99 ) .OR. ( data_fix%ice_frac > 0.99 )) then
              jsub(2)=isnowice
              nsub=2
              nnsnow=nnsnow+1
           else
              jsub(2)=imixed
              nsub=2
              nnmixed=nnmixed+1
              write(6,*)'data_fix%land_frac,water,snow,ice = ',data_fix%land_frac, data_fix%water_frac, data_fix%snow_frac, data_fix%ice_frac
           end if
        end if


!       Channel loop
        do j = 1, n_chan

!          If observation was assimilated, accumulate sums in appropriate regions
           if (data_chan(j)%errinv > 1.e-6) then
              pen              =  data_chan(j)%errinv*(data_chan(j)%omgbc)**2
              cor_total(1)     =  (data_chan(j)%omgnbc - data_chan(j)%omgbc)
              cor_fixang(1)    =  data_chan(j)%bifix(angord+1)
              cor_lapse(1)     =  data_chan(j)%bilap
              cor_lapse2(1)    =  data_chan(j)%bilap2
              cor_const(1)     =  data_chan(j)%bicons
              cor_scangl(1)    =  data_chan(j)%biang
              cor_clw(1)       =  data_chan(j)%biclw
              cor_cos_ssmis(1) =  data_chan(j)%bicos
              cor_sin_ssmis(1) =  data_chan(j)%bisin
              cor_emiss(1)     =  data_chan(j)%biemis
              if (angord >= 4 ) then
                 cor_ordang4(1)   =  data_chan(j)%bifix(1)
                 cor_ordang3(1)   =  data_chan(j)%bifix(2)
                 cor_ordang2(1)   =  data_chan(j)%bifix(3)
                 cor_ordang1(1)   =  data_chan(j)%bifix(4)
              else
                 cor_ordang4(1)   =  0.0 
                 cor_ordang3(1)   =  0.0 
                 cor_ordang2(1)   =  0.0 
                 cor_ordang1(1)   =  0.0 
              endif
!              do i=1,angord
!                 cor_ordang4
!           write(string,'(i2.2)') header_fix%angord-i+1
!           data_name%chn(15+i)= 'bifix' // string
!              end do


              cor_total(2)     =  (data_chan(j)%omgnbc - data_chan(j)%omgbc)**2
              cor_fixang(2)    =  (data_chan(j)%bifix(angord+1))**2
              cor_lapse(2)     =  (data_chan(j)%bilap)**2
              cor_lapse2(2)    =  (data_chan(j)%bilap2)**2
              cor_const(2)     =  (data_chan(j)%bicons)**2
              cor_scangl(2)    =  (data_chan(j)%biang)**2
              cor_clw(2)       =  (data_chan(j)%biclw)**2
              cor_cos_ssmis(2) =  data_chan(j)%bicos**2
              cor_sin_ssmis(2) =  data_chan(j)%bisin**2
              cor_emiss(2)     =  data_chan(j)%biemis**2
              if (angord >= 4 ) then
                 cor_ordang4(1)   =  data_chan(j)%bifix(1)**2
                 cor_ordang3(1)   =  data_chan(j)%bifix(2)**2
                 cor_ordang2(1)   =  data_chan(j)%bifix(3)**2
                 cor_ordang1(1)   =  data_chan(j)%bifix(4)**2
              else
                 cor_ordang4(2)   =  0.0 
                 cor_ordang3(2)   =  0.0 
                 cor_ordang2(2)   =  0.0 
                 cor_ordang1(2)   =  0.0 
              end if
 
              do i=1,nsub
                 k=jsub(i)
                 count(j,k) = count(j,k) +1.0 
                 penalty(j,k) = penalty(j,k) + pen

                 do ii=1,2
                    total_cor(j,k,ii)     = total_cor(j,k,ii)     + cor_total(ii)
                    fixang_cor(j,k,ii)    = fixang_cor(j,k,ii)    + cor_fixang(ii)
                    lapse_cor(j,k,ii)     = lapse_cor(j,k,ii)     + cor_lapse(ii)
                    lapse2_cor(j,k,ii)    = lapse2_cor(j,k,ii)    + cor_lapse2(ii)
                    const_cor(j,k,ii)     = const_cor(j,k,ii)     + cor_const(ii)
                    scangl_cor(j,k,ii)    = scangl_cor(j,k,ii)    + cor_scangl(ii)
                    clw_cor(j,k,ii)       = clw_cor(j,k,ii)       + cor_clw(ii)
                    cos_ssmis_cor(j,k,ii) = cos_ssmis_cor(j,k,ii) + cor_cos_ssmis(ii)
                    sin_ssmis_cor(j,k,ii) = sin_ssmis_cor(j,k,ii) + cor_sin_ssmis(ii)
                    emiss_cor(j,k,ii)     = emiss_cor(j,k,ii)     + cor_emiss(ii)
                    ordang4_cor(j,k,ii)   = ordang4_cor(j,k,ii)   + cor_ordang4(ii)
                    ordang3_cor(j,k,ii)   = ordang3_cor(j,k,ii)   + cor_ordang3(ii)
                    ordang2_cor(j,k,ii)   = ordang2_cor(j,k,ii)   + cor_ordang2(ii)
                    ordang1_cor(j,k,ii)   = ordang1_cor(j,k,ii)   + cor_ordang1(ii)
                 end do

              end do
           endif

        enddo ! channel loop

!    End of loop over diagnostic file
     enddo loopd
     close(lndiag)
     write(6,*)' '
     write(6,*)'read in ',iread,' obs ',rread
     write(6,*)' '

     write(6,*)'nwater, nland, nice, nsnow, nmixed, ntotal = ', nwater, nland, nice, nsnow, nmixed, ntotal
     nntotal=nnwater+nnland+nnsnow+nnmixed
     write(6,*)'nnwater, nnland, nnsnow, nnmixed, nntotal = ', nnwater, nnland, nnsnow, nnmixed, nntotal

!    Compute average and standard deviation
     do k=1,surf_nregion
        do j=1,n_chan
           call avgsdv(count(j,k),total_cor(j,k,1),     total_cor(j,k,2),     rmiss)
           call avgsdv(count(j,k),fixang_cor(j,k,1),    fixang_cor(j,k,2),    rmiss)
           call avgsdv(count(j,k),lapse_cor(j,k,1),     lapse_cor(j,k,2),     rmiss)
           call avgsdv(count(j,k),lapse2_cor(j,k,1),    lapse2_cor(j,k,2),    rmiss)
           call avgsdv(count(j,k),const_cor(j,k,1),     const_cor(j,k,2),     rmiss)
           call avgsdv(count(j,k),scangl_cor(j,k,1),    scangl_cor(j,k,2),    rmiss)
           call avgsdv(count(j,k),clw_cor(j,k,1),       clw_cor(j,k,2),       rmiss)
           call avgsdv(count(j,k),cos_ssmis_cor(j,k,1), cos_ssmis_cor(j,k,2), rmiss)
           call avgsdv(count(j,k),sin_ssmis_cor(j,k,1), sin_ssmis_cor(j,k,2), rmiss)
           call avgsdv(count(j,k),emiss_cor(j,k,1),     emiss_cor(j,k,2),     rmiss)
           call avgsdv(count(j,k),ordang4_cor(j,k,1),   ordang4_cor(j,k,2),   rmiss)
           call avgsdv(count(j,k),ordang3_cor(j,k,1),   ordang3_cor(j,k,2),   rmiss)
           call avgsdv(count(j,k),ordang2_cor(j,k,1),   ordang2_cor(j,k,2),   rmiss)
           call avgsdv(count(j,k),ordang1_cor(j,k,1),   ordang1_cor(j,k,2),   rmiss)

           if (count(j,k)>0) then
              penalty(j,k)=penalty(j,k)/count(j,k)
           else
              count(j,k)=rmiss
              penalty(j,k)=rmiss
           endif
        end do
     end do

!    Write output to binary output file
     write(6,*)' '
     open(lungrd,file=data_file,form='unformatted')
     write(lungrd) ((count(j,k),j=1,n_chan),k=1,surf_nregion)
     write(lungrd) ((penalty(j,k),j=1,n_chan),k=1,surf_nregion)
     do ii=1,2
        write(lungrd) ((total_cor    (j,k,ii),j=1,n_chan),k=1,surf_nregion)
        write(lungrd) ((fixang_cor   (j,k,ii),j=1,n_chan),k=1,surf_nregion)
        write(lungrd) ((lapse_cor    (j,k,ii),j=1,n_chan),k=1,surf_nregion)
        write(lungrd) ((lapse2_cor   (j,k,ii),j=1,n_chan),k=1,surf_nregion)
        write(lungrd) ((const_cor    (j,k,ii),j=1,n_chan),k=1,surf_nregion)
        write(lungrd) ((scangl_cor   (j,k,ii),j=1,n_chan),k=1,surf_nregion)
        write(lungrd) ((clw_cor      (j,k,ii),j=1,n_chan),k=1,surf_nregion)
        write(lungrd) ((cos_ssmis_cor(j,k,ii),j=1,n_chan),k=1,surf_nregion)
        write(lungrd) ((sin_ssmis_cor(j,k,ii),j=1,n_chan),k=1,surf_nregion)
        write(lungrd) ((emiss_cor    (j,k,ii),j=1,n_chan),k=1,surf_nregion)
        write(lungrd) ((ordang4_cor  (j,k,ii),j=1,n_chan),k=1,surf_nregion)
        write(lungrd) ((ordang3_cor  (j,k,ii),j=1,n_chan),k=1,surf_nregion)
        write(lungrd) ((ordang2_cor  (j,k,ii),j=1,n_chan),k=1,surf_nregion)
        write(lungrd) ((ordang1_cor  (j,k,ii),j=1,n_chan),k=1,surf_nregion)
     end do
     write(6,*)'write output to lungrd=',lungrd,', file=',trim(data_file)
     close(lungrd)
  endif 

! Deallocate arrays
  write(6,*)' '
  write(6,*)'deallocate arrays'
  if(allocated(io_chan))       deallocate (io_chan)
  if(allocated(nu_chan))       deallocate (nu_chan)
  if(allocated(wavenumbr))     deallocate (wavenumbr)
  if(allocated(total_cor))     deallocate (total_cor)
  if(allocated(fixang_cor))    deallocate (fixang_cor)
  if(allocated(lapse_cor))     deallocate (lapse_cor)
  if(allocated(lapse2_cor))    deallocate (lapse2_cor)
  if(allocated(const_cor))     deallocate (const_cor)
  if(allocated(scangl_cor))    deallocate (scangl_cor)
  if(allocated(clw_cor))       deallocate (clw_cor)
  if(allocated(cos_ssmis_cor)) deallocate (cos_ssmis_cor)
  if(allocated(sin_ssmis_cor)) deallocate (sin_ssmis_cor)
  if(allocated(emiss_cor))     deallocate (emiss_cor)
  if(allocated(ordang4_cor))   deallocate (ordang4_cor)
  if(allocated(ordang3_cor))   deallocate (ordang3_cor)
  if(allocated(ordang2_cor))   deallocate (ordang2_cor)
  if(allocated(ordang1_cor))   deallocate (ordang1_cor)
  if(allocated(count))         deallocate (count)
  if(allocated(penalty))       deallocate (penalty)
  if(allocated(error))         deallocate (error)
  if(allocated(use))           deallocate (use)
  if(allocated(frequency))     deallocate (frequency)
  

!  deallocate(io_chan,nu_chan,wavenumbr,total_cor,fixang_cor,lapse_cor,&
!       lapse2_cor,const_cor,scangl_cor,clw_cor,count,penalty,error,use,&
!       frequency)

  write(6,*)'deallocated arrays'
  goto 950

! Jump to here if eof or error reading diagnostic file.
900 continue
  write(6,*)'***PROBLEM reading diagnostic file.  diag_rad=',diag_rad
  close(lndiag)

  n_chan=nchanl
  if (n_chan<=0) then
     write(6,*)'***ERROR*** invalid nchanl=',nchanl,'  STOP program'
     call errexit(93)
  endif
     
  write(6,*)'load missing value ',rmiss,' into output arrays.  ',&
       surf_nregion,n_chan
  allocate(count(n_chan,surf_nregion),penalty(n_chan,surf_nregion))
  allocate(total_cor(n_chan,mregion,2), fixang_cor(n_chan,mregion,2), &
       lapse_cor(n_chan,mregion,2), lapse2_cor(n_chan,mregion,2), &
       const_cor(n_chan,mregion,2), scangl_cor(n_chan,mregion,2), &
       clw_cor(n_chan,mregion,2))

  write(6,*)'load missing value ',rmiss,' into output arrays'
  do ii=1,2
     do k=1,surf_nregion
        do j=1,n_chan
           if (ii==1) then
              count(j,k)  =rmiss
              penalty(j,k)=rmiss
           endif
           total_cor(j,k,ii) =rmiss
           fixang_cor(j,k,ii)=rmiss
           lapse_cor(j,k,ii) =rmiss
           lapse2_cor(j,k,ii)=rmiss
           const_cor(j,k,ii) =rmiss
           scangl_cor(j,k,ii)=rmiss
           clw_cor(j,k,ii)   =rmiss
        end do
     end do
  end do

  if ( imkdata == 1 ) then
     open(lungrd,file=data_file,form='unformatted')
     write(lungrd) ((count(j,k),j=1,n_chan),k=1,surf_nregion)
     write(lungrd) ((penalty(j,k),j=1,n_chan),k=1,surf_nregion)
     do ii=1,2
        write(lungrd) ((total_cor    (j,k,ii),j=1,n_chan),k=1,surf_nregion)
        write(lungrd) ((fixang_cor   (j,k,ii),j=1,n_chan),k=1,surf_nregion)
        write(lungrd) ((lapse_cor    (j,k,ii),j=1,n_chan),k=1,surf_nregion)
        write(lungrd) ((lapse2_cor   (j,k,ii),j=1,n_chan),k=1,surf_nregion)
        write(lungrd) ((const_cor    (j,k,ii),j=1,n_chan),k=1,surf_nregion)
        write(lungrd) ((scangl_cor   (j,k,ii),j=1,n_chan),k=1,surf_nregion)
        write(lungrd) ((clw_cor      (j,k,ii),j=1,n_chan),k=1,surf_nregion)
        write(lungrd) ((cos_ssmis_cor(j,k,ii),j=1,n_chan),k=1,surf_nregion)
        write(lungrd) ((sin_ssmis_cor(j,k,ii),j=1,n_chan),k=1,surf_nregion)
        write(lungrd) ((emiss_cor    (j,k,ii),j=1,n_chan),k=1,surf_nregion)
        write(lungrd) ((ordang4_cor  (j,k,ii),j=1,n_chan),k=1,surf_nregion)
        write(lungrd) ((ordang3_cor  (j,k,ii),j=1,n_chan),k=1,surf_nregion)
        write(lungrd) ((ordang2_cor  (j,k,ii),j=1,n_chan),k=1,surf_nregion)
        write(lungrd) ((ordang1_cor  (j,k,ii),j=1,n_chan),k=1,surf_nregion)
     end do
     write(6,*)'write output to lungrd=',lungrd,', file=',trim(data_file)
     close(lungrd)
  endif
  deallocate(count,penalty,total_cor,fixang_cor,lapse_cor,lapse2_cor,&
       const_cor,scangl_cor,clw_cor)

! End of program
950 continue
  write(6,*) 'exiting program bcor'
  stop
end program bcor<|MERGE_RESOLUTION|>--- conflicted
+++ resolved
@@ -86,11 +86,7 @@
 !
 ! Initialize variables
   iread=0
-<<<<<<< HEAD
-  npred_radiag = 5
-=======
   npred_radiag = 12 
->>>>>>> fde44a02
 
 ! Read namelist input
   read(luname,input)
