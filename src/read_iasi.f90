subroutine read_iasi(mype,val_iasi,ithin,isfcalc,rmesh,jsatid,gstime,&
     infile,lunout,obstype,nread,ndata,nodata,twind,sis,&
     mype_root,mype_sub,npe_sub,mpi_comm_sub,nobs, &
     nrec_start,nrec_start_ears,nrec_start_DB,dval_use)
!$$$  subprogram documentation block
!                .      .    .                                       .
! subprogram:    read_iasi                  read bufr format iasi data
! prgmmr :   tahara          org: np20                date: 2002-12-03
!
! abstract:  This routine reads BUFR format radiance 
!            files.  Optionally, the data are thinned to 
!            a specified resolution using simple quality control checks.
!
!            When running the gsi in regional mode, the code only
!            retains those observations that fall within the regional
!            domain
!
! program history log:
!   2002-12-03  tahara  - read aqua data in new bufr format
!   2004-05-28  kleist  - subroutine call update
!   2004-06-16  treadon - update documentation
!   2004-07-23  derber  - make changes to eliminate obs. earlier in thinning
!   2004-07-29  treadon - add only to module use, add intent in/out
!   2004-08-25  eliu    - added option to read separate bufr table
!   2004-10-15  derber  - increase weight given to surface channel check
!                         in AIRS data selection algorithm
!   2005-01-26  derber - land/sea determination and weighting for data selection
!   2005-07-07  derber - clean up code and improve selection criteria
!   2005-09-08  derber - modify to use input group time window
!   2005-09-28  derber - modify to produce consistent surface info
!   2005-10-17  treadon - add grid and earth relative obs location to output file
!   2005-10-18  treadon - remove array obs_load and call to sumload
!   2005-11-22  derber  - include mean in bias correction
!   2005-11-29  parrish - modify getsfc to work for different regional options
!   2006-02-01  parrish - remove getsfc (different version called now in read_obs)
!   2006-02-03  derber  - modify for new obs control and obs count
!   2006-03-07  derber - correct error in nodata count
!   2006-03-09  jung - correct sat zenith angle error (used before defined)
!   2006-04-21  keyser/treadon - modify ufbseq calls to account for change
!                                in NCEP bufr sequence for AIRS data
!   2006-05-19  eliu    - add logic to reset relative weight when all channels not used
!   2006-07-28  derber - modify reads so ufbseq not necessary
!                      - add solar and satellite azimuth angles remove isflg from output
!   2006-08-25  treadon - replace serial bufr i/o with parallel bufr i/o (mpi_io)
!   2008-11-28  todling - measure time from beginning of assimilation window
!   2009-04-18  woollen - improve mpi_io interface with bufrlib routines
!   2009-04-21  derber  - add ithin to call to makegrids
!   2009-09-01  li      - add to handle nst fields
!   2009-12-28  gayno - add option to calculate surface characteristics using
!                       method that accounts for the size/shape of the fov.
!   2010-02-25  collard - changes to call to crtm_init for CRTM v2.0
!   2010-09-02  zhu     - add use_edges option
!   2010-10-12  zhu     - use radstep and radstart from radinfo
!   2011-04-08  li      - (1) use nst_gsi, nstinfo, and add NSST vars 
!                         (2) get zob, tz_tr (call skindepth and cal_tztr)
!                         (3) interpolate NSST Variables to Obs. location (call deter_nst)
!                         (4) add more elements (nstinfo) in data array
!   2011-07-04  todling  - fixes to run either single or double precision
!   2011-08-01  lueken  - add module use deter_sfc_mod, fixed indentation
!   2011-09-13  gayno   - improve error handling for FOV-based sfc calculation
!                         (isfcalc=1)
!   2011-12-13  collard - Replace find_edges code to speed up execution.
!   2012-03-05  akella  - nst now controlled via coupler
!   2013-01-26  parrish - change from grdcrd to grdcrd1 (to allow successful debug compile on WCOSS)
!   2013-02-26  collard - fix satid issues for MetOp-B and MetOp-C
!   2015-02-23  Rancic/Thomas - add thin4d to time window logical
!   2015-10-22  Jung    - added logic to allow subset changes based on the satinfo file
!   2016-04-28  jung - added logic for RARS and direct broadcast from NESDIS/UW
!
!   input argument list:
!     mype     - mpi task id
!     val_iasi - weighting factor applied to super obs
!     ithin    - flag to thin data
!     isfcalc  - when set to one, calculate surface characteristics using
!                method that accounts for the size/shape of the fov. 
!                when not one, calculate surface characteristics using
!                bilinear interpolation.
!     rmesh    - thinning mesh size (km)
!     jsatid   - satellite id
!     gstime   - analysis time in minutes from reference date
!     infile   - unit from which to read BUFR data
!     lunout   - unit to which to write data for further processing
!     obstype  - observation type to process
!     twind    - input group time window (hours)
!     sis      - sensor/instrument/satellite indicator
!     mype_root - "root" task for sub-communicator
!     mype_sub - mpi task id within sub-communicator
!     npe_sub  - number of data read tasks
!     mpi_comm_sub - sub-communicator for data read
!     nrec_start - first subset with useful information
!     nrec_start_ears - first ears subset with useful information
!     nrec_start_DB - first db subset with useful information
!
!   output argument list:
!     nread    - number of BUFR IASI observations read
!     ndata    - number of BUFR IASI profiles retained for further processing
!     nodata   - number of BUFR IASI observations retained for further processing
!     nobs     - array of observations on each subdomain for each processor
!
! attributes:
!   language: f90
!   machine:  ibm RS/6000 SP
!
!$$$
! Use modules
  use kinds, only: r_kind,r_double,i_kind
  use satthin, only: super_val,itxmax,makegrids,map2tgrid,destroygrids, &
      finalcheck,checkob,score_crit
  use radinfo, only:iuse_rad,nuchan,nusis,jpch_rad,crtm_coeffs_path,use_edges,nst_gsi,nstinfo, &
      radedge1,radedge2,radstart,radstep
  use crtm_module, only: success, &
      crtm_kind => fp
  use crtm_planck_functions, only: crtm_planck_temperature
  use crtm_spccoeff, only: sc,crtm_spccoeff_load,crtm_spccoeff_destroy
  use gridmod, only: diagnostic_reg,regional,nlat,nlon,&
      tll2xy,txy2ll,rlats,rlons
  use constants, only: zero,deg2rad,rad2deg,r60inv,one,ten
  use gsi_4dvar, only: l4dvar,l4densvar,iwinbgn,winlen,thin4d
  use calc_fov_crosstrk, only: instrument_init, fov_check, fov_cleanup
  use deter_sfc_mod, only: deter_sfc,deter_sfc_fov
  use gsi_nstcouplermod, only: gsi_nstcoupler_skindepth, gsi_nstcoupler_deter
  use mpimod, only: npe

  implicit none

! BUFR format for IASISPOT 
! Input variables
  integer(i_kind)  ,intent(in   ) :: mype,nrec_start,nrec_start_ears,nrec_start_DB
  integer(i_kind)  ,intent(in   ) :: ithin
  integer(i_kind)  ,intent(inout) :: isfcalc
  integer(i_kind)  ,intent(in   ) :: lunout
  integer(i_kind)  ,intent(in   ) :: mype_root
  integer(i_kind)  ,intent(in   ) :: mype_sub
  integer(i_kind)  ,intent(in   ) :: npe_sub
  integer(i_kind)  ,intent(in   ) :: mpi_comm_sub  
  character(len=*), intent(in   ) :: infile
  character(len=10),intent(in   ) :: jsatid
  character(len=*), intent(in   ) :: obstype
  character(len=20),intent(in   ) :: sis
  real(r_kind)     ,intent(in   ) :: twind
  real(r_kind)     ,intent(inout) :: val_iasi
  real(r_kind)     ,intent(in   ) :: gstime
  real(r_kind)     ,intent(in   ) :: rmesh
  logical          ,intent(in   ) :: dval_use

! Output variables
  integer(i_kind)  ,intent(inout) :: nread
  integer(i_kind),dimension(npe)  ,intent(inout) :: nobs
  integer(i_kind)  ,intent(  out) :: ndata,nodata
  

! BUFR file sequencial number
!  character(len=512)  :: table_file
  integer(i_kind)     :: lnbufr = 10

! Variables for BUFR IO    
  real(r_double) :: crchn_reps
  real(r_double),dimension(5)  :: linele
  real(r_double),dimension(13) :: allspot
  real(r_double),allocatable,dimension(:,:) :: allchan
  real(r_double),dimension(3,10):: cscale 
  real(r_double),dimension(7):: cloud_frac
  integer(i_kind) :: bufr_size
  
  real(r_kind)      :: step, start,step_adjust
  character(len=8)  :: subset
  character(len=4)  :: senname
  character(len=80) :: allspotlist
  character(len=40) :: infile2
  integer(i_kind)   :: jstart
  integer(i_kind)   :: iret,ireadsb,ireadmg,irec,next, nrec_startx
  integer(i_kind),allocatable,dimension(:) :: nrec


! Work variables for time
  integer(i_kind)   :: idate
  integer(i_kind)   :: idate5(5)
  real(r_kind)      :: sstime, tdiff, t4dv
  integer(i_kind)   :: nmind


! Other work variables
  real(r_kind)     :: clr_amt,piece
  real(r_kind)     :: rsat, dlon, dlat
  real(r_kind)     :: dlon_earth,dlat_earth,dlon_earth_deg,dlat_earth_deg
  real(r_kind)     :: lza, lzaest,sat_height_ratio
  real(r_kind)     :: timedif, pred, crit1, dist1
  real(r_kind)     :: sat_zenang
  real(crtm_kind)  :: radiance
  real(r_kind)     :: tsavg,vty,vfr,sty,stp,sm,sn,zz,ff10,sfcr
  real(r_kind)     :: zob,tref,dtw,dtc,tz_tr
  real(r_kind),dimension(0:4) :: rlndsea
  real(r_kind),dimension(0:3) :: sfcpct
  real(r_kind),dimension(0:3) :: ts
  real(r_kind),dimension(10) :: sscale
  real(crtm_kind),allocatable,dimension(:) :: temperature
  real(r_kind),allocatable,dimension(:,:):: data_all
  real(r_kind) cdist,disterr,disterrmax,dlon00,dlat00

  logical          :: outside,iuse,assim,valid
  logical          :: iasi

  integer(i_kind)  :: ifov, instr, iscn, ioff, sensorindex
  integer(i_kind)  :: i, j, l, iskip, ifovn, bad_line, ksatid, kidsat, llll
  integer(i_kind)  :: nreal, isflg
  integer(i_kind)  :: itx, k, nele, itt, n
  integer(i_kind):: iexponent,maxinfo, bufr_nchan
  integer(i_kind):: idomsfc(1)
  integer(i_kind):: ntest
  integer(i_kind):: error_status, irecx
  integer(i_kind):: radedge_min, radedge_max
  integer(i_kind)   :: subset_start, subset_end, satinfo_nchan, sc_chan, bufr_chan
  integer(i_kind),allocatable, dimension(:) :: channel_number, sc_index, bufr_index
  integer(i_kind),allocatable, dimension(:) :: bufr_chan_test
  character(len=20),dimension(1):: sensorlist


! Set standard parameters
  character(8),parameter:: fov_flag="crosstrk"
  integer(i_kind),parameter:: ichan=-999  ! fov-based surface code is not channel specific for iasi 
  real(r_kind),parameter:: expansion=one         ! exansion factor for fov-based surface code.
                                                 ! use one for ir sensors.
  real(r_kind),parameter:: R90    =  90._r_kind
  real(r_kind),parameter:: R360   = 360._r_kind
  real(r_kind),parameter:: tbmin  = 50._r_kind
  real(r_kind),parameter:: tbmax  = 550._r_kind
  real(r_kind),parameter:: earth_radius = 6371000._r_kind
  integer(i_kind),parameter :: ilon = 3
  integer(i_kind),parameter :: ilat = 4

! Initialize variables
  maxinfo    =  31
  disterrmax=zero
  ntest=0
  if(dval_use) maxinfo=maxinfo+2
  nreal  = maxinfo + nstinfo

  ndata = 0
  nodata = 0
  iasi=      obstype == 'iasi'

  bad_line=-1

  if (nst_gsi > 0 ) then
    call gsi_nstcoupler_skindepth(trim(obstype), zob)         ! get penetration depth (zob) for the obstype
  endif

  if(jsatid == 'metop-a')kidsat=4
  if(jsatid == 'metop-b')kidsat=3
  if(jsatid == 'metop-c')kidsat=5
 
!  write(6,*)'READ_IASI: mype, mype_root,mype_sub, npe_sub,mpi_comm_sub', &
!          mype, mype_root,mype_sub,mpi_comm_sub

  radedge_min = 0
  radedge_max = 1000

! Find the iasi offset in the jpch_rad list.  This is for the iuse flag
! and count the number of cahnnels in the satinfo file 
  ioff=jpch_rad
  subset_start = 0
  subset_end = 0
  assim = .false.
  do i=1,jpch_rad
     if (trim(nusis(i))==trim(sis)) then
        ioff = min(ioff,i)   ! iasi offset
        if (subset_start == 0) then
          step  = radstep(i)
          start = radstart(i)
          if (radedge1(i)/=-1 .and. radedge2(i)/=-1) then
             radedge_min=radedge1(i)
             radedge_max=radedge2(i)
          end if
          subset_start = i
        endif
        if (iuse_rad(i) > 0) assim = .true.  ! Are any of the IASI channels being used?
        subset_end = i 
     endif
  end do 
  satinfo_nchan = subset_end - subset_start + 1
  allocate(channel_number(satinfo_nchan))
  allocate(sc_index(satinfo_nchan))
  allocate(bufr_index(satinfo_nchan)) 
  ioff = ioff - 1 

  step_adjust = 0.625_r_kind
! If all channels of a given sensor are set to monitor or not
! assimilate mode (iuse_rad<1), reset relative weight to zero.
! We do not want such observations affecting the relative
! weighting between observations within a given thinning group.
  if (.not.assim) val_iasi=zero

  if (mype_sub==mype_root)write(6,*)'READ_IASI:  iasi offset ',ioff

  senname = 'IASI'
  
  allspotlist= &
   'SAID YEAR MNTH DAYS HOUR MINU SECO CLATH CLONH SAZA BEARAZ SOZA SOLAZI'

! load spectral coefficient structure  
  sensorlist(1)=sis
  if( crtm_coeffs_path /= "" ) then
     if(mype_sub==mype_root) write(6,*)'READ_IASI: crtm_spccoeff_load() on path "'//trim(crtm_coeffs_path)//'"'
     error_status = crtm_spccoeff_load(sensorlist,&
        File_Path = crtm_coeffs_path )
  else
     error_status = crtm_spccoeff_load(sensorlist)
  endif

  if (error_status /= success) then
     write(6,*)'READ_IASI:  ***ERROR*** crtm_spccoeff_load error_status=',error_status,&
        '   TERMINATE PROGRAM EXECUTION'
     call stop2(71)
  endif

! Find the channels being used (from satinfo file) in the spectral coef. structure.
  do i=subset_start,subset_end
     channel_number(i -subset_start +1) = nuchan(i)
  end do
  sc_index(:) = 0
  satinfo_chan: do i=1,satinfo_nchan
     spec_coef: do l=1,sc(1)%n_channels
        if ( channel_number(i) == sc(1)%sensor_channel(l) ) then
           sc_index(i) = l
           exit spec_coef
        endif
     end do spec_coef
  end do  satinfo_chan

!  find IASI sensorindex
  sensorindex = 0
  if ( sc(1)%sensor_id(1:4) == 'iasi' ) then
     sensorindex = 1
  else
     write(6,*)'READ_IASI: sensorindex not set  NO IASI DATA USED'
     write(6,*)'READ_IASI: We are looking for ', sc(1)%sensor_id, '   TERMINATE PROGRAM EXECUTION'
     call stop2(71)
  end if

! Calculate parameters needed for FOV-based surface calculation.
  if (isfcalc==1)then
     instr=18
     call instrument_init(instr, jsatid, expansion, valid)
     if (.not. valid) then
        if (assim) then 
           write(6,*)'READ_IASI:  ***ERROR*** IN SETUP OF FOV-SFC CODE. STOP'
           call stop2(71)
        else
           call fov_cleanup
           isfcalc = 0
           write(6,*)'READ_IASI:  ***ERROR*** IN SETUP OF FOV-SFC CODE'
        endif
     endif
  endif

  if (isfcalc==1)then
     rlndsea = zero
  else
     rlndsea(0) = zero                       
     rlndsea(1) = 10._r_kind
     rlndsea(2) = 15._r_kind
     rlndsea(3) = 10._r_kind
     rlndsea(4) = 30._r_kind
  endif

! Make thinning grids
  call makegrids(rmesh,ithin)

! Open BUFR file
  open(lnbufr,file=trim(infile),form='unformatted')

! Open BUFR table
  call openbf(lnbufr,'IN',lnbufr)
  call datelen(10)

! Allocate arrays to hold data
! The number of channels in obtained from the satinfo file being used.
  nele=nreal+satinfo_nchan
  allocate(data_all(nele,itxmax),nrec(itxmax))
  allocate(temperature(1))   ! dependent on # of channels in the bufr file
  allocate(allchan(2,1))     ! actual values set after ireadsb
  allocate(bufr_chan_test(1))! actural values set after ireadsb

! Big loop to read data file
  next=0
  irec=0
  nrec=999999
! Big loop over standard data feed and possible rars/db data
! llll=1 is normal feed, llll=2 RARS/EARS data, llll=3 DB/UW data)
  ears_db_loop: do llll= 1, 3

     if(llll == 1)then
        if ( nrec_start <= 0 ) cycle ears_db_loop
        nrec_startx=nrec_start
        infile2=trim(infile)         ! Set bufr subset names based on type of data to read
     elseif(llll == 2) then
        if ( nrec_start_ears <= 0 ) cycle ears_db_loop
        nrec_startx=nrec_start_ears
        infile2=trim(infile)//'ears' ! Set bufr subset names based on type of data to read
     elseif(llll == 3) then
        if ( nrec_start_DB <= 0 ) cycle ears_db_loop
        nrec_startx=nrec_start_DB
        infile2=trim(infile)//'_DB'  ! Set bufr subset names based on type of data to read
     end if

!    Open BUFR file
     call closbf(lnbufr)
     open(lnbufr,file=trim(infile2),form='unformatted')

!    Open BUFR table
     call openbf(lnbufr,'IN',lnbufr)
     call datelen(10)

     irecx = 0
     read_subset: do while(ireadmg(lnbufr,subset,idate)>=0)
        irecx = irecx + 1
        if(irecx < nrec_startx) cycle read_subset
        irec = irec + 1
        next=next+1
        if(next == npe_sub)next=0
        if(next /= mype_sub)cycle read_subset

        read_loop: do while (ireadsb(lnbufr)==0)

!          Get the size of the channels and radiance (allchan) array
           call ufbint(lnbufr,crchn_reps,1,1,iret,'(IASICHN)')
           bufr_nchan = int(crchn_reps)

           bufr_size = size(temperature,1)
           if ( bufr_size /= bufr_nchan ) then      ! allocation if
!             Allocate the arrays needed for the channel and radiance array
              deallocate(temperature,allchan,bufr_chan_test)
              allocate(temperature(bufr_nchan))   ! dependent on # of channels in the bufr file
              allocate(allchan(2,bufr_nchan))
              allocate(bufr_chan_test(bufr_nchan))
           endif       !  allocation if

!          Read IASI FOV information
           call ufbint(lnbufr,linele,5,1,iret,'FOVN SLNM QGFQ SELV SAID')

!          Extract satellite id.  If not the one we want, read next subset
           ksatid=nint(linele(5))
           if(ksatid /= kidsat) cycle read_loop

           if ( linele(3) /= zero) cycle read_loop  ! problem with profile (QGFQ)

!          zenith angle/scan spot mismatch, reject entire line
           if ( bad_line == nint(linele(2))) then
              cycle read_loop
           else
              bad_line = -1
           endif

           ifov = nint(linele(1))               ! field of view

!          IASI fov ranges from 1 to 120.   Current angle dependent bias
!          correction has a maximum of 90 scan positions.   Geometry
!          of IASI scan allows us to remap 1-120 to 1-60.   Variable
!          ifovn below contains the remapped IASI fov.  This value is
!          passed on to and used in setuprad
           ifovn = (ifov-1)/2 + 1

!          Remove data on edges
           if (.not. use_edges .and. &
             (ifovn < radedge_min .OR. ifovn > radedge_max )) cycle read_loop

!          Check field of view (FOVN) and satellite zenith angle (SAZA)
           iscn = nint(linele(2))               ! scan line
           if( ifov <= 0 .or. ifov > 120) then
              write(6,*)'READ_IASI:  ### ERROR IN READING ', senname, ' BUFR DATA:', &
                 ' STRANGE OBS INFO(FOVN,SLNM):', ifov, iscn
              cycle read_loop
           endif

           call ufbint(lnbufr,allspot,13,1,iret,allspotlist)
           if(iret /= 1) cycle read_loop


!          Check observing position
           dlat_earth = allspot(8)   ! latitude
           dlon_earth = allspot(9)   ! longitude
           if( abs(dlat_earth) > R90  .or. abs(dlon_earth) > R360 .or. &
              (abs(dlat_earth) == R90 .and. dlon_earth /= ZERO) )then
              write(6,*)'READ_IASI:  ### ERROR IN READING ', senname, ' BUFR DATA:', &
                 ' STRANGE OBS POINT (LAT,LON):', dlat_earth, dlon_earth
              cycle read_loop
           endif

!          Retrieve observing position
           if(dlon_earth >= R360)then
              dlon_earth = dlon_earth - R360
           else if(dlon_earth < ZERO)then
              dlon_earth = dlon_earth + R360
           endif

           dlat_earth_deg = dlat_earth
           dlon_earth_deg = dlon_earth
           dlat_earth = dlat_earth * deg2rad
           dlon_earth = dlon_earth * deg2rad

!          If regional, map obs lat,lon to rotated grid.
           if(regional)then

!             Convert to rotated coordinate.  dlon centered on 180 (pi),
!             so always positive for limited area
              call tll2xy(dlon_earth,dlat_earth,dlon,dlat,outside)
              if(diagnostic_reg) then
                 call txy2ll(dlon,dlat,dlon00,dlat00)
                 ntest=ntest+1
                 cdist=sin(dlat_earth)*sin(dlat00)+cos(dlat_earth)*cos(dlat00)* &
                    (sin(dlon_earth)*sin(dlon00)+cos(dlon_earth)*cos(dlon00))
                 cdist=max(-one,min(cdist,one))
                 disterr=acos(cdist)*rad2deg
                 disterrmax=max(disterrmax,disterr)
              end if

!             Check to see if in domain.  outside=.true. if dlon_earth,
!             dlat_earth outside domain, =.false. if inside
              if(outside) cycle read_loop

!          Global case 
           else
              dlat = dlat_earth
              dlon = dlon_earth
              call grdcrd1(dlat,rlats,nlat,1)
              call grdcrd1(dlon,rlons,nlon,1)
           endif

!          Check obs time
           idate5(1) = nint(allspot(2)) ! year
           idate5(2) = nint(allspot(3)) ! month
           idate5(3) = nint(allspot(4)) ! day
           idate5(4) = nint(allspot(5)) ! hour
           idate5(5) = nint(allspot(6)) ! minute

           if( idate5(1) < 1900 .or. idate5(1) > 3000 .or. &
              idate5(2) < 1    .or. idate5(2) >   12 .or. &
              idate5(3) < 1    .or. idate5(3) >   31 .or. &
              idate5(4) <0     .or. idate5(4) >   24 .or. &
              idate5(5) <0     .or. idate5(5) >   60 )then

              write(6,*)'READ_IASI:  ### ERROR IN READING ', senname, ' BUFR DATA:', &
                 ' STRANGE OBS TIME (YMDHM):', idate5(1:5)
              cycle read_loop

           endif

!          Retrieve obs time
           call w3fs21(idate5,nmind)
           t4dv = (real(nmind-iwinbgn,r_kind) + real(allspot(7),r_kind)*r60inv)*r60inv ! add in seconds
           sstime = real(nmind,r_kind) + real(allspot(7),r_kind)*r60inv ! add in seconds
           tdiff = (sstime - gstime)*r60inv

           if (l4dvar.or.l4densvar) then
              if (t4dv<zero .OR. t4dv>winlen) cycle read_loop
           else
              if (abs(tdiff)>twind) cycle read_loop
           endif

!          Increment nread counter by satinfo_nchan
           nread = nread + satinfo_nchan

           if (thin4d) then
              crit1 = 0.01_r_kind
           else
              timedif = 6.0_r_kind*abs(tdiff)        ! range:  0 to 18
              crit1 = 0.01_r_kind+timedif
           endif 
           if( llll > 1 ) crit1 = crit1 + 200.0_r_kind
           call map2tgrid(dlat_earth,dlon_earth,dist1,crit1,itx,ithin,itt,iuse,sis)
           if(.not. iuse)cycle read_loop

!          Observational info
           sat_zenang  = allspot(10)            ! satellite zenith angle

!          Check  satellite zenith angle (SAZA)
           if(sat_zenang > 90._r_kind ) then
              write(6,*)'READ_IASI:  ### ERROR IN READING ', senname, ' BUFR DATA:', &
                 ' STRANGE OBS INFO(FOVN,SLNM,SAZA,BEARAZ):', ifov, iscn, allspot(10),allspot(11)
              cycle read_loop
           endif
           if ( ifov <= 60 ) sat_zenang = -sat_zenang

!          Compare IASI satellite scan angle and zenith angle
           piece = -step_adjust
           if ( mod(ifovn,2) == 1) piece = step_adjust
           lza = ((start + float((ifov-1)/4)*step) + piece)*deg2rad
           sat_height_ratio = (earth_radius + linele(4))/earth_radius
           lzaest = asin(sat_height_ratio*sin(lza))*rad2deg
           if (abs(sat_zenang - lzaest) > one) then
              write(6,*)' READ_IASI WARNING uncertainty in lza ', &
                 lza*rad2deg,sat_zenang,sis,ifov,start,step,allspot(11),allspot(12),allspot(13)
              bad_line = iscn
              cycle read_loop
           endif


!          "Score" observation.  We use this information to identify "best" obs
!          Locate the observation on the analysis grid.  Get sst and land/sea/ice
!          mask.  
!          isflg    - surface flag
!                0 sea
!                1 land
!                2 sea ice
!                3 snow
!                4 mixed 

!          When using FOV-based surface code, must screen out obs with bad fov numbers.
           if (isfcalc == 1) then
              call fov_check(ifov,instr,ichan,valid)
              if (.not. valid) cycle read_loop

!          When isfcalc is set to one, calculate surface fields using size/shape of fov.
!          Otherwise, use bilinear interpolation.

              call deter_sfc_fov(fov_flag,ifov,instr,ichan,real(allspot(11),r_kind),dlat_earth_deg, &
                              dlon_earth_deg,expansion,t4dv,isflg,idomsfc(1), &
                              sfcpct,vfr,sty,vty,stp,sm,ff10,sfcr,zz,sn,ts,tsavg)
           else
              call deter_sfc(dlat,dlon,dlat_earth,dlon_earth,t4dv,isflg,idomsfc(1),sfcpct, &
                 ts,tsavg,vty,vfr,sty,stp,sm,sn,zz,ff10,sfcr)
           endif

!          Set common predictor parameters
           crit1 = crit1 + rlndsea(isflg)
 
           call checkob(dist1,crit1,itx,iuse)
           if(.not. iuse)cycle read_loop

!          Clear Amount  (percent clear)
           call ufbrep(lnbufr,cloud_frac,1,7,iret,'FCPH')
           clr_amt = cloud_frac(1)
           clr_amt=max(clr_amt,zero)
           clr_amt=min(clr_amt,100.0_r_kind)
     
!          Compute "score" for observation.  All scores>=0.0.  Lowest score is "best"
           pred = 100.0_r_kind - clr_amt

           crit1 = crit1 + pred
 
           call checkob(dist1,crit1,itx,iuse)
           if(.not. iuse)cycle read_loop
           call ufbseq(lnbufr,cscale,3,10,iret,'IASIL1CB')
           if(iret /= 10) then
              write(6,*) 'READ_IASI  read scale error ',iret
              cycle read_loop
           end if

!          The scaling factors are as follows, cscale(1) is the start channel number,
!                                     cscale(2) is the end channel number,
!                                     cscale(3) is the exponent scaling factor
<<<<<<< HEAD
!          In our case (616 channels) there are 10 groups of cscale (dimension :: cscale(3,10))
!          The units are W/m2..... you need to convert to mW/m2.... (subtract 5 from cscale(3)
           do i=1,10  ! convert exponent scale factor to int and change units
              iexponent = -(nint(cscale(3,i)) - 5)
              sscale(i)=ten**iexponent
           end do

!          Read IASI channel number(CHNM) and radiance (SCRA)
           call ufbseq(lnbufr,allchan,2,bufr_nchan,iret,'IASICHN')
           if (iret /= bufr_nchan) then
              write(6,*)'READ_IASI:  ### ERROR IN READING ', senname, ' BUFR DATA:', &
                 iret, ' CH DATA IS READ INSTEAD OF ',bufr_nchan
              cycle read_loop
           endif
=======
! In our case (616 channels) there are 10 groups of cscale (dimension :: cscale(3,10))
!  The units are W/m2..... you need to convert to mW/m2.... (subtract 5 from cscale(3)
        do i=1,10  ! convert exponent scale factor to int and change units
           iexponent = -(nint(cscale(3,i)) - 5)
           sscale(i)=ten**iexponent
        end do

!       Read IASI channel number(CHNM) and radiance (SCRA)
        call ufbint(lnbufr,allchan,2,bufr_nchan,iret,'SCRA CHNM')
        if (iret /= bufr_nchan) then
           write(6,*)'READ_IASI:  ### ERROR IN READING ', senname, ' BUFR DATA:', &
              iret, ' CH DATA IS READ INSTEAD OF ',bufr_nchan
           cycle read_loop
        endif

!       Coordinate bufr channels with satinfo file channels
!       If this is the first time or a change in the bufr channels is detected, sync with satinfo file
        if (ANY(int(allchan(2,:)) /= bufr_chan_test(:))) then
           bufr_index(:) = 0
           bufr_chans: do l=1,bufr_nchan
              bufr_chan_test(l) = int(allchan(2,l))                      ! Copy this bufr channel selection into array for comparison to next profile
              satinfo_chans: do i=1,satinfo_nchan                        ! Loop through sensor (cris) channels in the satinfo file
                 if ( channel_number(i) == int(allchan(2,l)) ) then      ! Channel found in both bufr and satinfo file
                    bufr_index(i) = l
                    exit satinfo_chans                                   ! go to next bufr channel
                 endif
              end do  satinfo_chans
           end do bufr_chans
        end if

        iskip = 0
        jstart=1
        channel_loop: do i=1,satinfo_nchan
           sc_chan = sc_index(i)
           if ( bufr_index(i) == 0 ) cycle channel_loop
           bufr_chan = bufr_index(i)
!          check that channel number is within reason
           if (( allchan(1,bufr_chan) > zero .and. allchan(1,bufr_chan) < 99999._r_kind)) then  ! radiance bounds
              radiance = allchan(1,bufr_chan)
              scaleloop: do j=jstart,10
                 if(allchan(2,bufr_chan) >= cscale(1,j) .and. allchan(2,bufr_chan) <= cscale(2,j))then
                    radiance = allchan(1,bufr_chan)*sscale(j)
                    jstart=j
                    exit scaleloop
                 end if
              end do scaleloop
              call crtm_planck_temperature(sensorindex,sc_chan,radiance,temperature(bufr_chan))
           else
              temperature(bufr_chan) = tbmin
           endif
        end do channel_loop
>>>>>>> b83320fa

!          Coordinate bufr channels with satinfo file channels
!          If this is the first time or a change in the bufr channels is detected, sync with satinfo file
           bufr_chan_diff: do k=1,bufr_nchan
              if (int(allchan(1,k)) /= bufr_chan_test(k)) then                 ! Is previous bufr channel profile the same as this one
                 bufr_index(:) = 0
                 bufr_chans: do l=1,bufr_nchan
                    bufr_chan_test(l) = int(allchan(1,l))                      ! Copy this bufr channel selection into array for comparison to next profile
                    satinfo_chans: do i=1,satinfo_nchan                        ! Loop through sensor (iasi) channels in the satinfo file
                       if ( channel_number(i) == int(allchan(1,l)) ) then      ! Channel found in both bufr and stainfo file
                          bufr_index(i) = l
                          exit satinfo_chans                                   ! go to next bufr channel
                       endif
                    end do  satinfo_chans
                 end do bufr_chans
                 exit bufr_chan_diff
              endif
           end do bufr_chan_diff

           iskip = 0
           jstart=1
           channel_loop: do i=1,satinfo_nchan
              sc_chan = sc_index(i)
              if ( bufr_index(i) == 0 ) cycle channel_loop
              bufr_chan = bufr_index(i)
!             check that channel number is within reason
              if (( allchan(2,bufr_chan) > zero .and. allchan(2,bufr_chan) < 99999._r_kind)) then  ! radiance bounds
                 radiance = allchan(2,bufr_chan)
                 scaleloop: do j=jstart,10
                    if(allchan(1,bufr_chan) >= cscale(1,j) .and. allchan(1,bufr_chan) <= cscale(2,j))then
                       radiance = allchan(2,bufr_chan)*sscale(j)
                       jstart=j
                       exit scaleloop
                    end if
                 end do scaleloop
                 call crtm_planck_temperature(sensorindex,sc_chan,radiance,temperature(bufr_chan))
              else
                 temperature(bufr_chan) = tbmin
              endif
           end do channel_loop

!          Check for reasonable temperature values
           skip_loop: do i=1,satinfo_nchan
              if ( bufr_index(i) == 0 ) cycle skip_loop
              bufr_chan = bufr_index(i)
              if(temperature(bufr_chan) <= tbmin .or. temperature(bufr_chan) > tbmax ) then
                 temperature(bufr_chan) = min(tbmax,max(zero,temperature(bufr_chan)))
                 if(iuse_rad(ioff+i) >= 0)iskip = iskip + 1
              endif
           end do skip_loop

           if(iskip > 0)write(6,*) ' READ_IASI : iskip > 0 ',iskip
           if( iskip > 0 )cycle read_loop 

           crit1=crit1 + ten*float(iskip)

!          Map obs to grids
           call finalcheck(dist1,crit1,itx,iuse)
           if(.not. iuse)cycle read_loop

!
!          interpolate NSST variables to Obs. location and get dtw, dtc, tz_tr
!
           if ( nst_gsi > 0 ) then
              tref  = ts(0)
              dtw   = zero
              dtc   = zero
              tz_tr = one
              if ( sfcpct(0) > zero ) then
                 call gsi_nstcoupler_deter(dlat_earth,dlon_earth,t4dv,zob,tref,dtw,dtc,tz_tr)
              endif
           endif

           rsat=allspot(1) 
           data_all(1,itx) = rsat                      ! satellite ID 
           data_all(2,itx) = t4dv                      ! time diff (obs-anal) (hrs)
           data_all(3,itx) = dlon                      ! grid relative longitude
           data_all(4,itx) = dlat                      ! grid relative latitude
           data_all(5,itx) = sat_zenang*deg2rad        ! satellite zenith angle (rad)
           data_all(6,itx) = allspot(11)               ! satellite azimuth angle (deg)
           data_all(7,itx) = lza                       ! look angle (rad)
           data_all(8,itx) = ifovn                     ! fov number
           data_all(9,itx) = allspot(12)               ! solar zenith angle (deg)
           data_all(10,itx)= allspot(13)               ! solar azimuth angle (deg)
           data_all(11,itx) = sfcpct(0)                ! sea percentage of
           data_all(12,itx) = sfcpct(1)                ! land percentage
           data_all(13,itx) = sfcpct(2)                ! sea ice percentage
           data_all(14,itx) = sfcpct(3)                ! snow percentage
           data_all(15,itx)= ts(0)                     ! ocean skin temperature
           data_all(16,itx)= ts(1)                     ! land skin temperature
           data_all(17,itx)= ts(2)                     ! ice skin temperature
           data_all(18,itx)= ts(3)                     ! snow skin temperature
           data_all(19,itx)= tsavg                     ! average skin temperature
           data_all(20,itx)= vty                       ! vegetation type
           data_all(21,itx)= vfr                       ! vegetation fraction
           data_all(22,itx)= sty                       ! soil type
           data_all(23,itx)= stp                       ! soil temperature
           data_all(24,itx)= sm                        ! soil moisture
           data_all(25,itx)= sn                        ! snow depth
           data_all(26,itx)= zz                        ! surface height
           data_all(27,itx)= idomsfc(1) + 0.001_r_kind ! dominate surface type
           data_all(28,itx)= sfcr                      ! surface roughness
           data_all(29,itx)= ff10                      ! ten meter wind factor
           data_all(30,itx)= dlon_earth_deg            ! earth relative longitude (degrees)
           data_all(31,itx)= dlat_earth_deg            ! earth relative latitude (degrees)

           if(dval_use)then
              data_all(32,itx)= val_iasi
              data_all(33,itx)= itt
           end if

           if ( nst_gsi > 0 ) then
              data_all(maxinfo+1,itx) = tref         ! foundation temperature
              data_all(maxinfo+2,itx) = dtw          ! dt_warm at zob
              data_all(maxinfo+3,itx) = dtc          ! dt_cool at zob
              data_all(maxinfo+4,itx) = tz_tr        ! d(Tz)/d(Tr)
           endif

!          Put satinfo defined channel temperatures into data array
           do l=1,satinfo_nchan
              i = bufr_index(l)
              if ( bufr_index(l) /= 0 ) then
                 data_all(l+nreal,itx) = temperature(i)   ! brightness temerature
              else
                 data_all(l+nreal,itx) = tbmin
              endif
           end do
           nrec(itx)=irec

        enddo read_loop

     enddo read_subset

     call closbf(lnbufr)

  end do ears_db_loop

  deallocate(temperature, allchan, bufr_chan_test)
  deallocate(channel_number,sc_index)
  deallocate(bufr_index)
! deallocate crtm info
  error_status = crtm_spccoeff_destroy()
  if (error_status /= success) &
    write(6,*)'OBSERVER:  ***ERROR*** crtm_destroy error_status=',error_status

! If multiple tasks read input bufr file, allow each tasks to write out
! information it retained and then let single task merge files together

  call combine_radobs(mype_sub,mype_root,npe_sub,mpi_comm_sub,&
     nele,itxmax,nread,ndata,data_all,score_crit,nrec)

! Allow single task to check for bad obs, update superobs sum,
! and write out data to scratch file for further processing.
  if (mype_sub==mype_root.and.ndata>0) then

!    Identify "bad" observation (unreasonable brightness temperatures).
!    Update superobs sum according to observation location

     do n=1,ndata
        do i=1,satinfo_nchan
           if(data_all(i+nreal,n) > tbmin .and. &
              data_all(i+nreal,n) < tbmax)nodata=nodata+1
        end do
     end do

     if(dval_use .and. assim)then
        do n=1,ndata
          itt=nint(data_all(33,n))
          super_val(itt)=super_val(itt)+val_iasi
        end do
     end if

!    Write final set of "best" observations to output file
     call count_obs(ndata,nele,ilat,ilon,data_all,nobs)
     write(lunout) obstype,sis,nreal,satinfo_nchan,ilat,ilon
     write(lunout) ((data_all(k,n),k=1,nele),n=1,ndata)
  
  endif


  deallocate(data_all,nrec) ! Deallocate data arrays
  call destroygrids    ! Deallocate satthin arrays

! Deallocate arrays and nullify pointers.
  if(isfcalc == 1) call fov_cleanup

  if(diagnostic_reg .and. ntest > 0 .and. mype_sub==mype_root) &
     write(6,*)'READ_IASI:  mype,ntest,disterrmax=',&
        mype,ntest,disterrmax
  
  return
end subroutine read_iasi<|MERGE_RESOLUTION|>--- conflicted
+++ resolved
@@ -649,7 +649,6 @@
 !          The scaling factors are as follows, cscale(1) is the start channel number,
 !                                     cscale(2) is the end channel number,
 !                                     cscale(3) is the exponent scaling factor
-<<<<<<< HEAD
 !          In our case (616 channels) there are 10 groups of cscale (dimension :: cscale(3,10))
 !          The units are W/m2..... you need to convert to mW/m2.... (subtract 5 from cscale(3)
            do i=1,10  ! convert exponent scale factor to int and change units
@@ -664,77 +663,21 @@
                  iret, ' CH DATA IS READ INSTEAD OF ',bufr_nchan
               cycle read_loop
            endif
-=======
-! In our case (616 channels) there are 10 groups of cscale (dimension :: cscale(3,10))
-!  The units are W/m2..... you need to convert to mW/m2.... (subtract 5 from cscale(3)
-        do i=1,10  ! convert exponent scale factor to int and change units
-           iexponent = -(nint(cscale(3,i)) - 5)
-           sscale(i)=ten**iexponent
-        end do
-
-!       Read IASI channel number(CHNM) and radiance (SCRA)
-        call ufbint(lnbufr,allchan,2,bufr_nchan,iret,'SCRA CHNM')
-        if (iret /= bufr_nchan) then
-           write(6,*)'READ_IASI:  ### ERROR IN READING ', senname, ' BUFR DATA:', &
-              iret, ' CH DATA IS READ INSTEAD OF ',bufr_nchan
-           cycle read_loop
-        endif
-
-!       Coordinate bufr channels with satinfo file channels
-!       If this is the first time or a change in the bufr channels is detected, sync with satinfo file
-        if (ANY(int(allchan(2,:)) /= bufr_chan_test(:))) then
-           bufr_index(:) = 0
-           bufr_chans: do l=1,bufr_nchan
-              bufr_chan_test(l) = int(allchan(2,l))                      ! Copy this bufr channel selection into array for comparison to next profile
-              satinfo_chans: do i=1,satinfo_nchan                        ! Loop through sensor (cris) channels in the satinfo file
-                 if ( channel_number(i) == int(allchan(2,l)) ) then      ! Channel found in both bufr and satinfo file
-                    bufr_index(i) = l
-                    exit satinfo_chans                                   ! go to next bufr channel
-                 endif
-              end do  satinfo_chans
-           end do bufr_chans
-        end if
-
-        iskip = 0
-        jstart=1
-        channel_loop: do i=1,satinfo_nchan
-           sc_chan = sc_index(i)
-           if ( bufr_index(i) == 0 ) cycle channel_loop
-           bufr_chan = bufr_index(i)
-!          check that channel number is within reason
-           if (( allchan(1,bufr_chan) > zero .and. allchan(1,bufr_chan) < 99999._r_kind)) then  ! radiance bounds
-              radiance = allchan(1,bufr_chan)
-              scaleloop: do j=jstart,10
-                 if(allchan(2,bufr_chan) >= cscale(1,j) .and. allchan(2,bufr_chan) <= cscale(2,j))then
-                    radiance = allchan(1,bufr_chan)*sscale(j)
-                    jstart=j
-                    exit scaleloop
-                 end if
-              end do scaleloop
-              call crtm_planck_temperature(sensorindex,sc_chan,radiance,temperature(bufr_chan))
-           else
-              temperature(bufr_chan) = tbmin
-           endif
-        end do channel_loop
->>>>>>> b83320fa
 
 !          Coordinate bufr channels with satinfo file channels
 !          If this is the first time or a change in the bufr channels is detected, sync with satinfo file
-           bufr_chan_diff: do k=1,bufr_nchan
-              if (int(allchan(1,k)) /= bufr_chan_test(k)) then                 ! Is previous bufr channel profile the same as this one
-                 bufr_index(:) = 0
-                 bufr_chans: do l=1,bufr_nchan
-                    bufr_chan_test(l) = int(allchan(1,l))                      ! Copy this bufr channel selection into array for comparison to next profile
-                    satinfo_chans: do i=1,satinfo_nchan                        ! Loop through sensor (iasi) channels in the satinfo file
-                       if ( channel_number(i) == int(allchan(1,l)) ) then      ! Channel found in both bufr and stainfo file
-                          bufr_index(i) = l
-                          exit satinfo_chans                                   ! go to next bufr channel
-                       endif
-                    end do  satinfo_chans
-                 end do bufr_chans
-                 exit bufr_chan_diff
-              endif
-           end do bufr_chan_diff
+           if (ANY(int(allchan(1,:)) /= bufr_chan_test(:))) then
+              bufr_index(:) = 0
+              bufr_chans: do l=1,bufr_nchan
+                 bufr_chan_test(l) = int(allchan(1,l))                      ! Copy this bufr channel selection into array for comparison to next profile
+                 satinfo_chans: do i=1,satinfo_nchan                        ! Loop through sensor (iasi) channels in the satinfo file
+                    if ( channel_number(i) == int(allchan(1,l)) ) then      ! Channel found in both bufr and stainfo file
+                       bufr_index(i) = l
+                       exit satinfo_chans                                   ! go to next bufr channel
+                    endif
+                 end do  satinfo_chans
+              end do bufr_chans
+           endif
 
            iskip = 0
            jstart=1
