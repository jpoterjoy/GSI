subroutine prewgt(mype)
!$$$  subprogram documentation block
!                .      .    .                                       .
! subprogram:    prewgt
!   prgmmr: wu               org: np22                date: 2000-03-15
!
! abstract: setup smoothing and grid transform for background error     
!
! program history log:
!   2000-03-15  wu           
!   2004-02-03  kleist, updated to load background stats according
!               to updated mpi distribution on horizontal slabs
!   2004-03-15  derber, kleist, incorporate variances into this routine
!               stats from single file, additional clean up
!   2004-05-17  kleist, documentation and clean up
!   2004-08-03  treadon - add only to module use, add intent in/out
!   2004-10-26  wu - include factors hzscl in the range of RF table
!   2004-11-02  treadon - add horizontal resolution error check on berror_stats
!   2004-11-16  treadon - add longitude dimension to variance array dssv
!   2004-11-20  derber - modify to make horizontal table more reproducable and  
!               move most of table calculations to berror 
!   2005-01-22  parrish - split out balance variables to subroutine prebal--this
!               to make anisotropic filtering option less confusing
!   2005-02-23  wu - setup background variance for qoption=2
!   2005-03-28  wu - change loop index (mlat+1 to mlat) over varq
!   2005-04-14  treadon - add corq2 to global berror_stats read
!   2005-04-22  treadon - change berror file to 4-byte reals
!   2005-05-27  kleist - add setup call for new patch interpolation
!   2005-08-16  guo - add gmao surface interface
!   2005-09-28  guo - set nrr=nlat to support the GMAO grid
!   2005-09-28  guo - fixed nrr to nlat-2 to avoid the subscript of
!		array rlats being out of the range, and to avoid the
!		singularity of rs at rlats(1)=-pi/2.
!   2005-11-16  wgu - set nolp=nr+1+(ny-nlat)/2 to make sure
!               nmix+nrmxb=nr in routine smoothrf no matter what
!               number nlat is.
!   2005-11-29  derber - unify ozone variance calculation
!   2006-01-10  treadon - replace rdsfull with read_gfssfc_full
!   2006-01-11  kleist - place upper/lower bounds on qoption=2 variance
!   2006-01-31  treadon - invert hzscl
!   2006-02-03  derber - fix up sl array stuff
!   2006-04-12  treadon - remove sigl (not used)
!   2006-04-21  kleist  - add capability to perturb background error parameters
!   2006-07-28  derber  - use r1000 from constants
!   2006-09-18  derber  - change minimum moisture variance
!   2007-05-30  h.liu   - use oz stats from berror file
!   2007-07-03  kleist  - add option for flow-dependent background error variances
!   2008-04-23  safford - rm unused uses and vars
!   2008-07-30  guo     - read stats using m_berror_stats
!   2009-01-12  gayno   - rm use of read_gfssfc_full
!   2010-02-25  zhu     - mv varq to m_berror_stats
!                       - make changes for generalizing control variables,
!                         change interface of berror_read_wgt,use nrf*
!   2010-04-01  treadon - move strip to gridmod
!   2010-04-10  parrish - remove rhgues, no longer needed
!   2010-05-28  todling - obtain variable id's on the fly (add getindex)
!   2010-06-01  todling - bypass calculation when pointer not defined
!                         sort of generalize pert_berr
!                         rename as,tsfc_sdv to as3d,as2d,atsfc_sdv (alloc now)
!   2010-06-03  todling - protect motley in dssvs w/ mvars check
!                       - turn nrf2_loc/nrf3_loc into local variables
!   2010-06-18  todling - add call to write_bkgvars_grid and write_bkgvars2_grid
!   2010-07-07  kokron/todling - fix definition of hwllp to do sfc-only
!   2011-07-03  todling - calculation of bl and bl2 must be done in double-prec
!                         or GSI won'd work when running in single precision; go figure!
!   2012-05-14  wargan - add adjustozvar
!   2012-11-26  parrish - move subroutine blend to module blendmod.f90, and add "use blendmod, only: blend"
<<<<<<< HEAD
!   2012-12-15  zhu     - add two cwoption options
=======
!   2013-10-19  todling - all guess variables in met-guess
!   2013-10-25  todling - reposition ltosi and others to commvars
!   2014-02-01  todling - update interface to berror_read_wgt
!   2014-02-05  mkim/todling - move cw overwrite w/ q to m_berror_stats
>>>>>>> fde44a02
!
!   input argument list:
!     mype     - mpi task id
!
!   output argument list:
!
!
! attributes:
!   language: f90
!   machine:  ibm RS/6000 SP
!
!$$$
  use kinds, only: r_kind,i_kind,r_single,r_double,r_quad
  use berror, only: dssvs,wtaxs,&
       bw,wtxrs,inaxs,inxrs,nr,ny,nx,mr,ndeg,&
       nf,vs,be,dssv,norh,bl2,bl,init_rftable,hzscl,&
       pert_berr,bkgv_flowdep,slw,slw1,slw2,bkgv_write,nhscrf,&
       adjustozvar
  use m_berror_stats,only : berror_read_wgt
  use mpimod, only: nvar_id,levs_id
  use mpimod, only: mpi_comm_world,ierror,mpi_rtype
<<<<<<< HEAD
  use jfunc, only: qoption,cwoption
=======
  use jfunc, only: varq,qoption
>>>>>>> fde44a02
  use control_vectors, only: cvars2d,cvars3d
  use control_vectors, only: cvars => nrf_var
  use control_vectors, only: as2d,as3d,atsfc_sdv
  use control_vectors, only: nrf,nc2d,nc3d,mvars
  use gridmod, only: istart,jstart,lat2,lon2,rlats,nlat,nlon,nsig,&
       nnnn1o,lat1,lon1,itotsub,iglobal,ijn,displs_g,&
       strip
  use general_commvars_mod, only: ltosi,ltosj
  use constants, only: zero,quarter,half,one,two,three,&
       rearth_equator,pi,r1000,r400
  use guess_grids, only: isli2
  use guess_grids, only: ntguessig
  use smooth_polcarf, only: norsp,setup_smooth_polcas
  use mpeu_util, only: getindex
  use blendmod, only: blend
  use gsi_bundlemod, only: gsi_bundlegetpointer
  use gsi_metguess_mod, only: gsi_metguess_bundle

  implicit none

! Declare passed variables
  integer(i_kind),intent(in   ) :: mype

! Declare local variables
  integer(i_kind) n,nrr,iii,jjj,nxg,i2,im,jm,j2
  integer(i_kind) i,j,k,ii,nn,nbuf,nmix,nxe,nor,ndx,ndy
  integer(i_kind) nlathh,mm1,nolp,mm,ir,k1
  integer(i_kind) ix,jx,mlat
  integer(i_kind) kd,kt,kq,kc,koz,nf2p,istatus
  integer(i_kind),dimension(0:40):: iblend
  integer(i_kind) nrf3_sf,nrf3_q,nrf3_vp,nrf3_t,nrf3_oz,nrf2_ps,nrf2_sst
  integer(i_kind),allocatable,dimension(:) :: nrf3_loc,nrf2_loc

  real(r_kind) wlipi,wlipih,df
  real(r_kind) samp,s2u,df2,pi2
  real(r_quad) y,x,dxx
  real(r_kind),dimension(ndeg):: rate
  real(r_kind),dimension(ndeg,ndeg):: turn
  real(r_kind),dimension(lat2,lon2)::temp
  real(r_kind),dimension(nlat,nlon):: sl,factx
  real(r_kind),dimension(-nf:nf,-nf:nf) :: fact1,fact2
  real(r_kind),dimension(mr:nlat-2):: rs
  real(r_kind),dimension(lat1*lon1)::zsm
  real(r_kind),dimension(itotsub)::work1
  real(r_kind),dimension(ny,nx,3):: scsli
  real(r_kind),dimension(-nf:nf,-nf:nf,3):: scs12
  real(r_single),dimension(nlat,nlon):: corsst
  real(r_kind),dimension(lon2,nsig):: dsv
  real(r_single) hsstmin
  real(r_kind) minhsst
  real(r_kind) my_corz
  real(r_kind),allocatable:: randfct(:)
  real(r_kind),allocatable,dimension(:,:,:,:):: sli,sli1,sli2

  real(r_kind),allocatable,dimension(:,:,:):: vz
  real(r_kind),allocatable,dimension(:,:,:):: hwll
  real(r_kind),allocatable,dimension(:,:)  :: hwllp

  real(r_single),allocatable,dimension(:,:,:):: corz
  real(r_single),allocatable,dimension(:,:,:):: hwllin
  real(r_single),allocatable,dimension(:,:,:):: vscalesin
  real(r_single),allocatable,dimension(:,:)  :: corp
  real(r_single),allocatable,dimension(:,:)  :: hwllinp
  real(r_single),allocatable,dimension(:,:)  :: hsst

  real(r_kind),dimension(lat2,lon2,nsig):: sfvar,vpvar,tvar
  real(r_kind),dimension(lat2,lon2):: psvar
  real(r_kind),dimension(:,:,:),pointer :: ges_oz=>NULL()
! real(r_kind),parameter:: eight_tenths = 0.8_r_kind
! real(r_kind),parameter:: six          = 6.0_r_kind
! real(r_kind),parameter:: r800         = 800.0_r_kind
! real(r_kind),parameter:: r40000       = 40000.0_r_kind
! real(r_kind),parameter:: r25          = one/25.0_r_kind

! Initialize local variables
  pi2=two*pi
  ndy=(nlat-ny)/2
  nxe=nlon/8
  nor=norh*2
  mm1=mype+1
  nlathh=nlat/4
  nf2p=2*nf+1

  if(nc2d>0) then
     allocate(hwllp(0:nlat+1,nc2d))
     allocate(corp(nlat,nc2d))
     allocate(hwllinp(nlat,nc2d))
  endif

  if(nc3d>0)then
     allocate(vz(nsig,0:nlat+1,nc3d))
     allocate(hwll(0:nlat+1,nsig,nc3d))
     allocate(corz(nlat,nsig,nc3d))
     allocate(hwllin(nlat,nsig,nc3d))
     allocate(vscalesin(nsig,nlat,nc3d))
  endif

  allocate(hsst(nlat,nlon))

! Get indexes to required CV variables
  nrf3_oz   = getindex(cvars3d,'oz')
  nrf3_t    = getindex(cvars3d,'t')
  nrf3_sf   = getindex(cvars3d,'sf')
  nrf3_vp   = getindex(cvars3d,'vp')
  nrf3_q    = getindex(cvars3d,'q')
  nrf2_ps   = getindex(cvars2d,'ps')
  nrf2_sst  = getindex(cvars2d,'sst')
! nrf2_stl  = getindex(cvarsmd,'stl')
! nrf2_sti  = getindex(cvarsmd,'sti')

! Setup blending
  mm=4
  call blend(mm,iblend)

  nolp=nr+1+(ny-nlat)/2
!  nbuf=nolp/4
  nbuf=0
  nmix=nolp-nbuf*2
  dxx=1._r_quad/real((nmix+1),r_quad)
  bl2=0._r_kind
  k=0
  do i=1,nmix
     k=k+1
     x=i*dxx
     y=0._r_quad
     y=real(iblend(mm),r_quad)
     do j=mm-1,0,-1
        y=x*y+real(iblend(j),r_quad)
     enddo
     y=y*x**(mm+1)
     bl2(k)=1._r_quad-y
  enddo
  if(minval(bl2)<zero) then
     write(6,*) 'prewgt: trouble bl2 coeffs negative ', bl2
     call stop2(99)
  endif
  do k=1,nmix    
    bl2(k)=sqrt(bl2(k))
  end do
  
! Modify precision to be consistent with bl2 for higher res grids
! ** NOTE ** bl and bl2 are actually defined to be r_kind
! 
  nmix=(nx-nlon)
  dxx=1._r_quad/real((nmix+1),r_quad)
  ndx=(nx-nlon)
  bl=0._r_kind
  k=ndx-nmix
  do i=1,nmix
     k=k+1
     x=real(i,r_quad)*dxx
     y=0._r_quad
     y=real(iblend(mm),r_quad)
     do j=mm-1,0,-1
        y=x*y+real(iblend(j),r_quad)
     enddo
     y=y*x**real((mm+1),r_quad)
     bl(k)=1._r_quad-y
  enddo

  if(minval(bl)<zero) then
     write(6,*) 'prewgt: trouble bl coeffs negative ', bl
     call stop2(99)
  endif
  do k=1,nmix
     bl(k)=sqrt(bl(k))
  end do

! Setup sea-land mask
  sl=zero
  if(bw /= zero)then
    do j=1,lon1*lat1
       zsm(j)=zero
     end do
     do j=1,lon2
        do i=1,lat2
           temp(i,j)=float(isli2(i,j))
        end do
     end do

     call strip(temp,zsm)

     call mpi_allgatherv(zsm,ijn(mm1),mpi_rtype,&
        work1,ijn,displs_g,mpi_rtype,&
        mpi_comm_world,ierror)

     do k=1,iglobal
        i=ltosi(k) ; j=ltosj(k)
        sl(i,j)=work1(k)
     end do



     do j=1,nlon
        do i=1,nlat
           if(sl(i,j) > one)sl(i,j)=zero
        enddo
     enddo
     call smoothww(nlat,nlon,sl,half,2,1)
     do j=1,nlon
        do i=1,nlat
           sl(i,j)=min(max(sl(i,j),zero),one)
        enddo
     enddo
  end if

! Get background error statistics from a file ("berror_stats").
  call berror_read_wgt(corz,corp,hwllin,hwllinp,vscalesin,corsst,hsst,varq,qoption,mype)
  mlat=nlat

! load the horizontal length scales
  hwll=zero
  do j=1,nc3d
     do k=1,nsig
        do i=1,nlat
           hwll(i,k,j)=hwllin(i,k,j)
        end do
     end do
  end do
  if(nrf3_oz>0) hwll(:,:,nrf3_oz)=hwll(:,:,nrf3_oz)*three   !inflate scale

! surface pressure
  hwllp=zero
  if(nrf2_ps>0) then
     do i=1,nlat
        hwllp(i,nrf2_ps)=hwllinp(i,nrf2_ps)
     end do
  endif


! sea surface temperature, convert from km to m
! also calculate a minimum horizontal length scale for
! sst to be used for land skin temp and ice temp
  hsstmin=1.e10_r_single
  minhsst=1.e10_r_kind
  do j=1,nlon
     do i=1,nlat
        hsst(i,j)=r1000*hsst(i,j)
        hsstmin=min(hsstmin,hsst(i,j))
     end do
  end do
  minhsst=hsstmin


! perturb background error
! Things to perturb: as(1-8), hzscl(1-3) and vs(1)
  if (pert_berr) then
     allocate(randfct(nc2d+nc3d+3+1))

     call get_randoms(nc2d+nc3d+3+1,randfct)
     do i=1,nc3d
        as3d(i)=as3d(i)+as3d(i)*randfct(i)
     end do
     ii=nc3d
     do i=1,nc2d
        ii=ii+1
        as2d(i)=as2d(i)+as2d(i)*randfct(ii)
     end do
     do i=1,nhscrf
        hzscl(i)=hzscl(i)+hzscl(i)*randfct(nc2d+nc3d+i)
     end do
     vs=vs+vs*randfct(nc2d+nc3d+3+1)
     if (mype==0) then
        write(6,*) 'PREWGT: REDEFINE AS = ',as3d,as2d
        write(6,*) 'PREWGT: REDEFINE HZSCL = ',hzscl
        write(6,*) 'PREWGT: REDEFINE VS = ',vs
     end if
     deallocate(randfct)
  end if

! As used in the code, the horizontal length scale
! parameters are used in an inverted form.  Invert
! the parameter values here.
  do i=1,nhscrf
     hzscl(i)=one/hzscl(i)
  end do
! apply scaling (deflate/inflate) to vertical length scales
! note: parameter vs needs to be inverted
  vs=one/vs

! Initialize full array to zero before loading part of array below
  vz=zero

! load vertical length scales
  do j=1,nc3d
     do k=1,nsig
        do i=1,nlat
           vz(k,i,j)=vs*vscalesin(k,i,j)
        end do
     end do
  end do

  call rfdpar1(be,rate,ndeg)
  call rfdpar2(be,rate,turn,samp,ndeg)

! Load background error variances onto subdomains
  if(nrf3_sf>0.and.nrf3_vp>0) then
     do k=1,nsig
        do i=1,lat2
           ix=istart(mm1)+i-2
           ix=max(ix,2)
           ix=min(nlat-1,ix)
           do j=1,lon2
              sfvar(i,j,k)=corz(ix,k,nrf3_sf)
              vpvar(i,j,k)=corz(ix,k,nrf3_vp)
           end do
        end do
     end do
  end if
  if(nrf3_t>0) then
     do k=1,nsig
        do i=1,lat2
           ix=istart(mm1)+i-2
           ix=max(ix,2)
           ix=min(nlat-1,ix)
           do j=1,lon2
              tvar(i,j,k)=corz(ix,k,nrf3_t)
           end do
        end do
     end do
  end if

  if(nrf2_ps>0) then
     do i=1,lat2
        ix=istart(mm1)+i-2
        ix=max(ix,2)
        ix=min(nlat-1,ix)
        do j=1,lon2
           psvar(i,j)=corp(ix,nrf2_ps)
        end do
     end do
  end if

! Reweight the variances based on flow dependence if flag set
  if (bkgv_flowdep) then
      call bkgvar_rewgt(sfvar,vpvar,tvar,psvar,mype)
  else
      if (bkgv_write) call write_bkgvars_grid(sfvar,vpvar,tvar,psvar,mype)
  endif

! vertical length scales
!!!$omp parallel do  schedule(dynamic,1) private(i,n,k,j,jx,ix,loc,dsv)
  do n=1,nc3d
     do j=1,lat2         
        jx=istart(mm1)+j-2
        jx=max(jx,2)
        jx=min(nlat-1,jx)
        call smoothzo(vz(1,jx,n),samp,rate,n,j,dsv)

!       load variances onto subdomains
        if (n==nrf3_sf) then
           do k=1,nsig
              do i=1,lon2
                 dssv(j,i,k,n)=dsv(i,k)*sfvar(j,i,k)*as3d(n)   ! streamfunction
              end do
           end do
        else if (n==nrf3_vp) then
           do k=1,nsig
              do i=1,lon2
                 dssv(j,i,k,n)=dsv(i,k)*vpvar(j,i,k)*as3d(n)   ! velocity potential
              end do
           end do
        else if (n==nrf3_t) then
           do k=1,nsig
              do i=1,lon2
                 dssv(j,i,k,n)=dsv(i,k)*tvar(j,i,k)*as3d(n)    ! temperature
              end do
           end do
        else if (n==nrf3_oz.and.adjustozvar) then
           call gsi_bundlegetpointer (gsi_metguess_bundle(ntguessig),'oz',ges_oz,istatus)
           if (istatus==0) then
              do k=1,nsig
                 do i=1,lon2
                    my_corz = max(ges_oz(j,i,k),0.000000002_r_kind)
                    ! Reduce weight in the stratosphere
                    if (my_corz .gt. 0.0000001_r_kind) my_corz = my_corz/4.0 
                    dssv(j,i,k,n)=dsv(i,k)*my_corz*as3d(n)   ! ozone
                 end do
              end do
           endif
        else
           do k=1,nsig
              do i=1,lon2
                 dssv(j,i,k,n)=dsv(i,k)*corz(jx,k,n)*as3d(n)
              end do
           end do
        end if
    enddo
  end do

! Special case of dssv for qoption=2
  if (qoption==2 .or. cwoption==2) call compute_qvar3d

!!!$omp parallel do  schedule(dynamic,1) private(i,n,j,jx,ix,loc)
  do n=1,nc2d
     if (n==nrf2_ps) then
        do j=1,lat2         
           do i=1,lon2
              dssvs(j,i,n)=psvar(j,i)*as2d(n)             ! surface pressure
           end do
        end do
     else if (n==nrf2_sst) then
        do j=1,lat2         
           do i=1,lon2
              if(mvars>=2 .and. isli2(j,i)==1)then
                 dssvs(j,i,nc2d+1)= atsfc_sdv(1)          ! land surface temperature
              else if(mvars>=2 .and. isli2(j,i)==2)then
                 dssvs(j,i,nc2d+2)= atsfc_sdv(2)          ! ice surface temperature
              else
                 jx=istart(mm1)+j-2
                 jx=max(jx,2)
                 jx=min(nlat-1,jx)
                 ix=jstart(mm1)+i-2
                 if (ix==0) ix=nlon
                 ix=max(ix,1)
                 if (ix==nlon+1) ix=1
                 ix=min(nlon,ix)
                 dssvs(j,i,n)=corsst(jx,ix)*as2d(n)        ! sea surface temperature
              end if
           end do
        end do
     end if
  end do

  if (bkgv_write) call write_bkgvars2_grid

! distance of gaussian lat from pole on stereogaphic map
! r=r/(1+z)
  do ir=mr,ubound(rs,1)		! ubound(rs,1) is nlat-2 to skip S.P.
     rs(ir)=cos(rlats(nlat-ir))/(one+sin(rlats(nlat-ir)))
  enddo
  df=tan(pi2/nlon*half)

! set up polcas
  call setwts(wtaxs,wtxrs,inaxs,inxrs,rs,df,nor,nxe,nf,mr,nr)

! set up smooth_polcas if desired (norsp > 0)
  if(norsp>0) call setup_smooth_polcas

! load arrays which are in correct units, to be used to
! define the scales below
  do j=1,nlon
     do i=2,nlat-1
        factx(i,j)=one/(one+(one-sl(i,j))*bw)
     end do
     factx(1,j)=factx(2,j)
     factx(nlat,j)=factx(nlat-1,j)
  end do

  wlipi=nlon/pi2
  wlipih=nlon/pi2*half*samp*samp
  do j=1,nx
     jjj=j-ndx
     if(jjj<1)jjj=nlon+jjj
     if(jjj>nlon)jjj=jjj-nlon
     do i=1,ny
        iii=i+ndy
        scsli(i,j,1)=(rlats(iii+1)-rlats(iii-1))*wlipih*cos(rlats(iii))* &
                     factx(iii,jjj)**2
        scsli(i,j,2)=(rlats(iii     )-rlats(iii-1))*wlipi*factx(iii,jjj)
        scsli(i,j,3)=cos(rlats(iii))*factx(iii,jjj)
     enddo
  enddo

  nxg=nxe+norh
  nrr=ubound(rs,1)	! was nf*3/2
  ndx=(nx-nlon)/2
  call polcasl(factx,fact1,fact2,1,nf,mr,nrr,nor,rs,df,nxe,nxg)
  fact1(0,0)=quarter*(fact1(1,0)+fact1(0,1)+fact1(-1,0)+fact1(0,-1))
  fact2(0,0)=quarter*(fact2(1,0)+fact2(0,1)+fact2(-1,0)+fact2(0,-1))

  df2=df*df
  do j=-nf,nf
     jm=j-1
     j2=j*j
     do i=-nf,nf
        im=i-1
        i2=i*i
        scs12(i,j,1)=(samp/(one+(i2+j2)*df2))**2*fact1(i,j)**2
        scs12(i,j,2)=one/(one+((im*im+i2)*half+j2)*df2)*fact1(i,j)
        scs12(i,j,3)=one/(one+(i2+(j2+jm*jm)*half)*df2)*fact1(i,j)
     enddo
  enddo


! Convert horizontal scales from physical units (m) to grid relative units
! rearth_equator is the equatorial radius from a 1999 IAG report.  The
! horizontal scales are defined at the equator, hence the need for the
! equatorial radius.
  s2u=(two*pi*rearth_equator)/float(nlon)


  allocate(sli(ny,nx,2,nnnn1o),sli1(-nf:nf,-nf:nf,2,nnnn1o), &
                               sli2(-nf:nf,-nf:nf,2,nnnn1o))

  allocate(nrf3_loc(nc3d),nrf2_loc(nc2d))
  do ii=1,nc3d
     nrf3_loc(ii)=getindex(cvars,cvars3d(ii))
  enddo
  do ii=1,nc2d
     nrf2_loc(ii)=getindex(cvars,cvars2d(ii))
  enddo

!!!$omp parallel do  schedule(dynamic,1) private(k,k1,j,ii,iii,jjj,i,n,nn,factx,fact1,fact2)
  do k=1,nnnn1o
     k1=levs_id(k)
     if (k1==0) then
        do j=1,nlon
           do i=2,nlat-1
              factx(i,j)=zero
           end do
        end do
     else 
        n=nvar_id(k)
        nn=-1
        do ii=1,nc3d
           if (nrf3_loc(ii)==n) then
              nn=ii
              do j=1,nlon
                 do i=2,nlat-1
                    factx(i,j)=s2u/hwll(i,k1,nn)
                 end do
              end do
              exit
           end if
        end do

        if (nn==-1) then
           do ii=1,nc2d
              if (nrf2_loc(ii)==n .or. n>nrf) then
                 nn=ii
                 if (n>nrf) nn=n-nc3d
                 if (nn==nrf2_sst) then
                    do j=1,nlon
                       do i=2,nlat-1
                          factx(i,j)=s2u/hsst(i,j)
                       end do
                    end do
                 else if (nn>nc2d) then 
                    do j=1,nlon
                       do i=2,nlat-1
                          factx(i,j)=two*s2u/minhsst
                       end do
                    end do
                 else  
                    do j=1,nlon
                       do i=2,nlat-1
                          factx(i,j)=s2u/hwllp(i,nn)
                       end do
                    end do
                 end if
                 exit
              end if
           end do
        end if
     endif    ! end if over nvar_id
     do j=1,nlon
        factx(1,j)=factx(2,j)
        factx(nlat,j)=factx(nlat-1,j)
     end do

     call polcasl(factx,fact1,fact2,1,nf,mr,nrr,nor,rs,df,nxe,nxg)
     fact1(0,0)=quarter*(fact1(1,0)+fact1(0,1)+fact1(-1,0)+fact1(0,-1))
     fact2(0,0)=quarter*(fact2(1,0)+fact2(0,1)+fact2(-1,0)+fact2(0,-1))
! first sli
     do j=1,nx
        jjj=j-ndx
        if(jjj < 1)jjj=jjj+nlon
        if(jjj > nlon)jjj=jjj-nlon
        do i=1,ny
           iii=i+ndy
           slw((j-1)*ny+i,k)=scsli(i,j,1)*factx(iii,jjj)**2
           sli(i,j,1,k)=scsli(i,j,2)*factx(iii,jjj)        
           sli(i,j,2,k)=scsli(i,j,3)*factx(iii,jjj)        
        enddo
     enddo           
! now load sli1/sli2 
     do j=-nf,nf
        do i=-nf,nf
           slw2((j+nf)*nf2p+nf+1+i,k)=scs12(i,j,1)*fact1(i,j)**2
           slw1((j+nf)*nf2p+nf+1+i,k)=scs12(i,j,1)*fact2(i,j)**2
           sli2(i,j,1,k)=scs12(i,j,2)*fact1(i,j)
           sli1(i,j,1,k)=scs12(i,j,2)*fact2(i,j)
           sli2(i,j,2,k)=scs12(i,j,3)*fact1(i,j)
           sli1(i,j,2,k)=scs12(i,j,3)*fact2(i,j)
        enddo
     enddo
  end do ! end do over nsig1o/loadling of sli arrays

  deallocate(nrf3_loc,nrf2_loc)

! Load tables used in recursive filters
  call init_rftable(mype,rate,nnnn1o,sli,sli1,sli2)

! Clean up: first-in, last-out
  deallocate(sli,sli1,sli2)
  deallocate(hsst)

  if(allocated(vscalesin)) deallocate(vscalesin)
  if(allocated(hwllin))    deallocate(hwllin)
  if(allocated(corz))      deallocate(corz)
  if(allocated(hwll))      deallocate(hwll)
  if(allocated(vz))        deallocate(vz)

  if(allocated(hwllinp)) deallocate(hwllinp)
  if(allocated(corp))    deallocate(corp)
  if(allocated(hwllp))   deallocate(hwllp)

  return
end subroutine prewgt

subroutine get_randoms(count,randnums)
!$$$  subprogram documentation block
!                .      .    .                                       .
! subprogram:    get_randoms
!   prgmmr: kleist           org: np22              date: 2006-04-24
!
! abstract: get random numbers for perturbing background error parms
!
! program history log:
!   2006-04-21  kleist
!   2008-04-23  safford - rm unused uses
!
!   input argument list:
!     count    - number or random numbers to generate
!
!   output argument list:
!     randnums - array of scaled random numbers
!
! attributes:
!   language: f90
!   machine:  ibm RS/6000 SP
!
!$$$

  use kinds, only: r_kind,i_kind
  use obsmod, only: iadate
  use berror, only: pert_berr_fct
  use constants, only: one, two
  implicit none

  integer(i_kind)              ,intent(in   ) :: count
  real(r_kind),dimension(count),intent(  out) :: randnums

  integer(i_kind),allocatable,dimension(:):: numrnds
  real(r_kind),dimension(count+1):: temps
  real(r_kind):: rseed

  integer(i_kind) i,ksize

  call random_seed(size=ksize)
  allocate(numrnds(ksize))

! set seed as a function of analysis date
  rseed = 1e6_r_kind*iadate(1) + 1e4_r_kind*iadate(2) &
       + 1e2_r_kind*iadate(3) + iadate(4)

  do i=1,ksize
     numrnds(i)=rseed
  end do

  call random_seed(put=numrnds)
  deallocate(numrnds)

! this goes from 0-1, but want -1 to 1
  call random_number(temps)

! Set range to be +/- factor
! and don't use first random number generated based on date
  do i=1,count
     randnums(i) = pert_berr_fct*(one - two*temps(i+1))
  end do

  return
end subroutine get_randoms<|MERGE_RESOLUTION|>--- conflicted
+++ resolved
@@ -65,14 +65,11 @@
 !                         or GSI won'd work when running in single precision; go figure!
 !   2012-05-14  wargan - add adjustozvar
 !   2012-11-26  parrish - move subroutine blend to module blendmod.f90, and add "use blendmod, only: blend"
-<<<<<<< HEAD
 !   2012-12-15  zhu     - add two cwoption options
-=======
 !   2013-10-19  todling - all guess variables in met-guess
 !   2013-10-25  todling - reposition ltosi and others to commvars
 !   2014-02-01  todling - update interface to berror_read_wgt
 !   2014-02-05  mkim/todling - move cw overwrite w/ q to m_berror_stats
->>>>>>> fde44a02
 !
 !   input argument list:
 !     mype     - mpi task id
@@ -94,11 +91,8 @@
   use m_berror_stats,only : berror_read_wgt
   use mpimod, only: nvar_id,levs_id
   use mpimod, only: mpi_comm_world,ierror,mpi_rtype
-<<<<<<< HEAD
-  use jfunc, only: qoption,cwoption
-=======
+  use jfunc, only: varcw,cwoption
   use jfunc, only: varq,qoption
->>>>>>> fde44a02
   use control_vectors, only: cvars2d,cvars3d
   use control_vectors, only: cvars => nrf_var
   use control_vectors, only: as2d,as3d,atsfc_sdv
@@ -306,7 +300,7 @@
   end if
 
 ! Get background error statistics from a file ("berror_stats").
-  call berror_read_wgt(corz,corp,hwllin,hwllinp,vscalesin,corsst,hsst,varq,qoption,mype)
+  call berror_read_wgt(corz,corp,hwllin,hwllinp,vscalesin,corsst,hsst,varq,qoption,varcw,cwoption,mype)
   mlat=nlat
 
 ! load the horizontal length scales
