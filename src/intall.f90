module intallmod

!$$$ mdoule documentation block
!           .      .    .                                       .
! module:   intallmod    module for intall and its tangent linear intall_tl
!   prgmmr:
!
! abstract: module for intall and its tangent linear intall_tl
!
! program history log:
!   2005-05-18  Yanqiu zhu - wrap intall and its tangent linear intall_tl into one module
!   2005-11-21  Derber - remove interface and clean up code
!   2008-11-26  Todling - remove intall_tl
!   2009-08-13  lueken - update documentation
!   2012-02-08  kleist - changes related to 4d-ensemble-var additions and consolidation of 
!                   int... individual modules to one intjcmod
!
! subroutines included:
!   sub intall
!
! variable definitions:
!
! attributes:
!   language: f90
!   machine:
!
!$$$ end documentation block


implicit none

PRIVATE
PUBLIC intall


contains

subroutine intall(sval,sbias,rval,rbias)
!$$$  subprogram documentation block
!                .      .    .                                       .
! subprogram:    intall      calculate RHS for analysis equation
!   prgmmr: derber           org: np23                date: 2003-12-18
!
! abstract: calculate RHS for all variables (nonlinear qc version)
!
!    A description of nonlinear qc follows:
!
!    The observation penalty Jo is defined as
!
!          Jo =  - (sum over obs) 2*log(Po)
!
!      where,
!
!          Po = Wnotgross*exp(-.5*(Hn(x+xb) - yo)**2 ) + Wgross
!            with
!                Hn = the forward model (possibly non-linear) normalized by 
!                     observation error
!                x  = the current estimate of the analysis increment
!                xb = the background state
!                yo = the observation normalized by observation error
!
!            Note:  The factor 2 in definition of Jo is present because the 
!                   penalty Jo as used in this code is 2*(usual definition 
!                   of penalty)
!
!          Wgross = Pgross*cg
!
!          Wnotgross = 1 - Wgross
!
!          Pgross = probability of gross error for observation (assumed
!                   here to have uniform distribution over the possible
!                   range of values)
!
!          cg = sqrt(2*pi)/2b
!
!          b = possible range of variable for gross errors, normalized by 
!              observation error
!
!    The values for the above parameters that Bill Collins used in the
!    eta 3dvar are:
!
!          cg = cg_term/b, where cg_term = sqrt(2*pi)/2 
!
!          b = 10.        ! range for gross errors, normalized by obs error
!
!          pg_q=.002      ! probability of gross error for specific humidity
!          pg_pw=.002     ! probability of gross error for precipitable water
!          pg_p=.002      ! probability of gross error for pressure
!          pg_w=.005      ! probability of gross error for wind
!          pg_t=.007      ! probability of gross error for temperature
!          pg_rad=.002    ! probability of gross error for radiances
!
!
!    Given the above Jo, the gradient of Jo is as follows:
!
!                                             T
!        gradx(Jo) = - (sum over observations) 2*H (Hn(x+xb)-yo)*(Po - Wgross)/Po
!
!      where, 
!
!          H = tangent linear model of Hn about x+xb
!
! 
!    Note that if Pgross = 0.0, then Wnotgross=1.0 and Wgross=0.0.  That is,
!    the code runs as though nonlinear quality control were not present
!    (which is indeed the case since the gross error probability is 0).  
!
!    As a result the same int* routines may be used for use with or without
!    nonlinear quality control.
!    
!
! program history log:
!   2003-12-18  derber
!   2004-07-23  derber  - modify to include conventional sst
!   2004-07-28  treadon - add only to module use, add intent in/out
!   2004-10-06  parrish - add nonlinear qc option
!   2004-10-06  kleist  - separate control vector for u,v, & convert int
!                         for wind components into int for st,vp
!   2004-11-30  treadon - add brightness temperatures to nonlinear 
!                         quality control
!   2004-12-03  treadon - replace mpe_iallreduce (IBM extension) with
!                         standard mpi_allreduce
!   2005-01-20  okamoto - add u,v to intrad
!   2005-02-23  wu      - changes related to normalized rh option
!   2005-04-11  treadon - rename intall_qc as intall
!   2005-05-18  yanqiu zhu - add 'use int*mod',and modify call interfaces for using these modules
!   2005-05-24  pondeca - take into consideration that npred=npredp=0
!                         for 2dvar only surface analysis option
!   2005-06-03  parrish - add horizontal derivatives
!   2005-07-10  kleist  - add dynamic constraint term
!   2005-09-29  kleist  - expand Jc term, include time derivatives vector
!   2005-11-21  kleist  - separate tendencies from Jc term, add call to calctends adjoint
!   2005-12-01  cucurull - add code for GPS local bending angle, add use obsmod for ref_obs
!   2005-12-20  parrish - add arguments to call to intt to allow for option of using boundary
!                         layer forward tlm.
!   2006-02-03  derber  - modify to increase reproducibility
!   2006-03-17  park    - correct error in call to intt--rval,sval --> rvaluv,svaluv
!                          in order to correctly pass wind variables.
!   2006-04-06  kleist  - include both Jc formulations
!   2006-07-26  parrish - correct inconsistency in computation of space and time derivatives of q
!                          currently, if derivatives computed, for q it is normalized q, but
!                          should be mixing ratio.
!   2006-07-26  parrish - add strong constraint initialization option
!   2007-03-19  tremolet - binning of observations
!   2007-04-13  tremolet - split Jo and 3dvar components into intjo and int3dvar
!   2007-10-01  todling  - add timers
!   2011-10-20  todling  - observation operators refer to state- not control-vec (cvars->svars)
<<<<<<< HEAD
!   2014-06-17  carley/zhu  - add call to intliml for lcbas constraint
=======
!   2014-03-19  pondeca -  Add RHS calculation for wspd10m constraint
!   2014-05-07  pondeca -  Add RHS calculation for howv constraint
>>>>>>> 3aa43e59
!
!   input argument list:
!     sval     - solution on grid
!     sbias
!     rval
!     rbias
!
!   output argument list:      
!     rval     - RHS on grid
!     rbias
!
! remarks:
!     if strong initialization, then svalt, svalp, svaluv, sval_x, sval_y, sval_t
!       are all grid fields after strong initialization.
!
! attributes:
!   language: f90
!   machine:  ibm RS/6000 SP
!
!$$$
  use kinds, only: i_kind
  use gsi_4dvar, only: nobs_bins,ltlint,ibin_anl
  use constants, only: zero
  use jcmod, only: ljcpdry,ljc4tlevs,ljcdfi
  use jfunc, only: l_foto,dhat_dt
  use obsmod, only: yobs
  use intjomod, only: intjo
  use bias_predictors, only : predictors,assignment(=)
  use state_vectors, only: allocate_state,deallocate_state
<<<<<<< HEAD
  use intjcmod, only: intlimq,intlimg,intlimv,intlimp,intliml,&
=======
  use intjcmod, only: intlimq,intlimg,intlimv,intlimp,intlimw10m,intlimhowv,&
>>>>>>> 3aa43e59
      intjcpdry,intjcdfi
  use timermod, only: timer_ini,timer_fnl
  use gsi_bundlemod, only: gsi_bundle
  use gsi_bundlemod, only: assignment(=)
  use state_vectors, only: svars2d
  use mpeu_util, only: getindex
  use guess_grids, only: ntguessig,nfldsig
  implicit none

! Declare passed variables
  type(gsi_bundle), intent(in   ) :: sval(nobs_bins)
  type(predictors), intent(in   ) :: sbias
  type(gsi_bundle), intent(inout) :: rval(nobs_bins)
  type(predictors), intent(inout) :: rbias

! Declare local variables
  integer(i_kind) :: ibin,ii,it

!******************************************************************************
! Initialize timer
  call timer_ini('intall')

! Zero gradient arrays
  if (l_foto) then
     call allocate_state(dhat_dt)
     dhat_dt=zero
  endif

  do ii=1,nobs_bins
     rval(ii)=zero
  enddo
  rbias=zero

! Compute RHS in physical space

! RHS for Jo
  do ibin=1,nobs_bins
     call intjo(yobs(ibin),rval(ibin),rbias,sval(ibin),sbias,ibin)
  end do

  if(.not.ltlint)then
! RHS for moisture constraint
     if (.not.ljc4tlevs) then
        call intlimq(rval(ibin_anl),sval(ibin_anl),ntguessig)
     else
        do ibin=1,nobs_bins
           if (nobs_bins /= nfldsig) then
              it=ntguessig
           else
              it=ibin
           end if
           call intlimq(rval(ibin),sval(ibin),it)
        end do
     end if

! RHS for gust constraint
     if (getindex(svars2d,'gust')>0)call intlimg(rval(1),sval(1))

! RHS for vis constraint
     if (getindex(svars2d,'vis')>0) call intlimv(rval(1),sval(1))

! RHS for pblh constraint
     if (getindex(svars2d,'pblh')>0) call intlimp(rval(1),sval(1))

! RHS for lcbas constraint
     if (getindex(svars2d,'lcbas')>0) call intliml(rval(1),sval(1))

  end if

! RHS for wspd10m constraint
     if (getindex(svars2d,'wspd10m')>0)call intlimw10m(rval(1),sval(1))

! RHS for howv constraint
     if (getindex(svars2d,'howv')>0)call intlimhowv(rval(1),sval(1))

! RHS for dry ps constraint
  if(ljcpdry)then
    if (.not.ljc4tlevs) then
      call intjcpdry(rval(ibin_anl),sval(ibin_anl))
    else 
      do ibin=1,nobs_bins
         call intjcpdry(rval(ibin),sval(ibin))
      end do
    end if
  end if

! RHS for Jc DFI
  if (ljcdfi .and. nobs_bins>1) call intjcdfi(rval,sval)

! RHS calculation for Jc and other 3D-Var terms
  call int3dvar(rval(1),dhat_dt)

! Release local memory
  if (l_foto) call deallocate_state(dhat_dt)

! Finalize timer
  call timer_fnl('intall')

return
end subroutine intall

end module intallmod<|MERGE_RESOLUTION|>--- conflicted
+++ resolved
@@ -145,12 +145,9 @@
 !   2007-04-13  tremolet - split Jo and 3dvar components into intjo and int3dvar
 !   2007-10-01  todling  - add timers
 !   2011-10-20  todling  - observation operators refer to state- not control-vec (cvars->svars)
-<<<<<<< HEAD
-!   2014-06-17  carley/zhu  - add call to intliml for lcbas constraint
-=======
 !   2014-03-19  pondeca -  Add RHS calculation for wspd10m constraint
 !   2014-05-07  pondeca -  Add RHS calculation for howv constraint
->>>>>>> 3aa43e59
+!   2014-06-17  carley/zhu  - Add RHS calculation for lcbas constraint
 !
 !   input argument list:
 !     sval     - solution on grid
@@ -180,12 +177,8 @@
   use intjomod, only: intjo
   use bias_predictors, only : predictors,assignment(=)
   use state_vectors, only: allocate_state,deallocate_state
-<<<<<<< HEAD
-  use intjcmod, only: intlimq,intlimg,intlimv,intlimp,intliml,&
-=======
   use intjcmod, only: intlimq,intlimg,intlimv,intlimp,intlimw10m,intlimhowv,&
->>>>>>> 3aa43e59
-      intjcpdry,intjcdfi
+      intliml,intjcpdry,intjcdfi
   use timermod, only: timer_ini,timer_fnl
   use gsi_bundlemod, only: gsi_bundle
   use gsi_bundlemod, only: assignment(=)
@@ -249,16 +242,16 @@
 ! RHS for pblh constraint
      if (getindex(svars2d,'pblh')>0) call intlimp(rval(1),sval(1))
 
+! RHS for wspd10m constraint
+     if (getindex(svars2d,'wspd10m')>0) call intlimw10m(rval(1),sval(1))
+
+! RHS for howv constraint
+     if (getindex(svars2d,'howv')>0) call intlimhowv(rval(1),sval(1))
+
 ! RHS for lcbas constraint
      if (getindex(svars2d,'lcbas')>0) call intliml(rval(1),sval(1))
 
   end if
-
-! RHS for wspd10m constraint
-     if (getindex(svars2d,'wspd10m')>0)call intlimw10m(rval(1),sval(1))
-
-! RHS for howv constraint
-     if (getindex(svars2d,'howv')>0)call intlimhowv(rval(1),sval(1))
 
 ! RHS for dry ps constraint
   if(ljcpdry)then
