--- conflicted
+++ resolved
@@ -295,9 +295,6 @@
 
 ! Release local memory
      call deallocate_state(dhat_dt)
-<<<<<<< HEAD
-   end if
-=======
   end if
 
   do i=1,nsclen
@@ -311,7 +308,6 @@
         rbias%predt(i)=rbias%predt(i)+qpred(nsclen+npclen+i)
      end do
   end if
->>>>>>> 3e8680a2
 
 ! Finalize timer
   call timer_fnl('intall')
