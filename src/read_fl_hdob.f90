--- conflicted
+++ resolved
@@ -51,7 +51,6 @@
          id_bias_ps,id_bias_t,conv_bias_ps,conv_bias_t,use_prepb_satwnd
      use obsmod, only: iadate,oberrflg,perturb_obs,perturb_fact,ran01dom,hilbert_curve
      use obsmod, only: blacklst,offtime_data,bmiss
-<<<<<<< HEAD
 !    use converr,only: etabl
      use converr_ps,only: etabl_ps,isuble_ps,maxsub_ps
      use converr_q,only: etabl_q,isuble_q,maxsub_q
@@ -62,11 +61,7 @@
      use convb_q,only: btabl_q
      use convb_t,only: btabl_t
      use convb_uv,only: btabl_uv
-     use gsi_4dvar, only: l4dvar,iwinbgn,time_4dvar,winlen
-=======
-     use converr,only: etabl
      use gsi_4dvar, only: l4dvar,l4densvar,iwinbgn,time_4dvar,winlen,thin4d
->>>>>>> 9f68332d
      use qcmod, only: errormod
      use convthin, only: make3grids,map3grids,del3grids,use_all
      use ndfdgrids,only: init_ndfdgrid,destroy_ndfdgrid,relocsfcob,adjust_error
