--- conflicted
+++ resolved
@@ -509,10 +509,7 @@
 !xxx        call ufbrep(lnbufr,cloud_frac,1,6,iret,'TOCC')
 !xxx!    Compute "score" for observation.  All scores>=0.0.  Lowest score is "best"
 !xxx        pred = cloud_frac(1)
-<<<<<<< HEAD
-=======
             pred = 100.0_r_kind    ! pred needs to have a value for WCOSS debug execution to work.
->>>>>>> c658c886
 
 ! As cloud_frac is missing from BUFR, use proxy of warmest fov over 
 ! non ice surfaces.  Fixed channels (assuming the 399 set) for now.
