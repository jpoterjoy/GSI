subroutine read_cris(mype,val_cris,ithin,isfcalc,rmesh,jsatid,gstime,&
     infile,lunout,obstype,nread,ndata,nodata,twind,sis,&
     mype_root,mype_sub,npe_sub,mpi_comm_sub)
!$$$  subprogram documentation block
!                .      .    .                                       .
! subprogram:    read_cris                  read bufr format cris data
! prgmmr :   mccarty          org: gmao                date: 2011-05-18
!
! abstract:  This routine reads BUFR format radiance 
!            files.  Optionally, the data are thinned to 
!            a specified resolution using simple quality control checks.
!
!            When running the gsi in regional mode, the code only
!            retains those observations that fall within the regional
!            domain
!
! program history log:
!   2010-10-12  zhu     - use radstep and radstart from radinfo
!   2011-05-18  mccarty - read_cris copied from read_iasi r10572 
!   2011-07-04  todling  - fixes to run either single or double precision
!   2011-08-01  lueken  - added module use deter_sfc_mod
!   2011-09-13  gayno - improve error handling for FOV-based sfc calculation
!                       (isfcalc=1)
!   2011-12-13  collard Replace find_edges code to speed up execution.
!   2013-01-26  parrish - change from grdcrd to grdcrd1 (to allow successful debug compile on WCOSS)
!   2013-01-27  parrish - assign initial value to pred (to allow successful debug compile on WCOSS)
!
!   input argument list:
!     mype     - mpi task id
!     val_cris - weighting factor applied to super obs
!     ithin    - flag to thin data
!     isfcalc  - when set to one, calculate surface characteristics using
!                method that accounts for the size/shape of the fov. 
!                when not one, calculate surface characteristics using
!                bilinear interpolation.
!     rmesh    - thinning mesh size (km)
!     jsatid   - satellite id
!     gstime   - analysis time in minutes from reference date
!     infile   - unit from which to read BUFR data
!     lunout   - unit to which to write data for further processing
!     obstype  - observation type to process
!     twind    - input group time window (hours)
!     sis      - sensor/instrument/satellite indicator
!     mype_root - "root" task for sub-communicator
!     mype_sub - mpi task id within sub-communicator
!     npe_sub  - number of data read tasks
!     mpi_comm_sub - sub-communicator for data read
!
!   output argument list:
!     nread    - number of BUFR CRIS observations read
!     ndata    - number of BUFR CRIS profiles retained for further processing
!     nodata   - number of BUFR CRIS observations retained for further processing
!
! attributes:
!   language: f90
!   machine:  ibm RS/6000 SP
!
!$$$
! Use modules
  use kinds, only: r_kind,r_double,i_kind
  use satthin, only: super_val,itxmax,makegrids,map2tgrid,destroygrids, &
      finalcheck,checkob,score_crit
  use radinfo, only:iuse_rad,nusis,jpch_rad,crtm_coeffs_path,use_edges, &
               radedge1,radedge2,radstart,radstep,nstinfo, nst_gsi
  use crtm_module, only: crtm_destroy,crtm_init,crtm_channelinfo_type, success, &
      crtm_kind => fp,  max_sensor_zenith_angle
  use crtm_planck_functions, only: crtm_planck_temperature
  use gridmod, only: diagnostic_reg,regional,nlat,nlon,&
      tll2xy,txy2ll,rlats,rlons
  use constants, only: zero,deg2rad,rad2deg,r60inv,one,ten
  use gsi_4dvar, only: l4dvar, iwinbgn, winlen
  use calc_fov_crosstrk, only: instrument_init, fov_check, fov_cleanup
  use deter_sfc_mod, only: deter_sfc_fov,deter_sfc

  implicit none


! Number of channels for sensors in BUFR
  integer(i_kind),parameter :: maxinfo    =  33


! BUFR format for CRISSPOT 
! Input variables
  integer(i_kind)  ,intent(in   ) :: mype
  integer(i_kind)  ,intent(in   ) :: ithin
  integer(i_kind)  ,intent(inout) :: isfcalc
  integer(i_kind)  ,intent(in   ) :: lunout
  integer(i_kind)  ,intent(in   ) :: mype_root
  integer(i_kind)  ,intent(in   ) :: mype_sub
  integer(i_kind)  ,intent(in   ) :: npe_sub
  integer(i_kind)  ,intent(in   ) :: mpi_comm_sub  
  character(len=10),intent(in   ) :: infile
  character(len=10),intent(in   ) :: jsatid
  character(len=10),intent(in   ) :: obstype
  character(len=20),intent(in   ) :: sis
  real(r_kind)     ,intent(in   ) :: twind
  real(r_kind)     ,intent(inout) :: val_cris
  real(r_kind)     ,intent(in   ) :: gstime
  real(r_kind)     ,intent(in   ) :: rmesh

! Output variables
  integer(i_kind)  ,intent(inout) :: nread
  integer(i_kind)  ,intent(  out) :: ndata,nodata
  

! BUFR file sequencial number
!  character(len=512)  :: table_file
  integer(i_kind)     :: lnbufr = 10

! Variables for BUFR IO    
  real(r_double),dimension(7)  :: linele
  real(r_double),dimension(13) :: allspot
  real(r_double),allocatable,dimension(:,:) :: allchan
  real(r_double),dimension(3,3):: chanbound
  real(r_double),dimension(6):: cloud_frac
  
  real(r_kind)      :: step, start
  character(len=8)  :: subset
  character(len=4)  :: senname
  character(len=80) :: allspotlist
  integer(i_kind)   :: jstart, kidsat, ksatid
  integer(i_kind)   :: iret,ireadsb,ireadmg,irec,isub,next
  integer(i_kind)   :: nchanl
  integer(i_kind),allocatable,dimension(:)::nrec


! Work variables for time
  integer(i_kind)   :: idate
  integer(i_kind)   :: idate5(5)
  real(r_kind)      :: sstime, tdiff, t4dv
  integer(i_kind)   :: nmind


! Other work variables
  real(r_kind)     :: clr_amt,piece
  real(r_kind)     :: dlon, dlat
  real(r_kind)     :: dlon_earth,dlat_earth,dlon_earth_deg,dlat_earth_deg
  real(r_kind)     :: sat_height_ratio, rsat
  real(r_kind)     :: timedif, pred, crit1, dist1
  real(r_kind)     :: sat_zenang, sat_look_angle, look_angle_est
  real(crtm_kind)  :: radiance
  real(r_kind)     :: tsavg,vty,vfr,sty,stp,sm,sn,zz,ff10,sfcr
  real(r_kind)     :: zob,tref,dtw,dtc,tz_tr
  real(r_kind),dimension(0:4) :: rlndsea
  real(r_kind),dimension(0:3) :: sfcpct
  real(r_kind),dimension(0:3) :: ts
  real(r_kind),dimension(10) :: sscale
  real(crtm_kind),allocatable,dimension(:) :: temperature
  real(r_kind),allocatable,dimension(:,:):: data_all
  real(r_kind) disterr,disterrmax,rlon00,rlat00,r01

  logical          :: outside,iuse,assim,valid
  logical          :: cris

  integer(i_kind)  :: ifov, ifor, iscn, instr, ioff, ilat, ilon, sensorindex
  integer(i_kind)  :: i, j, l, iskip, bad_line
  integer(i_kind)  :: nreal, isflg
  integer(i_kind)  :: itx, k, nele, itt, n
  integer(i_kind):: iexponent
  integer(i_kind):: idomsfc(1)
  integer(i_kind):: ntest
  integer(i_kind):: error_status
  integer(i_kind):: radedge_min, radedge_max
  character(len=20),dimension(1):: sensorlist


  type(crtm_channelinfo_type),dimension(1) :: channelinfo

! Set standard parameters
  character(8),parameter:: fov_flag="crosstrk"
  integer(i_kind),parameter:: ichan=-999  ! fov-based surface code is not channel specific for cris 
  real(r_kind),parameter:: expansion=one         ! exansion factor for fov-based surface code.
                                                 ! use one for ir sensors.
  real(r_kind),parameter:: R90    =  90._r_kind
  real(r_kind),parameter:: R360   = 360._r_kind
  real(r_kind),parameter:: tbmin  = 50._r_kind
  real(r_kind),parameter:: tbmax  = 550._r_kind
  real(r_kind),parameter:: rato   = 0.87997285_r_kind 

! Initialize variables
  disterrmax=zero
  ntest=0
  nreal  = maxinfo + nstinfo
  ndata = 0
  nodata = 0
  cris=      obstype == 'cris'
  r01=0.01_r_kind

  ilon=3
  ilat=4
  bad_line=-1

  if(jsatid == 'npp') then
     kidsat=224
  else 
     write(*,*) 'READ_CrIS: Unrecognized value for jsatid '//jsatid//': RETURNING'
     return
  end if

  if (nst_gsi > 0 ) then
    call skindepth(obstype,zob)
  endif

!  write(6,*)'READ_CRIS: mype, mype_root,mype_sub, npe_sub,mpi_comm_sub', &
!          mype, mype_root,mype_sub,mpi_comm_sub
  radedge_min = 0
  radedge_max = 1000
  do i=1,jpch_rad
     if (trim(nusis(i))==trim(sis)) then
        step  = radstep(i)
        start = radstart(i)
        if (radedge1(i)/=-1 .and. radedge2(i)/=-1) then
           radedge_min=radedge1(i)
           radedge_max=radedge2(i)
        end if
        exit 
     endif
  end do
  senname = 'CRIS'
  
  allspotlist= &
     'SAID YEAR MNTH DAYS HOUR MINU SECO CLATH CLONH SAZA BEARAZ SOZA SOLAZI'
  
  sensorlist(1)=sis
  if( crtm_coeffs_path /= "" ) then
     if(mype_sub==mype_root) write(6,*)'READ_CRIS: crtm_init() on path "'//trim(crtm_coeffs_path)//'"'
     error_status = crtm_init(sensorlist,channelinfo,&
        Process_ID=mype_sub,Output_Process_ID=mype_root, &
        Load_CloudCoeff=.FALSE.,Load_AerosolCoeff=.FALSE., &
        File_Path = crtm_coeffs_path )
  else
     error_status = crtm_init(sensorlist,channelinfo,&
        Process_ID=mype_sub,Output_Process_ID=mype_root, &
        Load_CloudCoeff=.FALSE.,Load_AerosolCoeff=.FALSE.)
  endif
  if (error_status /= success) then
     write(6,*)'READ_CRIS:  ***ERROR*** crtm_init error_status=',error_status,&
        '   TERMINATE PROGRAM EXECUTION'
     call stop2(71)
  endif

!  find CRIS sensorindex
  sensorindex = 0
  if ( channelinfo(1)%sensor_id(1:4) == 'cris' )then
     sensorindex = 1
  else
     write(6,*)'READ_CRIS: sensorindex not set  NO CRIS DATA USED'
     write(6,*)'READ_CRIS: We are looking for ', channelinfo(1)%sensor_id
     return
  end if
  ioff=jpch_rad
  do i=1,jpch_rad
     if(nusis(i)==sis)ioff=min(ioff,i)
  end do
  ioff=ioff-1
!  if (mype_sub==mype_root)write(6,*)'READ_CRIS:  cris offset ',ioff

! If all channels of a given sensor are set to monitor or not
! assimilate mode (iuse_rad<1), reset relative weight to zero.
! We do not want such observations affecting the relative
! weighting between observations within a given thinning group.

  assim=.false.
  search: do i=1,jpch_rad
     if ((nusis(i)==sis) .and. (iuse_rad(i)>0)) then
        assim=.true.
        exit search
     endif
  end do search
  if (.not.assim) val_cris=zero

! Calculate parameters needed for FOV-based surface calculation.
  if (isfcalc==1)then
     instr=18
     call instrument_init(instr, jsatid, expansion, valid)
     if (.not. valid) then
        if (assim) then
           write(6,*)'READ_CRIS:  ***ERROR*** IN SETUP OF FOV-SFC CODE. STOP'
           call stop2(71)
        else
           call fov_cleanup
           isfcalc = 0
           write(6,*)'READ_CRIS:  ***ERROR*** IN SETUP OF FOV-SFC CODE'
        endif
     endif
  endif

  if (isfcalc==1)then
     rlndsea = zero
  else
     rlndsea(0) = zero                       
     rlndsea(1) = 10._r_kind
     rlndsea(2) = 15._r_kind
     rlndsea(3) = 10._r_kind
     rlndsea(4) = 30._r_kind
  endif

! Make thinning grids
  call makegrids(rmesh,ithin)

! Open BUFR file
  open(lnbufr,file=infile,form='unformatted')

! Open BUFR table
  call openbf(lnbufr,'IN',lnbufr)
  call datelen(10)

! Allocate arrays to hold data
! The number of channels is obtained from the CRTM initialisation and is checked 
! against the BUFR contents later.
  nchanl = ChannelInfo(1) % n_channels
  nele=nreal+nchanl
  allocate(data_all(nele,itxmax),nrec(itxmax))
  allocate(temperature(nchanl))
  allocate(allchan(2,nchanl))

! Big loop to read data file
  next=0
  irec=0
  message_loop: do while(ireadmg(lnbufr,subset,idate)>=0)
     irec=irec+1
     next=next+1
     if(next == npe_sub)next=0
     if(next /= mype_sub)cycle
     read_loop: do while (ireadsb(lnbufr)==0)

!    Read CRIS FOV information
        call ufbint(lnbufr,linele,7,1,iret,'FOVN SLNM QMRKH MJFC HMSL FORN  (CRCHN)')

!    Check that the number of channels in BUFR is what we are expecting
        if (nint(linele(7)) /= ChannelInfo(1) % n_channels) then 
           if (mype_sub==mype_root) write(6,*)'READ_CRIS:  ***ERROR*** CrIS BUFR contains ',&
                nint(linele(7)),' channels, but CRTM expects ',ChannelInfo(1) % n_channels
           exit message_loop
        endif 
       
!    Top level QC check:
        if ( linele(3) /= zero) cycle read_loop  ! problem with profile (QMRKH)
                                                 ! May want to eventually set to 
                                                 ! QMRHK <= 1, as data is, and I
                                                 ! quote, 'slightly suspect'

        if ( bad_line == nint(linele(2))) then
!        zenith angle/scan spot mismatch, reject entire line
           cycle read_loop
        else
           bad_line = -1
        endif

        ifov = nint(linele(1))               ! field of view
        ifor = nint(linele(6))               ! field of regard

!  CRIS field-of-view ranges from 1 to 9, corresponding to the 9 sensors measured
!  per field-of-regard.  The field-of-regard ranges from 1 to 30.  For reference, FOV 
!  pattern within the FOR is :
!                FOV#      7 8 9|7 8 9
!                FOV#      4 5 6|4 5 6
!                FOV#      1 2 3|1 2 3 (spacecraft velocity up the screen)
!                ----------------------
!                FOR#        x    x+1
!  FORs are scanned from left limb (FOR=1) to right limb (FOR=30)
!
!  For now, we will simply choose IFOV=5.  See Fig. 58 of CrIS SDR ATBD (Rev. D) for a picture.


!    Only use central IFOV
        if (ifov /= 5) cycle read_loop

!    Remove data on edges
        if (.not. use_edges .and. &
             (ifor < radedge_min .OR. ifor > radedge_max )) cycle read_loop

        iscn = nint(linele(2))               ! scan line

!    Check field of view (FOVN), field-of-regard (FORN), and satellite zenith angle (SAZA)
        if( ifov < 1 .or. ifov > 9  .or. & ! FOVN not betw. 1 & 9
            ifor < 1 .or. ifor > 30 )then  ! FORN not betw. 1 & 30
           write(6,*)'READ_CRIS:  ### ERROR IN READING ', senname, ' BUFR DATA:', &
              ' STRANGE OBS INFO(FOVN,FORN,SLNM):', ifov, ifor, iscn
           cycle read_loop
        endif
        call ufbint(lnbufr,allspot,13,1,iret,allspotlist)
        if(iret /= 1) cycle read_loop

!       Extract satellite id.  If not the one we want, read next record
        rsat=allspot(1) 
        ksatid=nint(allspot(1))
        if(ksatid /= kidsat) cycle read_loop

!    Check observing position
        dlat_earth = allspot(8)   ! latitude
        dlon_earth = allspot(9)   ! longitude
        if( abs(dlat_earth) > R90  .or. abs(dlon_earth) > R360 .or. &
           (abs(dlat_earth) == R90 .and. dlon_earth /= ZERO) )then
           write(6,*)'READ_CRIS:  ### ERROR IN READING ', senname, ' BUFR DATA:', &
              ' STRANGE OBS POINT (LAT,LON):', dlat_earth, dlon_earth
           cycle read_loop
        endif

!    Retrieve observing position
        if(dlon_earth >= R360)then
           dlon_earth = dlon_earth - R360
        else if(dlon_earth < ZERO)then
           dlon_earth = dlon_earth + R360
        endif

        dlat_earth_deg = dlat_earth
        dlon_earth_deg = dlon_earth
        dlat_earth = dlat_earth * deg2rad
        dlon_earth = dlon_earth * deg2rad

!    If regional, map obs lat,lon to rotated grid.
        if(regional)then

!    Convert to rotated coordinate.  dlon centered on 180 (pi),
!    so always positive for limited area
           call tll2xy(dlon_earth,dlat_earth,dlon,dlat,outside)
           if(diagnostic_reg) then
              call txy2ll(dlon,dlat,rlon00,rlat00)
              ntest=ntest+1
              disterr=acos(sin(dlat_earth)*sin(rlat00)+cos(dlat_earth)*cos(rlat00)* &
                   (sin(dlon_earth)*sin(rlon00)+cos(dlon_earth)*cos(rlon00)))*rad2deg
              disterrmax=max(disterrmax,disterr)
           end if

!    Check to see if in domain.  outside=.true. if dlon_earth,
!    dlat_earth outside domain, =.false. if inside
           if(outside) cycle read_loop

!    Global case 
        else
           dlat = dlat_earth
           dlon = dlon_earth
           call grdcrd1(dlat,rlats,nlat,1)
           call grdcrd1(dlon,rlons,nlon,1)
        endif

!    Check obs time
        idate5(1) = nint(allspot(2)) ! year
        idate5(2) = nint(allspot(3)) ! month
        idate5(3) = nint(allspot(4)) ! day
        idate5(4) = nint(allspot(5)) ! hour
        idate5(5) = nint(allspot(6)) ! minute

        if( idate5(1) < 1900 .or. idate5(1) > 3000 .or. &
            idate5(2) < 1    .or. idate5(2) >   12 .or. &
            idate5(3) < 1    .or. idate5(3) >   31 .or. &
            idate5(4) <0     .or. idate5(4) >   24 .or. &
            idate5(5) <0     .or. idate5(5) >   60 )then

           write(6,*)'READ_CRIS:  ### ERROR IN READING ', senname, ' BUFR DATA:', &
              ' STRANGE OBS TIME (YMDHM):', idate5(1:5)
           cycle read_loop

        endif

!    Retrieve obs time
        call w3fs21(idate5,nmind)
        t4dv = (real(nmind-iwinbgn,r_kind) + real(allspot(7),r_kind)*r60inv)*r60inv ! add in seconds
        if (l4dvar) then
           if (t4dv<zero .OR. t4dv>winlen) cycle read_loop
        else
           sstime = real(nmind,r_kind) + real(allspot(7),r_kind)*r60inv ! add in seconds
           tdiff = (sstime - gstime)*r60inv
           if (abs(tdiff)>twind) cycle read_loop
        endif
     
!   Increment nread counter by nchanl
        nread = nread + nchanl

        if (l4dvar) then
           crit1 = 0.01_r_kind
        else
           timedif = 6.0_r_kind*abs(tdiff)        ! range:  0 to 18
           crit1 = 0.01_r_kind+timedif
        endif
        call map2tgrid(dlat_earth,dlon_earth,dist1,crit1,itx,ithin,itt,iuse,sis)
        if(.not. iuse)cycle read_loop

!    Observational info
        sat_zenang  = allspot(10)            ! satellite zenith angle
!    Check satellite zenith angle (SAZA)
        if(sat_zenang > 90._r_kind ) then
           write(6,*)'READ_CRIS:  ### ERROR IN READING ', senname, ' BUFR DATA:', &
              ' STRANGE OBS INFO(SAZA):', allspot(10)
           cycle read_loop
        endif
        if ( ifor <= 15 ) sat_zenang = -sat_zenang

!    Compare CRIS satellite scan angle and zenith angle
 
        look_angle_est = (start + float(ifor)*step)*deg2rad
        sat_look_angle=asin(rato*sin(sat_zenang*deg2rad))

        if(abs(sat_look_angle)*rad2deg > MAX_SENSOR_ZENITH_ANGLE) then
          write(6,*)'READ_CRIS WARNING lza error ',sat_look_angle,look_angle_est
          cycle read_loop
        end if

        if (abs(sat_look_angle - look_angle_est)*rad2deg > one) then
           write(6,*)' READ_CRIS WARNING uncertainty in look angle ', &
               look_angle_est*rad2deg,sat_look_angle*rad2deg,sat_zenang,sis,ifor,start,step,allspot(11),allspot(12),allspot(13)
           bad_line = iscn
           cycle read_loop
        endif

!   Clear Amount  (percent clear) 

<<<<<<< HEAD
        call ufbrep(lnbufr,cloud_frac,1,6,iret,'TOCC')
!    Compute "score" for observation.  All scores>=0.0.  Lowest score is "best"
        pred = cloud_frac(1)
=======
!xxx        call ufbrep(lnbufr,cloud_frac,1,6,iret,'TOCC')
!xxx!    Compute "score" for observation.  All scores>=0.0.  Lowest score is "best"
!xxx        pred = cloud_frac(1)
            pred = 100.0_r_kind    ! pred needs to have a value for WCOSS debug execution to work.

! As cloud_frac is missing from BUFR, use proxy of warmest fov over 
! non ice surfaces.  Fixed channels (assuming the 399 set) for now.
! This is moved to below where the radiances are read in.

>>>>>>> f375e116
        if ( pred < zero .or. pred > 100.0_r_kind ) pred = 100.0_r_kind
        crit1 = crit1 + pred
 
        call checkob(dist1,crit1,itx,iuse)
        if(.not. iuse)cycle read_loop

!   "Score" observation.  We use this information to identify "best" obs
!    Locate the observation on the analysis grid.  Get sst and land/sea/ice
!    mask.  
!     isflg    - surface flag
!                0 sea
!                1 land
!                2 sea ice
!                3 snow
!                4 mixed 

!    When using FOV-based surface code, must screen out obs with bad fov numbers.
        if (isfcalc == 1) then
           call fov_check(ifov,instr,ichan,valid)
           if (.not. valid) cycle read_loop
        endif

!    When isfcalc is set to one, calculate surface fields using size/shape of fov.
!    Otherwise, use bilinear interpolation.

        if (isfcalc == 1) then
           call deter_sfc_fov(fov_flag,ifov,instr,ichan,real(allspot(11),r_kind),dlat_earth_deg, &
                              dlon_earth_deg,expansion,t4dv,isflg,idomsfc(1), &
                              sfcpct,vfr,sty,vty,stp,sm,ff10,sfcr,zz,sn,ts,tsavg)
        else
           call deter_sfc(dlat,dlon,dlat_earth,dlon_earth,t4dv,isflg,idomsfc(1),sfcpct, &
                      ts,tsavg,vty,vfr,sty,stp,sm,sn,zz,ff10,sfcr)
        endif

!    Set common predictor parameters

        crit1 = crit1 + rlndsea(isflg)
 
        call checkob(dist1,crit1,itx,iuse)
        if(.not. iuse)cycle read_loop

! CrIS data unscaled, section removed from read_iasi

!    Read CRIS channel number(CHNM) and radiance (SRAD)

        call ufbint(lnbufr,allchan,2,nchanl,iret,'SRAD CHNM')
        if( iret /= nchanl)then
           write(6,*)'READ_CRIS:  ### ERROR IN READING ', senname, ' BUFR DATA:', &
                iret, ' CH DATA IS READ INSTEAD OF ',nchanl
           cycle read_loop
        endif

        iskip = 0
        jstart=1
        do i=1,nchanl
!  Check that channel radiance is within reason and channel number is consistent with CRTM initialisation
!  Negative radiance values are entirely possible for shortwave channels due to the high noise, but for
!  now such spectra are rejected.  
           if (( allchan(1,i) > zero .and. allchan(1,i) < 99999._r_kind) .and. &  ! radiance bounds
               (allchan(2,i) == ChannelInfo(1) % Sensor_Channel(i) )) then        ! chan # check
!         radiance to BT calculation
              radiance = allchan(1,i) * 1000.0_r_kind    ! Conversion from W to mW
              call crtm_planck_temperature(sensorindex,i,radiance,temperature(i))
              if(temperature(i) < tbmin .or. temperature(i) > tbmax ) then
                 temperature(i) = min(tbmax,max(zero,temperature(i)))
                 if(iuse_rad(ioff+i) >= 0)iskip = iskip + 1
              endif
           else           ! error with channel number or radiance
              temperature(i) = min(tbmax,max(zero,temperature(i)))
              if(iuse_rad(ioff+i) >= 0)iskip = iskip + 1
           endif
        end do

        if(iskip > 0)write(6,*) ' READ_CRIS : iskip > 0 ',iskip
!       if( iskip >= 10 )cycle read_loop 

        crit1=crit1 + ten*float(iskip)


!    Map obs to grids
        call finalcheck(dist1,crit1,itx,iuse)
        if(.not. iuse)cycle read_loop

!
!       interpolate NSST variables to Obs. location and get dtw, dtc, tz_tr
!
        if ( nst_gsi > 0 ) then
           tref  = ts(0)
           dtw   = zero
           dtc   = zero
           tz_tr = one
           if ( sfcpct(0) > zero ) then
              call deter_nst(dlat_earth,dlon_earth,t4dv,zob,tref,dtw,dtc,tz_tr)
           endif
        endif

        data_all(1,itx) = rsat                   ! satellite ID
        data_all(2,itx) = t4dv                   ! time diff (obs-anal) (hrs)
        data_all(3,itx) = dlon                   ! grid relative longitude
        data_all(4,itx) = dlat                   ! grid relative latitude
        data_all(5,itx) = sat_zenang*deg2rad     ! satellite zenith angle (rad)
        data_all(6,itx) = allspot(11)            ! satellite azimuth angle (deg)
        data_all(7,itx) = sat_look_angle         ! look angle (rad)
        data_all(8,itx) = ifor                   ! for number
        data_all(9,itx) = allspot(12)            ! solar zenith angle (deg)
        data_all(10,itx)= allspot(13)            ! solar azimuth angle (deg)
        data_all(11,itx) = sfcpct(0)             ! sea percentage of
        data_all(12,itx) = sfcpct(1)             ! land percentage
        data_all(13,itx) = sfcpct(2)             ! sea ice percentage
        data_all(14,itx) = sfcpct(3)             ! snow percentage
        data_all(15,itx)= ts(0)                  ! ocean skin temperature
        data_all(16,itx)= ts(1)                  ! land skin temperature
        data_all(17,itx)= ts(2)                  ! ice skin temperature
        data_all(18,itx)= ts(3)                  ! snow skin temperature
        data_all(19,itx)= tsavg                  ! average skin temperature
        data_all(20,itx)= vty                    ! vegetation type
        data_all(21,itx)= vfr                    ! vegetation fraction
        data_all(22,itx)= sty                    ! soil type
        data_all(23,itx)= stp                    ! soil temperature
        data_all(24,itx)= sm                     ! soil moisture
        data_all(25,itx)= sn                     ! snow depth
        data_all(26,itx)= zz                     ! surface height
        data_all(27,itx)= idomsfc(1) + 0.001_r_kind ! dominate surface type
        data_all(28,itx)= sfcr                   ! surface roughness
        data_all(29,itx)= ff10                   ! ten meter wind factor
        data_all(30,itx)= dlon_earth*rad2deg     ! earth relative longitude (degrees)
        data_all(31,itx)= dlat_earth*rad2deg     ! earth relative latitude (degrees)

        data_all(32,itx)= val_cris
        data_all(33,itx)= itt

        if ( nst_gsi > 0 ) then
           data_all(maxinfo+1,itx) = tref         ! foundation temperature
           data_all(maxinfo+2,itx) = dtw          ! dt_warm at zob
           data_all(maxinfo+3,itx) = dtc          ! dt_cool at zob
           data_all(maxinfo+4,itx) = tz_tr        ! d(Tz)/d(Tr)
        endif

        do l=1,nchanl
           data_all(l+nreal,itx) = temperature(l)   ! brightness temerature
        end do
        nrec(itx)=irec


     enddo read_loop
  enddo message_loop
  call closbf(lnbufr)

! deallocate crtm info
  error_status = crtm_destroy(channelinfo)
  if (error_status /= success) &
     write(6,*)'OBSERVER:  ***ERROR*** crtm_destroy error_status=',error_status

! If multiple tasks read input bufr file, allow each tasks to write out
! information it retained and then let single task merge files together

  call combine_radobs(mype_sub,mype_root,npe_sub,mpi_comm_sub,&
     nele,itxmax,nread,ndata,data_all,score_crit,nrec)


! Allow single task to check for bad obs, update superobs sum,
! and write out data to scratch file for further processing.
  if (mype_sub==mype_root.and.ndata>0) then

!    Identify "bad" observation (unreasonable brightness temperatures).
!    Update superobs sum according to observation location

     do n=1,ndata
        do i=1,nchanl
           if(data_all(i+nreal,n) > tbmin .and. &
              data_all(i+nreal,n) < tbmax)nodata=nodata+1
        end do
        itt=nint(data_all(nreal,n))
        super_val(itt)=super_val(itt)+val_cris
     end do

!    Write final set of "best" observations to output file
     write(lunout) obstype,sis,nreal,nchanl,ilat,ilon
     write(lunout) ((data_all(k,n),k=1,nele),n=1,ndata)
  
  endif


  deallocate(data_all,nrec) ! Deallocate data arrays
  deallocate(temperature)
  deallocate(allchan)
  call destroygrids    ! Deallocate satthin arrays

! Deallocate arrays and nullify pointers.
  if(isfcalc == 1) then
     call fov_cleanup
  endif

  if(diagnostic_reg .and. ntest > 0 .and. mype_sub==mype_root) &
     write(6,*)'READ_CRIS:  mype,ntest,disterrmax=',&
        mype,ntest,disterrmax
  
  return
end subroutine read_cris<|MERGE_RESOLUTION|>--- conflicted
+++ resolved
@@ -506,11 +506,6 @@
 
 !   Clear Amount  (percent clear) 
 
-<<<<<<< HEAD
-        call ufbrep(lnbufr,cloud_frac,1,6,iret,'TOCC')
-!    Compute "score" for observation.  All scores>=0.0.  Lowest score is "best"
-        pred = cloud_frac(1)
-=======
 !xxx        call ufbrep(lnbufr,cloud_frac,1,6,iret,'TOCC')
 !xxx!    Compute "score" for observation.  All scores>=0.0.  Lowest score is "best"
 !xxx        pred = cloud_frac(1)
@@ -520,7 +515,6 @@
 ! non ice surfaces.  Fixed channels (assuming the 399 set) for now.
 ! This is moved to below where the radiances are read in.
 
->>>>>>> f375e116
         if ( pred < zero .or. pred > 100.0_r_kind ) pred = 100.0_r_kind
         crit1 = crit1 + pred
  
@@ -598,6 +592,15 @@
 !       if( iskip >= 10 )cycle read_loop 
 
         crit1=crit1 + ten*float(iskip)
+
+! (Comment copied from above:)
+! As cloud_frac is missing from BUFR, use proxy of warmest fov over 
+! non ice surfaces.  Fixed channels (assuming the 399 set) for now with
+! channel 127 at 962.5 wavenumbers assumed.
+! This is moved to below where the radiances are read in.
+
+     if (sfcpct(0)+sfcpct(1) > 0.9) &
+          crit1=crit1+(320.0_r_kind-temperature(127))
 
 
 !    Map obs to grids
