--- conflicted
+++ resolved
@@ -70,13 +70,8 @@
   use kinds, only: r_kind,r_double,i_kind
   use satthin, only: super_val,itxmax,makegrids,map2tgrid,destroygrids, &
       finalcheck,checkob,score_crit
-<<<<<<< HEAD
-  use radinfo, only:iuse_rad,nusis,jpch_rad,crtm_coeffs_path,use_edges, &
+  use radinfo, only:iuse_rad,nuchan,nusis,jpch_rad,crtm_coeffs_path,use_edges, &
                radedge1,radedge2,radstart,radstep
-=======
-  use radinfo, only:iuse_rad,nuchan,nusis,jpch_rad,crtm_coeffs_path,use_edges, &
-               radedge1,radedge2,radstart,radstep,nstinfo, nst_gsi
->>>>>>> 40baa056
   use crtm_module, only: success, &
       crtm_kind => fp,  max_sensor_zenith_angle
   use crtm_spccoeff, only: sc,crtm_spccoeff_load,crtm_spccoeff_destroy
