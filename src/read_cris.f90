subroutine read_cris(mype,val_cris,ithin,isfcalc,rmesh,jsatid,gstime,&
     infile,lunout,obstype,nread,ndata,nodata,twind,sis,&
     mype_root,mype_sub,npe_sub,mpi_comm_sub,nobs, &
     nrec_start,nrec_start_ears,nrec_start_DB,dval_use)
!$$$  subprogram documentation block
!                .      .    .                                       .
! subprogram:    read_cris                  read bufr format cris data
! prgmmr :   mccarty          org: gmao                date: 2011-05-18
!
! abstract:  This routine reads BUFR format radiance 
!            files.  Optionally, the data are thinned to 
!            a specified resolution using simple quality control checks.
!
!            When running the gsi in regional mode, the code only
!            retains those observations that fall within the regional
!            domain
!
! program history log:
!   2010-10-12  zhu     - use radstep and radstart from radinfo
!   2011-05-18  mccarty - read_cris copied from read_iasi r10572 
!   2011-07-04  todling  - fixes to run either single or double precision
!   2011-08-01  lueken  - added module use deter_sfc_mod
!   2011-09-13  gayno - improve error handling for FOV-based sfc calculation
!                       (isfcalc=1)
!   2011-12-13  collard Replace find_edges code to speed up execution.
!   2012-03-05  akella  - nst now controlled via coupler
!   2013-01-26  parrish - change from grdcrd to grdcrd1 (to allow successful debug compile on WCOSS)
!   2013-01-27  parrish - assign initial value to pred (to allow successful debug compile on WCOSS)
!   2015-02-23  Rancic/Thomas - add thin4d to time window logical
!   2015-09-04  Jung    - Added mods for CrIS full spectral resolution (FSR).
<<<<<<< HEAD
!   2016-04-28  jung - added logic for RARS and direct broadcast from NESDIS/UW
=======
!   2016-06-03  Collard - Added changes to allow for historical naming conventions
>>>>>>> b83320fa
!
!   input argument list:
!     mype     - mpi task id
!     val_cris - weighting factor applied to super obs
!     ithin    - flag to thin data
!     isfcalc  - when set to one, calculate surface characteristics using
!                method that accounts for the size/shape of the fov. 
!                when not one, calculate surface characteristics using
!                bilinear interpolation.
!     rmesh    - thinning mesh size (km)
!     jsatid   - satellite id
!     gstime   - analysis time in minutes from reference date
!     infile   - unit from which to read BUFR data
!     lunout   - unit to which to write data for further processing
!     obstype  - observation type to process
!     twind    - input group time window (hours)
!     sis      - sensor/instrument/satellite indicator
!     mype_root - "root" task for sub-communicator
!     mype_sub - mpi task id within sub-communicator
!     npe_sub  - number of data read tasks
!     mpi_comm_sub - sub-communicator for data read
!     nrec_start - first subset with useful information
!     nrec_start_ears - first ears subset with useful information
!     nrec_start_DB - first db subset with useful information
!
!   output argument list:
!     nread    - number of BUFR CRIS observations read
!     ndata    - number of BUFR CRIS profiles retained for further processing
!     nodata   - number of BUFR CRIS observations retained for further processing
!     nobs     - array of observations on each subdomain for each processor
!
! attributes:
!   language: f90
!   machine:  ibm RS/6000 SP
!
!$$$
! Use modules
  use kinds, only: r_kind,r_double,i_kind
  use satthin, only: super_val,itxmax,makegrids,map2tgrid,destroygrids, &
      finalcheck,checkob,score_crit
  use radinfo, only:iuse_rad,nuchan,nusis,jpch_rad,crtm_coeffs_path,use_edges, &
               radedge1,radedge2,radstart,radstep,nstinfo, nst_gsi
  use crtm_module, only: success, &
      crtm_kind => fp,  max_sensor_zenith_angle
  use crtm_spccoeff, only: sc,crtm_spccoeff_load,crtm_spccoeff_destroy
  use crtm_planck_functions, only: crtm_planck_temperature
  use gridmod, only: diagnostic_reg,regional,nlat,nlon,&
      tll2xy,txy2ll,rlats,rlons
  use constants, only: zero,deg2rad,rad2deg,r60inv,one,ten
  use gsi_4dvar, only: l4dvar,l4densvar,iwinbgn,winlen,thin4d
  use calc_fov_crosstrk, only: instrument_init, fov_check, fov_cleanup
  use deter_sfc_mod, only: deter_sfc_fov,deter_sfc
  use gsi_nstcouplermod, only: gsi_nstcoupler_skindepth,gsi_nstcoupler_deter
  use mpimod, only: npe

  implicit none


! Number of channels for sensors in BUFR


! BUFR format for CRISSPOT 
! Input variables
  integer(i_kind)  ,intent(in   ) :: mype,nrec_start,nrec_start_ears,nrec_start_DB
  integer(i_kind)  ,intent(in   ) :: ithin
  integer(i_kind)  ,intent(inout) :: isfcalc
  integer(i_kind)  ,intent(in   ) :: lunout
  integer(i_kind)  ,intent(in   ) :: mype_root
  integer(i_kind)  ,intent(in   ) :: mype_sub
  integer(i_kind)  ,intent(in   ) :: npe_sub
  integer(i_kind)  ,intent(in   ) :: mpi_comm_sub  
  character(len=*), intent(in   ) :: infile
  character(len=10),intent(in   ) :: jsatid
  character(len=*), intent(in   ) :: obstype
  character(len=20),intent(in   ) :: sis
  real(r_kind)     ,intent(in   ) :: twind
  real(r_kind)     ,intent(inout) :: val_cris
  real(r_kind)     ,intent(in   ) :: gstime
  real(r_kind)     ,intent(in   ) :: rmesh
  logical          ,intent(in   ) :: dval_use

! Output variables
  integer(i_kind)  ,intent(inout) :: nread
  integer(i_kind)  ,dimension(npe), intent(inout) :: nobs
  integer(i_kind)  ,intent(  out) :: ndata,nodata
  

! BUFR file sequencial number
  integer(i_kind)     :: lnbufr = 10

! Variables for BUFR IO    
  real(r_double) :: rchar_mtyp
  real(r_double),dimension(5)  :: linele
  real(r_double),dimension(13) :: allspot
  real(r_double),allocatable,dimension(:,:) :: allchan
  real(r_double),dimension(6):: cloud_frac
  character(len=3) :: char_mtyp
  
  real(r_kind)      :: step, start
  character(len=8)  :: subset
  character(len=4)  :: senname
  character(len=80) :: allspotlist
  character(len=40) :: infile2
  integer(i_kind)   :: jstart, kidsat, ksatid
  integer(i_kind)   :: iret,ireadsb,ireadmg,irec,next, nrec_startx
  integer(i_kind)   :: bufr_nchan,maxinfo
  integer(i_kind),allocatable,dimension(:)::nrec


! Work variables for time
  integer(i_kind)   :: idate
  integer(i_kind)   :: idate5(5)
  real(r_kind)      :: sstime, tdiff, t4dv
  integer(i_kind)   :: nmind, sfc_channel_index
  integer(i_kind)   :: subset_start, subset_end, satinfo_nchan, sc_chan, bufr_chan
  integer(i_kind),allocatable, dimension(:) :: channel_number, sc_index, bufr_index
  integer(i_kind),allocatable,dimension(:):: bufr_chan_test


! Other work variables
  real(r_kind)     :: dlon, dlat
  real(r_kind)     :: dlon_earth,dlat_earth,dlon_earth_deg,dlat_earth_deg
  real(r_kind)     :: rsat
  real(r_kind)     :: timedif, pred, crit1, dist1
  real(r_kind)     :: sat_zenang, sat_look_angle, look_angle_est
  real(crtm_kind)  :: radiance
  real(r_kind)     :: tsavg,vty,vfr,sty,stp,sm,sn,zz,ff10,sfcr
  real(r_kind)     :: zob,tref,dtw,dtc,tz_tr
  real(r_kind),dimension(0:4) :: rlndsea
  real(r_kind),dimension(0:3) :: sfcpct
  real(r_kind),dimension(0:3) :: ts
  real(crtm_kind),allocatable,dimension(:) :: temperature
  real(r_kind),allocatable,dimension(:,:):: data_all
  real(r_kind) cdist,disterr,disterrmax,dlon00,dlat00,r01

  logical          :: outside,iuse,assim,valid
  logical          :: cris

  integer(i_kind)  :: ifov, ifor, iscn, instr, ioff, ilat, ilon, sensorindex
  integer(i_kind)  :: i, l, iskip, bad_line, llll
  integer(i_kind)  :: nreal, isflg
  integer(i_kind)  :: itx, k, nele, itt, n
  integer(i_kind):: idomsfc(1)
  integer(i_kind):: ntest
  integer(i_kind):: error_status, irecx
  integer(i_kind):: radedge_min, radedge_max
  integer(i_kind):: bufr_size
  character(len=20),dimension(1):: sensorlist


! Set standard parameters
  character(8),parameter:: fov_flag="crosstrk"
  integer(i_kind),parameter:: ichan=-999  ! fov-based surface code is not channel specific for cris 
  real(r_kind),parameter:: expansion=one         ! exansion factor for fov-based surface code.
                                                 ! use one for ir sensors.
  real(r_kind),parameter:: R90    =  90._r_kind
  real(r_kind),parameter:: R360   = 360._r_kind
  real(r_kind),parameter:: tbmin  = 50._r_kind
  real(r_kind),parameter:: tbmax  = 550._r_kind
  real(r_kind),parameter:: rato   = 0.87997285_r_kind 

! Initialize variables
  maxinfo    =  31
  disterrmax=zero
  ntest=0
  if(dval_use) maxinfo = maxinfo + 2
  nreal  = maxinfo + nstinfo
  ndata = 0
  nodata = 0
  cris= obstype == 'cris' .or. obstype == 'cris-fsr'
  r01=0.01_r_kind

  ilon=3
  ilat=4
  bad_line=-1

  if(jsatid == 'npp') then
     kidsat=224
  else 
     write(*,*) 'READ_CrIS: Unrecognized value for jsatid '//jsatid//': RETURNING'
     return
  end if

  if (nst_gsi > 0 ) then
    call gsi_nstcoupler_skindepth(trim(obstype),zob)
  endif

!  write(6,*)'READ_CRIS: mype, mype_root,mype_sub, npe_sub,mpi_comm_sub', &
!          mype, mype_root,mype_sub,mpi_comm_sub

  radedge_min = 0
  radedge_max = 1000

! Find the 'cris' offset in the jpch_rad list.  This is for the iuse flag
! and count the number of cahnnels in the satinfo file for this sensor (cris, cris-fsr)
  ioff=jpch_rad
  subset_start = 0
  subset_end = 0
  assim = .false.
  do i=1,jpch_rad
     if (trim(nusis(i))==trim(sis)) then
        ioff = min(ioff,i)    ! cris offset
        if (subset_start == 0) then
          step  = radstep(i)
          start = radstart(i)
          if (radedge1(i)/=-1 .and. radedge2(i)/=-1) then
            radedge_min=radedge1(i)
            radedge_max=radedge2(i)
          endif
          subset_start = i
        endif 
        if (iuse_rad(i) >0) assim = .true.  ! Are any of the CrIS channels being used?
        subset_end = i
     endif
  end do
  satinfo_nchan = subset_end - subset_start + 1
  allocate(channel_number(satinfo_nchan))
  allocate(sc_index(satinfo_nchan))
  allocate(bufr_index(satinfo_nchan)) 
  ioff=ioff-1

! If all channels of a given sensor are set to monitor or not
! assimilate mode (iuse_rad<1), reset relative weight to zero.
! We do not want such observations affecting the relative
! weighting between observations within a given thinning group.
  if (.not. assim) val_cris=zero

  if (mype_sub==mype_root)write(6,*)'READ_CRIS:  ',nusis(ioff+1),' offset ',ioff

  senname = 'CRIS'
  
  allspotlist= &
     'SAID YEAR MNTH DAYS HOUR MINU SECO CLATH CLONH SAZA BEARAZ SOZA SOLAZI'

! Load spectral coefficient structure  
  sensorlist(1)=sis
  if( crtm_coeffs_path /= "" ) then
     if(mype_sub==mype_root) write(6,*)'READ_CRIS: crtm_spccoeff_load() on path "'//trim(crtm_coeffs_path)//'"'
     error_status = crtm_spccoeff_load(sensorlist,&
        File_Path = crtm_coeffs_path )
  else
     error_status = crtm_spccoeff_load(sensorlist)
  endif

  if (error_status /= success) then
     write(6,*)'READ_CRIS:  ***ERROR*** crtm_spccoeff_load error_status=',error_status,&
        '   TERMINATE PROGRAM EXECUTION'
     call stop2(71)
  endif

! Find the channels being used (from satinfo file) in the spectral coef. structure.
  do i=subset_start,subset_end
     channel_number(i -subset_start +1) = nuchan(i)
  end do
  sc_index(:) = 0
  satinfo_chan: do i=1,satinfo_nchan
     spec_coef: do l=1,sc(1)%n_channels
        if ( channel_number(i) == sc(1)%sensor_channel(l) ) then
           sc_index(i) = l
           exit spec_coef
        endif
     end do spec_coef
  end do  satinfo_chan

!  find CRIS sensorindex. 
  sensorindex = 0
  if ( sc(1)%sensor_id(1:4) == 'cris' )then
     sensorindex = 1
  else
     write(6,*)'READ_CRIS: ***ERROR*** sensorindex not set  NO CRIS DATA USED'
     write(6,*)'READ_CRIS: We are looking for ', sc(1)%sensor_id, '   TERMINATE PROGRAM EXECUTION'
     call stop2(71)
  end if

! Calculate parameters needed for FOV-based surface calculation.
  if (isfcalc==1)then
     instr=17     ! CrIS is similar to AIRS for this purpose. 
     call instrument_init(instr, jsatid, expansion, valid)
     if (.not. valid) then
        if (assim) then
           write(6,*)'READ_CRIS:  ***ERROR*** IN SETUP OF FOV-SFC CODE. STOP'
           call stop2(71)
        else
           call fov_cleanup
           isfcalc = 0
           write(6,*)'READ_CRIS:  ***ERROR*** IN SETUP OF FOV-SFC CODE'
        endif
     endif
  endif

  if (isfcalc==1)then
     rlndsea = zero
  else
     rlndsea(0) = zero                       
     rlndsea(1) = 10._r_kind
     rlndsea(2) = 15._r_kind
     rlndsea(3) = 10._r_kind
     rlndsea(4) = 30._r_kind
  endif

! Make thinning grids
  call makegrids(rmesh,ithin)

! Allocate arrays to hold data
! The number of channels is obtained from the satinfo file being used.
  nele=nreal+satinfo_nchan
  allocate(data_all(nele,itxmax),nrec(itxmax))
  allocate(temperature(1))   ! actual values set after ireadsb
  allocate(allchan(2,1))     ! actual values set after ireadsb
  allocate(bufr_chan_test(1))! actual values set after ireadsb

! Big loop to read data file
  next=0
  irec=0
  nrec = 99999
! Big loop over standard data feed and possible rars/db data
! llll=1 is normal feed, llll=2 RARS data, llll=3 DB/UW data)
  ears_db_loop: do llll= 1, 3

     if(llll == 1)then
        if ( nrec_start <= 0 ) cycle ears_db_loop
        nrec_startx=nrec_start
        infile2=trim(infile)         ! Set bufr subset names based on type of data to read
     elseif(llll == 2) then
        if ( nrec_start_ears <= 0 ) cycle ears_db_loop
        nrec_startx=nrec_start_ears
        infile2=trim(infile)//'ears' ! Set bufr subset names based on type of data to read
     elseif(llll == 3) then
        if ( nrec_start_DB <= 0 ) cycle ears_db_loop
        nrec_startx=nrec_start_DB
        infile2=trim(infile)//'_DB'  ! Set bufr subset names based on type of data to read
     end if

!    Open BUFR file
     call closbf(lnbufr)
     open(lnbufr,file=trim(infile2),form='unformatted')

!    Open BUFR table
     call openbf(lnbufr,'IN',lnbufr)
     call datelen(10)

     irecx = 0
     read_subset: do while(ireadmg(lnbufr,subset,idate)>=0)
        irecx = irecx + 1
        if(irecx < nrec_startx) cycle read_subset
        irec = irec + 1
        next=next+1
        if(next == npe_sub)next=0
        if(next /= mype_sub)cycle read_subset

        read_loop: do while (ireadsb(lnbufr)==0)

!          Check for data / sensor resolution mis-match 
           call ufbint(lnbufr,rchar_mtyp,1,1,iret,'MTYP')
           char_mtyp = transfer(rchar_mtyp,char_mtyp)
           if ( char_mtyp == 'FSR' .and. sis(1:8) /= 'cris-fsr') cycle read_subset
           if ( char_mtyp /= 'FSR' .and. sis(1:8) == 'cris-fsr') cycle read_subset

!          Get the size of the channels and radiance (allchan) array and
!          Read FOV information
           if (char_mtyp == 'FSR') then
              call ufbint(lnbufr,linele,5,1,iret,'FOVN SLNM QMRKH FORN  (CRCHNM)')
           else
              call ufbint(lnbufr,linele,5,1,iret,'FOVN SLNM QMRKH FORN  (CRCHN)')
           endif
           bufr_nchan = int(linele(5))

           bufr_size = size(temperature,1)
           if ( bufr_size /= bufr_nchan ) then    ! allocation if
!             Allocate the arrays needed for the channel and radiance array
              deallocate(temperature, allchan, bufr_chan_test)
              allocate(temperature(bufr_nchan))   ! dependent on # of channels in the bufr file
              allocate(allchan(2,bufr_nchan))
              allocate(bufr_chan_test(bufr_nchan))
           endif    ! allocation if

!          CRIS field-of-view ranges from 1 to 9, corresponding to the 9 sensors measured
!          per field-of-regard.  The field-of-regard ranges from 1 to 30.  For reference, FOV 
!          pattern within the FOR is :
!                FOV#      7 8 9|7 8 9
!                FOV#      4 5 6|4 5 6
!                FOV#      1 2 3|1 2 3 (spacecraft velocity up the screen)
!                ----------------------
!                FOR#        x    x+1
!          FORs are scanned from left limb (FOR=1) to right limb (FOR=30)
!
!          For now, we will simply choose IFOV=5.  See Fig. 58 of CrIS SDR ATBD (Rev. D) for a picture.

!          Only use central IFOV
           ifov = nint(linele(1))               ! field of view
           if (ifov /= 5) cycle read_loop

           ifor = nint(linele(4))               ! field of regard

!          Remove data on edges
           if (.not. use_edges .and. &
              (ifor < radedge_min .OR. ifor > radedge_max )) cycle read_loop

!          Top level QC check:
           if ( linele(3) /= zero) cycle read_loop  ! problem with profile (QMRKH)
                                                 ! May want to eventually set to 
                                                 ! QMRHK <= 1, as data is, and I
                                                 ! quote, 'slightly suspect'

!          Zenith angle/scan spot mismatch, reject entire line
           if ( bad_line == nint(linele(2))) then
              cycle read_loop
           else
              bad_line = -1
           endif

!          Check that the number of channels in the BUFR file is what we are expecting
!          Number of channels in the BUFR file must be less than or equal to the number of channels
!          in the spectral coefficient file.
           if (nint(linele(5)) > sc(1) % n_channels) then 
              if (mype_sub==mype_root) write(6,*)'READ_CRIS:  ***ERROR*** CrIS BUFR contains ',&
                 nint(linele(5)),' channels, but CRTM expects ',sc(1) % n_channels
              exit read_subset
           endif 
       
           iscn = nint(linele(2))               ! scan line
!          Check field of view (FOVN), field-of-regard (FORN), and satellite zenith angle (SAZA)
           if( ifov < 1 .or. ifov > 9  .or. & ! FOVN not betw. 1 & 9
              ifor < 1 .or. ifor > 30 )then  ! FORN not betw. 1 & 30
              write(6,*)'READ_CRIS:  ### ERROR IN READING ', senname, ' BUFR DATA:', &
                ' STRANGE OBS INFO(FOVN,FORN,SLNM):', ifov, ifor, iscn
              cycle read_loop
           endif

!          Read satellite id, lat/lon and other profile specific information
           call ufbint(lnbufr,allspot,13,1,iret,allspotlist)
           if(iret /= 1) cycle read_loop

!          Extract satellite id.  If not the one we want, read next record
           ksatid=nint(allspot(1))
           if(ksatid /= kidsat) cycle read_loop
           rsat=allspot(1) 

!          Check observing position
           dlat_earth = allspot(8)   ! latitude
           dlon_earth = allspot(9)   ! longitude
           if( abs(dlat_earth) > R90  .or. abs(dlon_earth) > R360 .or. &
              (abs(dlat_earth) == R90 .and. dlon_earth /= ZERO) )then
              write(6,*)'READ_CRIS:  ### ERROR IN READING ', senname, ' BUFR DATA:', &
                 ' STRANGE OBS POINT (LAT,LON):', dlat_earth, dlon_earth
              cycle read_loop
           endif

!          Retrieve observing position
           if(dlon_earth >= R360)then
              dlon_earth = dlon_earth - R360
           else if(dlon_earth < ZERO)then
              dlon_earth = dlon_earth + R360
           endif

           dlat_earth_deg = dlat_earth
           dlon_earth_deg = dlon_earth
           dlat_earth = dlat_earth * deg2rad
           dlon_earth = dlon_earth * deg2rad

!          If regional, map obs lat,lon to rotated grid.
           if(regional)then

!          Convert to rotated coordinate.  dlon centered on 180 (pi),
!          so always positive for limited area
              call tll2xy(dlon_earth,dlat_earth,dlon,dlat,outside)
              if(diagnostic_reg) then
                 call txy2ll(dlon,dlat,dlon00,dlat00)
                 ntest=ntest+1
                 cdist=sin(dlat_earth)*sin(dlat00)+cos(dlat_earth)*cos(dlat00)* &
                      (sin(dlon_earth)*sin(dlon00)+cos(dlon_earth)*cos(dlon00))
                 cdist=max(-one,min(cdist,one))
                 disterr=acos(cdist)*rad2deg
                 disterrmax=max(disterrmax,disterr)
              end if

!             Check to see if in domain.  outside=.true. if dlon_earth,
!             dlat_earth outside domain, =.false. if inside
              if(outside) cycle read_loop

!          Global case 
           else
              dlat = dlat_earth
              dlon = dlon_earth
              call grdcrd1(dlat,rlats,nlat,1)
              call grdcrd1(dlon,rlons,nlon,1)
           endif

!          Check obs time
           idate5(1) = nint(allspot(2)) ! year
           idate5(2) = nint(allspot(3)) ! month
           idate5(3) = nint(allspot(4)) ! day
           idate5(4) = nint(allspot(5)) ! hour
           idate5(5) = nint(allspot(6)) ! minute

           if( idate5(1) < 1900 .or. idate5(1) > 3000 .or. &
              idate5(2) < 1    .or. idate5(2) >   12 .or. &
              idate5(3) < 1    .or. idate5(3) >   31 .or. &
              idate5(4) <0     .or. idate5(4) >   24 .or. &
              idate5(5) <0     .or. idate5(5) >   60 )then

              write(6,*)'READ_CRIS:  ### ERROR IN READING ', senname, ' BUFR DATA:', &
              ' STRANGE OBS TIME (YMDHM):', idate5(1:5)
              cycle read_loop
           endif

!          Retrieve obs time
           call w3fs21(idate5,nmind)
           t4dv = (real(nmind-iwinbgn,r_kind) + real(allspot(7),r_kind)*r60inv)*r60inv ! add in seconds
           sstime = real(nmind,r_kind) + real(allspot(7),r_kind)*r60inv ! add in seconds
           tdiff = (sstime - gstime)*r60inv

           if (l4dvar.or.l4densvar) then
              if (t4dv<zero .OR. t4dv>winlen) cycle read_loop
           else
              if (abs(tdiff)>twind) cycle read_loop
           endif

!          Increment nread counter by bufr_nchan    (should be changed to number of channels in satinfo file? (satinfo_nchan))
           nread = nread + satinfo_nchan

           if (thin4d) then
              crit1 = 0.01_r_kind
           else
              timedif = 6.0_r_kind*abs(tdiff)        ! range:  0 to 18
              crit1 = 0.01_r_kind+timedif
           endif
           if( llll > 1 ) crit1 = crit1 + 500.0_r_kind
           call map2tgrid(dlat_earth,dlon_earth,dist1,crit1,itx,ithin,itt,iuse,sis)
           if(.not. iuse)cycle read_loop

!          Observational info
           sat_zenang  = allspot(10)            ! satellite zenith angle

!          Check satellite zenith angle (SAZA)
           if(sat_zenang > 90._r_kind ) then
              write(6,*)'READ_CRIS:  ### ERROR IN READING ', senname, ' BUFR DATA:', &
                 ' STRANGE OBS INFO(SAZA):', allspot(10)
              cycle read_loop
           endif
           if ( ifor <= 15 ) sat_zenang = -sat_zenang

!          Compare CRIS satellite scan angle and zenith angle
 
           look_angle_est = (start + float(ifor)*step)*deg2rad
           sat_look_angle=asin(rato*sin(sat_zenang*deg2rad))

           if(abs(sat_look_angle)*rad2deg > MAX_SENSOR_ZENITH_ANGLE) then
              write(6,*)'READ_CRIS WARNING lza error ',sat_look_angle,look_angle_est
              cycle read_loop
           end if

           if (ifov == 5 .and. abs(sat_look_angle - look_angle_est)*rad2deg > one) then
              write(6,*)' READ_CRIS WARNING uncertainty in look angle ', &
                  look_angle_est*rad2deg,sat_look_angle*rad2deg,sat_zenang,sis,ifor,start,step,allspot(11),allspot(12),allspot(13)
              bad_line = iscn
              cycle read_loop
           endif

           pred = 100.0_r_kind    ! pred needs to have a value for WCOSS debug execution to work.

!          As cloud_frac is missing from BUFR, use proxy of warmest fov over
!          non ice surfaces.  Fixed channels (assuming the 399 set) for now.
!          This is moved to below where the radiances are read in.

!        if ( pred < zero .or. pred > 100.0_r_kind ) pred = 100.0_r_kind
           crit1 = crit1 + pred
           call checkob(dist1,crit1,itx,iuse)
           if(.not. iuse)cycle read_loop

!          "Score" observation.  We use this information to identify "best" obs
!          Locate the observation on the analysis grid.  Get sst and land/sea/ice
!          mask.  
!          isflg    - surface flag
!                     0 sea
!                     1 land
!                     2 sea ice
!                     3 snow
!                     4 mixed 

!          When using FOV-based surface code, must screen out obs with bad fov numbers.
           if (isfcalc == 1) then
              call fov_check(ifov,instr,ichan,valid)
              if (.not. valid) cycle read_loop

!          When isfcalc is set to one, calculate surface fields using size/shape of fov.
!          Otherwise, use bilinear interpolation.

              call deter_sfc_fov(fov_flag,ifov,instr,ichan,real(allspot(11),r_kind),dlat_earth_deg, &
                              dlon_earth_deg,expansion,t4dv,isflg,idomsfc(1), &
                              sfcpct,vfr,sty,vty,stp,sm,ff10,sfcr,zz,sn,ts,tsavg)
           else
              call deter_sfc(dlat,dlon,dlat_earth,dlon_earth,t4dv,isflg,idomsfc(1),sfcpct, &
                      ts,tsavg,vty,vfr,sty,stp,sm,sn,zz,ff10,sfcr)
           endif

!          Set common predictor parameters

           crit1 = crit1 + rlndsea(isflg)
           call checkob(dist1,crit1,itx,iuse)
           if(.not. iuse)cycle read_loop

!          CrIS data read radiance values and channel numbers

!          Read CRIS channel number(CHNM) and radiance (SRAD)
           call ufbint(lnbufr,allchan,2,bufr_nchan,iret,'SRAD CHNM')
           if( iret /= bufr_nchan)then
              write(6,*)'READ_CRIS:  ### ERROR IN READING ', senname, ' BUFR DATA:', &
                iret, ' CH DATA IS READ INSTEAD OF ',bufr_nchan
<<<<<<< HEAD
              cycle read_loop
           endif
 
!          Coordinate bufr channels with satinfo file channels
!          If this is the first time or a change in the bufr channels is detected, sync with satinfo file
           bufr_chan_diff: do k=1,bufr_nchan
              if (int(allchan(2,k)) /= bufr_chan_test(k)) then                 ! Is previous bufr channel profile the same as this one
                 sfc_channel_index = 0                                         ! surface channel used for qc and thinning test
                 bufr_index(:) = 0
                 bufr_chans: do l=1,bufr_nchan
                    bufr_chan_test(l) = int(allchan(2,l))                      ! Copy this bufr channel selection into array for comparison to next profile
                    satinfo_chans: do i=1,satinfo_nchan                        ! Loop through sensor (cris) channels in the satinfo file
                       if ( channel_number(i) == int(allchan(2,l)) ) then      ! Channel found in both bufr and stainfo file
                          bufr_index(i) = l
                          if ( channel_number(i) == 501 ) sfc_channel_index = l
                          exit satinfo_chans                                   ! go to next bufr channel
                       endif
                    end do  satinfo_chans
                 end do bufr_chans
              exit bufr_chan_diff
              endif
           end do bufr_chan_diff
=======
           cycle read_loop
        endif
 
!       Coordinate bufr channels with satinfo file channels
!       If this is the first time or a change in the bufr channels is detected, sync with satinfo file
        if (ANY(int(allchan(2,:)) /= bufr_chan_test(:))) then
           sfc_channel_index = 0                                         ! surface channel used for qc and thinning test
           bufr_index(:) = 0
           bufr_chans: do l=1,bufr_nchan
              bufr_chan_test(l) = int(allchan(2,l))                      ! Copy this bufr channel selection into array for comparison to next profile
              satinfo_chans: do i=1,satinfo_nchan                        ! Loop through sensor (cris) channels in the satinfo file
                 if ( channel_number(i) == int(allchan(2,l)) ) then      ! Channel found in both bufr and satinfo file
                    bufr_index(i) = l
                    if ( channel_number(i) == 501 ) sfc_channel_index = l
                    exit satinfo_chans                                   ! go to next bufr channel
                 endif
              end do  satinfo_chans
           end do bufr_chans
        end if 
>>>>>>> b83320fa

           if ( sfc_channel_index == 0 ) then
              write(6,*)'READ_CRIS:  ***ERROR*** SURFACE CHANNEL USED FOR QC WAS NOT FOUND'
              cycle read_loop
           endif 

           iskip = 0
           jstart=1
!$omp parallel do schedule(dynamic,1) private(i,sc_chan,bufr_chan,radiance)
           channel_loop: do i=1,satinfo_nchan
              sc_chan = sc_index(i)
              if ( bufr_index(i) == 0 ) cycle channel_loop
              bufr_chan = bufr_index(i)
!             Check that channel radiance is within reason and channel number is consistent with CRTM initialisation
!             Negative radiance values are entirely possible for shortwave channels due to the high noise, but for
!             now such spectra are rejected.  
              if (( allchan(1,bufr_chan) > zero .and. allchan(1,bufr_chan) < 99999._r_kind)) then    ! radiance bounds
                 radiance = allchan(1,bufr_chan) * 1000.0_r_kind    ! Conversion from W to mW
                 call crtm_planck_temperature(sensorindex,sc_chan,radiance,temperature(bufr_chan))  ! radiance to BT calculation
              else           ! error with channel number or radiance
                 temperature(bufr_chan) = tbmin
              endif
           end do channel_loop

!          Check for reasonable temperature values
           skip_loop: do i=1,satinfo_nchan
              if ( bufr_index(i) == 0 ) cycle skip_loop
              bufr_chan = bufr_index(i)
              if(temperature(bufr_chan) <= tbmin .or. temperature(bufr_chan) > tbmax ) then
                 temperature(bufr_chan) = min(tbmax,max(zero,temperature(bufr_chan)))
                 if(iuse_rad(ioff+i) >= 0)iskip = iskip + 1
              endif
           end do skip_loop

           if(iskip > 0)write(6,*) ' READ_CRIS : iskip > 0 ',iskip
!          if( iskip >= 10 )cycle read_loop 

           crit1=crit1 + ten*float(iskip)

!          Cloud / clear tests.
!          Cloud information  may be missing depending on how the VIIRS granules align
!          with the CrIS granules.  
!          Cloud Amount, TOCC is percent cloudy, HOCT is cloud height in meters 
!JAJ        call ufbint(lnbufr,cloud_frac,2,1,iret,'TOCC HOCT')
!JAJ        if ( cloud_frac(1) <= 100.0_r_kind .and. cloud_frac(1) >= 0.0_r_kind) then
!          Compute "score" for observation.  All scores>=0.0.  Lowest score is "best"
!           pred = cloud_frac(1) / 10.0_r_kind
!JAJ           pred = cloud_frac(2) / 100.0_r_kind
!JAJ           crit1 = crit1 + pred

!JAJ        else
!       If cloud_frac is missing from BUFR, use proxy of warmest fov over 
!       non ice surfaces.  Fixed channels (assuming the 399 set) for now.
!       This is moved to below where the radiances are read in.

              if (sfcpct(0)+sfcpct(1) > 0.9) &
                 crit1=crit1+(320.0_r_kind-temperature(sfc_channel_index))
 
!JAJ        endif ! clearest FOV check

!          Map obs to grids
           call finalcheck(dist1,crit1,itx,iuse)
           if(.not. iuse)cycle read_loop
!
!          interpolate NSST variables to Obs. location and get dtw, dtc, tz_tr
!
           if ( nst_gsi > 0 ) then
              tref  = ts(0)
              dtw   = zero
              dtc   = zero
              tz_tr = one
              if ( sfcpct(0) > zero ) then
                 call gsi_nstcoupler_deter(dlat_earth,dlon_earth,t4dv,zob,tref,dtw,dtc,tz_tr)
              endif
           endif

           data_all(1,itx) = rsat                   ! satellite ID
           data_all(2,itx) = t4dv                   ! time diff (obs-anal) (hrs)
           data_all(3,itx) = dlon                   ! grid relative longitude
           data_all(4,itx) = dlat                   ! grid relative latitude
           data_all(5,itx) = sat_zenang*deg2rad     ! satellite zenith angle (rad)
           data_all(6,itx) = allspot(11)            ! satellite azimuth angle (deg)
           data_all(7,itx) = sat_look_angle         ! look angle (rad)
           data_all(8,itx) = ifor                   ! field of regard
           data_all(9,itx) = allspot(12)            ! solar zenith angle (deg)
           data_all(10,itx)= allspot(13)            ! solar azimuth angle (deg)
           data_all(11,itx)= sfcpct(0)              ! sea percentage of
           data_all(12,itx)= sfcpct(1)              ! land percentage
           data_all(13,itx)= sfcpct(2)              ! sea ice percentage
           data_all(14,itx)= sfcpct(3)              ! snow percentage
           data_all(15,itx)= ts(0)                  ! ocean skin temperature
           data_all(16,itx)= ts(1)                  ! land skin temperature
           data_all(17,itx)= ts(2)                  ! ice skin temperature
           data_all(18,itx)= ts(3)                  ! snow skin temperature
           data_all(19,itx)= tsavg                  ! average skin temperature
           data_all(20,itx)= vty                    ! vegetation type
           data_all(21,itx)= vfr                    ! vegetation fraction
           data_all(22,itx)= sty                    ! soil type
           data_all(23,itx)= stp                    ! soil temperature
           data_all(24,itx)= sm                     ! soil moisture
           data_all(25,itx)= sn                     ! snow depth
           data_all(26,itx)= zz                     ! surface height
           data_all(27,itx)= idomsfc(1) + 0.001_r_kind ! dominate surface type
           data_all(28,itx)= sfcr                   ! surface roughness
           data_all(29,itx)= ff10                   ! ten meter wind factor
           data_all(30,itx)= dlon_earth*rad2deg     ! earth relative longitude (degrees)
           data_all(31,itx)= dlat_earth*rad2deg     ! earth relative latitude (degrees)

           if(dval_use) then
              data_all(32,itx)= val_cris
              data_all(33,itx)= itt
           end if

           if ( nst_gsi > 0 ) then
              data_all(maxinfo+1,itx) = tref         ! foundation temperature
              data_all(maxinfo+2,itx) = dtw          ! dt_warm at zob
              data_all(maxinfo+3,itx) = dtc          ! dt_cool at zob
              data_all(maxinfo+4,itx) = tz_tr        ! d(Tz)/d(Tr)
           endif

!          Put satinfo defined channel temperatures into data array
           do l=1,satinfo_nchan
              i = bufr_index(l)
              if ( bufr_index(l) /= 0 ) then
                 data_all(l+nreal,itx) = temperature(i) ! brightness temperature
              else
                 data_all(l+nreal,itx) = tbmin
              endif
           end do
           nrec(itx)=irec


        enddo read_loop

     enddo read_subset

     call closbf(lnbufr)

  end do ears_db_loop

  deallocate(temperature, allchan, bufr_chan_test)
! deallocate crtm info
  error_status = crtm_spccoeff_destroy()
  if (error_status /= success) &
     write(6,*)'OBSERVER:  ***ERROR*** crtm_spccoeff_destroy error_status=',error_status

! If multiple tasks read input bufr file, allow each tasks to write out
! information it retained and then let single task merge files together

  call combine_radobs(mype_sub,mype_root,npe_sub,mpi_comm_sub,&
     nele,itxmax,nread,ndata,data_all,score_crit,nrec)

! Allow single task to check for bad obs, update superobs sum,
! and write out data to scratch file for further processing.
  if (mype_sub==mype_root.and.ndata>0) then

!    Identify "bad" observation (unreasonable brightness temperatures).
!    Update superobs sum according to observation location
     do n=1,ndata
        do i=1,satinfo_nchan
           if(data_all(i+nreal,n) > tbmin .and. &
              data_all(i+nreal,n) < tbmax)nodata=nodata+1
        end do
     end do

     if(dval_use .and. assim)then
        do n=1,ndata
           itt=nint(data_all(33,n))
           super_val(itt)=super_val(itt)+val_cris
        end do
     end if

!    Write final set of "best" observations to output file
     call count_obs(ndata,nele,ilat,ilon,data_all,nobs)
     write(lunout) obstype,sis,nreal,satinfo_nchan,ilat,ilon
     write(lunout) ((data_all(k,n),k=1,nele),n=1,ndata)
  
  endif


  deallocate(data_all,nrec) ! Deallocate data arrays
  deallocate(channel_number,sc_index)
  deallocate(bufr_index)
  call destroygrids    ! Deallocate satthin arrays

! Deallocate arrays and nullify pointers.
  if(isfcalc == 1) call fov_cleanup

  if(diagnostic_reg .and. ntest > 0 .and. mype_sub==mype_root) &
     write(6,*)'READ_CRIS:  mype,ntest,disterrmax=',&
        mype,ntest,disterrmax
  
  return
end subroutine read_cris<|MERGE_RESOLUTION|>--- conflicted
+++ resolved
@@ -28,11 +28,9 @@
 !   2013-01-27  parrish - assign initial value to pred (to allow successful debug compile on WCOSS)
 !   2015-02-23  Rancic/Thomas - add thin4d to time window logical
 !   2015-09-04  Jung    - Added mods for CrIS full spectral resolution (FSR).
-<<<<<<< HEAD
 !   2016-04-28  jung - added logic for RARS and direct broadcast from NESDIS/UW
-=======
 !   2016-06-03  Collard - Added changes to allow for historical naming conventions
->>>>>>> b83320fa
+!   2016-04-28  jung - added logic for RARS and direct broadcast from NESDIS/UW
 !
 !   input argument list:
 !     mype     - mpi task id
@@ -642,50 +640,25 @@
            if( iret /= bufr_nchan)then
               write(6,*)'READ_CRIS:  ### ERROR IN READING ', senname, ' BUFR DATA:', &
                 iret, ' CH DATA IS READ INSTEAD OF ',bufr_nchan
-<<<<<<< HEAD
               cycle read_loop
            endif
  
 !          Coordinate bufr channels with satinfo file channels
 !          If this is the first time or a change in the bufr channels is detected, sync with satinfo file
-           bufr_chan_diff: do k=1,bufr_nchan
-              if (int(allchan(2,k)) /= bufr_chan_test(k)) then                 ! Is previous bufr channel profile the same as this one
-                 sfc_channel_index = 0                                         ! surface channel used for qc and thinning test
-                 bufr_index(:) = 0
-                 bufr_chans: do l=1,bufr_nchan
-                    bufr_chan_test(l) = int(allchan(2,l))                      ! Copy this bufr channel selection into array for comparison to next profile
-                    satinfo_chans: do i=1,satinfo_nchan                        ! Loop through sensor (cris) channels in the satinfo file
-                       if ( channel_number(i) == int(allchan(2,l)) ) then      ! Channel found in both bufr and stainfo file
-                          bufr_index(i) = l
-                          if ( channel_number(i) == 501 ) sfc_channel_index = l
-                          exit satinfo_chans                                   ! go to next bufr channel
-                       endif
-                    end do  satinfo_chans
-                 end do bufr_chans
-              exit bufr_chan_diff
-              endif
-           end do bufr_chan_diff
-=======
-           cycle read_loop
-        endif
- 
-!       Coordinate bufr channels with satinfo file channels
-!       If this is the first time or a change in the bufr channels is detected, sync with satinfo file
-        if (ANY(int(allchan(2,:)) /= bufr_chan_test(:))) then
-           sfc_channel_index = 0                                         ! surface channel used for qc and thinning test
-           bufr_index(:) = 0
-           bufr_chans: do l=1,bufr_nchan
-              bufr_chan_test(l) = int(allchan(2,l))                      ! Copy this bufr channel selection into array for comparison to next profile
-              satinfo_chans: do i=1,satinfo_nchan                        ! Loop through sensor (cris) channels in the satinfo file
-                 if ( channel_number(i) == int(allchan(2,l)) ) then      ! Channel found in both bufr and satinfo file
-                    bufr_index(i) = l
-                    if ( channel_number(i) == 501 ) sfc_channel_index = l
-                    exit satinfo_chans                                   ! go to next bufr channel
-                 endif
-              end do  satinfo_chans
-           end do bufr_chans
-        end if 
->>>>>>> b83320fa
+           if (ANY(int(allchan(2,:)) /= bufr_chan_test(:))) then
+              sfc_channel_index = 0                                         ! surface channel used for qc and thinning test
+              bufr_index(:) = 0
+              bufr_chans: do l=1,bufr_nchan
+                 bufr_chan_test(l) = int(allchan(2,l))                      ! Copy this bufr channel selection into array for comparison to next profile
+                 satinfo_chans: do i=1,satinfo_nchan                        ! Loop through sensor (cris) channels in the satinfo file
+                    if ( channel_number(i) == int(allchan(2,l)) ) then      ! Channel found in both bufr and satinfo file
+                       bufr_index(i) = l
+                       if ( channel_number(i) == 501 ) sfc_channel_index = l
+                       exit satinfo_chans                                   ! go to next bufr channel
+                    endif
+                 end do  satinfo_chans
+              end do bufr_chans
+           end if 
 
            if ( sfc_channel_index == 0 ) then
               write(6,*)'READ_CRIS:  ***ERROR*** SURFACE CHANNEL USED FOR QC WAS NOT FOUND'
