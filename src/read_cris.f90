--- conflicted
+++ resolved
@@ -1,11 +1,7 @@
 subroutine read_cris(mype,val_cris,ithin,isfcalc,rmesh,jsatid,gstime,&
      infile,lunout,obstype,nread,ndata,nodata,twind,sis,&
      mype_root,mype_sub,npe_sub,mpi_comm_sub,nobs, &
-<<<<<<< HEAD
-     nrec_start,dval_use,radmod)
-=======
-     nrec_start,nrec_start_ears,nrec_start_db,dval_use)
->>>>>>> 13432726
+     nrec_start,nrec_start_ears,nrec_start_db,dval_use,radmod)
 !$$$  subprogram documentation block
 !                .      .    .                                       .
 ! subprogram:    read_cris                  read bufr format cris data
@@ -31,13 +27,10 @@
 !   2013-01-26  parrish - change from grdcrd to grdcrd1 (to allow successful debug compile on WCOSS)
 !   2013-01-27  parrish - assign initial value to pred (to allow successful debug compile on WCOSS)
 !   2015-02-23  Rancic/Thomas - add thin4d to time window logical
-<<<<<<< HEAD
 !   2015-08-20  zhu - add radmod for all-sky and aerosol usages in radiance assimilation
-=======
 !   2015-09-04  Jung    - Added mods for CrIS full spectral resolution (FSR).
 !   2016-04-28  jung - added logic for RARS and direct broadcast from NESDIS/UW
 !   2016-06-03  Collard - Added changes to allow for historical naming conventions
->>>>>>> 13432726
 !
 !   input argument list:
 !     mype     - mpi task id
