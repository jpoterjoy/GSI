module read_obsmod
!$$$   module documentation block
!                .      .    .                                       .
! module:    read_obsmod extra inquire routine for reading obs
!   prgmmr: parrish          org: np22                date: 2005-06-06
!
! abstract:
!
! program history log:
!   2009-01-05  todling - add gsi_inquire
!
! subroutines included:
!   sub gsi_inquire   -  inquire statement supporting fortran earlier than 2003
!   sub read_obs      -  read, select, reformat obs data
!
! Variable Definitions:
!
! attributes:
!   language: f90
!   machine:  ibm RS/6000 SP
!
!$$$ end documentation block

! set default to private
  private
! set subroutines to public
  public :: gsi_inquire
  public :: read_obs

contains

subroutine gsi_inquire (lbytes,lexist,filename,mype)
!$$$  subprogram documentation block
!                .      .    .                                       .
! subprogram:    gsi_inquire        inquire file presence and size
!   prgmmr: todling      org: np22                date: 2009-01-05
!
! abstract:  Inquire file presence and size; to be used when fortran
!            2003 not available or non-compliant.
!
! program history log:
!   2009-01-05  todling
!
!   input argument list:
!     mype     - mpi task id
!    filename  - input filename
!
!   output argument list:
!    lexist     - file presence flag
!    lbytes     - file size (bytes)
!
! attributes:
!   language: f90
!   machine:  Linux-cluster
!
!$$$  end documentation block

  use kinds, only: i_kind,i_llong,r_kind,r_double
  use gsi_4dvar, only: iadatebgn,iadateend
  use obsmod, only: offtime_data
  use convinfo, only: nconvtype,ictype,ioctype,icuse

  implicit none

  integer(i_llong),intent(  out) :: lbytes
  logical         ,intent(  out) :: lexist
  character(len=*),intent(in   ) :: filename
  integer(i_kind) ,intent(in   ) :: mype

  logical :: lhere
  integer(i_kind) :: lenb,iret
  character(len=256) command, fname

#ifdef _INTEL_11_0_083_
  lenb=0; lbytes = lenb
  inquire(file=trim(filename),exist=lhere)
  if(lhere)then
    write(fname,'(2a,i4.4)') 'fsize_',trim(filename),mype
    write(command,'(4a)') 'wc -c ', trim(filename),' > ', trim(fname)
    call system(command)
    open(unit=999,file=trim(fname),form='formatted')
    read(999,*) lenb
    close(999)
    lbytes=lenb
  endif
#else
  inquire(file=trim(filename),exist=lhere,size=lbytes)
#endif
  lexist=.false.
  if(lhere)then
     lexist=lbytes>0_i_llong
  end if
  return
end subroutine gsi_inquire

subroutine read_obs_check (lexist,filename,jsatid,dtype,minuse)
!$$$  subprogram documentation block
!                .      .    .                                       .
! subprogram:    read_obs_check     inquire file presence and size
!   prgmmr: todling      org: np22                date: 2010-03-05
!
! abstract:  Reset file status depending on whether observation time
!            matches analysis time and how offtime_date is set. This
!            also checks for consistency in satellite data files and 
!            known types.  
!            WARNING: some of it looks inconsistent with long-window 4dvar
!
! program history log:
!   2009-??-??  derber   - originally placed inside inquire
!   2009-01-05  todling  - move time/type-check out of inquire
!   2010-09-13  pagowski - add anow bufr and one obs chem
!   2013-01-26  parrish - WCOSS debug compile fails with satid not initialized.
!                         Set satid=1 at start of subroutine to allow debug compile.
!   2013-02-13  eliu     - add ssmis 
!                           
!
!   input argument list:
!    lexist    - file status
!    filename  - input filename
!    jsatid    - satellite id
!    dtype     - satellite type
!
!   output argument list:
!    lexist    - file status
!
! attributes:
!   language: f90
!   machine:  Linux-cluster
!
!$$$  end documentation block

  use kinds, only: i_kind,i_llong,r_kind,r_double
  use gsi_4dvar, only: iadatebgn,iadateend
  use obsmod, only: offtime_data
  use convinfo, only: nconvtype,ictype,ioctype,icuse
  use chemmod, only : oneobtest_chem,oneob_type_chem,&
       code_pm25_bufr,code_pm25_prepbufr

  implicit none

  logical         ,intent(inout) :: lexist
  character(len=*),intent(in)    :: filename
  character(len=*),intent(in)    :: jsatid
  character(len=*),intent(in)    :: dtype
  integer(i_kind) ,intent(in)    :: minuse

  logical :: lhere
  integer(i_kind) :: lenb,lnbufr,idate,idate2,iret,kidsat
  integer(i_kind) :: ireadsb,ireadmg,kx,nc
  real(r_double) :: satid,rtype
  character(len=256) command, fname
  character(8) subset

  satid=1      ! debug executable wants default value ???
  idate=0
  if(trim(dtype) == 'tcp' .or. trim(filename) == 'tldplrso')return
! RTod: For some odd reason the block below does not work on the GMAO Linux Cluster
#ifdef _INTEL_11_0_083_
  return
#else 
! Use routine as usual
  if(lexist)then
      lnbufr = 15
      open(lnbufr,file=trim(filename),form='unformatted',status ='unknown')
      call openbf(lnbufr,'IN',lnbufr)
      call datelen(10)
      call readmg(lnbufr,subset,idate,iret)

!     Extract date and check for consistency with analysis date
      if (idate<iadatebgn.or.idate>iadateend) then
         if(offtime_data) then
           write(6,*)'***read_obs_check analysis and data file date differ, but use anyway'
         else
            write(6,*)'***read_obs_check*** ',&
              'incompatable analysis and observation date/time'
         end if
         write(6,*)'Analysis start  :',iadatebgn
         write(6,*)'Analysis end    :',iadateend
         write(6,*)'Observation time:',idate
         if(.not.offtime_data) lexist=.false.
      endif
      if(lexist)then
       if(jsatid == '')then
         kidsat=0
       else if(jsatid == 'metop-a')then
         kidsat=4
       else if(jsatid == 'metop-b')then
         kidsat=3
       else if(jsatid == 'metop-c')then
         kidsat=5
       else if(jsatid == 'm08')then
         kidsat = 55 
       else if(jsatid == 'm09')then
         kidsat = 56 
       else if(jsatid == 'm10')then
         kidsat = 57 
       else if(jsatid == 'n08')then
         kidsat=200
       else if(jsatid == 'n09')then
         kidsat=201
       else if(jsatid == 'n10')then
         kidsat=202
       else if(jsatid == 'n11')then
         kidsat=203
       else if(jsatid == 'n12')then
         kidsat=204
       else if(jsatid == 'n14')then
         kidsat=205
       else if(jsatid == 'n15')then
         kidsat=206
       else if(jsatid == 'n16')then
         kidsat=207
       else if(jsatid == 'n17')then
         kidsat=208
       else if(jsatid == 'n18')then
         kidsat=209
       else if(jsatid == 'n19')then
         kidsat=223
       else if(jsatid == 'npp')then
         kidsat=224
       else if(jsatid == 'f08')then
         kidsat=241
       else if(jsatid == 'f10')then
         kidsat=243
       else if(jsatid == 'f11')then
         kidsat=244
       else if(jsatid == 'f13')then
         kidsat=246
       else if(jsatid == 'f14')then
         kidsat=247
       else if(jsatid == 'f15')then
         kidsat=248
       else if(jsatid == 'f16')then
         kidsat=249    
       else if(jsatid == 'f17')then
         kidsat=285                  
       else if(jsatid == 'f18')then  
         kidsat=286                  
       else if(jsatid == 'g08' .or. jsatid == 'g08_prep')then
         kidsat=252
       else if(jsatid == 'g09' .or. jsatid == 'g09_prep')then
         kidsat=253
       else if(jsatid == 'g10' .or. jsatid == 'g10_prep')then
         kidsat=254
       else if(jsatid == 'g11' .or. jsatid == 'g11_prep')then
         kidsat=255
       else if(jsatid == 'g12' .or. jsatid == 'g12_prep')then
         kidsat=256
       else if(jsatid == 'g13' .or. jsatid == 'g13_prep')then
         kidsat=257
       else if(jsatid == 'g14' .or. jsatid == 'g14_prep')then
         kidsat=258
       else if(jsatid == 'g15' .or. jsatid == 'g15_prep')then
         kidsat=259
       else if(jsatid == 'n05')then
         kidsat=705
       else if(jsatid == 'n06')then
         kidsat=706
       else if(jsatid == 'n07')then
         kidsat=707
       else if(jsatid == 'tirosn')then
         kidsat=708
       else if ( jsatid == 'terra' ) then
         kidsat = 783
       else if ( jsatid == 'aqua'  ) then
         kidsat = 784
       else
         kidsat = 0
       end if

       if(kidsat /= 0)then
        lexist = .false.
        satloop: do while(ireadmg(lnbufr,subset,idate2) >= 0)
           if(ireadsb(lnbufr)==0)then
              call ufbint(lnbufr,satid,1,1,iret,'SAID')
           end if
           if(nint(satid) == kidsat) then
             lexist=.true.
             exit satloop
           end if
        end do satloop
       else if(trim(filename) == 'prepbufr')then  ! RTod: wired-in filename is not a good idea
         lexist = .false.
         fileloop: do while(ireadmg(lnbufr,subset,idate2) >= 0)
          do while(ireadsb(lnbufr)>=0)
           call ufbint(lnbufr,rtype,1,1,iret,'TYP')
           kx=nint(rtype)
           do nc=1,nconvtype
             if(trim(ioctype(nc)) == trim(dtype) .and. kx == ictype(nc) .and. icuse(nc) > minuse)then
               lexist = .true.
               exit fileloop
             end if
           end do
          end do 
         end do fileloop
       else if(trim(filename) == 'satwnd')then
         lexist = .false.
         loop: do while(ireadmg(lnbufr,subset,idate2) >= 0)
            if(trim(subset) == 'NC005010' .or. trim(subset) == 'NC005011' .or.&
               trim(subset) == 'NC005070' .or. trim(subset) == 'NC005071' .or.&
               trim(subset) == 'NC005044' .or. trim(subset) == 'NC005045' .or.&
               trim(subset) == 'NC005046' .or. trim(subset) == 'NC005064' .or.&
               trim(subset) == 'NC005065' .or. trim(subset) == 'NC005066') then 
               lexist = .true.
               exit loop
            endif
         end do loop
<<<<<<< HEAD
       else if(trim(filename) == 'oscatbufr')then
         lexist = .false.
         oscatloop: do while(ireadmg(lnbufr,subset,idate2) >= 0)
            if(trim(subset) == 'NC012255') then                                         
               lexist = .true.
               exit oscatloop
            endif
         end do oscatloop
=======
       else if(trim(filename) == 'hdobbufr')then
         lexist = .false.
         loop_hdob: do while(ireadmg(lnbufr,subset,idate2) >= 0)
            if(trim(subset) == 'NC004015') then
               lexist = .true.
               exit loop_hdob
            endif
         end do loop_hdob
>>>>>>> 69fcd3ce
       else if(trim(dtype) == 'pm2_5')then
          if (oneobtest_chem .and. oneob_type_chem=='pm2_5') then
             lexist=.true.
          else
             lexist = .false.
             fileloopanow:do while(ireadmg(lnbufr,subset,idate2) >= 0)
                do while(ireadsb(lnbufr)>=0)
                   if (subset == 'ANOWPM') then
                      call ufbint(lnbufr,rtype,1,1,iret,'TYP')
                      kx=nint(rtype)
                   else if ( (subset == 'NC008031') .or. &
                          (subset == 'NC008032' ) ) then
                      call ufbint(lnbufr,rtype,1,1,iret,'TYPO')
                      kx=nint(rtype)
                      if (kx/=code_pm25_bufr) then
                         cycle
                      else
                         kx=code_pm25_prepbufr
                      endif
                   else
                      cycle
                   endif
                   
                   do nc=1,nconvtype
                      if(trim(ioctype(nc)) == trim(dtype) .and. &
                           kx == ictype(nc) .and. icuse(nc) > minuse)then
                         lexist = .true.
                         exit fileloopanow
                      end if
                   end do
                end do
             enddo fileloopanow
          endif

          if (lexist) then
             write(6,*)'found pm2_5 in anow bufr'
          else
             write(6,*)'did not find pm2_5 in anow bufr'
          endif
           
       end if
      end if

      call closbf(lnbufr)
  end if
  if(lexist)then
      write(6,*)'read_obs_check: bufr file date is ',idate,trim(filename),' ',dtype,jsatid
  else
      write(6,*)'read_obs_check: bufr file ',dtype,jsatid,' not available ',trim(filename)
  end if
#endif /* non _INTEL_11_0_083_ */
  return
end subroutine read_obs_check

subroutine read_obs(ndata,mype)
!$$$  subprogram documentation block
!                .      .    .                                       .
! subprogram:    read_obs              read, select, reformat obs data
!   prgmmr: parrish          org: np22                date: 1990-10-07
!
! abstract:  This routine is a driver for routines which read different
!            types of observational data.
!
! program history log:
!   1990-10-07  parrish
!   1998-05-15  weiyu yang 
!   1999-08-24  derber, j., treadon, r., yang, w., first frozen mpp version
!   2004-06-16  treadon - update documentation
!   2004-07-23  derber - modify to include conventional sst
!   2004-07-29  treadon - add only to module use, add intent in/out
!   2005-01-20  okamoto - add calling read_ssmi
!   2005-06-14  wu      - add OMI oz
!   2005-07-06  derber - add mhs, hirs/4 and ears data 
!   2005-08-02  derber - modify to use convinfo file
!   2005-09-08  derber - modify to use input group time window
!   2005-09-20  xu & pawlak - modify calling read_ssmis and read_amsre
!   2005-09-28  derber - modify to simplify obs handling      
!   2005-10-17  derber - pass obs_load1 into read_amsre and read_ssmis 
!   2005-10-18  treadon - remove obs_load and obs_load1
!   2005-10-20  kazumori - modify to read real AMSR-E data
!   2005-11-28  derber move determination of which ob data sets to read inside read_obs
!   2005-11-14  li, xu - modify sst obs read and add avhrr gac 1b obs read
!   2006-01-25  treadon - remove read_ieeetovs
!   2006-02-01  parrish - add getsfc and destroy_sfc for full surface fields
!   2006-02-03  derber  - modify for new obs control and obs count
!   2005-02-03  treadon - gather guess 3d pressure to full grid array
!   2006-02-08  derber  - modify to use new convinfo module
!   2006-02-01  liu - add ssu
!   2006-02-24  derber  - modify to take advantage of convinfo module
!   2006-03-07  derber - consolidate processing of 1x1 and 5x5 goessndr
!   2006-04-20  kistler - moved conv_read to gsisub
!   2006-05-25  treadon - rename goesimg and goes_img and pcp_ssm/i as
!                         pcp_ssmi to make consistent with other obstype
!   2006-09-20  treadon - add mpi_io for select data file (obstype)s
!   2006-10-12  treadon - remove tendsflag check for pcp data (now in gsimain)
!   2007-02-21  sienkiewicz - bring in changes for MLS ozone
!   2007-03-15       su - add reading conventional error table option
!   2007-06-05  treadon - restructure mpi_querybf section to improve efficiency
!   2007-10-03  todling - skip most of this in 4dvar inner loop
!   2008-03-28       wu - move random seed for perturb_obs from setuprhsall
!   2008-04-18  safford - rm unused vars and uses
!   2008-05-01    h.liu - add gome ozone
!   2008-06-20   derber - move destroy_sfc to this routine 
!   2008-09-08   lueken - merged ed's cahnges into q1fy09 code
!   2008-12-30  todling - handle inquire for diff versions of fortran
!   2009-01-05  todling - need tendency alloc in observer mode
!   2009-01-23  todling - echo surface state info 
!   2009-03-18  meunier - add a if statement to read lagrangian data
!   2009-08-19  guo     - moved destroy_sfc_grid() to observer_finalize().
!   2009-12-20  gayno - modify argument lists so that fov-based surface
!                       calculation may be used.
!   2010-03-29  hu    - add code to read in cloud observations  including:
!                            prepbufr (metar, nesdis cloud product)
!                            radar reflectivity, lightning, NASA LaRC cloud
!   2010-04-01  treadon - move strip and reorder to gridmod
!   2010-04-08  hliu - add seviri
!
!   2010-04-05  huang   - add aero and modis for reading modis aod from satellite
!                         currently read BUFR file only
!   2010-04-22  tangborn - read for carbon monoxide
!   2010-08-23  tong    - add calcuation of hgtl_full used in read_radar.f90
!   2011-04-02  li       - add nst_gsi, getnst and destroy_nst
!   2011-05-20  mccarty  - add cris/atms handling
!   2011-05-26  todling  - add call to create_nst
!   2013-01-26  parrish - WCOSS debug compile fails--extra arguments in call read_aerosol.
!                         Commented out extra line of arguments not used.
!   2013-02-13  eliu     - turn off parallel I/O for SSMIS (due to the need to
!                          do spatial averaging for noise reduction) 
!
!   input argument list:
!     mype     - mpi task id
!
!   output argument list:
!     ndata(*,1)- number of prefiles retained for further processing
!     ndata(*,2)- number of observations read
!     ndata(*,3)- number of observations keep after read
!
! attributes:
!   language: f90
!   machine:  ibm RS/6000 SP
!
!$$$  end documentation block
    use kinds, only: r_kind,i_kind,i_llong
    use gridmod, only: nlon,nlat,nsig,iglobal,ijn,itotsub,lat1,lon1,&
         ltosi,ltosj,displs_g,strip,reorder
    use obsmod, only: iadate,ndat,time_window,dplat,dsfcalc,dfile,dthin, &
           dtype,dval,dmesh,obsfile_all,ref_obs,nprof_gps,dsis,ditype,&
           oberrflg,perturb_obs,lobserver,lread_obs_save,obs_input_common,reduce_diag
    use gsi_4dvar, only: l4dvar
    use satthin, only: super_val,super_val1,superp,makegvals,getsfc,destroy_sfc,getnst,create_nst,destroy_nst
    use mpimod, only: ierror,mpi_comm_world,mpi_sum,mpi_rtype,mpi_integer,npe,&
         setcomm
    use constants, only: one,zero
    use converr, only: converr_read
    use guess_grids, only: ges_prsl,geop_hgtl,ntguessig
    use radinfo, only: nusis,iuse_rad,jpch_rad,diag_rad,nst_gsi
    use insitu_info, only: mbuoy_info,read_ship_info
    use aeroinfo, only: nusis_aero,iuse_aero,jpch_aero,diag_aero
    use ozinfo, only: nusis_oz,iuse_oz,jpch_oz,diag_ozone
    use pcpinfo, only: npcptype,nupcp,iusep,diag_pcp
    use convinfo, only: nconvtype,ioctype,icuse,diag_conv
    use chemmod, only : oneobtest_chem,oneob_type_chem,oneobschem

    implicit none

!   Declare passed variables
    integer(i_kind)                  ,intent(in   ) :: mype
    integer(i_kind),dimension(ndat,3),intent(  out) :: ndata

!   Declare local parameters
    integer(i_llong),parameter:: lenbuf=8388608_i_llong  ! lenbuf=8*1024*1024

!   Declare local variables
    logical :: lexist,ssmis,amsre,sndr,hirs,avhrr,lexistears,use_prsl_full,use_hgtl_full
    logical :: use_sfc,nuse,use_prsl_full_proc,use_hgtl_full_proc,seviri,mls
    logical,dimension(ndat):: belong,parallel_read,ears_possible
    logical :: modis
    character(10):: obstype,platid
    character(13):: string,infile
    character(16):: filesave
    character(20):: sis
    integer(i_kind) i,j,k,ii,nmind,lunout,isfcalc,ithinx,ithin,nread,npuse,nouse
    integer(i_kind) nprof_gps1,npem1,krsize,len4file,npemax,ilarge,nlarge,npestart
    integer(i_llong) :: lenbytes
    integer(i_kind):: npetot,npeextra,mmdat
    integer(i_kind):: iworld,iworld_group,next_mype,mm1,iix
    integer(i_kind):: mype_root,ntask_read,mpi_comm_sub_read,lll,llb
    integer(i_kind):: mype_sub_read,minuse,lunsave
    integer(i_kind):: iworld_group_r1,iworld_r1,iworld_group_r2,iworld_r2
    integer(i_kind),dimension(ndat):: npe_sub,npe_sub3,mpi_comm_sub,mype_root_sub,npe_order
    integer(i_kind),dimension(ndat):: mpi_comm_sub_r1,mpi_comm_sub_r2
    integer(i_kind),dimension(ndat):: ntasks1,ntasks
    integer(i_kind),dimension(ndat,3):: ndata1
    integer(i_kind),dimension(npe,ndat):: mype_work,mype_work_r1,mype_work_r2
    integer(i_kind),dimension(npe,ndat):: mype_sub,mype_sub_r1,mype_sub_r2
    integer(i_kind),allocatable,dimension(:):: nrnd
    integer(i_kind):: nmls_type

    real(r_kind) gstime,val_dat,rmesh,twind,rseed
    real(r_kind),dimension(lat1*lon1):: prslsm,hgtlsm
    real(r_kind),dimension(max(iglobal,itotsub)):: work1
    real(r_kind),allocatable,dimension(:,:,:):: prsl_full,hgtl_full

    data lunout / 81 /
    data lunsave  / 82 /

!*****************************************************************************

!   Set analysis time and allocate/initialize arrays and variables
    call w3fs21(iadate,nmind)
    gstime=real(nmind,r_kind)

    call makegvals
    do ii=1,ndat
       ndata1(ii,1)=0
       ndata1(ii,2)=0
       ndata1(ii,3)=0
       ntasks1(ii) =0
       parallel_read=.false.
    end do
    npem1=npe-1
    nprof_gps1=0

!    if(oberrflg .or. perturb_obs) then
       call converr_read(mype)
!    endif


!   Optionally set random seed to perturb observations
    if (perturb_obs) then
       rseed=iadate(4)+iadate(3)*100+iadate(2)*10000+iadate(1)*1000000+mype
       call random_seed(size=krsize)
       allocate(nrnd(krsize))
       do i=1,krsize
          nrnd(i)=rseed
       end do
       call random_seed(put=nrnd)
       deallocate(nrnd)
    endif



!   Set data class and number of reader tasks.  Set logical flag to indicate 
!   type type of GPS data (if present)
    ii=0
    ref_obs = .false.    !.false. = assimilate GPS bending angle
    ears_possible = .false.
    nmls_type=0
    do i=1,ndat
       obstype=dtype(i)                   !     obstype  - observation types to process
       amsre= index(obstype,'amsre') /= 0
       ssmis= index(obstype,'ssmis') /= 0
       sndr = index(obstype,'sndr') /= 0
       hirs = index(obstype,'hirs') /= 0
       avhrr = index(obstype,'avhrr') /= 0
       modis = index(obstype,'modis') /= 0
       seviri = index(obstype,'seviri') /= 0
       mls = index(obstype,'mls') /= 0
       if(obstype == 'mls20' ) nmls_type=nmls_type+1
       if(obstype == 'mls22' ) nmls_type=nmls_type+1
       if(obstype == 'mls30' ) nmls_type=nmls_type+1
       if(nmls_type>1) then
          write(6,*) '******ERROR***********: there is more than one MLS data type, not allowed, please check'
          call stop2(339)
       end if
       if (obstype == 't'  .or. obstype == 'uv' .or. &
           obstype == 'q'  .or. obstype == 'ps' .or. &
           obstype == 'pw' .or. obstype == 'spd'.or. &
           obstype == 'sst'.or. obstype == 'srw'.or. &
           obstype == 'tcp'.or. obstype == "lag".or. &
           obstype == 'dw' .or. obstype == 'rw' .or. &
           obstype == 'mta_cld' .or. obstype == 'gos_ctp' .or. &
           obstype == 'rad_ref' .or. obstype=='lghtn' .or. &
           obstype == 'larccld' .or. obstype == 'pm2_5' .or. &
           obstype == 'gust' .or. obstype=='vis' .or. &
           obstype == 'pblh') then
          ditype(i) = 'conv'
       else if( hirs   .or. sndr      .or.  seviri .or. &
               obstype == 'airs'      .or. obstype == 'amsua'     .or.  &
               obstype == 'msu'       .or. obstype == 'iasi'      .or.  &
               obstype == 'amsub'     .or. obstype == 'mhs'       .or.  &
               obstype == 'hsb'       .or. obstype == 'goes_img'  .or.  &
               avhrr .or.                                               &
               amsre  .or. ssmis      .or. obstype == 'ssmi'      .or.  &
               obstype == 'ssu'       .or. obstype == 'atms'      .or.  &
               obstype == 'cris'                                    ) then
          ditype(i) = 'rad'
       else if (obstype == 'sbuv2' .or. obstype == 'omi' &
           .or. obstype == 'gome'  .or. obstype == 'o3lev' &
           .or. mls ) then
          ditype(i) = 'ozone'
       else if (obstype == 'mopitt') then
          ditype(i) = 'co'
       else if (index(obstype,'pcp')/=0 )then
          ditype(i) = 'pcp'
       else if (obstype == 'gps_ref' .or. obstype == 'gps_bnd') then
          ditype(i) = 'gps'
       else if ( index(obstype,'aod') /= 0 ) then
          ditype(i) = 'aero'
       else
          write(6,*)'READ_OBS:  ***ERROR*** - unknown ob type ',obstype
       end if

!   Set data class and number of reader tasks.  Set logical flag to indicate 
!   type type of GPS data (if present)
       if (index(dtype(i),'gps_ref') /= 0) ref_obs = .true.

!   Check info files to see if data is read.

       nuse=.false.
       minuse=-1
       if(ditype(i) == 'conv')then
          if(diag_conv .and. .not. reduce_diag)minuse=-2
          do j=1,nconvtype
             if(trim(dtype(i)) == trim(ioctype(j)) .and. icuse(j) > minuse)nuse=.true.
          end do
       else if(ditype(i) == 'rad')then
          if(diag_rad .and. .not. reduce_diag)minuse=-2
          do j=1,jpch_rad
             if(trim(dsis(i)) == trim(nusis(j)) .and. iuse_rad(j) > minuse)nuse=.true.
          end do
       else if(ditype(i) == 'ozone')then
          if(diag_ozone .and. .not. reduce_diag)minuse=-2
          do j=1,jpch_oz
             if(trim(dsis(i)) == trim(nusis_oz(j)) .and. iuse_oz(j) > minuse)nuse=.true.
          end do
       else if(ditype(i) == 'pcp')then
          if(diag_pcp .and. .not. reduce_diag)minuse=-2
          do j=1,npcptype
             if(trim(dsis(i)) == trim(nupcp(j)) .and. iusep(j) > minuse)nuse=.true.
          end do
       else if(ditype(i) == 'aero')then
          if(diag_aero .and. .not. reduce_diag)minuse=-2
          do j=1,jpch_aero
             if(trim(dsis(i)) == trim(nusis_aero(j)) .and. iuse_aero(j) > minuse)nuse=.true.
          end do
       else
          nuse=.true.
       end if

       if(nuse)then

!     Control parallel read for each ob type (currently just rad obs).  
!     To remove parallel read comment out line.
          ithin=dthin(i)
          if(ithin > 0 )then
            if(dmesh(ithin) > one)then
             if(hirs)then
                parallel_read(i)= .true.
             else if(obstype == 'amsua')then
                parallel_read(i)= .true.
             else if(obstype == 'airs' )then
                parallel_read(i)= .true.
             else if(obstype == 'iasi')then
                parallel_read(i)= .true.
             else if(obstype == 'amsub')then
                parallel_read(i)= .true.
             else if(obstype == 'mhs' )then
                parallel_read(i)= .true.
             else if(sndr )then
                parallel_read(i)= .true.
! N.B. ATMS must be run on one processor for the filtering code to work.
             else if(obstype == 'atms')then
!                 parallel_read(i)= .true.
             else if(ssmis)then
!               parallel_read(i)= .true.  
             else if(seviri)then
                parallel_read(i)= .true.
             else if(obstype == 'cris' )then
                parallel_read(i)= .true.
             else if(avhrr)then
                parallel_read(i)= .true.
             else if(amsre)then
                parallel_read(i)= .true.
             else if(obstype == 'goes_img' )then
                parallel_read(i)= .true.
             else if(obstype == 'hsb' )then
                parallel_read(i)= .true.
             else if(obstype == 'ssmi' )then
                parallel_read(i)= .true.
             else if(obstype == 'ssu' )then
                parallel_read(i)= .true.
             end if
           end if
          end if
          ears_possible(i) = ditype(i) == 'rad'  .and.       & 
                  (obstype == 'amsua' .or.  obstype == 'amsub' .or.  & 
                   obstype == 'mhs') .and. (dplat(i) == 'n17' .or. & 
                   dplat(i) == 'n18' .or. dplat(i) == 'n19' .or. &
                   dplat(i) == 'metop-a' .or. dplat(i) == 'metop-b' .or. &
                   dplat(i) == 'metop-c') 
!   Inquire data set to deterimine if input data available and size of dataset
          ii=ii+1
          if (ii>npem1) ii=0
          if(mype==ii)then
             call gsi_inquire(lenbytes,lexist,dfile(i),mype)
             call read_obs_check (lexist,dfile(i),dplat(i),dtype(i),minuse)
             
             len4file=lenbytes/4
             if (ears_possible(i))then

                call gsi_inquire(lenbytes,lexistears,trim(dfile(i))//'ears',mype)
                call read_obs_check (lexistears,trim(dfile(i))//'ears',dplat(i),dtype(i),minuse)

                lexist=lexist .or. lexistears
                len4file=len4file+lenbytes/4
             end if
 
             if(lexist) then
!      Initialize number of reader tasks to 1.  For the time being
!      only allow number of reader tasks >= 1 for select obstype.

                ntasks1(i)=1
                if(parallel_read(i)) then

!  Allow up to 16 processors/file increase loop bounds to increase number of processors allowed
                   do j=1,4
                      if(len4file < lenbuf)exit
                      ntasks1(i)=2*ntasks1(i)
                      len4file=len4file/2
                   end do
!               if(ntasks1(i)*lenbuf < len4file) ntasks1(i)=ntasks1(i)+1
                end if
             end if
          end if
       else
          if(mype == 0)write(6,*) 'data type ',dsis(i), &
                'not used in info file -- do not read file ',dfile(i)
       end if
    end do


!   Distribute optimal number of reader tasks to all mpi tasks
    call mpi_allreduce(ntasks1,ntasks,ndat,mpi_integer,mpi_sum,mpi_comm_world,ierror)

!   Limit number of requested tasks per type to be <= total available tasks
    npemax=0
    npetot=0
    do i=1,ndat
       if (ntasks(i)>npe) then
          write(6,*)'read_obs:  ***WARNING*** i=',i,' dtype=',dtype(i),' dsis=',dsis(i),&
               ' requested ntasks=',ntasks(i),' > npe=',npe,' reset ntasks=',npe
          ntasks(i)=npe
       endif
       npe_sub(i)=ntasks(i)
       npetot=npetot+npe_sub(i)
       npemax=max(npemax,npe_sub(i))
    end do

    if(l4dvar.and.(.not.lobserver)) then
!_RTod use_sfc=.false.
!_RTod call getsfc(mype,use_sfc)
       return
    endif
    
    npeextra=0
    if(mod(npetot,npe) > 0) npeextra=npe-mod(npetot,npe)
    if(npeextra > 0)then
       if(mype == 0)write(6,*) ' number of extra processors ',npeextra
       npe_sub3=npe_sub
       extraloop: do j=1,npeextra
          iix=1
          do ii=1,5
             do i=1,ndat
                if(iix == npe_sub3(i) .and. parallel_read(i))then
                   if(ntasks(i) > 0 .and. ntasks(i) <= npeextra)then
                      npeextra=npeextra-ntasks(i)
                      npe_sub(i)=npe_sub(i)+ntasks(i)
                      ntasks(i)=2*ntasks(i)
                      if(npeextra < iix)cycle extraloop
                   end if
                end if
             end do
          end do
          iix=max(min(2*iix,8),npeextra)
       end do extraloop
    end if

!   Set up locations of first processor

    ilarge=0
    npestart=0
    npe_sub3=npe_sub
    mype_root_sub=0
    mmdat=0
    loopx: do j=1,ndat
       nlarge=0
       do i=1,ndat
          if(npe_sub3(i) > nlarge .and. npe_sub3(i)+npestart <= npe)then
             ilarge=i
             nlarge=npe_sub3(i)
          end if
       end do
       if(nlarge == 0)exit loopx
       npe_order(j)=ilarge
       mype_root_sub(ilarge)=npestart
       npestart=npestart+npe_sub3(ilarge)
       mmdat=mmdat+1
       if(npestart == npe)npestart=0
       npe_sub3(ilarge)=0
    end do loopx

        
!   Define sub-communicators for each data file
    mm1=mype+1
    belong=.false.
    mype_sub=-999
    mype_sub_r1=-999
    mype_sub_r2=-999
    mype_root=0
    next_mype=0
    do ii=1,mmdat
       i=npe_order(ii)
       if(npe_sub(i) > 0)then
          next_mype=mype_root_sub(i)
          do k=1,npe_sub(i)
             mype_work(k,i) = next_mype
             mype_sub(mype_work(k,i)+1,i)=k-1
             if(next_mype == mype)belong(i) = .true.
             next_mype = next_mype + 1
             if (next_mype>npem1) next_mype=0
          end do               

          call setcomm(iworld,iworld_group,npe_sub(i),mype_work(1,i),&
                 mpi_comm_sub(i),ierror)
       end if

    end do
    do ii=1,mmdat
       i=npe_order(ii)
       if(mype == 0 .and. npe_sub(i) > 0) write(6,'(1x,a,i4,1x,a,1x,2a,3i4)') &
        'READ_OBS:  read ',i,dtype(i),dsis(i),' using ntasks=',ntasks(i),mype_root_sub(i),npe_sub(i) 
    end do


    use_prsl_full=.false.
    use_hgtl_full=.false.
    use_sfc=.false.
    use_prsl_full_proc=.false.
    use_hgtl_full_proc=.false.
    do i=1,ndat
       if(ditype(i) =='conv')then
          obstype=dtype(i)
          if(obstype /= 'dw' .and. obstype /= 'rw' .and. obstype /= 'srw')then
             use_prsl_full=.true.
             if(belong(i))use_prsl_full_proc=.true.
          else if(obstype == 'rw')then
             use_hgtl_full=.true.
             if(belong(i))use_hgtl_full_proc=.true.
          end if
       else if(ditype(i) == 'rad' .or. ditype(i)=='pcp')then
          if(belong(i))use_sfc=.true.
       end if
    end do
!   Get guess 3d pressure on full grid
    if(use_prsl_full)then
       if(use_prsl_full_proc)allocate(prsl_full(nlat,nlon,nsig))
       do k=1,nsig
          call strip(ges_prsl(1,1,k,ntguessig),prslsm,1)
          call mpi_allgatherv(prslsm,ijn(mype+1),mpi_rtype,&
               work1,ijn,displs_g,mpi_rtype,mpi_comm_world,ierror)
          if(use_prsl_full_proc)then
             call reorder(work1,1,1)
             do ii=1,iglobal
                i=ltosi(ii)
                j=ltosj(ii)
                prsl_full(i,j,k)=work1(ii)
             end do
          end if
       end do
    end if
!   Get guess 3d geopotential height on full grid
    if(use_hgtl_full)then
       if(use_hgtl_full_proc)allocate(hgtl_full(nlat,nlon,nsig))
       do k=1,nsig
          call strip(geop_hgtl(1,1,k,ntguessig),hgtlsm,1)
          call mpi_allgatherv(hgtlsm,ijn(mype+1),mpi_rtype,&
               work1,ijn,displs_g,mpi_rtype,mpi_comm_world,ierror)
          if(use_hgtl_full_proc)then
             call reorder(work1,1,1)
             do ii=1,iglobal
                i=ltosi(ii)
                j=ltosj(ii)
                hgtl_full(i,j,k)=work1(ii)
             end do
           end if
       end do
    end if
!   Create full horizontal surface fields from local fields in guess_grids
    call getsfc(mype,use_sfc)
    if(use_sfc) call prt_guessfc2('sfcges2')

!   Create full horizontal nst fields from local fields in guess_grids/read it from nst file
    if (nst_gsi > 0) then
      call create_nst
      call getnst(mype)

!     Create moored buoy station ID
      call mbuoy_info(mype)

!     Create ships info(ID, Depth & Instrument)
      call read_ship_info(mype)
    endif

!   Loop over data files.  Each data file is read by a sub-communicator
    do ii=1,mmdat

       i=npe_order(ii)
       if (i > 0 .and. belong(i)) then

          platid=dplat(i)                    !     platid   - satellites to read
          obstype=dtype(i)                   !     obstype  - observation types to process
          infile=dfile(i)                    !     infile   - units from which to read data
          sis=dsis(i)                        !     sensor/instrument/satellite indicator
          val_dat=dval(i)                    !     weighting factors applied to super obs
          ithin=dthin(i)                     !     ithin    - flags to thin data
          ithinx=max(1,abs(ithin))
          rmesh=dmesh(ithinx)                !     rmesh    - thinning mesh sizes (km)
          twind=time_window(i)               !     time window (hours) for input group
          isfcalc=dsfcalc(i)                 !     method to calculate surface fields within fov
          nread=0
          nouse=0
          npuse=0

          if (mype_sub(mm1,i)==mype_root) then
             open(lunout,file=obsfile_all(i),form='unformatted')
             rewind(lunout)
          endif

!         Process conventional (prepbufr) data
          if(ditype(i) == 'conv')then
!             if (obstype == 't'  .or. obstype == 'uv' .or. &
             if (obstype == 't'  .or. &
                 obstype == 'q'  .or. obstype == 'ps' .or. &
                 obstype == 'pw' .or. obstype == 'spd'.or. & 
                 obstype == 'gust' .or. obstype == 'vis'.or. &
                 obstype == 'mta_cld' .or. obstype == 'gos_ctp'  ) then
!               Process flight-letel high-density data not included in prepbufr
                if ( index(infile,'hdobbufr') /=0 ) then
                  call read_fl_hdob(nread,npuse,nouse,infile,obstype,lunout,gstime,twind,sis,&
                                    prsl_full)
                  string='READ_FL_HDOB'
                else
                   call read_prepbufr(nread,npuse,nouse,infile,obstype,lunout,twind,sis,&
                        prsl_full)
                   string='READ_PREPBUFR'
                endif
!            Process winds in the prepbufr
             else if(obstype == 'uv') then
!             Process satellite winds which seperate from prepbufr
                if ( index(infile,'satwnd') /=0 ) then
                  call read_satwnd(nread,npuse,nouse,infile,obstype,lunout,gstime,twind,sis,&
                     prsl_full)
                  string='READ_SATWND'
<<<<<<< HEAD
!             Process oscat winds which seperate from prepbufr
                elseif ( index(infile,'oscatbufr') /=0 ) then
                  call read_sfcwnd(nread,npuse,nouse,infile,obstype,lunout,gstime,twind,sis,&
                     prsl_full)
                  string='READ_SFCWND'
=======
                else if ( index(infile,'hdobbufr') /=0 ) then
                  call read_fl_hdob(nread,npuse,nouse,infile,obstype,lunout,gstime,twind,sis,&                                                                     
                     prsl_full)
                  string='READ_FL_HDOB'
>>>>>>> 69fcd3ce
                else
                  call read_prepbufr(nread,npuse,nouse,infile,obstype,lunout,twind,sis,&
                     prsl_full)
                  string='READ_PREPBUFR'
                endif

!            Process conventional SST (modsbufr, at this moment) data
             elseif ( obstype == 'sst' ) then
                if ( platid == 'mods') then
                   call read_modsbufr(nread,npuse,nouse,gstime,infile,obstype, &
                        lunout,twind,sis)
                   string='READ_MODSBUFR'
                else
                   call read_prepbufr(nread,npuse,nouse,infile,obstype,lunout,twind,sis,&
                        prsl_full)
                   string='READ_PREPBUFR'
                endif

!            Process radar reflectivity Mosaic
             else if (obstype == 'rad_ref' ) then
                call read_RadarRef_mosaic(nread,npuse,infile,obstype,lunout,twind,sis)
                string='READ_RADARREF_MOSAIC'

!            Process  lightning
             else if (obstype == 'lghtn' ) then
                call read_lightning(nread,npuse,infile,obstype,lunout,twind,sis)
                string='READ_LIGHTNING'

!            Process  NASA LaRC 
             else if (obstype == 'larccld' ) then
                call read_NASA_LaRC(nread,npuse,infile,obstype,lunout,twind,sis)
                string='READ_NASA_LaRC'

!            Process radar winds
             else if (obstype == 'rw') then
                call read_radar(nread,npuse,nouse,infile,lunout,obstype,twind,sis,&
                                ithin,rmesh,hgtl_full)
                string='READ_RADAR'

!            Process lagrangian data
             else if (obstype == 'lag') then
                call read_lag(nread,npuse,nouse,infile,lunout,obstype,&
                 &twind,gstime,sis)
                string='READ_LAG'

!            Process lidar winds
             else if (obstype == 'dw') then
                call read_lidar(nread,npuse,nouse,infile,obstype,lunout,twind,sis)
                string='READ_LIDAR'

!            Process synthetic tc-mslp obs
             else if (obstype == 'tcp') then
                call read_tcps(nread,npuse,nouse,infile,obstype,lunout,sis)
                string='READ_TCPS'

!            Process radar superob winds
             else if (obstype == 'srw') then
                call read_superwinds(nread,npuse,nouse,infile,obstype,lunout, &
                     twind,sis)
                string='READ_SUPRWNDS'

             else if (obstype == 'pm2_5') then

                if (oneobtest_chem .and. oneob_type_chem=='pm2_5') then
                   call oneobschem(nread,npuse,nouse,gstime,&
                        &infile,obstype,lunout,sis)
                   string='ONEOBSCHEM'
                else
                   call read_anowbufr(nread,npuse,nouse,gstime,&
                        &infile,obstype,lunout,twind,sis)
                   string='READ_ANOWBUFR'
                endif

!            Process pblh
             else if (obstype == 'pblh') then
                call read_pblh(nread,npuse,nouse,infile,obstype,lunout,twind,sis)
                string='READ_PBLH'
             end if

          else if (ditype(i) == 'rad')then


!            Process TOVS 1b data
             if (platid /= 'aqua' .and. (obstype == 'amsua' .or. &
                  obstype == 'amsub' .or. obstype == 'msu'   .or.  &
                  obstype == 'mhs'   .or. obstype == 'hirs4' .or.  &
                  obstype == 'hirs3' .or. obstype == 'hirs2' .or.  &
                  obstype == 'ssu' )) then
                llb=1
                lll=1
                if(ears_possible(i))lll=2
                call read_bufrtovs(mype,val_dat,ithin,isfcalc,rmesh,platid,gstime,&
                     infile,lunout,obstype,nread,npuse,nouse,twind,sis, &
                     mype_root,mype_sub(mm1,i),npe_sub(i),mpi_comm_sub(i),llb,lll)
                string='READ_BUFRTOVS'

!            Process atms data
             else if (obstype == 'atms') then
                llb=1
                lll=1
                call read_atms(mype,val_dat,ithin,isfcalc,rmesh,platid,gstime,&
                     infile,lunout,obstype,nread,npuse,nouse,twind,sis, &
                     mype_root,mype_sub(mm1,i),npe_sub(i),mpi_comm_sub(i),llb,lll)
                string='READ_ATMS'

!            Process airs data        
             else if(platid == 'aqua' .and. (obstype == 'airs' .or.   &
                  obstype == 'amsua'  .or.  obstype == 'hsb' ))then
                call read_airs(mype,val_dat,ithin,isfcalc,rmesh,platid,gstime,&
                     infile,lunout,obstype,nread,npuse,nouse,twind,sis,&
                     mype_root,mype_sub(mm1,i),npe_sub(i),mpi_comm_sub(i))
                string='READ_AIRS'

!            Process iasi data
             else if(obstype == 'iasi')then
                call read_iasi(mype,val_dat,ithin,isfcalc,rmesh,platid,gstime,&
                     infile,lunout,obstype,nread,npuse,nouse,twind,sis,&
                     mype_root,mype_sub(mm1,i),npe_sub(i),mpi_comm_sub(i))
                string='READ_IASI'

!            Process cris data
             else if(obstype == 'cris')then
                call read_cris(mype,val_dat,ithin,isfcalc,rmesh,platid,gstime,&
                     infile,lunout,obstype,nread,npuse,nouse,twind,sis,&
                     mype_root,mype_sub(mm1,i),npe_sub(i),mpi_comm_sub(i))
                string='READ_CRIS'

!            Process GOES sounder data
!            Process raw or prepbufr files (1x1 or 5x5)
             else if (obstype == 'sndr' .or.                            &
                      obstype == 'sndrd1' .or. obstype == 'sndrd2' .or. &
                      obstype == 'sndrd3' .or. obstype == 'sndrd4') then
                call read_goesndr(mype,val_dat,ithin,rmesh,platid,&
                     infile,lunout,obstype,nread,npuse,nouse,twind,gstime,sis,&
                     mype_root,mype_sub(mm1,i),npe_sub(i),mpi_comm_sub(i))
                string='READ_GOESNDR'
                
!            Process ssmi data
             else if (obstype == 'ssmi' ) then 
                call read_ssmi(mype,val_dat,ithin,rmesh,platid,gstime,&
                     infile,lunout,obstype,nread,npuse,nouse,twind,sis,&
                     mype_root,mype_sub(mm1,i),npe_sub(i),mpi_comm_sub(i))
                string='READ_SSMI'

!            Process amsre data
             else if ( obstype == 'amsre_low' .or. obstype == 'amsre_mid' .or. &
                       obstype == 'amsre_hig' ) then
                call read_amsre(mype,val_dat,ithin,isfcalc,rmesh,gstime,&
                     infile,lunout,obstype,nread,npuse,nouse,twind,sis,&
                     mype_root,mype_sub(mm1,i),npe_sub(i),mpi_comm_sub(i))
                string='READ_AMSRE'
                
!            Process ssmis data
             else if (obstype == 'ssmis'     .or. &
                      obstype == 'ssmis_las' .or. obstype == 'ssmis_uas' .or. &
                      obstype == 'ssmis_img' .or. obstype == 'ssmis_env' ) then
                call read_ssmis(mype,val_dat,ithin,isfcalc,rmesh,platid,gstime,&
                     infile,lunout,obstype,nread,npuse,nouse,twind,sis,&
                     mype_root,mype_sub(mm1,i),npe_sub(i),mpi_comm_sub(i))
                string='READ_SSMIS'

!            Process GOES IMAGER RADIANCE  data
             else if(obstype == 'goes_img') then
                call read_goesimg(mype,val_dat,ithin,rmesh,platid,gstime,&
                     infile,lunout,obstype,nread,npuse,nouse,twind,sis, &
                     mype_root,mype_sub(mm1,i),npe_sub(i),mpi_comm_sub(i))
                string='READ_GOESMIMG'

!            Process Meteosat SEVIRI RADIANCE  data
             else if(obstype == 'seviri') then
                 call read_seviri(mype,val_dat,ithin,rmesh,platid,gstime,&
                     infile,lunout,obstype,nread,npuse,nouse,twind,sis, &
                     mype_root,mype_sub(mm1,i),npe_sub(i),mpi_comm_sub(i))
                string='READ_SEVIRI'

!            Process NAVY AVHRR RADIANCE  data
             else if(obstype == 'avhrr_navy') then
                call read_avhrr_navy(mype,val_dat,ithin,rmesh,platid,gstime,&
                     infile,lunout,obstype,nread,npuse,nouse,twind,sis, &
                     mype_root,mype_sub(mm1,i),npe_sub(i),mpi_comm_sub(i))
                string='READ_AVH_NAVY'

!            Process NESDIS AVHRR RADIANCE  data
             else if(obstype == 'avhrr') then
                call read_avhrr(mype,val_dat,ithin,rmesh,platid,gstime,&
                     infile,lunout,obstype,nread,npuse,nouse,twind,sis, &
                     mype_root,mype_sub(mm1,i),npe_sub(i),mpi_comm_sub(i))
                string='READ_AVHRR'
             end if

!         Process ozone data
          else if (ditype(i) == 'ozone')then
             call read_ozone(nread,npuse,nouse,&
                  platid,infile,gstime,lunout,obstype,twind,sis,ithin,rmesh)
             string='READ_OZONE'

!         Process co data
          else if (ditype(i) =='co')then 
             call read_co(nread,npuse,nouse,&
                 platid,infile,gstime,lunout,obstype,twind,sis,ithin,rmesh)
             string='READ_CO'

!         Process precipitation             
          else if (ditype(i) == 'pcp')then
             call read_pcp(nread,npuse,nouse,gstime,infile, &
                  lunout,obstype,twind,sis)
             string='READ_PCP'

!         Process gps observations
          else if (ditype(i) == 'gps')then
             call read_gps(nread,npuse,nouse,infile,lunout,obstype,twind, &
                  nprof_gps1,sis)
             string='READ_GPS'

!         Process aerosol data
          else if (ditype(i) == 'aero' )then
             call read_aerosol(nread,npuse,nouse,&
                  platid,infile,gstime,lunout,obstype,twind,sis,ithin,rmesh)   ! ?????, &
             !    mype,mype_root,mype_sub(mm1,i),npe_sub(i),mpi_comm_sub(i))      !??? extra args???
             string='READ_AEROSOL'
             
          end if

!         Close unit to data file

!         Accumulate data counts on "root" task
          if (mype_sub(mm1,i)==mype_root) then
             close(lunout)
             ndata1(i,1)=ndata1(i,1)+npuse
             ndata1(i,2)=ndata1(i,2)+nread
             ndata1(i,3)=ndata1(i,3)+nouse

             write(6,8000) adjustl(string),infile,obstype,sis,nread,ithin,&
                  rmesh,isfcalc,nouse,npe_sub(i)
8000         format(1x,a13,': file=',a10,&
                  ' type=',a10,  ' sis=',a20,  ' nread=',i10,&
                  ' ithin=',i2, ' rmesh=',f10.6,' isfcalc=',i2,&
                  ' ndata=',i10,' ntask=',i3)

          endif
       endif

    end do
    if(use_prsl_full_proc)deallocate(prsl_full)
    if(use_hgtl_full_proc)deallocate(hgtl_full)

!   Deallocate arrays containing full horizontal surface fields
    call destroy_sfc
!   Deallocate arrays containing full horizontal nst fields
    call destroy_nst
!   Sum and distribute number of obs read and used for each input ob group
    call mpi_allreduce(ndata1,ndata,ndat*3,mpi_integer,mpi_sum,mpi_comm_world,&
       ierror)

!   Collect super obs factors
    call mpi_allreduce(super_val,super_val1,superp+1,mpi_rtype,&
         mpi_sum,mpi_comm_world,ierror)
    super_val1(0)=one
    deallocate(super_val)

!   Collect number of gps profiles (needed later for qc)
    call mpi_allreduce(nprof_gps1,nprof_gps,1,mpi_integer,mpi_sum,mpi_comm_world,ierror)

!   Write collective obs selection information to scratch file.
    if (lread_obs_save .and. mype==0) then
       write(6,*)'READ_OBS:  write collective obs selection info to ',trim(obs_input_common)
       open(lunsave,file=obs_input_common,form='unformatted')
       write(lunsave) ndata,superp,nprof_gps,ditype
       write(lunsave) super_val1
       close(lunsave)
    endif

!   End of routine
    return
end subroutine read_obs


end module read_obsmod<|MERGE_RESOLUTION|>--- conflicted
+++ resolved
@@ -305,7 +305,6 @@
                exit loop
             endif
          end do loop
-<<<<<<< HEAD
        else if(trim(filename) == 'oscatbufr')then
          lexist = .false.
          oscatloop: do while(ireadmg(lnbufr,subset,idate2) >= 0)
@@ -314,7 +313,6 @@
                exit oscatloop
             endif
          end do oscatloop
-=======
        else if(trim(filename) == 'hdobbufr')then
          lexist = .false.
          loop_hdob: do while(ireadmg(lnbufr,subset,idate2) >= 0)
@@ -323,7 +321,6 @@
                exit loop_hdob
             endif
          end do loop_hdob
->>>>>>> 69fcd3ce
        else if(trim(dtype) == 'pm2_5')then
           if (oneobtest_chem .and. oneob_type_chem=='pm2_5') then
              lexist=.true.
@@ -978,18 +975,15 @@
                   call read_satwnd(nread,npuse,nouse,infile,obstype,lunout,gstime,twind,sis,&
                      prsl_full)
                   string='READ_SATWND'
-<<<<<<< HEAD
 !             Process oscat winds which seperate from prepbufr
                 elseif ( index(infile,'oscatbufr') /=0 ) then
                   call read_sfcwnd(nread,npuse,nouse,infile,obstype,lunout,gstime,twind,sis,&
                      prsl_full)
                   string='READ_SFCWND'
-=======
                 else if ( index(infile,'hdobbufr') /=0 ) then
                   call read_fl_hdob(nread,npuse,nouse,infile,obstype,lunout,gstime,twind,sis,&                                                                     
                      prsl_full)
                   string='READ_FL_HDOB'
->>>>>>> 69fcd3ce
                 else
                   call read_prepbufr(nread,npuse,nouse,infile,obstype,lunout,twind,sis,&
                      prsl_full)
