module read_obsmod
!$$$   module documentation block
!                .      .    .                                       .
! module:    read_obsmod extra inquire routine for reading obs
!   prgmmr: parrish          org: np22                date: 2005-06-06
!
! abstract:
!
! program history log:
!   2009-01-05  todling - add gsi_inquire
!
! subroutines included:
!   sub gsi_inquire   -  inquire statement supporting fortran earlier than 2003
!   sub read_obs      -  read, select, reformat obs data
!
! Variable Definitions:
!
! attributes:
!   language: f90
!   machine:  ibm RS/6000 SP
!
!$$$ end documentation block

! set default to private
  private
! set subroutines to public
  public :: gsi_inquire
  public :: read_obs

contains

subroutine gsi_inquire (lbytes,lexist,filename,mype)
!$$$  subprogram documentation block
!                .      .    .                                       .
! subprogram:    gsi_inquire        inquire file presence and size
!   prgmmr: todling      org: np22                date: 2009-01-05
!
! abstract:  Inquire file presence and size; to be used when fortran
!            2003 not available or non-compliant.
!
! program history log:
!   2009-01-05  todling
!   2013-05-14  guo     - changed the compiler #ifdef dependency on _size_
!                         inquire to a more portable way.
!
!   input argument list:
!     mype     - mpi task id
!    filename  - input filename
!
!   output argument list:
!    lexist     - file presence flag
!    lbytes     - file size (bytes)
!
! attributes:
!   language: f90
!   machine:  Linux-cluster
!
!$$$  end documentation block

  use kinds, only: i_kind,i_llong

  implicit none

  integer(i_llong),intent(  out) :: lbytes
  logical         ,intent(  out) :: lexist
  character(len=*),intent(in   ) :: filename
  integer(i_kind) ,intent(in   ) :: mype

  character(len=256) command, fname

#if defined(__INTEL_COMPILER) && (__INTEL_COMPILER < 1110)
#define __X_OR_Y_OR_Z_FORTRAN_COMPILERS__
#endif

#ifdef __X_OR_Y_OR_Z_FORTRAN_COMPILERS__
#define _DO_NOT_SUPPORT_SIZE_INQUIRE_
#endif

  lbytes=-1  ! in case that _size_ specifier is not supported.
#ifndef _DO_NOT_SUPPORT_SIZE_INQUIRE_
  inquire(file=trim(filename),exist=lexist,size=lbytes)
  ! Note that the value of _size_ is defined by Fortran in "file storage units",
  ! which is not neccesary in byte units.  It is not clear if this code had
  ! assumed the size value to be in byte units, or in whatever units.
#else
  inquire(file=trim(filename),exist=lexist)
#endif
  if(lexist) then
     ! Even with a compiler supporting 'size=' specifier, the size value may
     ! return -1, if a compiler considers that the size can not be determined.
     ! In that case, the size may be obtained through a user supported
     ! mechanism, such as reading the size from a system("wc -c") call result.
     if(lbytes<0) then
        write(fname,'(2a,i4.4)') 'fsize_',trim(filename),mype
        write(command,'(4a)') 'wc -c ', trim(filename),' > ', trim(fname)
        call system(command)
        open(unit=999,file=trim(fname),form='formatted')
        read(999,*) lbytes
        close(999)
        lexist = lbytes>0_i_llong ! skip this file if lbytes <=0
     endif
  endif

  return
end subroutine gsi_inquire

subroutine read_obs_check (lexist,filename,jsatid,dtype,minuse)
!$$$  subprogram documentation block
!                .      .    .                                       .
! subprogram:    read_obs_check     inquire file presence and size
!   prgmmr: todling      org: np22                date: 2010-03-05
!
! abstract:  Reset file status depending on whether observation time
!            matches analysis time and how offtime_date is set. This
!            also checks for consistency in satellite data files and 
!            known types.  
!            WARNING: some of it looks inconsistent with long-window 4dvar
!
! program history log:
!   2009-xx-xx  derber   - originally placed inside inquire
!   2009-01-05  todling  - move time/type-check out of inquire
!   2010-09-13  pagowski - add anow bufr and one obs chem
!   2013-01-26  parrish - WCOSS debug compile fails with satid not initialized.
!                         Set satid=1 at start of subroutine to allow debug compile.
!   2013-02-13  eliu     - add ssmis 
!   2013-07-01  todling/guo - allow user to bypass this check (old bufr support)
!                           
!
!   input argument list:
!    lexist    - file status
!    filename  - input filename
!    jsatid    - satellite id
!    dtype     - satellite type
!
!   output argument list:
!    lexist    - file status
!
! attributes:
!   language: f90
!   machine:  Linux-cluster
!
!$$$  end documentation block

  use kinds, only: i_kind,i_llong,r_kind,r_double
  use gsi_4dvar, only: iadatebgn,iadateend
  use obsmod, only: offtime_data
  use convinfo, only: nconvtype,ictype,ioctype,icuse
  use chemmod, only : oneobtest_chem,oneob_type_chem,&
       code_pm25_bufr,code_pm25_prepbufr

  implicit none

  logical         ,intent(inout) :: lexist
  character(len=*),intent(in)    :: filename
  character(len=*),intent(in)    :: jsatid
  character(len=*),intent(in)    :: dtype
  integer(i_kind) ,intent(in)    :: minuse

  logical :: lhere
  integer(i_kind) :: lenb,lnbufr,idate,idate2,iret,kidsat
  integer(i_kind) :: ireadsb,ireadmg,kx,nc
  real(r_double) :: satid,rtype
  character(len=256) command, fname
  character(8) subset

  satid=1      ! debug executable wants default value ???
  idate=0
#ifdef _SKIP_READ_OBS_CHECK_
  return
#endif
  if(trim(dtype) == 'tcp' .or. trim(filename) == 'tldplrso')return
! Use routine as usual
  if(lexist)then
      lnbufr = 15
      open(lnbufr,file=trim(filename),form='unformatted',status ='unknown')
      call openbf(lnbufr,'IN',lnbufr)
      call datelen(10)
      call readmg(lnbufr,subset,idate,iret)

!     Extract date and check for consistency with analysis date
      if (idate<iadatebgn.or.idate>iadateend) then
         if(offtime_data) then
           write(6,*)'***read_obs_check analysis and data file date differ, but use anyway'
         else
            write(6,*)'***read_obs_check*** ',&
              'incompatable analysis and observation date/time'
         end if
         write(6,*)'Analysis start  :',iadatebgn
         write(6,*)'Analysis end    :',iadateend
         write(6,*)'Observation time:',idate
         if(.not.offtime_data) lexist=.false.
      endif
      if(lexist)then
       if(jsatid == '')then
         kidsat=0
       else if(jsatid == 'metop-a')then
         kidsat=4
       else if(jsatid == 'metop-b')then
         kidsat=3
       else if(jsatid == 'metop-c')then
         kidsat=5
       else if(jsatid == 'm08')then
         kidsat = 55 
       else if(jsatid == 'm09')then
         kidsat = 56 
       else if(jsatid == 'm10')then
         kidsat = 57 
       else if(jsatid == 'n08')then
         kidsat=200
       else if(jsatid == 'n09')then
         kidsat=201
       else if(jsatid == 'n10')then
         kidsat=202
       else if(jsatid == 'n11')then
         kidsat=203
       else if(jsatid == 'n12')then
         kidsat=204
       else if(jsatid == 'n14')then
         kidsat=205
       else if(jsatid == 'n15')then
         kidsat=206
       else if(jsatid == 'n16')then
         kidsat=207
       else if(jsatid == 'n17')then
         kidsat=208
       else if(jsatid == 'n18')then
         kidsat=209
       else if(jsatid == 'n19')then
         kidsat=223
       else if(jsatid == 'npp')then
         kidsat=224
       else if(jsatid == 'f08')then
         kidsat=241
       else if(jsatid == 'f10')then
         kidsat=243
       else if(jsatid == 'f11')then
         kidsat=244
       else if(jsatid == 'f13')then
         kidsat=246
       else if(jsatid == 'f14')then
         kidsat=247
       else if(jsatid == 'f15')then
         kidsat=248
       else if(jsatid == 'f16')then
         kidsat=249    
       else if(jsatid == 'f17')then
         kidsat=285                  
       else if(jsatid == 'f18')then  
         kidsat=286                  
       else if(jsatid == 'g08' .or. jsatid == 'g08_prep')then
         kidsat=252
       else if(jsatid == 'g09' .or. jsatid == 'g09_prep')then
         kidsat=253
       else if(jsatid == 'g10' .or. jsatid == 'g10_prep')then
         kidsat=254
       else if(jsatid == 'g11' .or. jsatid == 'g11_prep')then
         kidsat=255
       else if(jsatid == 'g12' .or. jsatid == 'g12_prep')then
         kidsat=256
       else if(jsatid == 'g13' .or. jsatid == 'g13_prep')then
         kidsat=257
       else if(jsatid == 'g14' .or. jsatid == 'g14_prep')then
         kidsat=258
       else if(jsatid == 'g15' .or. jsatid == 'g15_prep')then
         kidsat=259
       else if(jsatid == 'n05')then
         kidsat=705
       else if(jsatid == 'n06')then
         kidsat=706
       else if(jsatid == 'n07')then
         kidsat=707
       else if(jsatid == 'tirosn')then
         kidsat=708
       else if ( jsatid == 'terra' ) then
         kidsat = 783
       else if ( jsatid == 'aqua'  ) then
         kidsat = 784
       else
         kidsat = 0
       end if

       if(kidsat /= 0)then
        lexist = .false.
        satloop: do while(ireadmg(lnbufr,subset,idate2) >= 0)
           if(ireadsb(lnbufr)==0)then
              call ufbint(lnbufr,satid,1,1,iret,'SAID')
           end if
           if(nint(satid) == kidsat) then
             lexist=.true.
             exit satloop
           end if
        end do satloop
       else if(trim(filename) == 'prepbufr')then  ! RTod: wired-in filename is not a good idea
         lexist = .false.
         fileloop: do while(ireadmg(lnbufr,subset,idate2) >= 0)
          do while(ireadsb(lnbufr)>=0)
           call ufbint(lnbufr,rtype,1,1,iret,'TYP')
           kx=nint(rtype)
           do nc=1,nconvtype
             if(trim(ioctype(nc)) == trim(dtype) .and. kx == ictype(nc) .and. icuse(nc) > minuse)then
               lexist = .true.
               exit fileloop
             end if
           end do
          end do 
         end do fileloop
       else if(trim(filename) == 'prepbufr_profl')then  
         lexist = .false.
         airploop: do while(ireadmg(lnbufr,subset,idate2) >= 0)
          do while(ireadsb(lnbufr)>=0)
           call ufbint(lnbufr,rtype,1,1,iret,'TYP')
           kx=nint(rtype)
           if (trim(dtype)=='uv') then
              if (kx==330 .or. kx==430 .or. kx==530) kx=230
              if (kx==331 .or. kx==431 .or. kx==531) kx=231
              if (kx==332 .or. kx==432 .or. kx==532) kx=232
              if (kx==333 .or. kx==433 .or. kx==533) kx=233
              if (kx==334 .or. kx==434 .or. kx==534) kx=234
              if (kx==335 .or. kx==435 .or. kx==535) kx=235
           else
              if (kx==330 .or. kx==430 .or. kx==530) kx=130
              if (kx==331 .or. kx==431 .or. kx==531) kx=131
              if (kx==332 .or. kx==432 .or. kx==532) kx=132
              if (kx==333 .or. kx==433 .or. kx==533) kx=133
              if (kx==334 .or. kx==434 .or. kx==534) kx=134
              if (kx==335 .or. kx==435 .or. kx==535) kx=135
           end if
           do nc=1,nconvtype
             if(trim(ioctype(nc)) == trim(dtype) .and. kx == ictype(nc) .and. icuse(nc) > minuse)then
               lexist = .true.
               exit airploop
             end if
           end do
          end do
         end do airploop
       else if(trim(filename) == 'satwnd')then
         lexist = .false.
         loop: do while(ireadmg(lnbufr,subset,idate2) >= 0)
            if(trim(subset) == 'NC005010' .or. trim(subset) == 'NC005011' .or.&
               trim(subset) == 'NC005070' .or. trim(subset) == 'NC005071' .or.&
               trim(subset) == 'NC005044' .or. trim(subset) == 'NC005045' .or.&
               trim(subset) == 'NC005046' .or. trim(subset) == 'NC005064' .or.&
               trim(subset) == 'NC005065' .or. trim(subset) == 'NC005066') then 
               lexist = .true.
               exit loop
            endif
         end do loop
       else if(trim(filename) == 'oscatbufr')then
         lexist = .false.
         oscatloop: do while(ireadmg(lnbufr,subset,idate2) >= 0)
            if(trim(subset) == 'NC012255') then                                         
               lexist = .true.
               exit oscatloop
            endif
         end do oscatloop
       else if(trim(filename) == 'hdobbufr')then
         lexist = .false.
         loop_hdob: do while(ireadmg(lnbufr,subset,idate2) >= 0)
            if(trim(subset) == 'NC004015') then
               lexist = .true.
               exit loop_hdob
            endif
         end do loop_hdob
       else if(trim(dtype) == 'pm2_5')then
          if (oneobtest_chem .and. oneob_type_chem=='pm2_5') then
             lexist=.true.
          else
             lexist = .false.
             fileloopanow:do while(ireadmg(lnbufr,subset,idate2) >= 0)
                do while(ireadsb(lnbufr)>=0)
                   if (subset == 'ANOWPM') then
                      call ufbint(lnbufr,rtype,1,1,iret,'TYP')
                      kx=nint(rtype)
                   else if ( (subset == 'NC008031') .or. &
                          (subset == 'NC008032' ) ) then
                      call ufbint(lnbufr,rtype,1,1,iret,'TYPO')
                      kx=nint(rtype)
                      if (kx/=code_pm25_bufr) then
                         cycle
                      else
                         kx=code_pm25_prepbufr
                      endif
                   else
                      cycle
                   endif
                   
                   do nc=1,nconvtype
                      if(trim(ioctype(nc)) == trim(dtype) .and. &
                           kx == ictype(nc) .and. icuse(nc) > minuse)then
                         lexist = .true.
                         exit fileloopanow
                      end if
                   end do
                end do
             enddo fileloopanow
          endif

          if (lexist) then
             write(6,*)'found pm2_5 in anow bufr'
          else
             write(6,*)'did not find pm2_5 in anow bufr'
          endif
           
       end if
      end if

      call closbf(lnbufr)
  end if
  if(lexist)then
      write(6,*)'read_obs_check: bufr file date is ',idate,trim(filename),' ',dtype,jsatid
  else
      write(6,*)'read_obs_check: bufr file ',dtype,jsatid,' not available ',trim(filename)
  end if
  return
end subroutine read_obs_check

subroutine read_obs(ndata,mype)
!$$$  subprogram documentation block
!                .      .    .                                       .
! subprogram:    read_obs              read, select, reformat obs data
!   prgmmr: parrish          org: np22                date: 1990-10-07
!
! abstract:  This routine is a driver for routines which read different
!            types of observational data.
!
! program history log:
!   1990-10-07  parrish
!   1998-05-15  weiyu yang 
!   1999-08-24  derber, j., treadon, r., yang, w., first frozen mpp version
!   2004-06-16  treadon - update documentation
!   2004-07-23  derber - modify to include conventional sst
!   2004-07-29  treadon - add only to module use, add intent in/out
!   2005-01-20  okamoto - add calling read_ssmi
!   2005-06-14  wu      - add OMI oz
!   2005-07-06  derber - add mhs, hirs/4 and ears data 
!   2005-08-02  derber - modify to use convinfo file
!   2005-09-08  derber - modify to use input group time window
!   2005-09-20  xu & pawlak - modify calling read_ssmis and read_amsre
!   2005-09-28  derber - modify to simplify obs handling      
!   2005-10-17  derber - pass obs_load1 into read_amsre and read_ssmis 
!   2005-10-18  treadon - remove obs_load and obs_load1
!   2005-10-20  kazumori - modify to read real AMSR-E data
!   2005-11-28  derber move determination of which ob data sets to read inside read_obs
!   2005-11-14  li, xu - modify sst obs read and add avhrr gac 1b obs read
!   2006-01-25  treadon - remove read_ieeetovs
!   2006-02-01  parrish - add getsfc and destroy_sfc for full surface fields
!   2006-02-03  derber  - modify for new obs control and obs count
!   2005-02-03  treadon - gather guess 3d pressure to full grid array
!   2006-02-08  derber  - modify to use new convinfo module
!   2006-02-01  liu - add ssu
!   2006-02-24  derber  - modify to take advantage of convinfo module
!   2006-03-07  derber - consolidate processing of 1x1 and 5x5 goessndr
!   2006-04-20  kistler - moved conv_read to gsisub
!   2006-05-25  treadon - rename goesimg and goes_img and pcp_ssm/i as
!                         pcp_ssmi to make consistent with other obstype
!   2006-09-20  treadon - add mpi_io for select data file (obstype)s
!   2006-10-12  treadon - remove tendsflag check for pcp data (now in gsimain)
!   2007-02-21  sienkiewicz - bring in changes for MLS ozone
!   2007-03-15       su - add reading conventional error table option
!   2007-06-05  treadon - restructure mpi_querybf section to improve efficiency
!   2007-10-03  todling - skip most of this in 4dvar inner loop
!   2008-03-28       wu - move random seed for perturb_obs from setuprhsall
!   2008-04-18  safford - rm unused vars and uses
!   2008-05-01    h.liu - add gome ozone
!   2008-06-20   derber - move destroy_sfc to this routine 
!   2008-09-08   lueken - merged ed''s cahnges into q1fy09 code
!   2008-12-30  todling - handle inquire for diff versions of fortran
!   2009-01-05  todling - need tendency alloc in observer mode
!   2009-01-23  todling - echo surface state info 
!   2009-03-18  meunier - add a if statement to read lagrangian data
!   2009-08-19  guo     - moved destroy_sfc_grid() to observer_finalize().
!   2009-12-20  gayno - modify argument lists so that fov-based surface
!                       calculation may be used.
!   2010-03-29  hu    - add code to read in cloud observations  including:
!                            prepbufr (metar, nesdis cloud product)
!                            radar reflectivity, lightning, NASA LaRC cloud
!   2010-04-01  treadon - move strip and reorder to gridmod
!   2010-04-08  hliu - add seviri
!
!   2010-04-05  huang   - add aero and modis for reading modis aod from satellite
!                         currently read BUFR file only
!   2010-04-22  tangborn - read for carbon monoxide
!   2010-08-23  tong    - add calcuation of hgtl_full used in read_radar.f90
!   2011-04-02  li       - add nst_gsi, getnst and destroy_nst
!   2011-05-20  mccarty  - add cris/atms handling
!   2011-05-26  todling  - add call to create_nst
!   2012-03-07  akella   - set NST variables; init & destroy in guess_grids 
!                          [see create_sfc_grids & destroy_sfc_grids] 
!   2012-05-16  todling  - protect call to prebufr when NST is on (should be mods)
!   2012-09-08  wargan   - add OMI with efficiency factors
!   2013-01-26  parrish - WCOSS debug compile fails--extra arguments in call read_aerosol.
!                         Commented out extra line of arguments not used.
!   2013-02-13  eliu     - turn off parallel I/O for SSMIS (due to the need to
!                          do spatial averaging for noise reduction) 
!   2013-06-01  zhu     - add mype_airobst to handle aircraft temperature bias correction 
!   2013-08-08  s.liu     - add read NASA_LaRC_cloud product
!   2013-10-25  todling - reposition ltosi and others to commvars
!   2014-02-03  guo     - Hid processing (read) of non-EMC ozone obstypes
!                         through module m_extOzone, separated from read_ozone.
!                       - Added some -do- and -if- construct names, for easier
!                         understanding of the code.
!   2014-06-19  carley/zhu - add tcamt and lcbas
!   
!
!   input argument list:
!     mype     - mpi task id
!
!   output argument list:
!     ndata(*,1)- number of prefiles retained for further processing
!     ndata(*,2)- number of observations read
!     ndata(*,3)- number of observations keep after read
!
! attributes:
!   language: f90
!   machine:  ibm RS/6000 SP
!
!$$$  end documentation block
    use kinds, only: r_kind,i_kind,i_llong,r_double
    use gridmod, only: nlon,nlat,nsig,iglobal,ijn,itotsub,lat1,lon1,&
         displs_g,strip,reorder
    use general_commvars_mod, only: ltosi,ltosj
    use obsmod, only: iadate,ndat,time_window,dplat,dsfcalc,dfile,dthin, &
           dtype,dval,dmesh,obsfile_all,ref_obs,nprof_gps,dsis,ditype,&
           oberrflg,perturb_obs,lobserver,lread_obs_save,obs_input_common,reduce_diag
    use gsi_4dvar, only: l4dvar
    use satthin, only: super_val,super_val1,superp,makegvals,getsfc,destroy_sfc
    use mpimod, only: ierror,mpi_comm_world,mpi_sum,mpi_rtype,mpi_integer,npe,&
         setcomm
    use constants, only: one,zero
    use converr, only: converr_read
    use guess_grids, only: ges_prsl,geop_hgtl,ntguessig
    use radinfo, only: nusis,iuse_rad,jpch_rad,diag_rad,nst_gsi
    use insitu_info, only: mbuoy_info,read_ship_info
    use aeroinfo, only: nusis_aero,iuse_aero,jpch_aero,diag_aero
    use ozinfo, only: nusis_oz,iuse_oz,jpch_oz,diag_ozone
    use pcpinfo, only: npcptype,nupcp,iusep,diag_pcp
    use convinfo, only: nconvtype,ioctype,icuse,diag_conv
    use chemmod, only : oneobtest_chem,oneob_type_chem,oneobschem
    use aircraftinfo, only: aircraft_t_bc,aircraft_t_bc_pof,aircraft_t_bc_ext,mype_airobst
    use gsi_nstcouplermod, only: gsi_nstcoupler_set

    use m_extOzone, only: is_extOzone
    use m_extOzone, only: extOzone_read
    implicit none

!   Declare passed variables
    integer(i_kind)                  ,intent(in   ) :: mype
    integer(i_kind),dimension(ndat,3),intent(  out) :: ndata

!   Declare local parameters
    integer(i_llong),parameter:: lenbuf=8388608_i_llong  ! lenbuf=8*1024*1024

!   Declare local variables
    logical :: lexist,ssmis,amsre,sndr,hirs,avhrr,lexistears,use_prsl_full,use_hgtl_full
    logical :: use_sfc,nuse,use_prsl_full_proc,use_hgtl_full_proc,seviri,mls
    logical,dimension(ndat):: belong,parallel_read,ears_possible
    logical :: modis,omieff
    logical :: acft_profl_file
    character(10):: obstype,platid
    character(15):: string,infile
    character(20):: infilen
    character(16):: filesave
    character(20):: sis
    integer(i_kind) i,j,k,ii,nmind,lunout,isfcalc,ithinx,ithin,nread,npuse,nouse
    integer(i_kind) nprof_gps1,npem1,krsize,len4file,npemax,ilarge,nlarge,npestart
    integer(i_llong) :: lenbytes
    integer(i_kind):: npetot,npeextra,mmdat
    integer(i_kind):: iworld,iworld_group,next_mype,mm1,iix
    integer(i_kind):: mype_root,ntask_read,mpi_comm_sub_read,lll,llb
    integer(i_kind):: mype_sub_read,minuse,lunsave
    integer(i_kind):: iworld_group_r1,iworld_r1,iworld_group_r2,iworld_r2
    integer(i_kind),dimension(ndat):: npe_sub,npe_sub3,mpi_comm_sub,mype_root_sub,npe_order
    integer(i_kind),dimension(ndat):: mpi_comm_sub_r1,mpi_comm_sub_r2
    integer(i_kind),dimension(ndat):: ntasks1,ntasks
    integer(i_kind),dimension(ndat,3):: ndata1
    integer(i_kind),dimension(npe,ndat):: mype_work,mype_work_r1,mype_work_r2
    integer(i_kind),dimension(npe,ndat):: mype_sub,mype_sub_r1,mype_sub_r2
    integer(i_kind),allocatable,dimension(:):: nrnd
    integer(i_kind):: nmls_type
    integer(i_kind):: iread,ipuse,iouse

    real(r_kind) gstime,val_dat,rmesh,twind,rseed
    real(r_kind),dimension(lat1*lon1):: prslsm,hgtlsm
    real(r_kind),dimension(max(iglobal,itotsub)):: work1
    real(r_kind),allocatable,dimension(:,:,:):: prsl_full,hgtl_full

    data lunout / 81 /
    data lunsave  / 82 /

!*****************************************************************************

!   Set analysis time and allocate/initialize arrays and variables
    call w3fs21(iadate,nmind)
    gstime=real(nmind,r_kind)

    call makegvals
    do ii=1,ndat
       ndata1(ii,1)=0
       ndata1(ii,2)=0
       ndata1(ii,3)=0
       ntasks1(ii) =0
       parallel_read=.false.
    end do
    npem1=npe-1
    nprof_gps1=0

!    if(oberrflg .or. perturb_obs) then
       call converr_read(mype)
!    endif


!   Optionally set random seed to perturb observations
    if (perturb_obs) then
       rseed=iadate(4)+iadate(3)*100+iadate(2)*10000+iadate(1)*1000000+mype
       call random_seed(size=krsize)
       allocate(nrnd(krsize))
       do i=1,krsize
          nrnd(i)=rseed
       end do
       call random_seed(put=nrnd)
       deallocate(nrnd)
    endif



!   Set data class and number of reader tasks.  Set logical flag to indicate 
!   type type of GPS data (if present)
    ii=0
    ref_obs = .false.    !.false. = assimilate GPS bending angle
    ears_possible = .false.
    nmls_type=0
    do i=1,ndat
       obstype=dtype(i)                   !     obstype  - observation types to process
       amsre= index(obstype,'amsre') /= 0
       ssmis= index(obstype,'ssmis') /= 0
       sndr = index(obstype,'sndr') /= 0
       hirs = index(obstype,'hirs') /= 0
       avhrr = index(obstype,'avhrr') /= 0
       modis = index(obstype,'modis') /= 0
       seviri = index(obstype,'seviri') /= 0
       mls = index(obstype,'mls') /= 0
       if(obstype == 'mls20' ) nmls_type=nmls_type+1
       if(obstype == 'mls22' ) nmls_type=nmls_type+1
       if(obstype == 'mls30' ) nmls_type=nmls_type+1
       if(nmls_type>1) then
          write(6,*) '******ERROR***********: there is more than one MLS data type, not allowed, please check'
          call stop2(339)
       end if
       if (obstype == 't'  .or. obstype == 'uv' .or. &
           obstype == 'q'  .or. obstype == 'ps' .or. &
           obstype == 'pw' .or. obstype == 'spd'.or. &
           obstype == 'sst'.or. obstype == 'srw'.or. &
           obstype == 'tcp'.or. obstype == "lag".or. &
           obstype == 'dw' .or. obstype == 'rw' .or. &
           obstype == 'mta_cld' .or. obstype == 'gos_ctp' .or. &
           obstype == 'rad_ref' .or. obstype=='lghtn' .or. &
           obstype == 'larccld' .or. obstype == 'pm2_5' .or. &
           obstype == 'gust' .or. obstype=='vis' .or. &
<<<<<<< HEAD
           obstype == 'pblh' .or. obstype=='tcamt' .or. obstype=='lcbas') then
=======
           obstype == 'pblh' .or. obstype=='wspd10m' .or. &
           obstype == 'td2m' .or. obstype=='mxtm' .or. &
           obstype == 'mitm' .or. obstype=='pmsl' .or. &
           obstype == 'howv') then
>>>>>>> 3aa43e59
          ditype(i) = 'conv'
       else if( hirs   .or. sndr      .or.  seviri .or. &
               obstype == 'airs'      .or. obstype == 'amsua'     .or.  &
               obstype == 'msu'       .or. obstype == 'iasi'      .or.  &
               obstype == 'amsub'     .or. obstype == 'mhs'       .or.  &
               obstype == 'hsb'       .or. obstype == 'goes_img'  .or.  &
               avhrr .or.                                               &
               amsre  .or. ssmis      .or. obstype == 'ssmi'      .or.  &
               obstype == 'ssu'       .or. obstype == 'atms'      .or.  &
               obstype == 'cris'                                    ) then
          ditype(i) = 'rad'
       else if (is_extOzone(dfile(i),obstype,dplat(i))) then
          ditype(i) = 'ozone'
       else if (obstype == 'sbuv2' &
           .or. obstype == 'omi' &
           .or. obstype == 'gome' &
           .or. mls &
           ) then
          ditype(i) = 'ozone'
       else if (obstype == 'mopitt') then
          ditype(i) = 'co'
       else if (index(obstype,'pcp')/=0 )then
          ditype(i) = 'pcp'
       else if (obstype == 'gps_ref' .or. obstype == 'gps_bnd') then
          ditype(i) = 'gps'
       else if ( index(obstype,'aod') /= 0 ) then
          ditype(i) = 'aero'
       else
          write(6,*)'READ_OBS:  ***ERROR*** - unknown ob type ',trim(obstype)
       end if

!   Set data class and number of reader tasks.  Set logical flag to indicate 
!   type type of GPS data (if present)
       if (index(dtype(i),'gps_ref') /= 0) ref_obs = .true.

!   Check info files to see if data is read.

       nuse=.false.
       minuse=-1
       if(ditype(i) == 'conv')then
          if(diag_conv .and. .not. reduce_diag)minuse=-2
          do j=1,nconvtype
             if(trim(dtype(i)) == trim(ioctype(j)) .and. icuse(j) > minuse)nuse=.true.
          end do
       else if(ditype(i) == 'rad')then
          if(diag_rad .and. .not. reduce_diag)minuse=-2
          do j=1,jpch_rad
             if(trim(dsis(i)) == trim(nusis(j)) .and. iuse_rad(j) > minuse)nuse=.true.
          end do
       else if(ditype(i) == 'ozone')then
          if(diag_ozone .and. .not. reduce_diag)minuse=-2
          do j=1,jpch_oz
             if(trim(dsis(i)) == trim(nusis_oz(j)) .and. iuse_oz(j) > minuse)nuse=.true.
          end do
       else if(ditype(i) == 'pcp')then
          if(diag_pcp .and. .not. reduce_diag)minuse=-2
          do j=1,npcptype
             if(trim(dsis(i)) == trim(nupcp(j)) .and. iusep(j) > minuse)nuse=.true.
          end do
       else if(ditype(i) == 'aero')then
          if(diag_aero .and. .not. reduce_diag)minuse=-2
          do j=1,jpch_aero
             if(trim(dsis(i)) == trim(nusis_aero(j)) .and. iuse_aero(j) > minuse)nuse=.true.
          end do
       else
          nuse=.true.
       end if

       if(nuse)then

!     Control parallel read for each ob type (currently just rad obs).  
!     To remove parallel read comment out line.
          ithin=dthin(i)
          if(ithin > 0 )then
            if(dmesh(ithin) > one)then
             if(hirs)then
                parallel_read(i)= .true.
             else if(obstype == 'amsua')then
                parallel_read(i)= .true.
             else if(obstype == 'airs' )then
                parallel_read(i)= .true.
             else if(obstype == 'iasi')then
                parallel_read(i)= .true.
             else if(obstype == 'amsub')then
                parallel_read(i)= .true.
             else if(obstype == 'mhs' )then
                parallel_read(i)= .true.
             else if(sndr )then
                parallel_read(i)= .true.
! N.B. ATMS must be run on one processor for the filtering code to work.
             else if(obstype == 'atms')then
!                 parallel_read(i)= .true.
             else if(ssmis)then
!               parallel_read(i)= .true.  
             else if(seviri)then
                parallel_read(i)= .true.
             else if(obstype == 'cris' )then
                parallel_read(i)= .true.
             else if(avhrr)then
                parallel_read(i)= .true.
             else if(amsre)then
                parallel_read(i)= .true.
             else if(obstype == 'goes_img' )then
                parallel_read(i)= .true.
             else if(obstype == 'hsb' )then
                parallel_read(i)= .true.
             else if(obstype == 'ssmi' )then
                parallel_read(i)= .true.
             else if(obstype == 'ssu' )then
                parallel_read(i)= .true.
             end if
           end if
          end if
          ears_possible(i) = ditype(i) == 'rad'  .and.       & 
                  (obstype == 'amsua' .or.  obstype == 'amsub' .or.  & 
                   obstype == 'mhs') .and. (dplat(i) == 'n17' .or. & 
                   dplat(i) == 'n18' .or. dplat(i) == 'n19' .or. &
                   dplat(i) == 'metop-a' .or. dplat(i) == 'metop-b' .or. &
                   dplat(i) == 'metop-c') 
!   Inquire data set to deterimine if input data available and size of dataset
          ii=ii+1
          if (ii>npem1) ii=0
          if(mype==ii)then
             call gsi_inquire(lenbytes,lexist,trim(dfile(i)),mype)
             call read_obs_check (lexist,trim(dfile(i)),dplat(i),dtype(i),minuse)
             
             len4file=lenbytes/4
             if (ears_possible(i))then

                call gsi_inquire(lenbytes,lexistears,trim(dfile(i))//'ears',mype)
                call read_obs_check (lexistears,trim(dfile(i))//'ears',dplat(i),dtype(i),minuse)

                lexist=lexist .or. lexistears
                len4file=len4file+lenbytes/4
             end if
 
             if(lexist) then
!      Initialize number of reader tasks to 1.  For the time being
!      only allow number of reader tasks >= 1 for select obstype.

                ntasks1(i)=1
                if(parallel_read(i)) then

!  Allow up to 16 processors/file increase loop bounds to increase number of processors allowed
                   do j=1,4
                      if(len4file < lenbuf)exit
                      ntasks1(i)=2*ntasks1(i)
                      len4file=len4file/2
                   end do
!               if(ntasks1(i)*lenbuf < len4file) ntasks1(i)=ntasks1(i)+1
                end if
             end if
          end if
       else
          if(mype == 0)write(6,*) 'data type ',dsis(i), &
                'not used in info file -- do not read file ',trim(dfile(i))
       end if
    end do


!   Distribute optimal number of reader tasks to all mpi tasks
    call mpi_allreduce(ntasks1,ntasks,ndat,mpi_integer,mpi_sum,mpi_comm_world,ierror)

!   Limit number of requested tasks per type to be <= total available tasks
    npemax=0
    npetot=0
    do i=1,ndat
       if (ntasks(i)>npe) then
          write(6,*)'read_obs:  ***WARNING*** i=',i,' dtype=',dtype(i),' dsis=',dsis(i),&
               ' requested ntasks=',ntasks(i),' > npe=',npe,' reset ntasks=',npe
          ntasks(i)=npe
       endif
       npe_sub(i)=ntasks(i)
       npetot=npetot+npe_sub(i)
       npemax=max(npemax,npe_sub(i))
    end do

    if(l4dvar.and.(.not.lobserver)) then
!_RTod use_sfc=.false.
!_RTod call getsfc(mype,use_sfc)
       return
    endif
    
    npeextra=0
    if(mod(npetot,npe) > 0) npeextra=npe-mod(npetot,npe)
    if(npeextra > 0)then
       if(mype == 0)write(6,*) ' number of extra processors ',npeextra
       npe_sub3=npe_sub
       extraloop: do j=1,npeextra
          iix=1
          do ii=1,5
             do i=1,ndat
                if(iix == npe_sub3(i) .and. parallel_read(i))then
                   if(ntasks(i) > 0 .and. ntasks(i) <= npeextra)then
                      npeextra=npeextra-ntasks(i)
                      npe_sub(i)=npe_sub(i)+ntasks(i)
                      ntasks(i)=2*ntasks(i)
                      if(npeextra < iix)cycle extraloop
                   end if
                end if
             end do
          end do
          iix=max(min(2*iix,8),npeextra)
       end do extraloop
    end if

!   Set up locations of first processor

    ilarge=0
    npestart=0
    npe_sub3=npe_sub
    mype_root_sub=0
    mmdat=0
    loopx: do j=1,ndat
       nlarge=0
       do i=1,ndat
          if(npe_sub3(i) > nlarge .and. npe_sub3(i)+npestart <= npe)then
             ilarge=i
             nlarge=npe_sub3(i)
          end if
       end do
       if(nlarge == 0)exit loopx
       npe_order(j)=ilarge
       mype_root_sub(ilarge)=npestart
       npestart=npestart+npe_sub3(ilarge)
       mmdat=mmdat+1
       if(npestart == npe)npestart=0
       npe_sub3(ilarge)=0
    end do loopx

        
!   Define sub-communicators for each data file
    mm1=mype+1
    belong=.false.
    mype_sub=-999
    mype_sub_r1=-999
    mype_sub_r2=-999
    mype_root=0
    next_mype=0
    do ii=1,mmdat
       i=npe_order(ii)
       if(npe_sub(i) > 0)then
          next_mype=mype_root_sub(i)
          do k=1,npe_sub(i)
             mype_work(k,i) = next_mype
             mype_sub(mype_work(k,i)+1,i)=k-1
             if(next_mype == mype)belong(i) = .true.
             next_mype = next_mype + 1
             if (next_mype>npem1) next_mype=0
          end do               

          call setcomm(iworld,iworld_group,npe_sub(i),mype_work(1,i),&
                 mpi_comm_sub(i),ierror)
       end if

    end do
    mype_airobst = mype_root
    do ii=1,mmdat
       i=npe_order(ii)
       if(mype == 0 .and. npe_sub(i) > 0) write(6,'(1x,a,i4,1x,a,1x,2a,3i4)') &
        'READ_OBS:  read ',i,dtype(i),dsis(i),' using ntasks=',ntasks(i),mype_root_sub(i),npe_sub(i) 

       acft_profl_file = index(dfile(i),'_profl')/=0
       if ((aircraft_t_bc_pof .or. aircraft_t_bc_ext .or. &
          (aircraft_t_bc .and. acft_profl_file)) .and. dtype(i) == 't') &
                   mype_airobst = mype_root_sub(i)

    end do


    use_prsl_full=.false.
    use_hgtl_full=.false.
    use_sfc=.false.
    use_prsl_full_proc=.false.
    use_hgtl_full_proc=.false.
    do i=1,ndat
       if(ditype(i) =='conv')then
          obstype=dtype(i)
          if(obstype /= 'dw' .and. obstype /= 'rw' .and. obstype /= 'srw')then
             use_prsl_full=.true.
             if(belong(i))use_prsl_full_proc=.true.
          else if(obstype == 'rw')then
             use_hgtl_full=.true.
             if(belong(i))use_hgtl_full_proc=.true.
          end if
       else if(ditype(i) == 'rad' .or. ditype(i)=='pcp')then
          if(belong(i))use_sfc=.true.
       end if
    end do
!   Get guess 3d pressure on full grid
    if(use_prsl_full)then
       if(use_prsl_full_proc)allocate(prsl_full(nlat,nlon,nsig))
       do k=1,nsig
          call strip(ges_prsl(:,:,k,ntguessig),prslsm)
          call mpi_allgatherv(prslsm,ijn(mype+1),mpi_rtype,&
               work1,ijn,displs_g,mpi_rtype,mpi_comm_world,ierror)
          if(use_prsl_full_proc)then
             call reorder(work1,1,1)
             do ii=1,iglobal
                i=ltosi(ii)
                j=ltosj(ii)
                prsl_full(i,j,k)=work1(ii)
             end do
          end if
       end do
    end if
!   Get guess 3d geopotential height on full grid
    if(use_hgtl_full)then
       if(use_hgtl_full_proc)allocate(hgtl_full(nlat,nlon,nsig))
       do k=1,nsig
          call strip(geop_hgtl(:,:,k,ntguessig),hgtlsm)
          call mpi_allgatherv(hgtlsm,ijn(mype+1),mpi_rtype,&
               work1,ijn,displs_g,mpi_rtype,mpi_comm_world,ierror)
          if(use_hgtl_full_proc)then
             call reorder(work1,1,1)
             do ii=1,iglobal
                i=ltosi(ii)
                j=ltosj(ii)
                hgtl_full(i,j,k)=work1(ii)
             end do
           end if
       end do
    end if
!   Create full horizontal surface fields from local fields in guess_grids
    call getsfc(mype,use_sfc)
    if(use_sfc) call prt_guessfc2('sfcges2')

!   Create full horizontal nst fields from local fields in guess_grids/read it from nst file
    if (nst_gsi > 0) then
      call gsi_nstcoupler_set(mype)         ! Set NST fields (each proc needs full NST fields)

!     Create moored buoy station ID
      call mbuoy_info(mype)

!     Create ships info(ID, Depth & Instrument)
      call read_ship_info(mype)
    endif

!   Loop over data files.  Each data file is read by a sub-communicator
    loop_of_obsdata_files: &
    do ii=1,mmdat

       i=npe_order(ii)
       task_belongs: &
       if (i > 0 .and. belong(i)) then

          platid=dplat(i)                    !     platid   - satellites to read
          obstype=dtype(i)                   !     obstype  - observation types to process
          infile=trim(dfile(i))              !     infile   - units from which to read data
          sis=dsis(i)                        !     sensor/instrument/satellite indicator
          val_dat=dval(i)                    !     weighting factors applied to super obs
          ithin=dthin(i)                     !     ithin    - flags to thin data
          ithinx=max(1,abs(ithin))
          rmesh=dmesh(ithinx)                !     rmesh    - thinning mesh sizes (km)
          twind=time_window(i)               !     time window (hours) for input group
          isfcalc=dsfcalc(i)                 !     method to calculate surface fields within fov
          nread=0
          nouse=0
          npuse=0

          if (mype_sub(mm1,i)==mype_root) then
             open(lunout,file=obsfile_all(i),form='unformatted')
             rewind(lunout)
          endif

!         Process conventional (prepbufr) data
          ditype_select: &
          if(ditype(i) == 'conv')then
             conv_obstype_select: &
             if (obstype == 't' .or. obstype == 'q'  .or. obstype == 'ps' .or. &
                 obstype == 'pw' .or. obstype == 'spd'.or. & 
                 obstype == 'gust' .or. obstype == 'vis'.or. &
<<<<<<< HEAD
                 obstype == 'mta_cld' .or. obstype == 'gos_ctp' .or. &
                 obstype == 'tcamt' .or. obstype == 'lcbas' ) then
=======
                 obstype == 'wspd10m' .or. obstype == 'td2m' .or. &
                 obstype=='mxtm' .or. obstype == 'mitm' .or. &
                 obstype=='howv' .or. obstype=='pmsl' .or. &
                 obstype == 'mta_cld' .or. obstype == 'gos_ctp'  ) then
>>>>>>> 3aa43e59
!               Process flight-letel high-density data not included in prepbufr
                if ( index(infile,'hdobbufr') /=0 ) then
                  call read_fl_hdob(nread,npuse,nouse,infile,obstype,lunout,gstime,twind,sis,&
                                    prsl_full)
                  string='READ_FL_HDOB'
                else
                   call read_prepbufr(nread,npuse,nouse,infile,obstype,lunout,twind,sis,&
                        prsl_full)
                   string='READ_PREPBUFR'
                endif
!            Process winds in the prepbufr
            else if(obstype == 'uv' .or. obstype == 'wspd10m') then
!             Process satellite winds which seperate from prepbufr
                if ( index(infile,'satwnd') /=0 ) then
                  call read_satwnd(nread,npuse,nouse,infile,obstype,lunout,gstime,twind,sis,&
                     prsl_full)
                  string='READ_SATWND'
!             Process oscat winds which seperate from prepbufr
                elseif ( index(infile,'oscatbufr') /=0 ) then
                  call read_sfcwnd(nread,npuse,nouse,infile,obstype,lunout,gstime,twind,sis,&
                     prsl_full)
                  string='READ_SFCWND'
                else if ( index(infile,'hdobbufr') /=0 ) then
                  call read_fl_hdob(nread,npuse,nouse,infile,obstype,lunout,gstime,twind,sis,&                                                                     
                     prsl_full)
                  string='READ_FL_HDOB'
                else
                  call read_prepbufr(nread,npuse,nouse,infile,obstype,lunout,twind,sis,&
                     prsl_full)
                  string='READ_PREPBUFR'
                endif

!            Process conventional SST (modsbufr, at this moment) data
             elseif ( obstype == 'sst' ) then
                if ( platid == 'mods') then
                   call read_modsbufr(nread,npuse,nouse,gstime,infile,obstype, &
                        lunout,twind,sis)
                   string='READ_MODSBUFR'
                else
                   if(nst_gsi>0)then
                      write(6,*)'read_obs: should not handle SST via read_prepbufr when NSST on'
                      call stop2(999)
                   endif

                   call read_prepbufr(nread,npuse,nouse,infile,obstype,lunout,twind,sis,&
                        prsl_full)
                   string='READ_PREPBUFR'
                endif

!            Process radar reflectivity Mosaic
             else if (obstype == 'rad_ref' ) then
                call read_RadarRef_mosaic(nread,npuse,infile,obstype,lunout,twind,sis)
                string='READ_RADARREF_MOSAIC'

!            Process  lightning
             else if (obstype == 'lghtn' ) then
                call read_lightning(nread,npuse,infile,obstype,lunout,twind,sis)
                string='READ_LIGHTNING'

!            Process  NASA LaRC 
             else if (obstype == 'larccld' ) then
!               write(6,*)'sliu :: NASA cld', infile, 'READ_NASA_LaRC'
!               call read_NASA_LaRC(nread,npuse,infile,obstype,lunout,twind,sis)
                call read_NASA_LaRC_cloud(nread,npuse,nouse,infile,obstype,lunout,twind,sis)
                string='READ_NASA_LaRC'

!            Process radar winds
             else if (obstype == 'rw') then
                call read_radar(nread,npuse,nouse,infile,lunout,obstype,twind,sis,&
                                ithin,rmesh,hgtl_full)
                string='READ_RADAR'

!            Process lagrangian data
             else if (obstype == 'lag') then
                call read_lag(nread,npuse,nouse,infile,lunout,obstype,&
                 &twind,gstime,sis)
                string='READ_LAG'

!            Process lidar winds
             else if (obstype == 'dw') then
                call read_lidar(nread,npuse,nouse,infile,obstype,lunout,twind,sis)
                string='READ_LIDAR'

!            Process synthetic tc-mslp obs
             else if (obstype == 'tcp') then
                call read_tcps(nread,npuse,nouse,infile,obstype,lunout,sis)
                string='READ_TCPS'

!            Process radar superob winds
             else if (obstype == 'srw') then
                call read_superwinds(nread,npuse,nouse,infile,obstype,lunout, &
                     twind,sis)
                string='READ_SUPRWNDS'

             else if (obstype == 'pm2_5') then

                if (oneobtest_chem .and. oneob_type_chem=='pm2_5') then
                   call oneobschem(nread,npuse,nouse,gstime,&
                        &infile,obstype,lunout,sis)
                   string='ONEOBSCHEM'
                else
                   call read_anowbufr(nread,npuse,nouse,gstime,&
                        &infile,obstype,lunout,twind,sis)
                   string='READ_ANOWBUFR'
                endif

!            Process pblh
             else if (obstype == 'pblh') then
                call read_pblh(nread,npuse,nouse,infile,obstype,lunout,twind,sis)
                string='READ_PBLH'
             end if conv_obstype_select

          else if (ditype(i) == 'rad')then


!            Process TOVS 1b data
             rad_obstype_select: &
             if (platid /= 'aqua' .and. (obstype == 'amsua' .or. &
                  obstype == 'amsub' .or. obstype == 'msu'   .or.  &
                  obstype == 'mhs'   .or. obstype == 'hirs4' .or.  &
                  obstype == 'hirs3' .or. obstype == 'hirs2' .or.  &
                  obstype == 'ssu' )) then
                llb=1
                lll=1
                if(ears_possible(i))lll=2
                call read_bufrtovs(mype,val_dat,ithin,isfcalc,rmesh,platid,gstime,&
                     infile,lunout,obstype,nread,npuse,nouse,twind,sis, &
                     mype_root,mype_sub(mm1,i),npe_sub(i),mpi_comm_sub(i),llb,lll)
                string='READ_BUFRTOVS'

!            Process atms data
             else if (obstype == 'atms') then
                llb=1
                lll=1
                call read_atms(mype,val_dat,ithin,isfcalc,rmesh,platid,gstime,&
                     infile,lunout,obstype,nread,npuse,nouse,twind,sis, &
                     mype_root,mype_sub(mm1,i),npe_sub(i),mpi_comm_sub(i),llb,lll)
                string='READ_ATMS'

!            Process airs data        
             else if(platid == 'aqua' .and. (obstype == 'airs' .or.   &
                  obstype == 'amsua'  .or.  obstype == 'hsb' ))then
                call read_airs(mype,val_dat,ithin,isfcalc,rmesh,platid,gstime,&
                     infile,lunout,obstype,nread,npuse,nouse,twind,sis,&
                     mype_root,mype_sub(mm1,i),npe_sub(i),mpi_comm_sub(i))
                string='READ_AIRS'

!            Process iasi data
             else if(obstype == 'iasi')then
                call read_iasi(mype,val_dat,ithin,isfcalc,rmesh,platid,gstime,&
                     infile,lunout,obstype,nread,npuse,nouse,twind,sis,&
                     mype_root,mype_sub(mm1,i),npe_sub(i),mpi_comm_sub(i))
                string='READ_IASI'

!            Process cris data
             else if(obstype == 'cris')then
                call read_cris(mype,val_dat,ithin,isfcalc,rmesh,platid,gstime,&
                     infile,lunout,obstype,nread,npuse,nouse,twind,sis,&
                     mype_root,mype_sub(mm1,i),npe_sub(i),mpi_comm_sub(i))
                string='READ_CRIS'

!            Process GOES sounder data
!            Process raw or prepbufr files (1x1 or 5x5)
             else if (obstype == 'sndr' .or.                            &
                      obstype == 'sndrd1' .or. obstype == 'sndrd2' .or. &
                      obstype == 'sndrd3' .or. obstype == 'sndrd4') then
                call read_goesndr(mype,val_dat,ithin,rmesh,platid,&
                     infile,lunout,obstype,nread,npuse,nouse,twind,gstime,sis,&
                     mype_root,mype_sub(mm1,i),npe_sub(i),mpi_comm_sub(i))
                string='READ_GOESNDR'
                
!            Process ssmi data
             else if (obstype == 'ssmi' ) then 
                call read_ssmi(mype,val_dat,ithin,rmesh,platid,gstime,&
                     infile,lunout,obstype,nread,npuse,nouse,twind,sis,&
                     mype_root,mype_sub(mm1,i),npe_sub(i),mpi_comm_sub(i))
                string='READ_SSMI'

!            Process amsre data
             else if ( obstype == 'amsre_low' .or. obstype == 'amsre_mid' .or. &
                       obstype == 'amsre_hig' ) then
                call read_amsre(mype,val_dat,ithin,isfcalc,rmesh,gstime,&
                     infile,lunout,obstype,nread,npuse,nouse,twind,sis,&
                     mype_root,mype_sub(mm1,i),npe_sub(i),mpi_comm_sub(i))
                string='READ_AMSRE'
                
!            Process ssmis data
             else if (obstype == 'ssmis'     .or. &
                      obstype == 'ssmis_las' .or. obstype == 'ssmis_uas' .or. &
                      obstype == 'ssmis_img' .or. obstype == 'ssmis_env' ) then
                call read_ssmis(mype,val_dat,ithin,isfcalc,rmesh,platid,gstime,&
                     infile,lunout,obstype,nread,npuse,nouse,twind,sis,&
                     mype_root,mype_sub(mm1,i),npe_sub(i),mpi_comm_sub(i))
                string='READ_SSMIS'

!            Process GOES IMAGER RADIANCE  data
             else if(obstype == 'goes_img') then
                call read_goesimg(mype,val_dat,ithin,rmesh,platid,gstime,&
                     infile,lunout,obstype,nread,npuse,nouse,twind,sis, &
                     mype_root,mype_sub(mm1,i),npe_sub(i),mpi_comm_sub(i))
                string='READ_GOESMIMG'

!            Process Meteosat SEVIRI RADIANCE  data
             else if(obstype == 'seviri') then
                 call read_seviri(mype,val_dat,ithin,rmesh,platid,gstime,&
                     infile,lunout,obstype,nread,npuse,nouse,twind,sis, &
                     mype_root,mype_sub(mm1,i),npe_sub(i),mpi_comm_sub(i))
                string='READ_SEVIRI'

!            Process NAVY AVHRR RADIANCE  data
             else if(obstype == 'avhrr_navy') then
                call read_avhrr_navy(mype,val_dat,ithin,rmesh,platid,gstime,&
                     infile,lunout,obstype,nread,npuse,nouse,twind,sis, &
                     mype_root,mype_sub(mm1,i),npe_sub(i),mpi_comm_sub(i))
                string='READ_AVH_NAVY'

!            Process NESDIS AVHRR RADIANCE  data
             else if(obstype == 'avhrr') then
                call read_avhrr(mype,val_dat,ithin,rmesh,platid,gstime,&
                     infile,lunout,obstype,nread,npuse,nouse,twind,sis, &
                     mype_root,mype_sub(mm1,i),npe_sub(i),mpi_comm_sub(i))
                string='READ_AVHRR'
             end if rad_obstype_select

!         Process ozone data
          else if (ditype(i) == 'ozone')then
             ozone_obstype_select: &
             if (is_extOzone(infile,obstype,dplat(i))) then

                call extOzone_read(infile,obstype,dplat(i),dsis(i), &
                   iread,ipuse,iouse, platid,gstime,lunout,twind,ithin,rmesh)
                string='extOzone_read'

                nread=nread+iread
                npuse=npuse+ipuse
                nouse=nouse+iouse

             else
                call read_ozone(nread,npuse,nouse,&
                   platid,infile,gstime,lunout,obstype,twind,sis,ithin,rmesh)
                string='READ_OZONE'
             endif ozone_obstype_select

!         Process co data
          else if (ditype(i) =='co')then 
             call read_co(nread,npuse,nouse,&
                 platid,infile,gstime,lunout,obstype,twind,sis,ithin,rmesh)
             string='READ_CO'

!         Process precipitation             
          else if (ditype(i) == 'pcp')then
             call read_pcp(nread,npuse,nouse,gstime,infile, &
                  lunout,obstype,twind,sis)
             string='READ_PCP'

!         Process gps observations
          else if (ditype(i) == 'gps')then
             call read_gps(nread,npuse,nouse,infile,lunout,obstype,twind, &
                  nprof_gps1,sis)
             string='READ_GPS'

!         Process aerosol data
          else if (ditype(i) == 'aero' )then
             call read_aerosol(nread,npuse,nouse,&
                  platid,infile,gstime,lunout,obstype,twind,sis,ithin,rmesh, &
                  mype,mype_root,mype_sub(mm1,i),npe_sub(i),mpi_comm_sub(i))
             string='READ_AEROSOL'
             
          end if ditype_select

!         Close unit to data file

!         Accumulate data counts on "root" task
          if (mype_sub(mm1,i)==mype_root) then
             close(lunout)
             ndata1(i,1)=ndata1(i,1)+npuse
             ndata1(i,2)=ndata1(i,2)+nread
             ndata1(i,3)=ndata1(i,3)+nouse

             write(6,8000) adjustl(string),infile,obstype,sis,nread,ithin,&
                  rmesh,isfcalc,nouse,npe_sub(i)
8000         format(1x,a15,': file=',a15,&
                  ' type=',a10,  ' sis=',a20,  ' nread=',i10,&
                  ' ithin=',i2, ' rmesh=',f10.6,' isfcalc=',i2,&
                  ' ndata=',i10,' ntask=',i3)

          endif
       endif task_belongs

    end do loop_of_obsdata_files
    if(use_prsl_full_proc)deallocate(prsl_full)
    if(use_hgtl_full_proc)deallocate(hgtl_full)

!   Broadcast aircraft new tail numbers for aircraft
!   temperature bias correction
!   if (aircraft_t_bc) then
!      call mpi_barrier(mpi_comm_world,ierror)
!      call mpi_bcast(ntail_update,1,mpi_itype,mype_airobst,mpi_comm_world,ierror)
!      call mpi_bcast(idx_tail,max_tail,mpi_itype,mype_airobst,mpi_comm_world,ierror)
!      call mpi_bcast(taillist,max_tail,MPI_CHARACTER,mype_airobst,mpi_comm_world,ierror)
!   end if

!   Deallocate arrays containing full horizontal surface fields
    call destroy_sfc
!   Sum and distribute number of obs read and used for each input ob group
    call mpi_allreduce(ndata1,ndata,ndat*3,mpi_integer,mpi_sum,mpi_comm_world,&
       ierror)

!   Collect super obs factors
    call mpi_allreduce(super_val,super_val1,superp+1,mpi_rtype,&
         mpi_sum,mpi_comm_world,ierror)
    super_val1(0)=one
    deallocate(super_val)

!   Collect number of gps profiles (needed later for qc)
    call mpi_allreduce(nprof_gps1,nprof_gps,1,mpi_integer,mpi_sum,mpi_comm_world,ierror)

!   Write collective obs selection information to scratch file.
    if (lread_obs_save .and. mype==0) then
       write(6,*)'READ_OBS:  write collective obs selection info to ',trim(obs_input_common)
       open(lunsave,file=obs_input_common,form='unformatted')
       write(lunsave) ndata,superp,nprof_gps,ditype
       write(lunsave) super_val1
       close(lunsave)
    endif

!   End of routine
    return
end subroutine read_obs


end module read_obsmod<|MERGE_RESOLUTION|>--- conflicted
+++ resolved
@@ -656,14 +656,11 @@
            obstype == 'rad_ref' .or. obstype=='lghtn' .or. &
            obstype == 'larccld' .or. obstype == 'pm2_5' .or. &
            obstype == 'gust' .or. obstype=='vis' .or. &
-<<<<<<< HEAD
-           obstype == 'pblh' .or. obstype=='tcamt' .or. obstype=='lcbas') then
-=======
            obstype == 'pblh' .or. obstype=='wspd10m' .or. &
            obstype == 'td2m' .or. obstype=='mxtm' .or. &
            obstype == 'mitm' .or. obstype=='pmsl' .or. &
-           obstype == 'howv') then
->>>>>>> 3aa43e59
+           obstype == 'howv' .or. obstype=='tcamt' .or. &
+           obstype=='lcbas') then
           ditype(i) = 'conv'
        else if( hirs   .or. sndr      .or.  seviri .or. &
                obstype == 'airs'      .or. obstype == 'amsua'     .or.  &
@@ -1036,15 +1033,11 @@
              if (obstype == 't' .or. obstype == 'q'  .or. obstype == 'ps' .or. &
                  obstype == 'pw' .or. obstype == 'spd'.or. & 
                  obstype == 'gust' .or. obstype == 'vis'.or. &
-<<<<<<< HEAD
-                 obstype == 'mta_cld' .or. obstype == 'gos_ctp' .or. &
-                 obstype == 'tcamt' .or. obstype == 'lcbas' ) then
-=======
                  obstype == 'wspd10m' .or. obstype == 'td2m' .or. &
                  obstype=='mxtm' .or. obstype == 'mitm' .or. &
                  obstype=='howv' .or. obstype=='pmsl' .or. &
-                 obstype == 'mta_cld' .or. obstype == 'gos_ctp'  ) then
->>>>>>> 3aa43e59
+                 obstype == 'mta_cld' .or. obstype == 'gos_ctp' .or. &
+                 obstype == 'tcamt' .or. obstype == 'lcbas'  ) then
 !               Process flight-letel high-density data not included in prepbufr
                 if ( index(infile,'hdobbufr') /=0 ) then
                   call read_fl_hdob(nread,npuse,nouse,infile,obstype,lunout,gstime,twind,sis,&
