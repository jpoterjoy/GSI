--- conflicted
+++ resolved
@@ -494,15 +494,12 @@
 !                          do spatial averaging for noise reduction) 
 !   2013-06-01  zhu     - add mype_airobst to handle aircraft temperature bias correction 
 !   2013-08-08  s.liu     - add read NASA_LaRC_cloud product
-<<<<<<< HEAD
-=======
 !   2013-10-25  todling - reposition ltosi and others to commvars
 !   2014-02-03  guo     - Hid processing (read) of non-EMC ozone obstypes
 !                         through module m_extOzone, separated from read_ozone.
 !                       - Added some -do- and -if- construct names, for easier
 !                         understanding of the code.
 !   
->>>>>>> fde44a02
 !
 !   input argument list:
 !     mype     - mpi task id
@@ -1019,8 +1016,6 @@
           nouse=0
           npuse=0
 
-!         write(6,*)'sliu in read_obs.F90::',obstype
-
           if (mype_sub(mm1,i)==mype_root) then
              open(lunout,file=obsfile_all(i),form='unformatted')
              rewind(lunout)
