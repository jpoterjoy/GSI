--- conflicted
+++ resolved
@@ -542,6 +542,7 @@
     use aircraftinfo, only: aircraft_t_bc,aircraft_t_bc_pof,aircraft_t_bc_ext,mype_airobst
     use gsi_nstcouplermod, only: gsi_nstcoupler_set
     use gsi_io, only: mype_io
+    use rapidrefresh_cldsurf_mod, only: i_gsdcldanal_type
 
     use m_extOzone, only: is_extOzone
     use m_extOzone, only: extOzone_read
@@ -954,13 +955,9 @@
              if(belong(i))use_hgtl_full_proc=.true.
           end if
        else if(ditype(i) == 'rad' )then
-<<<<<<< HEAD
-          if(belong(i))use_sfc=.true.
-=======
           if(belong(i))then
             use_sfc=.true.
           end if
->>>>>>> 3e8680a2
        end if
     end do
     use_sfc_any=.false.
@@ -1027,12 +1024,6 @@
       allocate(hgtl_full(1,1,1))
     end if
     deallocate(work1,prslsm)
-<<<<<<< HEAD
-!   Create full horizontal surface fields from local fields in guess_grids
-    call getsfc(mype,use_sfc)
-    if(use_sfc) call prt_guessfc2('sfcges2')
-=======
->>>>>>> 3e8680a2
 
 !   Create full horizontal nst fields from local fields in guess_grids/read it from nst file
     if (nst_gsi > 0) then
@@ -1155,7 +1146,7 @@
 
 !            Process radar reflectivity Mosaic
              else if (obstype == 'rad_ref' ) then
-                call read_RadarRef_mosaic(nread,npuse,infile,obstype,lunout,twind,sis)
+                call read_radarref_mosaic(nread,npuse,infile,obstype,lunout,twind,sis)
                 string='READ_RADARREF_MOSAIC'
 
 !            Process  lightning
@@ -1165,9 +1156,11 @@
 
 !            Process  NASA LaRC 
              else if (obstype == 'larccld' ) then
-!               write(6,*)'sliu :: NASA cld', infile, 'READ_NASA_LaRC'
-!               call read_NASA_LaRC(nread,npuse,infile,obstype,lunout,twind,sis)
-                call read_NASA_LaRC_cloud(nread,npuse,nouse,infile,obstype,lunout,twind,sis)
+                if( i_gsdcldanal_type==1) then
+                   call read_nasa_larc(nread,npuse,infile,obstype,lunout,twind,sis)
+                else
+                   call read_NASA_LaRC_cloud(nread,npuse,nouse,infile,obstype,lunout,twind,sis)
+                endif
                 string='READ_NASA_LaRC'
 
 !            Process radar winds
