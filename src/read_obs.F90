module read_obsmod
!$$$   module documentation block
!                .      .    .                                       .
! module:    read_obsmod extra inquire routine for reading obs
!   prgmmr: parrish          org: np22                date: 2005-06-06
!
! abstract:
!
! program history log:
!   2009-01-05  todling - add gsi_inquire
!   2015-05-01  Liu Ling - Add call to read_rapidscat 
!
! subroutines included:
!   sub gsi_inquire   -  inquire statement supporting fortran earlier than 2003
!   sub read_obs      -  read, select, reformat obs data
!
! Variable Definitions:
!
! attributes:
!   language: f90
!   machine:  ibm RS/6000 SP
!
!$$$ end documentation block

! set default to private
  private
! set subroutines to public
  public :: gsi_inquire
  public :: read_obs

contains

subroutine gsi_inquire (lbytes,lexist,filename,mype)
!$$$  subprogram documentation block
!                .      .    .                                       .
! subprogram:    gsi_inquire        inquire file presence and size
!   prgmmr: todling      org: np22                date: 2009-01-05
!
! abstract:  Inquire file presence and size; to be used when fortran
!            2003 not available or non-compliant.
!
! program history log:
!   2009-01-05  todling
!   2013-05-14  guo     - changed the compiler #ifdef dependency on _size_
!                         inquire to a more portable way.
!
!   input argument list:
!     mype     - mpi task id
!    filename  - input filename
!
!   output argument list:
!    lexist     - file presence flag
!    lbytes     - file size (bytes)
!
! attributes:
!   language: f90
!   machine:  Linux-cluster
!
!$$$  end documentation block

  use kinds, only: i_kind,i_llong

  implicit none

  integer(i_llong),intent(  out) :: lbytes
  logical         ,intent(  out) :: lexist
  character(len=*),intent(in   ) :: filename
  integer(i_kind) ,intent(in   ) :: mype

  character(len=256) command, fname

#if defined(__INTEL_COMPILER) && (__INTEL_COMPILER < 1110)
#define __X_OR_Y_OR_Z_FORTRAN_COMPILERS__
#endif

#ifdef __X_OR_Y_OR_Z_FORTRAN_COMPILERS__
#define _DO_NOT_SUPPORT_SIZE_INQUIRE_
#endif

  lbytes=-1  ! in case that _size_ specifier is not supported.
#ifndef _DO_NOT_SUPPORT_SIZE_INQUIRE_
  inquire(file=trim(filename),exist=lexist,size=lbytes)
  ! Note that the value of _size_ is defined by Fortran in "file storage units",
  ! which is not neccesary in byte units.  It is not clear if this code had
  ! assumed the size value to be in byte units, or in whatever units.
#else
  inquire(file=trim(filename),exist=lexist)
#endif
  if(lexist) then
     ! Even with a compiler supporting 'size=' specifier, the size value may
     ! return -1, if a compiler considers that the size can not be determined.
     ! In that case, the size may be obtained through a user supported
     ! mechanism, such as reading the size from a system("wc -c") call result.
     if(lbytes<0) then
        write(fname,'(2a,i4.4)') 'fsize_',trim(filename),mype
        write(command,'(4a)') 'wc -c ', trim(filename),' > ', trim(fname)
        call system(command)
        open(unit=999,file=trim(fname),form='formatted')
        read(999,*) lbytes
        close(999)
        lexist = lbytes>0_i_llong ! skip this file if lbytes <=0
     endif
  endif

  return
end subroutine gsi_inquire

subroutine read_obs_check (lexist,filename,jsatid,dtype,minuse,nread)
!$$$  subprogram documentation block
!                .      .    .                                       .
! subprogram:    read_obs_check     inquire file presence and size
!   prgmmr: todling      org: np22                date: 2010-03-05
!
! abstract:  Reset file status depending on whether observation time
!            matches analysis time and how offtime_date is set. This
!            also checks for consistency in satellite data files and 
!            known types.  
!            WARNING: some of it looks inconsistent with long-window 4dvar
!
! program history log:
!   2009-xx-xx  derber   - originally placed inside inquire
!   2009-01-05  todling  - move time/type-check out of inquire
!   2010-09-13  pagowski - add anow bufr and one obs chem
!   2013-01-26  parrish - WCOSS debug compile fails with satid not initialized.
!                         Set satid=1 at start of subroutine to allow debug compile.
!   2013-02-13  eliu     - add ssmis 
!   2013-07-01  todling/guo - allow user to bypass this check (old bufr support)
!   2014-10-01  ejones   - add gmi and amsr2
!   2015-01-16  ejones   - add saphir
!                           
!
!   input argument list:
!    lexist    - file status
!    filename  - input filename
!    jsatid    - satellite id
!    dtype     - satellite type
!
!   output argument list:
!    lexist    - file status
!
! attributes:
!   language: f90
!   machine:  Linux-cluster
!
!$$$  end documentation block

  use kinds, only: i_kind,i_llong,r_kind,r_double
  use gsi_4dvar, only: iadatebgn,iadateend
  use obsmod, only: offtime_data
  use convinfo, only: nconvtype,ictype,ioctype,icuse
  use chemmod, only : oneobtest_chem,oneob_type_chem,&
       code_pm25_ncbufr,code_pm25_anowbufr,code_pm10_ncbufr,code_pm10_anowbufr

  implicit none

  logical         ,intent(inout)  :: lexist
  character(len=*),intent(in)     :: filename
  character(len=*),intent(in)     :: jsatid
  character(len=*),intent(in)     :: dtype
  integer(i_kind) ,intent(in)     :: minuse
  integer(i_kind) ,intent(out)    :: nread

  integer(i_kind) :: lnbufr,idate,idate2,iret,kidsat
  integer(i_kind) :: ireadsb,ireadmg,kx,nc,said
  real(r_double) :: satid,rtype
  character(8) subset

  satid=1      ! debug executable wants default value ???
  idate=0
#ifdef _SKIP_READ_OBS_CHECK_
  return
#endif
  if(trim(dtype) == 'tcp' .or. trim(filename) == 'tldplrso')return
  if(trim(filename) == 'mitmdat' .or. trim(filename) == 'mxtmdat')return
! Use routine as usual
  if(lexist)then
      lnbufr = 15
      open(lnbufr,file=trim(filename),form='unformatted',status ='unknown')
      call openbf(lnbufr,'IN',lnbufr)
      call datelen(10)
      call readmg(lnbufr,subset,idate,iret)

!     Extract date and check for consistency with analysis date
      if (idate<iadatebgn.or.idate>iadateend) then
         if(offtime_data) then
           write(6,*)'***read_obs_check analysis and data file date differ, but use anyway'
         else
            write(6,*)'***read_obs_check*** ',&
              'incompatable analysis and observation date/time'
         end if
         write(6,*)'Analysis start  :',iadatebgn
         write(6,*)'Analysis end    :',iadateend
         write(6,*)'Observation time:',idate
         if(.not.offtime_data) lexist=.false.
      endif
      if(lexist)then
       if(jsatid == '')then
         kidsat=0
       else if(jsatid == 'metop-a')then
         kidsat=4
       else if(jsatid == 'metop-b')then
         kidsat=3
       else if(jsatid == 'metop-c')then
         kidsat=5
       else if(jsatid == 'm08')then
         kidsat = 55 
       else if(jsatid == 'm09')then
         kidsat = 56 
       else if(jsatid == 'm10')then
         kidsat = 57 
       else if(jsatid == 'n08')then
         kidsat=200
       else if(jsatid == 'n09')then
         kidsat=201
       else if(jsatid == 'n10')then
         kidsat=202
       else if(jsatid == 'n11')then
         kidsat=203
       else if(jsatid == 'n12')then
         kidsat=204
       else if(jsatid == 'n14')then
         kidsat=205
       else if(jsatid == 'n15')then
         kidsat=206
       else if(jsatid == 'n16')then
         kidsat=207
       else if(jsatid == 'n17')then
         kidsat=208
       else if(jsatid == 'n18')then
         kidsat=209
       else if(jsatid == 'n19')then
         kidsat=223
       else if(jsatid == 'npp')then
         kidsat=224
       else if(jsatid == 'f08')then
         kidsat=241
       else if(jsatid == 'f10')then
         kidsat=243
       else if(jsatid == 'f11')then
         kidsat=244
       else if(jsatid == 'f13')then
         kidsat=246
       else if(jsatid == 'f14')then
         kidsat=247
       else if(jsatid == 'f15')then
         kidsat=248
       else if(jsatid == 'f16')then
         kidsat=249    
       else if(jsatid == 'trmm')then
         kidsat=282    
       else if(jsatid == 'f17')then
         kidsat=285                  
       else if(jsatid == 'f18')then  
         kidsat=286                  
       else if(jsatid == 'f19')then  
         kidsat=287                  
       else if(jsatid == 'g08' .or. jsatid == 'g08_prep')then
         kidsat=252
       else if(jsatid == 'g09' .or. jsatid == 'g09_prep')then
         kidsat=253
       else if(jsatid == 'g10' .or. jsatid == 'g10_prep')then
         kidsat=254
       else if(jsatid == 'g11' .or. jsatid == 'g11_prep')then
         kidsat=255
       else if(jsatid == 'g12' .or. jsatid == 'g12_prep')then
         kidsat=256
       else if(jsatid == 'g13' .or. jsatid == 'g13_prep')then
         kidsat=257
       else if(jsatid == 'g14' .or. jsatid == 'g14_prep')then
         kidsat=258
       else if(jsatid == 'g15' .or. jsatid == 'g15_prep')then
         kidsat=259
       else if(jsatid == 'n05')then
         kidsat=705
       else if(jsatid == 'n06')then
         kidsat=706
       else if(jsatid == 'n07')then
         kidsat=707
       else if(jsatid == 'tirosn')then
         kidsat=708
       else if ( jsatid == 'terra' ) then
         kidsat = 783
       else if ( jsatid == 'aqua'  ) then
         kidsat = 784
       else if ( jsatid == 'aura'  ) then
         kidsat = 785
       else if ( jsatid == 'gcom-w1' ) then
         kidsat = 122
! Temporary comment gpm out here; discrepancy between SAID in bufr file and
! kidsat.
!       else if ( jsatid == 'gpm' ) then
!         kidsat = 288
       else if ( jsatid == 'meghat' ) then
         kidsat = 440
       else
         kidsat = 0
       end if

       call closbf(lnbufr)
       open(lnbufr,file=trim(filename),form='unformatted',status ='unknown')
       call openbf(lnbufr,'IN',lnbufr)
       call datelen(10)

       if(kidsat /= 0)then
        lexist = .false.
        satloop: do while(ireadmg(lnbufr,subset,idate2) >= 0)
           if(ireadsb(lnbufr)==0)then
              call ufbint(lnbufr,satid,1,1,iret,'SAID')
           end if
           if(nint(satid) == kidsat) then
             lexist=.true.
             exit satloop
           end if
           nread = nread + 1
        end do satloop
       else if(trim(filename) == 'prepbufr')then  ! RTod: wired-in filename is not a good idea
         lexist = .false.
         fileloop: do while(ireadmg(lnbufr,subset,idate2) >= 0)
          do while(ireadsb(lnbufr)>=0)
           call ufbint(lnbufr,rtype,1,1,iret,'TYP')
           kx=nint(rtype)
           do nc=1,nconvtype
             if(trim(ioctype(nc)) == trim(dtype) .and. kx == ictype(nc) .and. icuse(nc) > minuse)then
               lexist = .true.
               exit fileloop
             end if
           end do
          end do 
          nread = nread + 1
         end do fileloop
       else if(trim(filename) == 'gps_ref' .or.  trim(filename) == 'gps_bnd')then
         lexist = .false.
         gpsloop: do while(ireadmg(lnbufr,subset,idate2) >= 0)
           if(ireadsb(lnbufr)==0)then 
              call ufbint(lnbufr,satid,1,1,iret,'SAID') 
           end if 
 
           said=nint(satid) 
           if(((said > 739) .and.(said < 746)).or.(said == 820) .or. &
               (said == 786).or. (said == 4)  .or.(said == 3).or. &
               (said == 421).or. (said == 440).or.(said == 821)) then
             lexist=.true. 
             exit gpsloop 
           end if 
           nread = nread + 1
         end do gpsloop
       else if(trim(filename) == 'prepbufr_profl')then  
         lexist = .false.
         airploop: do while(ireadmg(lnbufr,subset,idate2) >= 0)
          do while(ireadsb(lnbufr)>=0)
           call ufbint(lnbufr,rtype,1,1,iret,'TYP')
           kx=nint(rtype)
           if (trim(dtype)=='uv') then
              if (kx==330 .or. kx==430 .or. kx==530) kx=230
              if (kx==331 .or. kx==431 .or. kx==531) kx=231
              if (kx==332 .or. kx==432 .or. kx==532) kx=232
              if (kx==333 .or. kx==433 .or. kx==533) kx=233
              if (kx==334 .or. kx==434 .or. kx==534) kx=234
              if (kx==335 .or. kx==435 .or. kx==535) kx=235
           else
              if (kx==330 .or. kx==430 .or. kx==530) kx=130
              if (kx==331 .or. kx==431 .or. kx==531) kx=131
              if (kx==332 .or. kx==432 .or. kx==532) kx=132
              if (kx==333 .or. kx==433 .or. kx==533) kx=133
              if (kx==334 .or. kx==434 .or. kx==534) kx=134
              if (kx==335 .or. kx==435 .or. kx==535) kx=135
           end if
           do nc=1,nconvtype
             if(trim(ioctype(nc)) == trim(dtype) .and. kx == ictype(nc) .and. icuse(nc) > minuse)then
               lexist = .true.
               exit airploop
             end if
           end do
          end do
          nread = nread + 1
         end do airploop
       else if(trim(filename) == 'satwndbufr')then
         lexist = .false.
         loop: do while(ireadmg(lnbufr,subset,idate2) >= 0)
            if(trim(subset) == 'NC005010' .or. trim(subset) == 'NC005011' .or.&
               trim(subset) == 'NC005070' .or. trim(subset) == 'NC005071' .or.&
               trim(subset) == 'NC005044' .or. trim(subset) == 'NC005045' .or.&
               trim(subset) == 'NC005046' .or. trim(subset) == 'NC005064' .or.&
               trim(subset) == 'NC005065' .or. trim(subset) == 'NC005066') then 
               lexist = .true.
               exit loop
            endif
            nread = nread + 1
         end do loop
       else if(trim(filename) == 'oscatbufr')then
         lexist = .false.
         oscatloop: do while(ireadmg(lnbufr,subset,idate2) >= 0)
            if(trim(subset) == 'NC012255') then
               lexist = .true.
               exit oscatloop
            endif
         end do oscatloop
       else if(trim(filename) == 'rapidscatbufr')then
         lexist = .false.
         rapidscatloop: do while(ireadmg(lnbufr,subset,idate2) >= 0)
            if(trim(subset) == 'NC012255') then
               lexist = .true.
               exit rapidscatloop
            endif
            nread = nread + 1
         end do rapidscatloop
       else if(trim(filename) == 'hdobbufr')then
         lexist = .false.
         loop_hdob: do while(ireadmg(lnbufr,subset,idate2) >= 0)
            if(trim(subset) == 'NC004015') then
               lexist = .true.
               exit loop_hdob
            endif
            nread = nread + 1
         end do loop_hdob
       else if(trim(dtype) == 'pm2_5')then
          if (oneobtest_chem .and. oneob_type_chem=='pm2_5') then
             lexist=.true.
          else
             lexist = .false.
             fileloopanow_pm2_5:do while(ireadmg(lnbufr,subset,idate2) >= 0)
                do while(ireadsb(lnbufr)>=0)
                   if (subset == 'ANOWPM') then
                      call ufbint(lnbufr,rtype,1,1,iret,'TYP')
                      kx=nint(rtype)
                   else if ( (subset == 'NC008031') .or. &
                          (subset == 'NC008032' ) ) then
                      call ufbint(lnbufr,rtype,1,1,iret,'TYPO')
                      kx=nint(rtype)
                      if (kx/=code_pm25_ncbufr) then
                         cycle
                      else
                         kx=code_pm25_anowbufr
                      endif
                   else
                      cycle
                   endif
                   
                   do nc=1,nconvtype
                      if(trim(ioctype(nc)) == trim(dtype) .and. &
                           kx == ictype(nc) .and. icuse(nc) > minuse)then
                         lexist = .true.
                         exit fileloopanow_pm2_5
                      end if
                   end do
                end do
                nread = nread + 1
             enddo fileloopanow_pm2_5
          endif

          if (lexist) then
             write(6,*)'found pm2_5 in anow bufr'
          else
             write(6,*)'did not find pm2_5 in anow bufr'
          endif
           
       else if(trim(dtype) == 'pm10')then
          lexist = .false.
          fileloopanow_pm10:do while(ireadmg(lnbufr,subset,idate2) >= 0)
             do while(ireadsb(lnbufr)>=0)
                if (subset == 'NC008033') then
                   call ufbint(lnbufr,rtype,1,1,iret,'TYPO')
                   kx=nint(rtype)
                   IF (kx/=code_pm10_ncbufr) then
                      cycle
                   else
                      kx=code_pm10_anowbufr
                   endif
                else
                   cycle
                endif

                do nc=1,nconvtype
                   if(trim(ioctype(nc)) == trim(dtype) .and. &
                        kx == ictype(nc) .and. icuse(nc) > minuse)then
                      lexist = .true.
                      exit fileloopanow_pm10
                   end if
                end do
             end do
             nread = nread + 1
          enddo fileloopanow_pm10

          if (lexist) then
             write(6,*)'found pm10 in anow bufr'
          else
             write(6,*)'did not find pm10 in anow bufr'
          endif


       end if
      end if

      call closbf(lnbufr)
  end if
  if(lexist)then
      write(6,*)'read_obs_check: bufr file date is ',idate,trim(filename),' ',dtype,jsatid
  else
      write(6,*)'read_obs_check: bufr file ',dtype,jsatid,' not available ',trim(filename)
  end if
  return
end subroutine read_obs_check

subroutine read_obs(ndata,mype)
!$$$  subprogram documentation block
!                .      .    .                                       .
! subprogram:    read_obs              read, select, reformat obs data
!   prgmmr: parrish          org: np22                date: 1990-10-07
!
! abstract:  This routine is a driver for routines which read different
!            types of observational data.
!
! program history log:
!   1990-10-07  parrish
!   1998-05-15  weiyu yang 
!   1999-08-24  derber, j., treadon, r., yang, w., first frozen mpp version
!   2004-06-16  treadon - update documentation
!   2004-07-23  derber - modify to include conventional sst
!   2004-07-29  treadon - add only to module use, add intent in/out
!   2005-01-20  okamoto - add calling read_ssmi
!   2005-06-14  wu      - add OMI oz
!   2005-07-06  derber - add mhs, hirs/4 and ears data 
!   2005-08-02  derber - modify to use convinfo file
!   2005-09-08  derber - modify to use input group time window
!   2005-09-20  xu & pawlak - modify calling read_ssmis and read_amsre
!   2005-09-28  derber - modify to simplify obs handling      
!   2005-10-17  derber - pass obs_load1 into read_amsre and read_ssmis 
!   2005-10-18  treadon - remove obs_load and obs_load1
!   2005-10-20  kazumori - modify to read real AMSR-E data
!   2005-11-28  derber move determination of which ob data sets to read inside read_obs
!   2005-11-14  li, xu - modify sst obs read and add avhrr gac 1b obs read
!   2006-01-25  treadon - remove read_ieeetovs
!   2006-02-01  parrish - add getsfc and destroy_sfc for full surface fields
!   2006-02-03  derber  - modify for new obs control and obs count
!   2005-02-03  treadon - gather guess 3d pressure to full grid array
!   2006-02-08  derber  - modify to use new convinfo module
!   2006-02-01  liu - add ssu
!   2006-02-24  derber  - modify to take advantage of convinfo module
!   2006-03-07  derber - consolidate processing of 1x1 and 5x5 goessndr
!   2006-04-20  kistler - moved conv_read to gsisub
!   2006-05-25  treadon - rename goesimg and goes_img and pcp_ssm/i as
!                         pcp_ssmi to make consistent with other obstype
!   2006-09-20  treadon - add mpi_io for select data file (obstype)s
!   2006-10-12  treadon - remove tendsflag check for pcp data (now in gsimain)
!   2007-02-21  sienkiewicz - bring in changes for MLS ozone
!   2007-03-15       su - add reading conventional error table option
!   2007-06-05  treadon - restructure mpi_querybf section to improve efficiency
!   2007-10-03  todling - skip most of this in 4dvar inner loop
!   2008-03-28       wu - move random seed for perturb_obs from setuprhsall
!   2008-04-18  safford - rm unused vars and uses
!   2008-05-01    h.liu - add gome ozone
!   2008-06-20   derber - move destroy_sfc to this routine 
!   2008-09-08   lueken - merged ed''s cahnges into q1fy09 code
!   2008-12-30  todling - handle inquire for diff versions of fortran
!   2009-01-05  todling - need tendency alloc in observer mode
!   2009-01-23  todling - echo surface state info 
!   2009-03-18  meunier - add a if statement to read lagrangian data
!   2009-08-19  guo     - moved destroy_sfc_grid() to observer_finalize().
!   2009-12-20  gayno - modify argument lists so that fov-based surface
!                       calculation may be used.
!   2010-03-29  hu    - add code to read in cloud observations  including:
!                            prepbufr (metar, nesdis cloud product)
!                            radar reflectivity, lightning, NASA LaRC cloud
!   2010-04-01  treadon - move strip and reorder to gridmod
!   2010-04-08  hliu - add seviri
!
!   2010-04-05  huang   - add aero and modis for reading modis aod from satellite
!                         currently read BUFR file only
!   2010-04-22  tangborn - read for carbon monoxide
!   2010-08-23  tong    - add calcuation of hgtl_full used in read_radar.f90
!   2011-04-02  li       - add nst_gsi, getnst and destroy_nst
!   2011-05-20  mccarty  - add cris/atms handling
!   2011-05-26  todling  - add call to create_nst
!   2012-03-07  akella   - set NST variables; init & destroy in guess_grids 
!                          [see create_sfc_grids & destroy_sfc_grids] 
!   2012-05-16  todling  - protect call to prebufr when NST is on (should be mods)
!   2012-09-08  wargan   - add OMI with efficiency factors
!   2013-01-26  parrish - WCOSS debug compile fails--extra arguments in call read_aerosol.
!                         Commented out extra line of arguments not used.
!   2013-02-13  eliu     - turn off parallel I/O for SSMIS (due to the need to
!                          do spatial averaging for noise reduction) 
!   2013-06-01  zhu     - add mype_airobst to handle aircraft temperature bias correction 
!   2013-08-08  s.liu     - add read NASA_LaRC_cloud product
!   2013-10-25  todling - reposition ltosi and others to commvars
!   2014-01-01  xli     - add option to read NSST marine BUFR data file nsstbufr (on the
!                         top of prepbufr and modsbufr)
!   2014-02-03  guo     - Hid processing (read) of non-EMC ozone obstypes
!                         through module m_extOzone, separated from read_ozone.
!                       - Added some -do- and -if- construct names, for easier
!                         understanding of the code.
!   2014-06-19  carley/zhu - Add tcamt and lcbas
!   2014-11-12  carley  - Add call to read goes imager sky cover data for tcamt
!   2014-12-03  derber - modify for no radiance cases and read processor for
!                        surface fields
!   2015-01-16  ejones  - added saphir, gmi, and amsr2 handling
!   2015-03-23  zaizhong ma - add Himawari-8 ahi
!   2015-05-30  li     - modify for no radiance cases but sst (nsstbufr) and read processor for
!                        surface fields (use_sfc = .true. for data type of sst),
!                        to use deter_sfc in read_nsstbufr.f90)
!   2015-07-10  pondeca - add cloud ceiling height (cldch)
!   2015-08-12  pondeca - add capability to read min/maxT obs from ascii file
<<<<<<< HEAD
!   2015-09-04  J. Jung - Added mods for CrIS full spectral resolution (FSR)
=======
!   2016-03-02  s.liu/carley - remove use_reflectivity and use i_gsdcldanal_type
>>>>>>> b5b89b77
!   
!
!   input argument list:
!     mype     - mpi task id
!
!   output argument list:
!     ndata(*,1)- number of prefiles retained for further processing
!     ndata(*,2)- number of observations read
!     ndata(*,3)- number of observations keep after read
!
! attributes:
!   language: f90
!   machine:  ibm RS/6000 SP
!
!$$$  end documentation block
    use kinds, only: r_kind,i_kind,i_llong,r_double
    use gridmod, only: nlon,nlat,nsig,iglobal,ijn,itotsub,lat1,lon1,&
         displs_g,strip,reorder
    use general_commvars_mod, only: ltosi,ltosj
    use obsmod, only: iadate,ndat,time_window,dplat,dsfcalc,dfile,dthin, &
           dtype,dval,dmesh,obsfile_all,ref_obs,nprof_gps,dsis,ditype,&
           oberrflg,perturb_obs,lobserver,lread_obs_save,obs_input_common, &
           reduce_diag,nobs_sub,dval_use
    use qcmod, only: njqc
    use gsi_4dvar, only: l4dvar
    use satthin, only: super_val,super_val1,superp,makegvals,getsfc,destroy_sfc
    use mpimod, only: ierror,mpi_comm_world,mpi_sum,mpi_rtype,mpi_integer,npe,&
         setcomm
    use constants, only: one,zero
    use converr, only: converr_read
    use converr_ps, only: converr_ps_read
    use converr_q, only: converr_q_read
    use converr_t, only: converr_t_read
    use converr_uv, only: converr_uv_read
    use converr_pw, only: converr_pw_read
    use convb_ps,only: convb_ps_read
    use convb_q,only:convb_q_read
    use convb_t,only:convb_t_read
    use convb_uv,only:convb_uv_read
    use guess_grids, only: ges_prsl,geop_hgtl,ntguessig
    use radinfo, only: nusis,iuse_rad,jpch_rad,diag_rad,nst_gsi
    use insitu_info, only: mbuoy_info,read_ship_info
    use aeroinfo, only: nusis_aero,iuse_aero,jpch_aero,diag_aero
    use ozinfo, only: nusis_oz,iuse_oz,jpch_oz,diag_ozone
    use pcpinfo, only: npcptype,nupcp,iusep,diag_pcp
    use convinfo, only: nconvtype,ioctype,icuse,diag_conv,ithin_conv
    use chemmod, only : oneobtest_chem,oneob_type_chem,oneobschem
    use aircraftinfo, only: aircraft_t_bc,aircraft_t_bc_pof,aircraft_t_bc_ext,mype_airobst
    use gsi_nstcouplermod, only: gsi_nstcoupler_set,gsi_nstcoupler_final
    use gsi_io, only: mype_io
    use rapidrefresh_cldsurf_mod, only: i_gsdcldanal_type

    use m_extOzone, only: is_extOzone
    use m_extOzone, only: extOzone_read
    implicit none

!   Declare passed variables
    integer(i_kind)                  ,intent(in   ) :: mype
    integer(i_kind),dimension(ndat,3),intent(  out) :: ndata

!   Declare local parameters
    integer(i_llong),parameter:: lenbuf=8388608_i_llong  ! lenbuf=8*1024*1024

!   Declare local variables
    logical :: lexist,ssmis,amsre,sndr,hirs,avhrr,lexistears,use_prsl_full,use_hgtl_full
    logical :: use_sfc,nuse,use_prsl_full_proc,use_hgtl_full_proc,seviri,mls
    logical,dimension(ndat):: belong,parallel_read,ears_possible
    logical :: modis,use_sfc_any
    logical :: acft_profl_file
    character(10):: obstype,platid
    character(22):: string
    character(15):: infile
    character(20):: sis
    integer(i_kind) i,j,k,ii,nmind,lunout,isfcalc,ithinx,ithin,nread,npuse,nouse
    integer(i_kind) nprof_gps1,npem1,krsize,len4file,npemax,ilarge,nlarge,npestart
    integer(i_llong) :: lenbytes
    integer(i_kind):: npetot,npeextra,mmdat
    integer(i_kind):: iworld,iworld_group,next_mype,mm1,iix
    integer(i_kind):: mype_root,lll,llb
    integer(i_kind):: minuse,lunsave,maxproc,minproc
    integer(i_kind),dimension(ndat):: npe_sub,npe_sub3,mpi_comm_sub,mype_root_sub,npe_order
    integer(i_kind),dimension(ndat):: ntasks1,ntasks
    integer(i_kind),dimension(ndat):: read_rec1,read_ears_rec1,read_rec,read_ears_rec
    integer(i_kind),dimension(ndat,3):: ndata1
    integer(i_kind),dimension(npe,ndat):: mype_work,nobs_sub1
    integer(i_kind),dimension(npe,ndat):: mype_sub
    integer(i_kind),allocatable,dimension(:):: nrnd
    integer(i_kind):: nmls_type,mype_io_sfc
    integer(i_kind):: iread,ipuse,iouse

    real(r_kind) gstime,val_dat,rmesh,twind,rseed
    real(r_kind),allocatable,dimension(:) :: prslsm,hgtlsm,work1
    real(r_kind),allocatable,dimension(:,:,:):: prsl_full,hgtl_full

    data lunout / 81 /
    data lunsave  / 82 /

!*****************************************************************************

!   Set analysis time and allocate/initialize arrays and variables
    call w3fs21(iadate,nmind)
    gstime=real(nmind,r_kind)
    allocate(nobs_sub(npe,ndat))
    nobs_sub = 0
    nobs_sub1 = 0

    call makegvals
    do ii=1,ndat
       ndata1(ii,1)=0
       ndata1(ii,2)=0
       ndata1(ii,3)=0
       ntasks1(ii) =0
       parallel_read=.false.
    end do
    npem1=npe-1
    nprof_gps1=0

    if(njqc) then
       call converr_ps_read(mype)
       call converr_q_read(mype)
       call converr_t_read(mype)
       call converr_uv_read(mype)
       call converr_pw_read(mype)
       call convb_ps_read(mype)
       call convb_q_read(mype)
       call convb_t_read(mype)
       call convb_uv_read(mype)
    else
       call converr_read(mype)
    endif

!   Optionally set random seed to perturb observations
    if (perturb_obs) then
       rseed=iadate(4)+iadate(3)*100+iadate(2)*10000+iadate(1)*1000000+mype
       call random_seed(size=krsize)
       allocate(nrnd(krsize))
       do i=1,krsize
          nrnd(i)=rseed
       end do
       call random_seed(put=nrnd)
       deallocate(nrnd)
    endif



!   Set data class and number of reader tasks.  Set logical flag to indicate 
!   type type of GPS data (if present)
    ii=0
    ref_obs = .false.    !.false. = assimilate GPS bending angle
    ears_possible = .false.
    nmls_type=0
    read_rec1 = 0
    read_ears_rec1=0
    do i=1,ndat
       obstype=dtype(i)                   !     obstype  - observation types to process
       amsre= index(obstype,'amsre') /= 0
       ssmis= index(obstype,'ssmis') /= 0
       sndr = index(obstype,'sndr') /= 0
       hirs = index(obstype,'hirs') /= 0
       avhrr = index(obstype,'avhrr') /= 0
       modis = index(obstype,'modis') /= 0
       seviri = index(obstype,'seviri') /= 0
       mls = index(obstype,'mls') /= 0
       if(obstype == 'mls20' ) nmls_type=nmls_type+1
       if(obstype == 'mls22' ) nmls_type=nmls_type+1
       if(obstype == 'mls30' ) nmls_type=nmls_type+1
       if(nmls_type>1) then
          write(6,*) '******ERROR***********: there is more than one MLS data type, not allowed, please check'
          call stop2(339)
       end if
       if (obstype == 't'  .or. obstype == 'uv' .or. &
           obstype == 'q'  .or. obstype == 'ps' .or. &
           obstype == 'pw' .or. obstype == 'spd'.or. &
           obstype == 'sst'.or. obstype == 'srw'.or. &
           obstype == 'tcp'.or. obstype == "lag".or. &
           obstype == 'dw' .or. obstype == 'rw' .or. &
           obstype == 'mta_cld' .or. obstype == 'gos_ctp' .or. &
           obstype == 'rad_ref' .or. obstype=='lghtn' .or. &
           obstype == 'larccld' .or. obstype == 'pm2_5' .or. obstype == 'pm10' .or. &
           obstype == 'gust' .or. obstype=='vis' .or. &
           obstype == 'pblh' .or. obstype=='wspd10m' .or. &
           obstype == 'td2m' .or. obstype=='mxtm' .or. &
           obstype == 'mitm' .or. obstype=='pmsl' .or. &
           obstype == 'howv' .or. obstype=='tcamt' .or. &
           obstype=='lcbas' .or. obstype=='cldch') then
          ditype(i) = 'conv'
       else if( hirs   .or. sndr      .or.  seviri .or. &
               obstype == 'airs'      .or. obstype == 'amsua'     .or.  &
               obstype == 'msu'       .or. obstype == 'iasi'      .or.  &
               obstype == 'amsub'     .or. obstype == 'mhs'       .or.  &
               obstype == 'hsb'       .or. obstype == 'goes_img'  .or.  &
               obstype == 'ahi'       .or. avhrr                  .or.  &
               amsre  .or. ssmis      .or. obstype == 'ssmi'      .or.  &
               obstype == 'ssu'       .or. obstype == 'atms'      .or.  &
               obstype == 'cris'      .or. obstype == 'cris-fsr'  .or.  &
               obstype == 'amsr2'     .or.  &
               obstype == 'gmi'       .or. obstype == 'saphir'   ) then
          ditype(i) = 'rad'
       else if (is_extOzone(dfile(i),obstype,dplat(i))) then
          ditype(i) = 'ozone'
       else if (obstype == 'sbuv2' &
           .or. obstype == 'omi' &
           .or. obstype == 'gome' &
           .or. mls &
           ) then
          ditype(i) = 'ozone'
       else if (obstype == 'mopitt') then
          ditype(i) = 'co'
       else if (index(obstype,'pcp')/=0 )then
          ditype(i) = 'pcp'
       else if (obstype == 'gps_ref' .or. obstype == 'gps_bnd') then
          ditype(i) = 'gps'
       else if ( index(obstype,'aod') /= 0 ) then
          ditype(i) = 'aero'
       else
          write(6,*)'READ_OBS:  ***ERROR*** - unknown ob type ',trim(obstype)
       end if

!   Set data class and number of reader tasks.  Set logical flag to indicate 
!   type type of GPS data (if present)
       if (index(dtype(i),'gps_ref') /= 0) ref_obs = .true.

!   Check info files to see if data is read.

       nuse=.false.
       minuse=-1
       if(ditype(i) == 'conv')then
          if(diag_conv .and. .not. reduce_diag)minuse=-2
          do j=1,nconvtype
             if(trim(dtype(i)) == trim(ioctype(j)) .and. icuse(j) > minuse)nuse=.true.
          end do
       else if(ditype(i) == 'rad')then
          if(diag_rad .and. .not. reduce_diag)minuse=-2
          do j=1,jpch_rad
             if(trim(dsis(i)) == trim(nusis(j)) .and. iuse_rad(j) > minuse)nuse=.true.
          end do
       else if(ditype(i) == 'ozone')then
          if(diag_ozone .and. .not. reduce_diag)minuse=-2
          do j=1,jpch_oz
             if(trim(dsis(i)) == trim(nusis_oz(j)) .and. iuse_oz(j) > minuse)nuse=.true.
          end do
       else if(ditype(i) == 'pcp')then
          if(diag_pcp .and. .not. reduce_diag)minuse=-2
          do j=1,npcptype
             if(trim(dsis(i)) == trim(nupcp(j)) .and. iusep(j) > minuse)nuse=.true.
          end do
       else if(ditype(i) == 'aero')then
          if(diag_aero .and. .not. reduce_diag)minuse=-2
          do j=1,jpch_aero
             if(trim(dsis(i)) == trim(nusis_aero(j)) .and. iuse_aero(j) > minuse)nuse=.true.
          end do
       else
          nuse=.true.
       end if

       if(nuse)then

!     Control parallel read for each ob type (currently just rad obs).  
!     To remove parallel read comment out line.
          ithin=dthin(i)
          if(ithin > 0 )then
            if(dmesh(ithin) > one)then
             if(hirs)then
                parallel_read(i)= .true.
             else if(obstype == 'amsua')then
                parallel_read(i)= .true.
             else if(obstype == 'airs' )then
                parallel_read(i)= .true.
             else if(obstype == 'iasi')then
                parallel_read(i)= .true.
             else if(obstype == 'amsub')then
                parallel_read(i)= .true.
             else if(obstype == 'mhs' )then
                parallel_read(i)= .true.
             else if(sndr )then
                parallel_read(i)= .true.
! N.B. ATMS must be run on one processor for the filtering code to work.
             else if(obstype == 'atms')then
!                 parallel_read(i)= .true.
             else if(ssmis)then
!               parallel_read(i)= .true.  
             else if(seviri)then
                parallel_read(i)= .true.
             else if(obstype == 'cris' .or. obstype == 'cris-fsr')then
                parallel_read(i)= .true.
             else if(avhrr)then
                parallel_read(i)= .true.
             else if(amsre)then
                parallel_read(i)= .true.
             else if(obstype == 'goes_img' )then
                parallel_read(i)= .true.
             else if(obstype == 'ahi' )then
                parallel_read(i)= .true.
             else if(obstype == 'hsb' )then
                parallel_read(i)= .true.
             else if(obstype == 'ssmi' )then
                parallel_read(i)= .true.
             else if(obstype == 'ssu' )then
                parallel_read(i)= .true.
             else if(obstype == 'amsr2')then
                parallel_read(i)= .true.
             else if(obstype == 'gmi')then
                parallel_read(i)= .true.
!   Parallel read for SAPHIR not currently working. Leave parallel read off.
!             else if(obstype == 'saphir')then
!                parallel_read(i)= .true.

             end if
           end if
          end if
          ears_possible(i) = ditype(i) == 'rad'  .and.       & 
                  (obstype == 'amsua' .or.  obstype == 'amsub' .or.  & 
                   obstype == 'mhs') .and. (dplat(i) == 'n17' .or. & 
                   dplat(i) == 'n18' .or. dplat(i) == 'n19' .or. &
                   dplat(i) == 'metop-a' .or. dplat(i) == 'metop-b' .or. &
                   dplat(i) == 'metop-c') 
!   Inquire data set to deterimine if input data available and size of dataset
          ii=ii+1
          if (ii>npem1) ii=0
          if(mype==ii)then
             call gsi_inquire(lenbytes,lexist,trim(dfile(i)),mype)
             call read_obs_check (lexist,trim(dfile(i)),dplat(i),dtype(i),minuse,read_rec1(i))
             
             len4file=lenbytes/4
             if (ears_possible(i))then

                call gsi_inquire(lenbytes,lexistears,trim(dfile(i))//'ears',mype)
                call read_obs_check (lexistears,trim(dfile(i))//'ears',dplat(i),dtype(i),minuse, &
                    read_ears_rec1(i))

                lexist=lexist .or. lexistears
                len4file=len4file+lenbytes/4
             end if
 
             if(lexist) then
!      Initialize number of reader tasks to 1.  For the time being
!      only allow number of reader tasks >= 1 for select obstype.

                ntasks1(i)=1
                if(parallel_read(i)) then

!  Allow up to 16 processors/file increase loop bounds to increase number of processors allowed
                   do j=1,4
                      if(len4file < lenbuf)exit
                      ntasks1(i)=2*ntasks1(i)
                      len4file=len4file/2
                   end do
!               if(ntasks1(i)*lenbuf < len4file) ntasks1(i)=ntasks1(i)+1
                end if
             end if
          end if
       else
          if(mype == 0)write(6,*) 'data type ',dsis(i), &
                'not used in info file -- do not read file ',trim(dfile(i))
       end if
    end do


!   Distribute optimal number of reader tasks to all mpi tasks
    call mpi_allreduce(ntasks1,ntasks,ndat,mpi_integer,mpi_sum,mpi_comm_world,ierror)
    call mpi_allreduce(read_rec1,read_rec,ndat,mpi_integer,mpi_sum,mpi_comm_world,ierror) 
    call mpi_allreduce(read_ears_rec1,read_ears_rec,ndat,mpi_integer,mpi_sum,mpi_comm_world,ierror) 

!   Limit number of requested tasks per type to be <= total available tasks
    npemax=0
    npetot=0
    do i=1,ndat
       if (ntasks(i)>npe) then
          write(6,*)'read_obs:  ***WARNING*** i=',i,' dtype=',dtype(i),' dsis=',dsis(i),&
               ' requested ntasks=',ntasks(i),' > npe=',npe,' reset ntasks=',npe
          ntasks(i)=npe
       endif
       npe_sub(i)=ntasks(i)
       npetot=npetot+npe_sub(i)
       npemax=max(npemax,npe_sub(i))
    end do

    if(l4dvar.and.(.not.lobserver)) then
!_RTod use_sfc=.false.
!_RTod call getsfc(mype,use_sfc)
       return
    endif
    
    npeextra=0
    if(mod(npetot,npe) > 0) npeextra=npe-mod(npetot,npe)
    maxproc=32
    if(npeextra > 0)then
       if(mype == 0)write(6,*) ' number of extra processors ',npeextra
       extraloop: do j=1,npeextra
          npe_sub3=ntasks
          minproc=999999
          do i=1,ndat
            if(ntasks(i) > 0 .and.  parallel_read(i))minproc=min(minproc,ntasks(i))
          end do
          if(npeextra < minproc) exit extraloop
          iix=minproc
          do ii=1,6
             do i=1,ndat
                if(iix == npe_sub3(i) .and. parallel_read(i))then
                   if(ntasks(i) <= npeextra .and. ntasks(i) < maxproc)then
                      npeextra=npeextra-ntasks(i)
                      ntasks(i)=2*ntasks(i)
                      if(npeextra < iix)cycle extraloop
                   end if
                end if
             end do
             iix=2*iix
             if(iix >= maxproc) cycle extraloop
          end do
       end do extraloop
    end if

!   Set up locations of first processor

    ilarge=0
    npestart=0
    npe_sub3=npe_sub
    mype_root_sub=0
    mmdat=0
    loopx: do j=1,ndat
       nlarge=0
       do i=1,ndat
          if(npe_sub3(i) > nlarge .and. npe_sub3(i)+npestart <= npe)then
             ilarge=i
             nlarge=npe_sub3(i)
          end if
       end do
       if(nlarge == 0)exit loopx
       npe_order(j)=ilarge
       mype_root_sub(ilarge)=npestart
       npestart=npestart+npe_sub3(ilarge)
       mmdat=mmdat+1
       if(npestart == npe)npestart=0
       npe_sub3(ilarge)=0
    end do loopx

!   Define sub-communicators for each data file
    mm1=mype+1
    belong=.false.
    mype_sub=-999
    mype_root=0
    next_mype=0
    do ii=1,mmdat
       i=npe_order(ii)
       if(npe_sub(i) > 0)then
          next_mype=mype_root_sub(i)
          do k=1,npe_sub(i)
             mype_work(k,i) = next_mype
             mype_sub(mype_work(k,i)+1,i)=k-1
             if(next_mype == mype)belong(i) = .true.
             next_mype = next_mype + 1
             if (next_mype>npem1) next_mype=0
          end do               

          call setcomm(iworld,iworld_group,npe_sub(i),mype_work(1,i),&
                 mpi_comm_sub(i),ierror)
       end if

    end do
    mype_airobst = mype_root
    do ii=1,mmdat
       i=npe_order(ii)
       if(mype == 0 .and. npe_sub(i) > 0) write(6,'(1x,a,i4,1x,a,1x,2a,2i4,1x,i6,1x,i6)') &
        'READ_OBS:  read ',i,dtype(i),dsis(i),' using ntasks=',ntasks(i),mype_root_sub(i), & 
               read_rec(i),read_ears_rec(i)

       acft_profl_file = index(dfile(i),'_profl')/=0
       if ((aircraft_t_bc_pof .or. aircraft_t_bc_ext .or. &
          (aircraft_t_bc .and. acft_profl_file)) .and. dtype(i) == 't') &
                   mype_airobst = mype_root_sub(i)

    end do


    use_prsl_full=.false.
    use_hgtl_full=.false.
    use_sfc=.false.
    use_prsl_full_proc=.false.
    use_hgtl_full_proc=.false.
    mype_io_sfc=mype_io
    do i=1,ndat
       if(ditype(i) =='conv')then
          obstype=dtype(i)
          if (obstype == 't' .or. obstype == 'q'  .or. &
              obstype == 'uv' .or. obstype == 'wspd10m') then
              use_prsl_full=.true.
              if(belong(i))use_prsl_full_proc=.true.
          else
            do j=1,nconvtype
               if(obstype == trim(ioctype(j)) .and. ithin_conv(j) > 0)then
                  use_prsl_full=.true.
                  if(belong(i))use_prsl_full_proc=.true.
               end if
            end do
          end if
          if(obstype == 'rw')then
             use_hgtl_full=.true.
             if(belong(i))use_hgtl_full_proc=.true.
          end if
          if(obstype == 'sst')then
            use_sfc=.true.
          endif
       else if(ditype(i) == 'rad' )then
          if(belong(i)) use_sfc=.true.
       end if
    end do
    use_sfc_any=.false.
    loop: do ii=1,mmdat
       i=npe_order(ii)
       if(ditype(i) == 'rad' )then
          mype_io_sfc=mype_root_sub(i)
          use_sfc_any=.true.
          exit loop
       end if
     end do loop

!   Create full horizontal surface fields from local fields in guess_grids
    call getsfc(mype,mype_io_sfc,use_sfc,use_sfc_any)
    if(use_sfc) call prt_guessfc2('sfcges2')

!   Get guess 3d pressure on full grid
    allocate(work1(max(iglobal,itotsub)),prslsm(lat1*lon1))
    if(use_prsl_full)then
       if(use_prsl_full_proc)then
          allocate(prsl_full(nlat,nlon,nsig))
       else
          allocate(prsl_full(1,1,1))
       end if
       do k=1,nsig
          call strip(ges_prsl(:,:,k,ntguessig),prslsm)
          call mpi_allgatherv(prslsm,ijn(mype+1),mpi_rtype,&
               work1,ijn,displs_g,mpi_rtype,mpi_comm_world,ierror)
          if(use_prsl_full_proc)then
             call reorder(work1,1,1)
             do ii=1,iglobal
                i=ltosi(ii)
                j=ltosj(ii)
                prsl_full(i,j,k)=work1(ii)
             end do
          end if
       end do
    else
       allocate(prsl_full(1,1,1))
    end if
!   Get guess 3d geopotential height on full grid
    if(use_hgtl_full)then
       allocate(hgtlsm(lat1*lon1))
       if(use_hgtl_full_proc)then
          allocate(hgtl_full(nlat,nlon,nsig))
       else
          allocate(hgtl_full(1,1,1))
       end if
       do k=1,nsig
          call strip(geop_hgtl(:,:,k,ntguessig),hgtlsm)
          call mpi_allgatherv(hgtlsm,ijn(mype+1),mpi_rtype,&
               work1,ijn,displs_g,mpi_rtype,mpi_comm_world,ierror)
          if(use_hgtl_full_proc)then
             call reorder(work1,1,1)
             do ii=1,iglobal
                i=ltosi(ii)
                j=ltosj(ii)
                hgtl_full(i,j,k)=work1(ii)
             end do
           end if
       end do
       deallocate(hgtlsm)
    else
      allocate(hgtl_full(1,1,1))
    end if
    deallocate(work1,prslsm)

!   Create full horizontal nst fields from local fields in guess_grids/read it from nst file
    if (nst_gsi > 0) then
      call gsi_nstcoupler_set(mype,mype_io_sfc)         ! Set NST fields (each proc needs full NST fields)
    endif
!   Create moored buoy station ID
    call mbuoy_info(mype)

!   Create ships info(ID, Depth & Instrument)
    call read_ship_info(mype)

!   Loop over data files.  Each data file is read by a sub-communicator
    loop_of_obsdata_files: &
    do ii=1,mmdat

       i=npe_order(ii)
       task_belongs: &
       if (i > 0 .and. belong(i)) then

          platid=dplat(i)                    !     platid   - satellites to read
          obstype=dtype(i)                   !     obstype  - observation types to process
          infile=trim(dfile(i))              !     infile   - units from which to read data
          sis=dsis(i)                        !     sensor/instrument/satellite indicator
          val_dat=dval(i)                    !     weighting factors applied to super obs
          ithin=dthin(i)                     !     ithin    - flags to thin data
          ithinx=max(1,abs(ithin))
          rmesh=dmesh(ithinx)                !     rmesh    - thinning mesh sizes (km)
          twind=time_window(i)               !     time window (hours) for input group
          isfcalc=dsfcalc(i)                 !     method to calculate surface fields within fov
          nread=0
          nouse=0
          npuse=0

          if (mype_sub(mm1,i)==mype_root) then
             open(lunout,file=obsfile_all(i),form='unformatted')
             rewind(lunout)
          endif

!         Process conventional (prepbufr) data
          ditype_select: &
          if(ditype(i) == 'conv')then
             conv_obstype_select: &
             if (obstype == 't' .or. obstype == 'q'  .or. obstype == 'ps' .or. &
                 obstype == 'pw' .or. obstype == 'spd'.or. & 
                 obstype == 'gust' .or. obstype == 'vis'.or. &
                 obstype == 'td2m' .or. &
!                obstype=='mxtm' .or. obstype == 'mitm' .or. &
                 obstype=='howv' .or. obstype=='pmsl' .or. &
                 obstype == 'mta_cld' .or. obstype == 'gos_ctp' .or. &
                 obstype == 'lcbas' .or. obstype == 'cldch' ) then

!               Process flight-letel high-density data not included in prepbufr
                if ( index(infile,'hdobbufr') /=0 ) then
                  call read_fl_hdob(nread,npuse,nouse,infile,obstype,lunout,gstime,twind,sis,&
                                    prsl_full,nobs_sub1(1,i))
                  string='READ_FL_HDOB'
                else
                   call read_prepbufr(nread,npuse,nouse,infile,obstype,lunout,twind,sis,&
                        prsl_full,nobs_sub1(1,i),read_rec(i))
                   string='READ_PREPBUFR'

                endif

             else if(obstype == 'mitm') then
                if ( index(infile,'mitmdat') /=0) then
                   call read_mitm_mxtm(nread,npuse,nouse,infile,obstype,lunout,gstime,sis, & 
                                       nobs_sub1(1,i))
                   string='READ_ASCII_MITM'
                 else
                   call read_prepbufr(nread,npuse,nouse,infile,obstype,lunout,twind,sis,&
                        prsl_full,nobs_sub1(1,i),read_rec(i))
                   string='READ_PREPBUFR'
                 endif

             else if(obstype == 'mxtm') then
                if ( index(infile,'mxtmdat') /=0) then
                   call read_mitm_mxtm(nread,npuse,nouse,infile,obstype,lunout,gstime,sis, & 
                                       nobs_sub1(1,i))
                   string='READ_ASCII_MXTM'
                 else
                   call read_prepbufr(nread,npuse,nouse,infile,obstype,lunout,twind,sis,&
                        prsl_full,nobs_sub1(1,i),read_rec(i))
                   string='READ_PREPBUFR'
                 endif

!            Process total cloud amount (tcamt) in prepbufr -or- from goes imager sky cover products
             else if(obstype == 'tcamt') then
!             Process GOES Imager Sky Cover product separately from prepbufr-based sky cover obs
                if ( index(infile,'goessky') /=0 ) then
                   call read_goesimgr_skycover(nread,npuse,nouse,infile,obstype,lunout,gstime,twind,sis,&
                        prsl_full,nobs_sub1(1,i))
                   string='READ_GOESIMGR_SKYCOVER'
                else
!              else read from prepbufr
                   call read_prepbufr(nread,npuse,nouse,infile,obstype,lunout,twind,sis,prsl_full, &
                         nobs_sub1(1,i),read_rec(i))
                   string='READ_PREPBUFR'
                end if

!             Process winds in the prepbufr
            else if(obstype == 'uv' .or. obstype == 'wspd10m') then
!             Process satellite winds which seperate from prepbufr
                if ( index(infile,'satwnd') /=0 ) then
                  call read_satwnd(nread,npuse,nouse,infile,obstype,lunout,gstime,twind,sis,&
                     prsl_full,nobs_sub1(1,i))
                  string='READ_SATWND'
!             Process oscat winds which seperate from prepbufr
                elseif ( index(infile,'oscatbufr') /=0 ) then
                  call read_sfcwnd(nread,npuse,nouse,infile,obstype,lunout,gstime,twind,sis,&
                     prsl_full,nobs_sub1(1,i))
                  string='READ_SFCWND'
!             Process rapidscat winds which seperate from prepbufr
                elseif ( index(infile,'rapidscatbufr') /=0 ) then
                  call read_rapidscat(nread,npuse,nouse,infile,obstype,lunout,gstime,twind,sis,&
                     prsl_full,nobs_sub1(1,i))
                  string='READ_RAPIDSCAT'
                else if ( index(infile,'hdobbufr') /=0 ) then
                  call read_fl_hdob(nread,npuse,nouse,infile,obstype,lunout,gstime,twind,sis,&
                       prsl_full,nobs_sub1(1,i))
                  string='READ_FL_HDOB'
                else
                  call read_prepbufr(nread,npuse,nouse,infile,obstype,lunout,twind,sis,&
                     prsl_full,nobs_sub1(1,i),read_rec(i))
                  string='READ_PREPBUFR'
                endif

!            Process conventional SST (nsstbufr, at this moment) data
             elseif ( obstype == 'sst' ) then
                if ( platid == 'nsst') then
                   call read_nsstbufr(nread,npuse,nouse,gstime,infile,obstype, &
                        lunout,twind,sis,nobs_sub1(1,i))
                   string='READ_NSSTBUFR'
                elseif ( platid == 'mods') then
                   call read_modsbufr(nread,npuse,nouse,gstime,infile,obstype, &
                        lunout,twind,sis,nobs_sub1(1,i))
                   string='READ_MODSBUFR'
                elseif ( platid == 'prep') then
                   if(nst_gsi>0)then
                      write(6,*)'read_obs: should not handle SST via read_prepbufr when NSST on'
                      call stop2(999)
                   endif

                   call read_prepbufr(nread,npuse,nouse,infile,obstype,lunout,twind,sis,&
                        prsl_full,nobs_sub1(1,i),read_rec(i))
                   string='READ_PREPBUFR'
                endif

!            Process radar reflectivity Mosaic
             else if (obstype == 'rad_ref' ) then
                call read_radarref_mosaic(nread,npuse,infile,obstype,lunout,twind,sis, &
                      nobs_sub1(1,i))
                string='READ_RADARREF_MOSAIC'

!            Process  lightning
             else if (obstype == 'lghtn' ) then
                call read_lightning(nread,npuse,infile,obstype,lunout,twind,sis,nobs_sub1(1,i))
                string='READ_LIGHTNING'

!            Process  NASA LaRC 
             else if (obstype == 'larccld' ) then
                if(i_gsdcldanal_type==2) then
                   call read_NASA_LaRC_cloud(nread,npuse,nouse,obstype,lunout,sis,nobs_sub1(1,i))
                else if( i_gsdcldanal_type==1) then
                   call read_nasa_larc(nread,npuse,infile,obstype,lunout,twind,sis,nobs_sub1(1,i))
                end if
                string='READ_NASA_LaRC'

!            Process radar winds
             else if (obstype == 'rw') then
                call read_radar(nread,npuse,nouse,infile,lunout,obstype,twind,sis,&
                                hgtl_full,nobs_sub1(1,i))
                string='READ_RADAR'

!            Process lagrangian data
             else if (obstype == 'lag') then
                call read_lag(nread,npuse,nouse,infile,lunout,obstype,&
                 &twind,gstime,sis)
                string='READ_LAG'

!            Process lidar winds
             else if (obstype == 'dw') then
                call read_lidar(nread,npuse,nouse,infile,obstype,lunout,twind,sis, &
                     nobs_sub1(1,i))
                string='READ_LIDAR'

!            Process synthetic tc-mslp obs
             else if (obstype == 'tcp') then
                call read_tcps(nread,npuse,nouse,infile,obstype,lunout,sis, &
                     nobs_sub1(1,i))
                string='READ_TCPS'

!            Process radar superob winds
             else if (obstype == 'srw') then
                call read_superwinds(nread,npuse,nouse,infile,obstype,lunout, &
                     twind,sis,nobs_sub1(1,i))
                string='READ_SUPRWNDS'

             else if (obstype == 'pm2_5' .or. obstype == 'pm10') then

                if (oneobtest_chem .and. oneob_type_chem=='pm2_5') then
                   call oneobschem(nread,npuse,nouse,gstime,&
                        &infile,obstype,lunout,sis,nobs_sub1(1,i))
                   string='ONEOBSCHEM'
                else
                   call read_anowbufr(nread,npuse,nouse,gstime,&
                        &infile,obstype,lunout,twind,sis,nobs_sub1(1,i))
                   string='READ_ANOWBUFR'
                endif

!            Process pblh
             else if (obstype == 'pblh') then
                call read_pblh(nread,npuse,nouse,infile,obstype,lunout,twind,sis, &
                    nobs_sub1(1,i))
                string='READ_PBLH'
             end if conv_obstype_select

          else if (ditype(i) == 'rad')then


!            Process TOVS 1b data
             rad_obstype_select: &
             if (platid /= 'aqua' .and. (obstype == 'amsua' .or. &
                  obstype == 'amsub' .or. obstype == 'msu'   .or.  &
                  obstype == 'mhs'   .or. obstype == 'hirs4' .or.  &
                  obstype == 'hirs3' .or. obstype == 'hirs2' .or.  &
                  obstype == 'ssu' )) then
                llb=1
                lll=1
                if(ears_possible(i))lll=2
                call read_bufrtovs(mype,val_dat,ithin,isfcalc,rmesh,platid,gstime,&
                     infile,lunout,obstype,nread,npuse,nouse,twind,sis, &
                     mype_root,mype_sub(mm1,i),npe_sub(i),mpi_comm_sub(i), &
                     llb,lll,nobs_sub1(1,i), &
                     read_rec(i),read_ears_rec(i),dval_use)
                string='READ_BUFRTOVS'

!            Process atms data
             else if (obstype == 'atms') then
                call read_atms(mype,val_dat,ithin,isfcalc,rmesh,platid,gstime,&
                     infile,lunout,obstype,nread,npuse,nouse,twind,sis, &
                     mype_root,mype_sub(mm1,i),npe_sub(i),mpi_comm_sub(i),&
                     nobs_sub1(1,i),read_rec(i),dval_use)
                string='READ_ATMS'

!            Process saphir data
             else if (obstype == 'saphir') then
                call read_saphir(mype,val_dat,ithin,isfcalc,rmesh,platid,gstime,&
                     infile,lunout,obstype,nread,npuse,nouse,twind,sis, &
                     mype_root,mype_sub(mm1,i),npe_sub(i),mpi_comm_sub(i),  &
                     nobs_sub1(1,i))
                string='READ_SAPHIR'


!            Process airs data        
             else if(platid == 'aqua' .and. (obstype == 'airs' .or.   &
                  obstype == 'amsua'  .or.  obstype == 'hsb' ))then
                call read_airs(mype,val_dat,ithin,isfcalc,rmesh,platid,gstime,&
                     infile,lunout,obstype,nread,npuse,nouse,twind,sis,&
                     mype_root,mype_sub(mm1,i),npe_sub(i),mpi_comm_sub(i), &
                     nobs_sub1(1,i),read_rec(i),dval_use)
                string='READ_AIRS'

!            Process iasi data
             else if(obstype == 'iasi')then
                call read_iasi(mype,val_dat,ithin,isfcalc,rmesh,platid,gstime,&
                     infile,lunout,obstype,nread,npuse,nouse,twind,sis,&
                     mype_root,mype_sub(mm1,i),npe_sub(i),mpi_comm_sub(i), &
                     nobs_sub1(1,i),read_rec(i),dval_use)
                string='READ_IASI'

!            Process cris data
             else if(obstype == 'cris' .or. obstype =='cris-fsr' )then
                call read_cris(mype,val_dat,ithin,isfcalc,rmesh,platid,gstime,&
                     infile,lunout,obstype,nread,npuse,nouse,twind,sis,&
                     mype_root,mype_sub(mm1,i),npe_sub(i),mpi_comm_sub(i), &
                     nobs_sub1(1,i),read_rec(i),dval_use)
                string='READ_CRIS'

!            Process GOES sounder data
!            Process raw or prepbufr files (1x1 or 5x5)
             else if (obstype == 'sndr' .or.                            &
                      obstype == 'sndrd1' .or. obstype == 'sndrd2' .or. &
                      obstype == 'sndrd3' .or. obstype == 'sndrd4') then
                call read_goesndr(mype,val_dat,ithin,rmesh,platid,&
                     infile,lunout,obstype,nread,npuse,nouse,twind,gstime,sis,&
                     mype_root,mype_sub(mm1,i),npe_sub(i),mpi_comm_sub(i), &
                     nobs_sub1(1,i),read_rec(i),dval_use)
                string='READ_GOESNDR'

!            Process ssmi data
             else if (obstype == 'ssmi' ) then
                call read_ssmi(mype,val_dat,ithin,rmesh,platid,gstime,&
                     infile,lunout,obstype,nread,npuse,nouse,twind,sis,&
                     mype_root,mype_sub(mm1,i),npe_sub(i),mpi_comm_sub(i), &
                     nobs_sub1(1,i),read_rec(i),dval_use)
                string='READ_SSMI'

!            Process amsre data
             else if ( obstype == 'amsre_low' .or. obstype == 'amsre_mid' .or. &
                       obstype == 'amsre_hig' ) then
                call read_amsre(mype,val_dat,ithin,isfcalc,rmesh,gstime,&
                     infile,lunout,obstype,nread,npuse,nouse,twind,sis,&
                     mype_root,mype_sub(mm1,i),npe_sub(i),mpi_comm_sub(i), &
                     nobs_sub1(1,i),read_rec(i),dval_use)
                string='READ_AMSRE'
                
!            Process ssmis data
             else if (obstype == 'ssmis'     .or. &
                      obstype == 'ssmis_las' .or. obstype == 'ssmis_uas' .or. &
                      obstype == 'ssmis_img' .or. obstype == 'ssmis_env' ) then
                call read_ssmis(mype,val_dat,ithin,isfcalc,rmesh,platid,gstime,&
                      infile,lunout,obstype,nread,npuse,nouse,twind,sis,&
                      mype_root,mype_sub(mm1,i),npe_sub(i),mpi_comm_sub(i), &
                      nobs_sub1(1,i),read_rec(i),dval_use)
                string='READ_SSMIS'

!            Process AMSR2 data
             else if(obstype == 'amsr2')then
                call read_amsr2(mype,val_dat,ithin,isfcalc,rmesh,gstime,&
                     infile,lunout,obstype,nread,npuse,nouse,twind,sis,&
                     mype_root,mype_sub(mm1,i),npe_sub(i),mpi_comm_sub(i),  &
                     nobs_sub1(1,i))
                string='READ_AMSR2'

!            Process GOES IMAGER RADIANCE  data
             else if(obstype == 'goes_img') then
                call read_goesimg(mype,val_dat,ithin,rmesh,platid,gstime,&
                     infile,lunout,obstype,nread,npuse,nouse,twind,sis, &
                     mype_root,mype_sub(mm1,i),npe_sub(i),mpi_comm_sub(i), &
                     nobs_sub1(1,i),read_rec(i),dval_use)
                string='READ_GOESMIMG'
!            Process GMI data
             else if (obstype == 'gmi') then
                call read_gmi(mype,val_dat,ithin,rmesh,platid,gstime,&
                     infile,lunout,obstype,nread,npuse,nouse,twind,sis,&
                     mype_root,mype_sub(mm1,i),npe_sub(i),mpi_comm_sub(i),  &
                     nobs_sub1(1,i))
                string='READ_GMI'

!            Process Meteosat SEVIRI RADIANCE  data
             else if(obstype == 'seviri') then
                 call read_seviri(mype,val_dat,ithin,rmesh,platid,gstime,&
                     infile,lunout,obstype,nread,npuse,nouse,twind,sis, &
                     mype_root,mype_sub(mm1,i),npe_sub(i),mpi_comm_sub(i), &
                     nobs_sub1(1,i),read_rec(i),dval_use)
                string='READ_SEVIRI'

        !    Process Himawari-8 AHI RADIANCE  data
             else if(obstype == 'ahi') then
                call read_ahi(mype,val_dat,ithin,rmesh,platid,gstime,&
                     infile,lunout,obstype,nread,npuse,nouse,twind,sis, &
                     mype_root,mype_sub(mm1,i),npe_sub(i),mpi_comm_sub(i),  &
                     nobs_sub1(1,i))
                string='READ_AHI'


!            Process NAVY AVHRR RADIANCE  data
               else if(obstype == 'avhrr_navy') then
                  call read_avhrr_navy(mype,val_dat,ithin,rmesh,platid,gstime,&
                       infile,lunout,obstype,nread,npuse,nouse,twind,sis, &
                       mype_root,mype_sub(mm1,i),npe_sub(i),mpi_comm_sub(i), &
                       nobs_sub1(1,i),read_rec(i),dval_use)
                  string='READ_AVH_NAVY'

  !            Process NESDIS AVHRR RADIANCE  data
               else if(obstype == 'avhrr') then
                  call read_avhrr(mype,val_dat,ithin,rmesh,platid,gstime,&
                       infile,lunout,obstype,nread,npuse,nouse,twind,sis, &
                       mype_root,mype_sub(mm1,i),npe_sub(i),mpi_comm_sub(i), &
                       nobs_sub1(1,i),read_rec(i),dval_use)
                  string='READ_AVHRR'
               end if rad_obstype_select

!         Process ozone data
          else if (ditype(i) == 'ozone')then
             ozone_obstype_select: &
             if (is_extOzone(infile,obstype,dplat(i))) then

                call extOzone_read(infile,obstype,dplat(i),dsis(i), &
                   iread,ipuse,iouse, platid,gstime,lunout,twind,ithin,rmesh, &
                   nobs_sub1(:,i))
                string='extOzone_read'

                nread=nread+iread
                npuse=npuse+ipuse
                nouse=nouse+iouse

             else
                call read_ozone(nread,npuse,nouse,&
                   platid,infile,gstime,lunout,obstype,twind,sis,ithin,rmesh, &
                   nobs_sub1(1,i))
                string='READ_OZONE'
             endif ozone_obstype_select

!         Process co data
          else if (ditype(i) =='co')then 
             call read_co(nread,npuse,nouse,infile,gstime,lunout,obstype,sis, &
                  nobs_sub1(1,i))
             string='READ_CO'

!         Process precipitation             
          else if (ditype(i) == 'pcp')then
             call read_pcp(nread,npuse,nouse,gstime,infile,lunout,obstype,twind,sis, &
                  nobs_sub1(1,i))
             string='READ_PCP'

!         Process gps observations
          else if (ditype(i) == 'gps')then
             call read_gps(nread,npuse,nouse,infile,lunout,obstype,twind, &
                  nprof_gps1,sis,nobs_sub1(1,i))
             string='READ_GPS'

!         Process aerosol data
          else if (ditype(i) == 'aero' )then
             call read_aerosol(nread,npuse,nouse,&
                  platid,infile,gstime,lunout,obstype,twind,sis,ithin,rmesh, &
                  mype_root,mype_sub(mm1,i),npe_sub(i),mpi_comm_sub(i), &
                  nobs_sub1(1,i))
             string='READ_AEROSOL'
                     
          end if ditype_select

!         Close unit to data file

!         Accumulate data counts on "root" task
          if (mype_sub(mm1,i)==mype_root) then
             close(lunout)
             ndata1(i,1)=ndata1(i,1)+npuse
             ndata1(i,2)=ndata1(i,2)+nread
             ndata1(i,3)=ndata1(i,3)+nouse

             write(6,8000) adjustl(string),infile,obstype,sis,nread,ithin,&
                  rmesh,isfcalc,nouse,npe_sub(i)
8000         format(1x,a22,': file=',a15,&
                  ' type=',a10,  ' sis=',a20,  ' nread=',i10,&
                  ' ithin=',i2, ' rmesh=',f11.6,' isfcalc=',i2,&
                  ' ndata=',i10,' ntask=',i3)

          endif
       endif task_belongs

    end do loop_of_obsdata_files
    deallocate(prsl_full)
    deallocate(hgtl_full)

!   Broadcast aircraft new tail numbers for aircraft
!   temperature bias correction
!   if (aircraft_t_bc) then
!      call mpi_barrier(mpi_comm_world,ierror)
!      call mpi_bcast(ntail_update,1,mpi_itype,mype_airobst,mpi_comm_world,ierror)
!      call mpi_bcast(idx_tail,max_tail,mpi_itype,mype_airobst,mpi_comm_world,ierror)
!      call mpi_bcast(taillist,max_tail,MPI_CHARACTER,mype_airobst,mpi_comm_world,ierror)
!   end if

!   Deallocate arrays containing full horizontal surface fields
    call destroy_sfc
!   Deallocate arrays containing full horizontal nsst fields
    if (nst_gsi > 0) call gsi_nstcoupler_final()
!   Sum and distribute number of obs read and used for each input ob group
    call mpi_allreduce(ndata1,ndata,ndat*3,mpi_integer,mpi_sum,mpi_comm_world,&
       ierror)

!   Collect super obs factors
    if(mype == 0)write(6,*) ' dval_use = ',dval_use
    if(dval_use)then
       call mpi_allreduce(super_val,super_val1,superp+1,mpi_rtype,&
            mpi_sum,mpi_comm_world,ierror)
    else
       super_val1=zero
    end if
    super_val1(0)=one
    deallocate(super_val)

!   Collect number of gps profiles (needed later for qc)
    call mpi_allreduce(nprof_gps1,nprof_gps,1,mpi_integer,mpi_sum,mpi_comm_world,ierror)
    call mpi_allreduce(nobs_sub1,nobs_sub,npe*ndat,mpi_integer,mpi_sum,mpi_comm_world,& 
         ierror)

!   Write collective obs selection information to scratch file.
    if (lread_obs_save .and. mype==0) then
       write(6,*)'READ_OBS:  write collective obs selection info to ',trim(obs_input_common)
       open(lunsave,file=obs_input_common,form='unformatted')
       write(lunsave) ndata,ndat,npe,superp,nprof_gps,ditype
       write(lunsave) super_val1
       write(lunsave) nobs_sub
       close(lunsave)
    endif

!   End of routine
    return
end subroutine read_obs


end module read_obsmod<|MERGE_RESOLUTION|>--- conflicted
+++ resolved
@@ -599,11 +599,8 @@
 !                        to use deter_sfc in read_nsstbufr.f90)
 !   2015-07-10  pondeca - add cloud ceiling height (cldch)
 !   2015-08-12  pondeca - add capability to read min/maxT obs from ascii file
-<<<<<<< HEAD
 !   2015-09-04  J. Jung - Added mods for CrIS full spectral resolution (FSR)
-=======
 !   2016-03-02  s.liu/carley - remove use_reflectivity and use i_gsdcldanal_type
->>>>>>> b5b89b77
 !   
 !
 !   input argument list:
