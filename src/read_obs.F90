--- conflicted
+++ resolved
@@ -508,12 +508,8 @@
        if(obstype == 'iasi' .and. dthin(i) > 0)parallel_read(i)= .true.
        if(obstype == 'cris' .and. dthin(i) > 0)parallel_read(i)= .true.
        if(obstype == 'amsua' .and. dthin(i) > 0)parallel_read(i)= .true.
-<<<<<<< HEAD
-       if(obstype == 'atms' .and. dthin(i) > 0)parallel_read(i)= .true.
-=======
 ! N.B. ATMS must be run on one processor for the filtering code to work.
 !       if(obstype == 'atms' .and. dthin(i) > 0)parallel_read(i)= .true.
->>>>>>> 7e893336
        if(obstype == 'mhs' .and. dthin(i) > 0)parallel_read(i)= .true.
        if(obstype == 'goes_img' .and. dthin(i) > 0)parallel_read(i)= .true.
        if(obstype == 'ssu' .and. dthin(i) > 0)parallel_read(i)= .true.
@@ -935,11 +931,7 @@
                   obstype == 'amsub' .or. obstype == 'msu'   .or.  &
                   obstype == 'mhs'   .or. obstype == 'hirs4' .or.  &
                   obstype == 'hirs3' .or. obstype == 'hirs2' .or.  &
-<<<<<<< HEAD
-                  obstype == 'ssu'   .or. obstype == 'atms'  )) then
-=======
                   obstype == 'ssu' )) then
->>>>>>> 7e893336
                 llb=1
                 lll=1
                 if((obstype == 'amsua' .or. obstype == 'amsub' .or. obstype == 'mhs') .and. &
