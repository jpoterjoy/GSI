module read_obsmod
!$$$   module documentation block
!                .      .    .                                       .
! module:    read_obsmod extra inquire routine for reading obs
!   prgmmr: parrish          org: np22                date: 2005-06-06
!
! abstract:
!
! program history log:
!   2009-01-05  todling - add gsi_inquire
!
! subroutines included:
!   sub gsi_inquire   -  inquire statement supporting fortran earlier than 2003
!   sub read_obs      -  read, select, reformat obs data
!
! Variable Definitions:
!
! attributes:
!   language: f90
!   machine:  ibm RS/6000 SP
!
!$$$ end documentation block

! set default to private
  private
! set subroutines to public
  public :: gsi_inquire
  public :: read_obs

contains

subroutine gsi_inquire (lbytes,lexist,filename,mype)
!$$$  subprogram documentation block
!                .      .    .                                       .
! subprogram:    gsi_inquire        inquire file presence and size
!   prgmmr: todling      org: np22                date: 2009-01-05
!
! abstract:  Inquire file presence and size; to be used when fortran
!            2003 not available or non-compliant.
!
! program history log:
!   2009-01-05  todling
!   2013-05-14  guo     - changed the compiler #ifdef dependency on _size_
!                         inquire to a more portable way.
!
!   input argument list:
!     mype     - mpi task id
!    filename  - input filename
!
!   output argument list:
!    lexist     - file presence flag
!    lbytes     - file size (bytes)
!
! attributes:
!   language: f90
!   machine:  Linux-cluster
!
!$$$  end documentation block

  use kinds, only: i_kind,i_llong,r_kind,r_double
  use gsi_4dvar, only: iadatebgn,iadateend
  use obsmod, only: offtime_data
  use convinfo, only: nconvtype,ictype,ioctype,icuse

  implicit none

  integer(i_llong),intent(  out) :: lbytes
  logical         ,intent(  out) :: lexist
  character(len=*),intent(in   ) :: filename
  integer(i_kind) ,intent(in   ) :: mype

  character(len=256) command, fname

#if defined(__INTEL_COMPILER) && (__INTEL_COMPILER < 1110)
#define __X_OR_Y_OR_Z_FORTRAN_COMPILERS__
#endif

#ifdef __X_OR_Y_OR_Z_FORTRAN_COMPILERS__
#define _DO_NOT_SUPPORT_SIZE_INQUIRE_
#endif

  lbytes=-1  ! in case that _size_ specifier is not supported.
#ifndef _DO_NOT_SUPPORT_SIZE_INQUIRE_
  inquire(file=trim(filename),exist=lexist,size=lbytes)
  ! Note that the value of _size_ is defined by Fortran in "file storage units",
  ! which is not neccesary in byte units.  It is not clear if this code had
  ! assumed the size value to be in byte units, or in whatever units.
#else
  inquire(file=trim(filename),exist=lexist)
#endif
  if(lexist) then
     ! Even with a compiler supporting 'size=' specifier, the size value may
     ! return -1, if a compiler considers that the size can not be determined.
     ! In that case, the size may be obtained through a user supported
     ! mechanism, such as reading the size from a system("wc -c") call result.
     if(lbytes<0) then
        write(fname,'(2a,i4.4)') 'fsize_',trim(filename),mype
        write(command,'(4a)') 'wc -c ', trim(filename),' > ', trim(fname)
        call system(command)
        open(unit=999,file=trim(fname),form='formatted')
        read(999,*) lbytes
        close(999)
        lexist = lbytes>0_i_llong ! skip this file if lbytes <=0
     endif
  endif

  return
end subroutine gsi_inquire

subroutine read_obs_check (lexist,filename,jsatid,dtype,minuse)
!$$$  subprogram documentation block
!                .      .    .                                       .
! subprogram:    read_obs_check     inquire file presence and size
!   prgmmr: todling      org: np22                date: 2010-03-05
!
! abstract:  Reset file status depending on whether observation time
!            matches analysis time and how offtime_date is set. This
!            also checks for consistency in satellite data files and 
!            known types.  
!            WARNING: some of it looks inconsistent with long-window 4dvar
!
! program history log:
!   2009-xx-xx  derber   - originally placed inside inquire
!   2009-01-05  todling  - move time/type-check out of inquire
!   2010-09-13  pagowski - add anow bufr and one obs chem
!   2013-01-26  parrish - WCOSS debug compile fails with satid not initialized.
!                         Set satid=1 at start of subroutine to allow debug compile.
!   2013-02-13  eliu     - add ssmis 
!                           
!
!   input argument list:
!    lexist    - file status
!    filename  - input filename
!    jsatid    - satellite id
!    dtype     - satellite type
!
!   output argument list:
!    lexist    - file status
!
! attributes:
!   language: f90
!   machine:  Linux-cluster
!
!$$$  end documentation block

  use kinds, only: i_kind,i_llong,r_kind,r_double
  use gsi_4dvar, only: iadatebgn,iadateend
  use obsmod, only: offtime_data
  use convinfo, only: nconvtype,ictype,ioctype,icuse
  use chemmod, only : oneobtest_chem,oneob_type_chem,&
       code_pm25_bufr,code_pm25_prepbufr

  implicit none

  logical         ,intent(inout) :: lexist
  character(len=*),intent(in)    :: filename
  character(len=*),intent(in)    :: jsatid
  character(len=*),intent(in)    :: dtype
  integer(i_kind) ,intent(in)    :: minuse

  logical :: lhere
  integer(i_kind) :: lenb,lnbufr,idate,idate2,iret,kidsat
  integer(i_kind) :: ireadsb,ireadmg,kx,nc
  real(r_double) :: satid,rtype
  character(len=256) command, fname
  character(8) subset

  satid=1      ! debug executable wants default value ???
  idate=0
  if(trim(dtype) == 'tcp' .or. trim(filename) == 'tldplrso')return
! Use routine as usual
  if(lexist)then
      lnbufr = 15
      open(lnbufr,file=trim(filename),form='unformatted',status ='unknown')
      call openbf(lnbufr,'IN',lnbufr)
      call datelen(10)
      call readmg(lnbufr,subset,idate,iret)

!     Extract date and check for consistency with analysis date
      if (idate<iadatebgn.or.idate>iadateend) then
         if(offtime_data) then
           write(6,*)'***read_obs_check analysis and data file date differ, but use anyway'
         else
            write(6,*)'***read_obs_check*** ',&
              'incompatable analysis and observation date/time'
         end if
         write(6,*)'Analysis start  :',iadatebgn
         write(6,*)'Analysis end    :',iadateend
         write(6,*)'Observation time:',idate
         if(.not.offtime_data) lexist=.false.
      endif
      if(lexist)then
       if(jsatid == '')then
         kidsat=0
       else if(jsatid == 'metop-a')then
         kidsat=4
       else if(jsatid == 'metop-b')then
         kidsat=3
       else if(jsatid == 'metop-c')then
         kidsat=5
       else if(jsatid == 'm08')then
         kidsat = 55 
       else if(jsatid == 'm09')then
         kidsat = 56 
       else if(jsatid == 'm10')then
         kidsat = 57 
       else if(jsatid == 'n08')then
         kidsat=200
       else if(jsatid == 'n09')then
         kidsat=201
       else if(jsatid == 'n10')then
         kidsat=202
       else if(jsatid == 'n11')then
         kidsat=203
       else if(jsatid == 'n12')then
         kidsat=204
       else if(jsatid == 'n14')then
         kidsat=205
       else if(jsatid == 'n15')then
         kidsat=206
       else if(jsatid == 'n16')then
         kidsat=207
       else if(jsatid == 'n17')then
         kidsat=208
       else if(jsatid == 'n18')then
         kidsat=209
       else if(jsatid == 'n19')then
         kidsat=223
       else if(jsatid == 'npp')then
         kidsat=224
       else if(jsatid == 'f08')then
         kidsat=241
       else if(jsatid == 'f10')then
         kidsat=243
       else if(jsatid == 'f11')then
         kidsat=244
       else if(jsatid == 'f13')then
         kidsat=246
       else if(jsatid == 'f14')then
         kidsat=247
       else if(jsatid == 'f15')then
         kidsat=248
       else if(jsatid == 'f16')then
         kidsat=249    
       else if(jsatid == 'f17')then
         kidsat=285                  
       else if(jsatid == 'f18')then  
         kidsat=286                  
       else if(jsatid == 'g08' .or. jsatid == 'g08_prep')then
         kidsat=252
       else if(jsatid == 'g09' .or. jsatid == 'g09_prep')then
         kidsat=253
       else if(jsatid == 'g10' .or. jsatid == 'g10_prep')then
         kidsat=254
       else if(jsatid == 'g11' .or. jsatid == 'g11_prep')then
         kidsat=255
       else if(jsatid == 'g12' .or. jsatid == 'g12_prep')then
         kidsat=256
       else if(jsatid == 'g13' .or. jsatid == 'g13_prep')then
         kidsat=257
       else if(jsatid == 'g14' .or. jsatid == 'g14_prep')then
         kidsat=258
       else if(jsatid == 'g15' .or. jsatid == 'g15_prep')then
         kidsat=259
       else if(jsatid == 'n05')then
         kidsat=705
       else if(jsatid == 'n06')then
         kidsat=706
       else if(jsatid == 'n07')then
         kidsat=707
       else if(jsatid == 'tirosn')then
         kidsat=708
       else if ( jsatid == 'terra' ) then
         kidsat = 783
       else if ( jsatid == 'aqua'  ) then
         kidsat = 784
       else
         kidsat = 0
       end if

       if(kidsat /= 0)then
        lexist = .false.
        satloop: do while(ireadmg(lnbufr,subset,idate2) >= 0)
           if(ireadsb(lnbufr)==0)then
              call ufbint(lnbufr,satid,1,1,iret,'SAID')
           end if
           if(nint(satid) == kidsat) then
             lexist=.true.
             exit satloop
           end if
        end do satloop
       else if(trim(filename) == 'prepbufr')then  ! RTod: wired-in filename is not a good idea
         lexist = .false.
         fileloop: do while(ireadmg(lnbufr,subset,idate2) >= 0)
          do while(ireadsb(lnbufr)>=0)
           call ufbint(lnbufr,rtype,1,1,iret,'TYP')
           kx=nint(rtype)
           do nc=1,nconvtype
             if(trim(ioctype(nc)) == trim(dtype) .and. kx == ictype(nc) .and. icuse(nc) > minuse)then
               lexist = .true.
               exit fileloop
             end if
           end do
          end do 
         end do fileloop
       else if(trim(filename) == 'satwnd')then
         lexist = .false.
         loop: do while(ireadmg(lnbufr,subset,idate2) >= 0)
            if(trim(subset) == 'NC005010' .or. trim(subset) == 'NC005011' .or.&
               trim(subset) == 'NC005070' .or. trim(subset) == 'NC005071' .or.&
               trim(subset) == 'NC005044' .or. trim(subset) == 'NC005045' .or.&
               trim(subset) == 'NC005046' .or. trim(subset) == 'NC005064' .or.&
               trim(subset) == 'NC005065' .or. trim(subset) == 'NC005066') then 
               lexist = .true.
               exit loop
            endif
         end do loop
       else if(trim(filename) == 'oscatbufr')then
         lexist = .false.
         oscatloop: do while(ireadmg(lnbufr,subset,idate2) >= 0)
            if(trim(subset) == 'NC012255') then                                         
               lexist = .true.
               exit oscatloop
            endif
         end do oscatloop
       else if(trim(filename) == 'hdobbufr')then
         lexist = .false.
         loop_hdob: do while(ireadmg(lnbufr,subset,idate2) >= 0)
            if(trim(subset) == 'NC004015') then
               lexist = .true.
               exit loop_hdob
            endif
         end do loop_hdob
       else if(trim(dtype) == 'pm2_5')then
          if (oneobtest_chem .and. oneob_type_chem=='pm2_5') then
             lexist=.true.
          else
             lexist = .false.
             fileloopanow:do while(ireadmg(lnbufr,subset,idate2) >= 0)
                do while(ireadsb(lnbufr)>=0)
                   if (subset == 'ANOWPM') then
                      call ufbint(lnbufr,rtype,1,1,iret,'TYP')
                      kx=nint(rtype)
                   else if ( (subset == 'NC008031') .or. &
                          (subset == 'NC008032' ) ) then
                      call ufbint(lnbufr,rtype,1,1,iret,'TYPO')
                      kx=nint(rtype)
                      if (kx/=code_pm25_bufr) then
                         cycle
                      else
                         kx=code_pm25_prepbufr
                      endif
                   else
                      cycle
                   endif
                   
                   do nc=1,nconvtype
                      if(trim(ioctype(nc)) == trim(dtype) .and. &
                           kx == ictype(nc) .and. icuse(nc) > minuse)then
                         lexist = .true.
                         exit fileloopanow
                      end if
                   end do
                end do
             enddo fileloopanow
          endif

          if (lexist) then
             write(6,*)'found pm2_5 in anow bufr'
          else
             write(6,*)'did not find pm2_5 in anow bufr'
          endif
           
       end if
      end if

      call closbf(lnbufr)
  end if
  if(lexist)then
      write(6,*)'read_obs_check: bufr file date is ',idate,trim(filename),' ',dtype,jsatid
  else
      write(6,*)'read_obs_check: bufr file ',dtype,jsatid,' not available ',trim(filename)
  end if
  return
end subroutine read_obs_check

subroutine read_obs(ndata,mype)
!$$$  subprogram documentation block
!                .      .    .                                       .
! subprogram:    read_obs              read, select, reformat obs data
!   prgmmr: parrish          org: np22                date: 1990-10-07
!
! abstract:  This routine is a driver for routines which read different
!            types of observational data.
!
! program history log:
!   1990-10-07  parrish
!   1998-05-15  weiyu yang 
!   1999-08-24  derber, j., treadon, r., yang, w., first frozen mpp version
!   2004-06-16  treadon - update documentation
!   2004-07-23  derber - modify to include conventional sst
!   2004-07-29  treadon - add only to module use, add intent in/out
!   2005-01-20  okamoto - add calling read_ssmi
!   2005-06-14  wu      - add OMI oz
!   2005-07-06  derber - add mhs, hirs/4 and ears data 
!   2005-08-02  derber - modify to use convinfo file
!   2005-09-08  derber - modify to use input group time window
!   2005-09-20  xu & pawlak - modify calling read_ssmis and read_amsre
!   2005-09-28  derber - modify to simplify obs handling      
!   2005-10-17  derber - pass obs_load1 into read_amsre and read_ssmis 
!   2005-10-18  treadon - remove obs_load and obs_load1
!   2005-10-20  kazumori - modify to read real AMSR-E data
!   2005-11-28  derber move determination of which ob data sets to read inside read_obs
!   2005-11-14  li, xu - modify sst obs read and add avhrr gac 1b obs read
!   2006-01-25  treadon - remove read_ieeetovs
!   2006-02-01  parrish - add getsfc and destroy_sfc for full surface fields
!   2006-02-03  derber  - modify for new obs control and obs count
!   2005-02-03  treadon - gather guess 3d pressure to full grid array
!   2006-02-08  derber  - modify to use new convinfo module
!   2006-02-01  liu - add ssu
!   2006-02-24  derber  - modify to take advantage of convinfo module
!   2006-03-07  derber - consolidate processing of 1x1 and 5x5 goessndr
!   2006-04-20  kistler - moved conv_read to gsisub
!   2006-05-25  treadon - rename goesimg and goes_img and pcp_ssm/i as
!                         pcp_ssmi to make consistent with other obstype
!   2006-09-20  treadon - add mpi_io for select data file (obstype)s
!   2006-10-12  treadon - remove tendsflag check for pcp data (now in gsimain)
!   2007-02-21  sienkiewicz - bring in changes for MLS ozone
!   2007-03-15       su - add reading conventional error table option
!   2007-06-05  treadon - restructure mpi_querybf section to improve efficiency
!   2007-10-03  todling - skip most of this in 4dvar inner loop
!   2008-03-28       wu - move random seed for perturb_obs from setuprhsall
!   2008-04-18  safford - rm unused vars and uses
!   2008-05-01    h.liu - add gome ozone
!   2008-06-20   derber - move destroy_sfc to this routine 
!   2008-09-08   lueken - merged ed''s cahnges into q1fy09 code
!   2008-12-30  todling - handle inquire for diff versions of fortran
!   2009-01-05  todling - need tendency alloc in observer mode
!   2009-01-23  todling - echo surface state info 
!   2009-03-18  meunier - add a if statement to read lagrangian data
!   2009-08-19  guo     - moved destroy_sfc_grid() to observer_finalize().
!   2009-12-20  gayno - modify argument lists so that fov-based surface
!                       calculation may be used.
!   2010-03-29  hu    - add code to read in cloud observations  including:
!                            prepbufr (metar, nesdis cloud product)
!                            radar reflectivity, lightning, NASA LaRC cloud
!   2010-04-01  treadon - move strip and reorder to gridmod
!   2010-04-08  hliu - add seviri
!
!   2010-04-05  huang   - add aero and modis for reading modis aod from satellite
!                         currently read BUFR file only
!   2010-04-22  tangborn - read for carbon monoxide
!   2010-08-23  tong    - add calcuation of hgtl_full used in read_radar.f90
!   2011-04-02  li       - add nst_gsi, getnst and destroy_nst
!   2011-05-20  mccarty  - add cris/atms handling
!   2011-05-26  todling  - add call to create_nst
!   2013-01-26  parrish - WCOSS debug compile fails--extra arguments in call read_aerosol.
!                         Commented out extra line of arguments not used.
!   2013-02-13  eliu     - turn off parallel I/O for SSMIS (due to the need to
!                          do spatial averaging for noise reduction) 
<<<<<<< HEAD
=======
!   2013-06-01  zhu     - add mype_airobst to handle aircraft temperature bias correction 
!   2013-08-08  s.liu     - add read NASA_LaRC_cloud product
>>>>>>> 20c48b4d
!
!   input argument list:
!     mype     - mpi task id
!
!   output argument list:
!     ndata(*,1)- number of prefiles retained for further processing
!     ndata(*,2)- number of observations read
!     ndata(*,3)- number of observations keep after read
!
! attributes:
!   language: f90
!   machine:  ibm RS/6000 SP
!
!$$$  end documentation block
    use kinds, only: r_kind,i_kind,i_llong
    use gridmod, only: nlon,nlat,nsig,iglobal,ijn,itotsub,lat1,lon1,&
         ltosi,ltosj,displs_g,strip,reorder
    use obsmod, only: iadate,ndat,time_window,dplat,dsfcalc,dfile,dthin, &
           dtype,dval,dmesh,obsfile_all,ref_obs,nprof_gps,dsis,ditype,&
           oberrflg,perturb_obs,lobserver,lread_obs_save,obs_input_common,reduce_diag
    use gsi_4dvar, only: l4dvar
    use satthin, only: super_val,super_val1,superp,makegvals,getsfc,destroy_sfc,getnst,create_nst,destroy_nst
    use mpimod, only: ierror,mpi_comm_world,mpi_sum,mpi_rtype,mpi_integer,npe,&
         setcomm
    use constants, only: one,zero
    use converr, only: converr_read
    use guess_grids, only: ges_prsl,geop_hgtl,ntguessig
    use radinfo, only: nusis,iuse_rad,jpch_rad,diag_rad,nst_gsi
    use insitu_info, only: mbuoy_info,read_ship_info
    use aeroinfo, only: nusis_aero,iuse_aero,jpch_aero,diag_aero
    use ozinfo, only: nusis_oz,iuse_oz,jpch_oz,diag_ozone
    use pcpinfo, only: npcptype,nupcp,iusep,diag_pcp
    use convinfo, only: nconvtype,ioctype,icuse,diag_conv
    use chemmod, only : oneobtest_chem,oneob_type_chem,oneobschem

    implicit none

!   Declare passed variables
    integer(i_kind)                  ,intent(in   ) :: mype
    integer(i_kind),dimension(ndat,3),intent(  out) :: ndata

!   Declare local parameters
    integer(i_llong),parameter:: lenbuf=8388608_i_llong  ! lenbuf=8*1024*1024

!   Declare local variables
    logical :: lexist,ssmis,amsre,sndr,hirs,avhrr,lexistears,use_prsl_full,use_hgtl_full
    logical :: use_sfc,nuse,use_prsl_full_proc,use_hgtl_full_proc,seviri,mls
    logical,dimension(ndat):: belong,parallel_read,ears_possible
    logical :: modis
    character(10):: obstype,platid
    character(13):: string,infile
    character(16):: filesave
    character(20):: sis
    integer(i_kind) i,j,k,ii,nmind,lunout,isfcalc,ithinx,ithin,nread,npuse,nouse
    integer(i_kind) nprof_gps1,npem1,krsize,len4file,npemax,ilarge,nlarge,npestart
    integer(i_llong) :: lenbytes
    integer(i_kind):: npetot,npeextra,mmdat
    integer(i_kind):: iworld,iworld_group,next_mype,mm1,iix
    integer(i_kind):: mype_root,ntask_read,mpi_comm_sub_read,lll,llb
    integer(i_kind):: mype_sub_read,minuse,lunsave
    integer(i_kind):: iworld_group_r1,iworld_r1,iworld_group_r2,iworld_r2
    integer(i_kind),dimension(ndat):: npe_sub,npe_sub3,mpi_comm_sub,mype_root_sub,npe_order
    integer(i_kind),dimension(ndat):: mpi_comm_sub_r1,mpi_comm_sub_r2
    integer(i_kind),dimension(ndat):: ntasks1,ntasks
    integer(i_kind),dimension(ndat,3):: ndata1
    integer(i_kind),dimension(npe,ndat):: mype_work,mype_work_r1,mype_work_r2
    integer(i_kind),dimension(npe,ndat):: mype_sub,mype_sub_r1,mype_sub_r2
    integer(i_kind),allocatable,dimension(:):: nrnd
    integer(i_kind):: nmls_type

    real(r_kind) gstime,val_dat,rmesh,twind,rseed
    real(r_kind),dimension(lat1*lon1):: prslsm,hgtlsm
    real(r_kind),dimension(max(iglobal,itotsub)):: work1
    real(r_kind),allocatable,dimension(:,:,:):: prsl_full,hgtl_full

    data lunout / 81 /
    data lunsave  / 82 /

!*****************************************************************************

!   Set analysis time and allocate/initialize arrays and variables
    call w3fs21(iadate,nmind)
    gstime=real(nmind,r_kind)

    call makegvals
    do ii=1,ndat
       ndata1(ii,1)=0
       ndata1(ii,2)=0
       ndata1(ii,3)=0
       ntasks1(ii) =0
       parallel_read=.false.
    end do
    npem1=npe-1
    nprof_gps1=0

!    if(oberrflg .or. perturb_obs) then
       call converr_read(mype)
!    endif


!   Optionally set random seed to perturb observations
    if (perturb_obs) then
       rseed=iadate(4)+iadate(3)*100+iadate(2)*10000+iadate(1)*1000000+mype
       call random_seed(size=krsize)
       allocate(nrnd(krsize))
       do i=1,krsize
          nrnd(i)=rseed
       end do
       call random_seed(put=nrnd)
       deallocate(nrnd)
    endif



!   Set data class and number of reader tasks.  Set logical flag to indicate 
!   type type of GPS data (if present)
    ii=0
    ref_obs = .false.    !.false. = assimilate GPS bending angle
    ears_possible = .false.
    nmls_type=0
    do i=1,ndat
       obstype=dtype(i)                   !     obstype  - observation types to process
       amsre= index(obstype,'amsre') /= 0
       ssmis= index(obstype,'ssmis') /= 0
       sndr = index(obstype,'sndr') /= 0
       hirs = index(obstype,'hirs') /= 0
       avhrr = index(obstype,'avhrr') /= 0
       modis = index(obstype,'modis') /= 0
       seviri = index(obstype,'seviri') /= 0
       mls = index(obstype,'mls') /= 0
       if(obstype == 'mls20' ) nmls_type=nmls_type+1
       if(obstype == 'mls22' ) nmls_type=nmls_type+1
       if(obstype == 'mls30' ) nmls_type=nmls_type+1
       if(nmls_type>1) then
          write(6,*) '******ERROR***********: there is more than one MLS data type, not allowed, please check'
          call stop2(339)
       end if
       if (obstype == 't'  .or. obstype == 'uv' .or. &
           obstype == 'q'  .or. obstype == 'ps' .or. &
           obstype == 'pw' .or. obstype == 'spd'.or. &
           obstype == 'sst'.or. obstype == 'srw'.or. &
           obstype == 'tcp'.or. obstype == "lag".or. &
           obstype == 'dw' .or. obstype == 'rw' .or. &
           obstype == 'mta_cld' .or. obstype == 'gos_ctp' .or. &
           obstype == 'rad_ref' .or. obstype=='lghtn' .or. &
           obstype == 'larccld' .or. obstype == 'pm2_5' .or. &
           obstype == 'gust' .or. obstype=='vis' .or. &
           obstype == 'pblh') then
          ditype(i) = 'conv'
       else if( hirs   .or. sndr      .or.  seviri .or. &
               obstype == 'airs'      .or. obstype == 'amsua'     .or.  &
               obstype == 'msu'       .or. obstype == 'iasi'      .or.  &
               obstype == 'amsub'     .or. obstype == 'mhs'       .or.  &
               obstype == 'hsb'       .or. obstype == 'goes_img'  .or.  &
               avhrr .or.                                               &
               amsre  .or. ssmis      .or. obstype == 'ssmi'      .or.  &
               obstype == 'ssu'       .or. obstype == 'atms'      .or.  &
               obstype == 'cris'                                    ) then
          ditype(i) = 'rad'
       else if (obstype == 'sbuv2' .or. obstype == 'omi' &
           .or. obstype == 'gome'  .or. obstype == 'o3lev' &
           .or. mls ) then
          ditype(i) = 'ozone'
       else if (obstype == 'mopitt') then
          ditype(i) = 'co'
       else if (index(obstype,'pcp')/=0 )then
          ditype(i) = 'pcp'
       else if (obstype == 'gps_ref' .or. obstype == 'gps_bnd') then
          ditype(i) = 'gps'
       else if ( index(obstype,'aod') /= 0 ) then
          ditype(i) = 'aero'
       else
          write(6,*)'READ_OBS:  ***ERROR*** - unknown ob type ',obstype
       end if

!   Set data class and number of reader tasks.  Set logical flag to indicate 
!   type type of GPS data (if present)
       if (index(dtype(i),'gps_ref') /= 0) ref_obs = .true.

!   Check info files to see if data is read.

       nuse=.false.
       minuse=-1
       if(ditype(i) == 'conv')then
          if(diag_conv .and. .not. reduce_diag)minuse=-2
          do j=1,nconvtype
             if(trim(dtype(i)) == trim(ioctype(j)) .and. icuse(j) > minuse)nuse=.true.
          end do
       else if(ditype(i) == 'rad')then
          if(diag_rad .and. .not. reduce_diag)minuse=-2
          do j=1,jpch_rad
             if(trim(dsis(i)) == trim(nusis(j)) .and. iuse_rad(j) > minuse)nuse=.true.
          end do
       else if(ditype(i) == 'ozone')then
          if(diag_ozone .and. .not. reduce_diag)minuse=-2
          do j=1,jpch_oz
             if(trim(dsis(i)) == trim(nusis_oz(j)) .and. iuse_oz(j) > minuse)nuse=.true.
          end do
       else if(ditype(i) == 'pcp')then
          if(diag_pcp .and. .not. reduce_diag)minuse=-2
          do j=1,npcptype
             if(trim(dsis(i)) == trim(nupcp(j)) .and. iusep(j) > minuse)nuse=.true.
          end do
       else if(ditype(i) == 'aero')then
          if(diag_aero .and. .not. reduce_diag)minuse=-2
          do j=1,jpch_aero
             if(trim(dsis(i)) == trim(nusis_aero(j)) .and. iuse_aero(j) > minuse)nuse=.true.
          end do
       else
          nuse=.true.
       end if

       if(nuse)then

!     Control parallel read for each ob type (currently just rad obs).  
!     To remove parallel read comment out line.
          ithin=dthin(i)
          if(ithin > 0 )then
            if(dmesh(ithin) > one)then
             if(hirs)then
                parallel_read(i)= .true.
             else if(obstype == 'amsua')then
                parallel_read(i)= .true.
             else if(obstype == 'airs' )then
                parallel_read(i)= .true.
             else if(obstype == 'iasi')then
                parallel_read(i)= .true.
             else if(obstype == 'amsub')then
                parallel_read(i)= .true.
             else if(obstype == 'mhs' )then
                parallel_read(i)= .true.
             else if(sndr )then
                parallel_read(i)= .true.
! N.B. ATMS must be run on one processor for the filtering code to work.
             else if(obstype == 'atms')then
!                 parallel_read(i)= .true.
             else if(ssmis)then
!               parallel_read(i)= .true.  
             else if(seviri)then
                parallel_read(i)= .true.
             else if(obstype == 'cris' )then
                parallel_read(i)= .true.
             else if(avhrr)then
                parallel_read(i)= .true.
             else if(amsre)then
                parallel_read(i)= .true.
             else if(obstype == 'goes_img' )then
                parallel_read(i)= .true.
             else if(obstype == 'hsb' )then
                parallel_read(i)= .true.
             else if(obstype == 'ssmi' )then
                parallel_read(i)= .true.
             else if(obstype == 'ssu' )then
                parallel_read(i)= .true.
             end if
           end if
          end if
          ears_possible(i) = ditype(i) == 'rad'  .and.       & 
                  (obstype == 'amsua' .or.  obstype == 'amsub' .or.  & 
                   obstype == 'mhs') .and. (dplat(i) == 'n17' .or. & 
                   dplat(i) == 'n18' .or. dplat(i) == 'n19' .or. &
                   dplat(i) == 'metop-a' .or. dplat(i) == 'metop-b' .or. &
                   dplat(i) == 'metop-c') 
!   Inquire data set to deterimine if input data available and size of dataset
          ii=ii+1
          if (ii>npem1) ii=0
          if(mype==ii)then
             call gsi_inquire(lenbytes,lexist,dfile(i),mype)
             call read_obs_check (lexist,dfile(i),dplat(i),dtype(i),minuse)
             
             len4file=lenbytes/4
             if (ears_possible(i))then

                call gsi_inquire(lenbytes,lexistears,trim(dfile(i))//'ears',mype)
                call read_obs_check (lexistears,trim(dfile(i))//'ears',dplat(i),dtype(i),minuse)

                lexist=lexist .or. lexistears
                len4file=len4file+lenbytes/4
             end if
 
             if(lexist) then
!      Initialize number of reader tasks to 1.  For the time being
!      only allow number of reader tasks >= 1 for select obstype.

                ntasks1(i)=1
                if(parallel_read(i)) then

!  Allow up to 16 processors/file increase loop bounds to increase number of processors allowed
                   do j=1,4
                      if(len4file < lenbuf)exit
                      ntasks1(i)=2*ntasks1(i)
                      len4file=len4file/2
                   end do
!               if(ntasks1(i)*lenbuf < len4file) ntasks1(i)=ntasks1(i)+1
                end if
             end if
          end if
       else
          if(mype == 0)write(6,*) 'data type ',dsis(i), &
                'not used in info file -- do not read file ',dfile(i)
       end if
    end do


!   Distribute optimal number of reader tasks to all mpi tasks
    call mpi_allreduce(ntasks1,ntasks,ndat,mpi_integer,mpi_sum,mpi_comm_world,ierror)

!   Limit number of requested tasks per type to be <= total available tasks
    npemax=0
    npetot=0
    do i=1,ndat
       if (ntasks(i)>npe) then
          write(6,*)'read_obs:  ***WARNING*** i=',i,' dtype=',dtype(i),' dsis=',dsis(i),&
               ' requested ntasks=',ntasks(i),' > npe=',npe,' reset ntasks=',npe
          ntasks(i)=npe
       endif
       npe_sub(i)=ntasks(i)
       npetot=npetot+npe_sub(i)
       npemax=max(npemax,npe_sub(i))
    end do

    if(l4dvar.and.(.not.lobserver)) then
!_RTod use_sfc=.false.
!_RTod call getsfc(mype,use_sfc)
       return
    endif
    
    npeextra=0
    if(mod(npetot,npe) > 0) npeextra=npe-mod(npetot,npe)
    if(npeextra > 0)then
       if(mype == 0)write(6,*) ' number of extra processors ',npeextra
       npe_sub3=npe_sub
       extraloop: do j=1,npeextra
          iix=1
          do ii=1,5
             do i=1,ndat
                if(iix == npe_sub3(i) .and. parallel_read(i))then
                   if(ntasks(i) > 0 .and. ntasks(i) <= npeextra)then
                      npeextra=npeextra-ntasks(i)
                      npe_sub(i)=npe_sub(i)+ntasks(i)
                      ntasks(i)=2*ntasks(i)
                      if(npeextra < iix)cycle extraloop
                   end if
                end if
             end do
          end do
          iix=max(min(2*iix,8),npeextra)
       end do extraloop
    end if

!   Set up locations of first processor

    ilarge=0
    npestart=0
    npe_sub3=npe_sub
    mype_root_sub=0
    mmdat=0
    loopx: do j=1,ndat
       nlarge=0
       do i=1,ndat
          if(npe_sub3(i) > nlarge .and. npe_sub3(i)+npestart <= npe)then
             ilarge=i
             nlarge=npe_sub3(i)
          end if
       end do
       if(nlarge == 0)exit loopx
       npe_order(j)=ilarge
       mype_root_sub(ilarge)=npestart
       npestart=npestart+npe_sub3(ilarge)
       mmdat=mmdat+1
       if(npestart == npe)npestart=0
       npe_sub3(ilarge)=0
    end do loopx

        
!   Define sub-communicators for each data file
    mm1=mype+1
    belong=.false.
    mype_sub=-999
    mype_sub_r1=-999
    mype_sub_r2=-999
    mype_root=0
    next_mype=0
    do ii=1,mmdat
       i=npe_order(ii)
       if(npe_sub(i) > 0)then
          next_mype=mype_root_sub(i)
          do k=1,npe_sub(i)
             mype_work(k,i) = next_mype
             mype_sub(mype_work(k,i)+1,i)=k-1
             if(next_mype == mype)belong(i) = .true.
             next_mype = next_mype + 1
             if (next_mype>npem1) next_mype=0
          end do               

          call setcomm(iworld,iworld_group,npe_sub(i),mype_work(1,i),&
                 mpi_comm_sub(i),ierror)
       end if

    end do
    do ii=1,mmdat
       i=npe_order(ii)
       if(mype == 0 .and. npe_sub(i) > 0) write(6,'(1x,a,i4,1x,a,1x,2a,3i4)') &
        'READ_OBS:  read ',i,dtype(i),dsis(i),' using ntasks=',ntasks(i),mype_root_sub(i),npe_sub(i) 
    end do


    use_prsl_full=.false.
    use_hgtl_full=.false.
    use_sfc=.false.
    use_prsl_full_proc=.false.
    use_hgtl_full_proc=.false.
    do i=1,ndat
       if(ditype(i) =='conv')then
          obstype=dtype(i)
          if(obstype /= 'dw' .and. obstype /= 'rw' .and. obstype /= 'srw')then
             use_prsl_full=.true.
             if(belong(i))use_prsl_full_proc=.true.
          else if(obstype == 'rw')then
             use_hgtl_full=.true.
             if(belong(i))use_hgtl_full_proc=.true.
          end if
       else if(ditype(i) == 'rad' .or. ditype(i)=='pcp')then
          if(belong(i))use_sfc=.true.
       end if
    end do
!   Get guess 3d pressure on full grid
    if(use_prsl_full)then
       if(use_prsl_full_proc)allocate(prsl_full(nlat,nlon,nsig))
       do k=1,nsig
          call strip(ges_prsl(1,1,k,ntguessig),prslsm,1)
          call mpi_allgatherv(prslsm,ijn(mype+1),mpi_rtype,&
               work1,ijn,displs_g,mpi_rtype,mpi_comm_world,ierror)
          if(use_prsl_full_proc)then
             call reorder(work1,1,1)
             do ii=1,iglobal
                i=ltosi(ii)
                j=ltosj(ii)
                prsl_full(i,j,k)=work1(ii)
             end do
          end if
       end do
    end if
!   Get guess 3d geopotential height on full grid
    if(use_hgtl_full)then
       if(use_hgtl_full_proc)allocate(hgtl_full(nlat,nlon,nsig))
       do k=1,nsig
          call strip(geop_hgtl(1,1,k,ntguessig),hgtlsm,1)
          call mpi_allgatherv(hgtlsm,ijn(mype+1),mpi_rtype,&
               work1,ijn,displs_g,mpi_rtype,mpi_comm_world,ierror)
          if(use_hgtl_full_proc)then
             call reorder(work1,1,1)
             do ii=1,iglobal
                i=ltosi(ii)
                j=ltosj(ii)
                hgtl_full(i,j,k)=work1(ii)
             end do
           end if
       end do
    end if
!   Create full horizontal surface fields from local fields in guess_grids
    call getsfc(mype,use_sfc)
    if(use_sfc) call prt_guessfc2('sfcges2')

!   Create full horizontal nst fields from local fields in guess_grids/read it from nst file
    if (nst_gsi > 0) then
      call create_nst
      call getnst(mype)

!     Create moored buoy station ID
      call mbuoy_info(mype)

!     Create ships info(ID, Depth & Instrument)
      call read_ship_info(mype)
    endif

!   Loop over data files.  Each data file is read by a sub-communicator
    do ii=1,mmdat

       i=npe_order(ii)
       if (i > 0 .and. belong(i)) then

          platid=dplat(i)                    !     platid   - satellites to read
          obstype=dtype(i)                   !     obstype  - observation types to process
          infile=dfile(i)                    !     infile   - units from which to read data
          sis=dsis(i)                        !     sensor/instrument/satellite indicator
          val_dat=dval(i)                    !     weighting factors applied to super obs
          ithin=dthin(i)                     !     ithin    - flags to thin data
          ithinx=max(1,abs(ithin))
          rmesh=dmesh(ithinx)                !     rmesh    - thinning mesh sizes (km)
          twind=time_window(i)               !     time window (hours) for input group
          isfcalc=dsfcalc(i)                 !     method to calculate surface fields within fov
          nread=0
          nouse=0
          npuse=0

!         write(6,*)'sliu in read_obs.F90::',obstype

          if (mype_sub(mm1,i)==mype_root) then
             open(lunout,file=obsfile_all(i),form='unformatted')
             rewind(lunout)
          endif

!         Process conventional (prepbufr) data
          if(ditype(i) == 'conv')then
!             if (obstype == 't'  .or. obstype == 'uv' .or. &
             if (obstype == 't'  .or. &
                 obstype == 'q'  .or. obstype == 'ps' .or. &
                 obstype == 'pw' .or. obstype == 'spd'.or. & 
                 obstype == 'gust' .or. obstype == 'vis'.or. &
                 obstype == 'mta_cld' .or. obstype == 'gos_ctp'  ) then
!               Process flight-letel high-density data not included in prepbufr
                if ( index(infile,'hdobbufr') /=0 ) then
                  call read_fl_hdob(nread,npuse,nouse,infile,obstype,lunout,gstime,twind,sis,&
                                    prsl_full)
                  string='READ_FL_HDOB'
                else
                   call read_prepbufr(nread,npuse,nouse,infile,obstype,lunout,twind,sis,&
                        prsl_full)
                   string='READ_PREPBUFR'
                endif
!            Process winds in the prepbufr
             else if(obstype == 'uv') then
!             Process satellite winds which seperate from prepbufr
                if ( index(infile,'satwnd') /=0 ) then
                  call read_satwnd(nread,npuse,nouse,infile,obstype,lunout,gstime,twind,sis,&
                     prsl_full)
                  string='READ_SATWND'
!             Process oscat winds which seperate from prepbufr
                elseif ( index(infile,'oscatbufr') /=0 ) then
                  call read_sfcwnd(nread,npuse,nouse,infile,obstype,lunout,gstime,twind,sis,&
                     prsl_full)
                  string='READ_SFCWND'
                else if ( index(infile,'hdobbufr') /=0 ) then
                  call read_fl_hdob(nread,npuse,nouse,infile,obstype,lunout,gstime,twind,sis,&                                                                     
                     prsl_full)
                  string='READ_FL_HDOB'
                else
                  call read_prepbufr(nread,npuse,nouse,infile,obstype,lunout,twind,sis,&
                     prsl_full)
                  string='READ_PREPBUFR'
                endif

!            Process conventional SST (modsbufr, at this moment) data
             elseif ( obstype == 'sst' ) then
                if ( platid == 'mods') then
                   call read_modsbufr(nread,npuse,nouse,gstime,infile,obstype, &
                        lunout,twind,sis)
                   string='READ_MODSBUFR'
                else
                   call read_prepbufr(nread,npuse,nouse,infile,obstype,lunout,twind,sis,&
                        prsl_full)
                   string='READ_PREPBUFR'
                endif

!            Process radar reflectivity Mosaic
             else if (obstype == 'rad_ref' ) then
                call read_RadarRef_mosaic(nread,npuse,infile,obstype,lunout,twind,sis)
                string='READ_RADARREF_MOSAIC'

!            Process  lightning
             else if (obstype == 'lghtn' ) then
                call read_lightning(nread,npuse,infile,obstype,lunout,twind,sis)
                string='READ_LIGHTNING'

!            Process  NASA LaRC 
             else if (obstype == 'larccld' ) then
!               write(6,*)'sliu :: NASA cld', infile, 'READ_NASA_LaRC'
!               call read_NASA_LaRC(nread,npuse,infile,obstype,lunout,twind,sis)
                call read_NASA_LaRC_cloud(nread,npuse,nouse,infile,obstype,lunout,twind,sis)
                string='READ_NASA_LaRC'

!            Process radar winds
             else if (obstype == 'rw') then
                call read_radar(nread,npuse,nouse,infile,lunout,obstype,twind,sis,&
                                ithin,rmesh,hgtl_full)
                string='READ_RADAR'

!            Process lagrangian data
             else if (obstype == 'lag') then
                call read_lag(nread,npuse,nouse,infile,lunout,obstype,&
                 &twind,gstime,sis)
                string='READ_LAG'

!            Process lidar winds
             else if (obstype == 'dw') then
                call read_lidar(nread,npuse,nouse,infile,obstype,lunout,twind,sis)
                string='READ_LIDAR'

!            Process synthetic tc-mslp obs
             else if (obstype == 'tcp') then
                call read_tcps(nread,npuse,nouse,infile,obstype,lunout,sis)
                string='READ_TCPS'

!            Process radar superob winds
             else if (obstype == 'srw') then
                call read_superwinds(nread,npuse,nouse,infile,obstype,lunout, &
                     twind,sis)
                string='READ_SUPRWNDS'

             else if (obstype == 'pm2_5') then

                if (oneobtest_chem .and. oneob_type_chem=='pm2_5') then
                   call oneobschem(nread,npuse,nouse,gstime,&
                        &infile,obstype,lunout,sis)
                   string='ONEOBSCHEM'
                else
                   call read_anowbufr(nread,npuse,nouse,gstime,&
                        &infile,obstype,lunout,twind,sis)
                   string='READ_ANOWBUFR'
                endif

!            Process pblh
             else if (obstype == 'pblh') then
                call read_pblh(nread,npuse,nouse,infile,obstype,lunout,twind,sis)
                string='READ_PBLH'
             end if

          else if (ditype(i) == 'rad')then


!            Process TOVS 1b data
             if (platid /= 'aqua' .and. (obstype == 'amsua' .or. &
                  obstype == 'amsub' .or. obstype == 'msu'   .or.  &
                  obstype == 'mhs'   .or. obstype == 'hirs4' .or.  &
                  obstype == 'hirs3' .or. obstype == 'hirs2' .or.  &
                  obstype == 'ssu' )) then
                llb=1
                lll=1
                if(ears_possible(i))lll=2
                call read_bufrtovs(mype,val_dat,ithin,isfcalc,rmesh,platid,gstime,&
                     infile,lunout,obstype,nread,npuse,nouse,twind,sis, &
                     mype_root,mype_sub(mm1,i),npe_sub(i),mpi_comm_sub(i),llb,lll)
                string='READ_BUFRTOVS'

!            Process atms data
             else if (obstype == 'atms') then
                llb=1
                lll=1
                call read_atms(mype,val_dat,ithin,isfcalc,rmesh,platid,gstime,&
                     infile,lunout,obstype,nread,npuse,nouse,twind,sis, &
                     mype_root,mype_sub(mm1,i),npe_sub(i),mpi_comm_sub(i),llb,lll)
                string='READ_ATMS'

!            Process airs data        
             else if(platid == 'aqua' .and. (obstype == 'airs' .or.   &
                  obstype == 'amsua'  .or.  obstype == 'hsb' ))then
                call read_airs(mype,val_dat,ithin,isfcalc,rmesh,platid,gstime,&
                     infile,lunout,obstype,nread,npuse,nouse,twind,sis,&
                     mype_root,mype_sub(mm1,i),npe_sub(i),mpi_comm_sub(i))
                string='READ_AIRS'

!            Process iasi data
             else if(obstype == 'iasi')then
                call read_iasi(mype,val_dat,ithin,isfcalc,rmesh,platid,gstime,&
                     infile,lunout,obstype,nread,npuse,nouse,twind,sis,&
                     mype_root,mype_sub(mm1,i),npe_sub(i),mpi_comm_sub(i))
                string='READ_IASI'

!            Process cris data
             else if(obstype == 'cris')then
                call read_cris(mype,val_dat,ithin,isfcalc,rmesh,platid,gstime,&
                     infile,lunout,obstype,nread,npuse,nouse,twind,sis,&
                     mype_root,mype_sub(mm1,i),npe_sub(i),mpi_comm_sub(i))
                string='READ_CRIS'

!            Process GOES sounder data
!            Process raw or prepbufr files (1x1 or 5x5)
             else if (obstype == 'sndr' .or.                            &
                      obstype == 'sndrd1' .or. obstype == 'sndrd2' .or. &
                      obstype == 'sndrd3' .or. obstype == 'sndrd4') then
                call read_goesndr(mype,val_dat,ithin,rmesh,platid,&
                     infile,lunout,obstype,nread,npuse,nouse,twind,gstime,sis,&
                     mype_root,mype_sub(mm1,i),npe_sub(i),mpi_comm_sub(i))
                string='READ_GOESNDR'
                
!            Process ssmi data
             else if (obstype == 'ssmi' ) then 
                call read_ssmi(mype,val_dat,ithin,rmesh,platid,gstime,&
                     infile,lunout,obstype,nread,npuse,nouse,twind,sis,&
                     mype_root,mype_sub(mm1,i),npe_sub(i),mpi_comm_sub(i))
                string='READ_SSMI'

!            Process amsre data
             else if ( obstype == 'amsre_low' .or. obstype == 'amsre_mid' .or. &
                       obstype == 'amsre_hig' ) then
                call read_amsre(mype,val_dat,ithin,isfcalc,rmesh,gstime,&
                     infile,lunout,obstype,nread,npuse,nouse,twind,sis,&
                     mype_root,mype_sub(mm1,i),npe_sub(i),mpi_comm_sub(i))
                string='READ_AMSRE'
                
!            Process ssmis data
             else if (obstype == 'ssmis'     .or. &
                      obstype == 'ssmis_las' .or. obstype == 'ssmis_uas' .or. &
                      obstype == 'ssmis_img' .or. obstype == 'ssmis_env' ) then
                call read_ssmis(mype,val_dat,ithin,isfcalc,rmesh,platid,gstime,&
                     infile,lunout,obstype,nread,npuse,nouse,twind,sis,&
                     mype_root,mype_sub(mm1,i),npe_sub(i),mpi_comm_sub(i))
                string='READ_SSMIS'

!            Process GOES IMAGER RADIANCE  data
             else if(obstype == 'goes_img') then
                call read_goesimg(mype,val_dat,ithin,rmesh,platid,gstime,&
                     infile,lunout,obstype,nread,npuse,nouse,twind,sis, &
                     mype_root,mype_sub(mm1,i),npe_sub(i),mpi_comm_sub(i))
                string='READ_GOESMIMG'

!            Process Meteosat SEVIRI RADIANCE  data
             else if(obstype == 'seviri') then
                 call read_seviri(mype,val_dat,ithin,rmesh,platid,gstime,&
                     infile,lunout,obstype,nread,npuse,nouse,twind,sis, &
                     mype_root,mype_sub(mm1,i),npe_sub(i),mpi_comm_sub(i))
                string='READ_SEVIRI'

!            Process NAVY AVHRR RADIANCE  data
             else if(obstype == 'avhrr_navy') then
                call read_avhrr_navy(mype,val_dat,ithin,rmesh,platid,gstime,&
                     infile,lunout,obstype,nread,npuse,nouse,twind,sis, &
                     mype_root,mype_sub(mm1,i),npe_sub(i),mpi_comm_sub(i))
                string='READ_AVH_NAVY'

!            Process NESDIS AVHRR RADIANCE  data
             else if(obstype == 'avhrr') then
                call read_avhrr(mype,val_dat,ithin,rmesh,platid,gstime,&
                     infile,lunout,obstype,nread,npuse,nouse,twind,sis, &
                     mype_root,mype_sub(mm1,i),npe_sub(i),mpi_comm_sub(i))
                string='READ_AVHRR'
             end if

!         Process ozone data
          else if (ditype(i) == 'ozone')then
             call read_ozone(nread,npuse,nouse,&
                  platid,infile,gstime,lunout,obstype,twind,sis,ithin,rmesh)
             string='READ_OZONE'

!         Process co data
          else if (ditype(i) =='co')then 
             call read_co(nread,npuse,nouse,&
                 platid,infile,gstime,lunout,obstype,twind,sis,ithin,rmesh)
             string='READ_CO'

!         Process precipitation             
          else if (ditype(i) == 'pcp')then
             call read_pcp(nread,npuse,nouse,gstime,infile, &
                  lunout,obstype,twind,sis)
             string='READ_PCP'

!         Process gps observations
          else if (ditype(i) == 'gps')then
             call read_gps(nread,npuse,nouse,infile,lunout,obstype,twind, &
                  nprof_gps1,sis)
             string='READ_GPS'

!         Process aerosol data
          else if (ditype(i) == 'aero' )then
             call read_aerosol(nread,npuse,nouse,&
                  platid,infile,gstime,lunout,obstype,twind,sis,ithin,rmesh)   ! ?????, &
             !    mype,mype_root,mype_sub(mm1,i),npe_sub(i),mpi_comm_sub(i))      !??? extra args???
             string='READ_AEROSOL'
             
          end if

!         Close unit to data file

!         Accumulate data counts on "root" task
          if (mype_sub(mm1,i)==mype_root) then
             close(lunout)
             ndata1(i,1)=ndata1(i,1)+npuse
             ndata1(i,2)=ndata1(i,2)+nread
             ndata1(i,3)=ndata1(i,3)+nouse

             write(6,8000) adjustl(string),infile,obstype,sis,nread,ithin,&
                  rmesh,isfcalc,nouse,npe_sub(i)
8000         format(1x,a13,': file=',a10,&
                  ' type=',a10,  ' sis=',a20,  ' nread=',i10,&
                  ' ithin=',i2, ' rmesh=',f10.6,' isfcalc=',i2,&
                  ' ndata=',i10,' ntask=',i3)

          endif
       endif

    end do
    if(use_prsl_full_proc)deallocate(prsl_full)
    if(use_hgtl_full_proc)deallocate(hgtl_full)

!   Deallocate arrays containing full horizontal surface fields
    call destroy_sfc
!   Deallocate arrays containing full horizontal nst fields
    call destroy_nst
!   Sum and distribute number of obs read and used for each input ob group
    call mpi_allreduce(ndata1,ndata,ndat*3,mpi_integer,mpi_sum,mpi_comm_world,&
       ierror)

!   Collect super obs factors
    call mpi_allreduce(super_val,super_val1,superp+1,mpi_rtype,&
         mpi_sum,mpi_comm_world,ierror)
    super_val1(0)=one
    deallocate(super_val)

!   Collect number of gps profiles (needed later for qc)
    call mpi_allreduce(nprof_gps1,nprof_gps,1,mpi_integer,mpi_sum,mpi_comm_world,ierror)

!   Write collective obs selection information to scratch file.
    if (lread_obs_save .and. mype==0) then
       write(6,*)'READ_OBS:  write collective obs selection info to ',trim(obs_input_common)
       open(lunsave,file=obs_input_common,form='unformatted')
       write(lunsave) ndata,superp,nprof_gps,ditype
       write(lunsave) super_val1
       close(lunsave)
    endif

!   End of routine
    return
end subroutine read_obs


end module read_obsmod<|MERGE_RESOLUTION|>--- conflicted
+++ resolved
@@ -57,10 +57,7 @@
 !
 !$$$  end documentation block
 
-  use kinds, only: i_kind,i_llong,r_kind,r_double
-  use gsi_4dvar, only: iadatebgn,iadateend
-  use obsmod, only: offtime_data
-  use convinfo, only: nconvtype,ictype,ioctype,icuse
+  use kinds, only: i_kind,i_llong
 
   implicit none
 
@@ -303,6 +300,35 @@
            end do
           end do 
          end do fileloop
+       else if(trim(filename) == 'prepbufr_profl')then  
+         lexist = .false.
+         airploop: do while(ireadmg(lnbufr,subset,idate2) >= 0)
+          do while(ireadsb(lnbufr)>=0)
+           call ufbint(lnbufr,rtype,1,1,iret,'TYP')
+           kx=nint(rtype)
+           if (trim(dtype)=='uv') then
+              if (kx==330 .or. kx==430 .or. kx==530) kx=230
+              if (kx==331 .or. kx==431 .or. kx==531) kx=231
+              if (kx==332 .or. kx==432 .or. kx==532) kx=232
+              if (kx==333 .or. kx==433 .or. kx==533) kx=233
+              if (kx==334 .or. kx==434 .or. kx==534) kx=234
+              if (kx==335 .or. kx==435 .or. kx==535) kx=235
+           else
+              if (kx==330 .or. kx==430 .or. kx==530) kx=130
+              if (kx==331 .or. kx==431 .or. kx==531) kx=131
+              if (kx==332 .or. kx==432 .or. kx==532) kx=132
+              if (kx==333 .or. kx==433 .or. kx==533) kx=133
+              if (kx==334 .or. kx==434 .or. kx==534) kx=134
+              if (kx==335 .or. kx==435 .or. kx==535) kx=135
+           end if
+           do nc=1,nconvtype
+             if(trim(ioctype(nc)) == trim(dtype) .and. kx == ictype(nc) .and. icuse(nc) > minuse)then
+               lexist = .true.
+               exit airploop
+             end if
+           end do
+          end do
+         end do airploop
        else if(trim(filename) == 'satwnd')then
          lexist = .false.
          loop: do while(ireadmg(lnbufr,subset,idate2) >= 0)
@@ -458,11 +484,8 @@
 !                         Commented out extra line of arguments not used.
 !   2013-02-13  eliu     - turn off parallel I/O for SSMIS (due to the need to
 !                          do spatial averaging for noise reduction) 
-<<<<<<< HEAD
-=======
 !   2013-06-01  zhu     - add mype_airobst to handle aircraft temperature bias correction 
 !   2013-08-08  s.liu     - add read NASA_LaRC_cloud product
->>>>>>> 20c48b4d
 !
 !   input argument list:
 !     mype     - mpi task id
@@ -477,7 +500,7 @@
 !   machine:  ibm RS/6000 SP
 !
 !$$$  end documentation block
-    use kinds, only: r_kind,i_kind,i_llong
+    use kinds, only: r_kind,i_kind,i_llong,r_double
     use gridmod, only: nlon,nlat,nsig,iglobal,ijn,itotsub,lat1,lon1,&
          ltosi,ltosj,displs_g,strip,reorder
     use obsmod, only: iadate,ndat,time_window,dplat,dsfcalc,dfile,dthin, &
@@ -497,6 +520,7 @@
     use pcpinfo, only: npcptype,nupcp,iusep,diag_pcp
     use convinfo, only: nconvtype,ioctype,icuse,diag_conv
     use chemmod, only : oneobtest_chem,oneob_type_chem,oneobschem
+    use aircraftinfo, only: aircraft_t_bc,aircraft_t_bc_pof,mype_airobst
 
     implicit none
 
@@ -512,8 +536,10 @@
     logical :: use_sfc,nuse,use_prsl_full_proc,use_hgtl_full_proc,seviri,mls
     logical,dimension(ndat):: belong,parallel_read,ears_possible
     logical :: modis
+    logical :: acft_profl_file
     character(10):: obstype,platid
-    character(13):: string,infile
+    character(15):: string,infile
+    character(15):: infilen
     character(16):: filesave
     character(20):: sis
     integer(i_kind) i,j,k,ii,nmind,lunout,isfcalc,ithinx,ithin,nread,npuse,nouse
@@ -863,10 +889,16 @@
        end if
 
     end do
+    mype_airobst = mype_root
     do ii=1,mmdat
        i=npe_order(ii)
        if(mype == 0 .and. npe_sub(i) > 0) write(6,'(1x,a,i4,1x,a,1x,2a,3i4)') &
         'READ_OBS:  read ',i,dtype(i),dsis(i),' using ntasks=',ntasks(i),mype_root_sub(i),npe_sub(i) 
+
+       acft_profl_file = index(dfile(i),'_profl')/=0
+       if ((aircraft_t_bc_pof .or. (aircraft_t_bc .and. acft_profl_file)) .and. dtype(i) == 't') &
+                   mype_airobst = mype_root_sub(i)
+
     end do
 
 
@@ -968,9 +1000,7 @@
 
 !         Process conventional (prepbufr) data
           if(ditype(i) == 'conv')then
-!             if (obstype == 't'  .or. obstype == 'uv' .or. &
-             if (obstype == 't'  .or. &
-                 obstype == 'q'  .or. obstype == 'ps' .or. &
+              if(obstype == 't' .or. obstype == 'q'  .or. obstype == 'ps' .or. &
                  obstype == 'pw' .or. obstype == 'spd'.or. & 
                  obstype == 'gust' .or. obstype == 'vis'.or. &
                  obstype == 'mta_cld' .or. obstype == 'gos_ctp'  ) then
@@ -1236,7 +1266,7 @@
 
              write(6,8000) adjustl(string),infile,obstype,sis,nread,ithin,&
                   rmesh,isfcalc,nouse,npe_sub(i)
-8000         format(1x,a13,': file=',a10,&
+8000         format(1x,a15,': file=',a15,&
                   ' type=',a10,  ' sis=',a20,  ' nread=',i10,&
                   ' ithin=',i2, ' rmesh=',f10.6,' isfcalc=',i2,&
                   ' ndata=',i10,' ntask=',i3)
@@ -1247,6 +1277,15 @@
     end do
     if(use_prsl_full_proc)deallocate(prsl_full)
     if(use_hgtl_full_proc)deallocate(hgtl_full)
+
+!   Broadcast aircraft new tail numbers for aircraft
+!   temperature bias correction
+!   if (aircraft_t_bc) then
+!      call mpi_barrier(mpi_comm_world,ierror)
+!      call mpi_bcast(ntail_update,1,mpi_itype,mype_airobst,mpi_comm_world,ierror)
+!      call mpi_bcast(idx_tail,max_tail,mpi_itype,mype_airobst,mpi_comm_world,ierror)
+!      call mpi_bcast(taillist,max_tail,MPI_CHARACTER,mype_airobst,mpi_comm_world,ierror)
+!   end if
 
 !   Deallocate arrays containing full horizontal surface fields
     call destroy_sfc
