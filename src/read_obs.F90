module read_obsmod
!$$$   module documentation block
!                .      .    .                                       .
! module:    read_obsmod extra inquire routine for reading obs
!   prgmmr: parrish          org: np22                date: 2005-06-06
!
! abstract:
!
! program history log:
!   2009-01-05  todling - add gsi_inquire
!
! subroutines included:
!   sub gsi_inquire   -  inquire statement supporting fortran earlier than 2003
!   sub read_obs      -  read, select, reformat obs data
!
! Variable Definitions:
!
! attributes:
!   language: f90
!   machine:  ibm RS/6000 SP
!
!$$$ end documentation block

! set default to private
  private
! set subroutines to public
  public :: gsi_inquire
  public :: read_obs

contains

subroutine gsi_inquire (lbytes,lexist,filename,mype)
!$$$  subprogram documentation block
!                .      .    .                                       .
! subprogram:    gsi_inquire        inquire file presence and size
!   prgmmr: todling      org: np22                date: 2009-01-05
!
! abstract:  Inquire file presence and size; to be used when fortran
!            2003 not available or non-compliant.
!
! program history log:
!   2009-01-05  todling
!   2013-05-14  guo     - changed the compiler #ifdef dependency on _size_
!                         inquire to a more portable way.
!
!   input argument list:
!     mype     - mpi task id
!    filename  - input filename
!
!   output argument list:
!    lexist     - file presence flag
!    lbytes     - file size (bytes)
!
! attributes:
!   language: f90
!   machine:  Linux-cluster
!
!$$$  end documentation block

  use kinds, only: i_kind,i_llong

  implicit none

  integer(i_llong),intent(  out) :: lbytes
  logical         ,intent(  out) :: lexist
  character(len=*),intent(in   ) :: filename
  integer(i_kind) ,intent(in   ) :: mype

  character(len=256) command, fname

#if defined(__INTEL_COMPILER) && (__INTEL_COMPILER < 1110)
#define __X_OR_Y_OR_Z_FORTRAN_COMPILERS__
#endif

#ifdef __X_OR_Y_OR_Z_FORTRAN_COMPILERS__
#define _DO_NOT_SUPPORT_SIZE_INQUIRE_
#endif

  lbytes=-1  ! in case that _size_ specifier is not supported.
#ifndef _DO_NOT_SUPPORT_SIZE_INQUIRE_
  inquire(file=trim(filename),exist=lexist,size=lbytes)
  ! Note that the value of _size_ is defined by Fortran in "file storage units",
  ! which is not neccesary in byte units.  It is not clear if this code had
  ! assumed the size value to be in byte units, or in whatever units.
#else
  inquire(file=trim(filename),exist=lexist)
#endif
  if(lexist) then
     ! Even with a compiler supporting 'size=' specifier, the size value may
     ! return -1, if a compiler considers that the size can not be determined.
     ! In that case, the size may be obtained through a user supported
     ! mechanism, such as reading the size from a system("wc -c") call result.
     if(lbytes<0) then
        write(fname,'(2a,i4.4)') 'fsize_',trim(filename),mype
        write(command,'(4a)') 'wc -c ', trim(filename),' > ', trim(fname)
        call system(command)
        open(unit=999,file=trim(fname),form='formatted')
        read(999,*) lbytes
        close(999)
        lexist = lbytes>0_i_llong ! skip this file if lbytes <=0
     endif
  endif

  return
end subroutine gsi_inquire

subroutine read_obs_check (lexist,filename,jsatid,dtype,minuse)
!$$$  subprogram documentation block
!                .      .    .                                       .
! subprogram:    read_obs_check     inquire file presence and size
!   prgmmr: todling      org: np22                date: 2010-03-05
!
! abstract:  Reset file status depending on whether observation time
!            matches analysis time and how offtime_date is set. This
!            also checks for consistency in satellite data files and 
!            known types.  
!            WARNING: some of it looks inconsistent with long-window 4dvar
!
! program history log:
!   2009-xx-xx  derber   - originally placed inside inquire
!   2009-01-05  todling  - move time/type-check out of inquire
!   2010-09-13  pagowski - add anow bufr and one obs chem
!   2013-01-26  parrish - WCOSS debug compile fails with satid not initialized.
!                         Set satid=1 at start of subroutine to allow debug compile.
!   2013-02-13  eliu     - add ssmis 
!   2013-07-01  todling/guo - allow user to bypass this check (old bufr support)
!                           
!
!   input argument list:
!    lexist    - file status
!    filename  - input filename
!    jsatid    - satellite id
!    dtype     - satellite type
!
!   output argument list:
!    lexist    - file status
!
! attributes:
!   language: f90
!   machine:  Linux-cluster
!
!$$$  end documentation block

  use kinds, only: i_kind,i_llong,r_kind,r_double
  use gsi_4dvar, only: iadatebgn,iadateend
  use obsmod, only: offtime_data
  use convinfo, only: nconvtype,ictype,ioctype,icuse
  use chemmod, only : oneobtest_chem,oneob_type_chem,&
       code_pm25_bufr,code_pm25_prepbufr

  implicit none

  logical         ,intent(inout) :: lexist
  character(len=*),intent(in)    :: filename
  character(len=*),intent(in)    :: jsatid
  character(len=*),intent(in)    :: dtype
  integer(i_kind) ,intent(in)    :: minuse

  integer(i_kind) :: lnbufr,idate,idate2,iret,kidsat
  integer(i_kind) :: ireadsb,ireadmg,kx,nc
  real(r_double) :: satid,rtype
  character(8) subset

  satid=1      ! debug executable wants default value ???
  idate=0
#ifdef _SKIP_READ_OBS_CHECK_
  return
#endif
  if(trim(dtype) == 'tcp' .or. trim(filename) == 'tldplrso')return
! Use routine as usual
  if(lexist)then
      lnbufr = 15
      open(lnbufr,file=trim(filename),form='unformatted',status ='unknown')
      call openbf(lnbufr,'IN',lnbufr)
      call datelen(10)
      call readmg(lnbufr,subset,idate,iret)

!     Extract date and check for consistency with analysis date
      if (idate<iadatebgn.or.idate>iadateend) then
         if(offtime_data) then
           write(6,*)'***read_obs_check analysis and data file date differ, but use anyway'
         else
            write(6,*)'***read_obs_check*** ',&
              'incompatable analysis and observation date/time'
         end if
         write(6,*)'Analysis start  :',iadatebgn
         write(6,*)'Analysis end    :',iadateend
         write(6,*)'Observation time:',idate
         if(.not.offtime_data) lexist=.false.
      endif
      if(lexist)then
       if(jsatid == '')then
         kidsat=0
       else if(jsatid == 'metop-a')then
         kidsat=4
       else if(jsatid == 'metop-b')then
         kidsat=3
       else if(jsatid == 'metop-c')then
         kidsat=5
       else if(jsatid == 'm08')then
         kidsat = 55 
       else if(jsatid == 'm09')then
         kidsat = 56 
       else if(jsatid == 'm10')then
         kidsat = 57 
       else if(jsatid == 'n08')then
         kidsat=200
       else if(jsatid == 'n09')then
         kidsat=201
       else if(jsatid == 'n10')then
         kidsat=202
       else if(jsatid == 'n11')then
         kidsat=203
       else if(jsatid == 'n12')then
         kidsat=204
       else if(jsatid == 'n14')then
         kidsat=205
       else if(jsatid == 'n15')then
         kidsat=206
       else if(jsatid == 'n16')then
         kidsat=207
       else if(jsatid == 'n17')then
         kidsat=208
       else if(jsatid == 'n18')then
         kidsat=209
       else if(jsatid == 'n19')then
         kidsat=223
       else if(jsatid == 'npp')then
         kidsat=224
       else if(jsatid == 'f08')then
         kidsat=241
       else if(jsatid == 'f10')then
         kidsat=243
       else if(jsatid == 'f11')then
         kidsat=244
       else if(jsatid == 'f13')then
         kidsat=246
       else if(jsatid == 'f14')then
         kidsat=247
       else if(jsatid == 'f15')then
         kidsat=248
       else if(jsatid == 'f16')then
         kidsat=249    
       else if(jsatid == 'f17')then
         kidsat=285                  
       else if(jsatid == 'f18')then  
         kidsat=286                  
       else if(jsatid == 'g08' .or. jsatid == 'g08_prep')then
         kidsat=252
       else if(jsatid == 'g09' .or. jsatid == 'g09_prep')then
         kidsat=253
       else if(jsatid == 'g10' .or. jsatid == 'g10_prep')then
         kidsat=254
       else if(jsatid == 'g11' .or. jsatid == 'g11_prep')then
         kidsat=255
       else if(jsatid == 'g12' .or. jsatid == 'g12_prep')then
         kidsat=256
       else if(jsatid == 'g13' .or. jsatid == 'g13_prep')then
         kidsat=257
       else if(jsatid == 'g14' .or. jsatid == 'g14_prep')then
         kidsat=258
       else if(jsatid == 'g15' .or. jsatid == 'g15_prep')then
         kidsat=259
       else if(jsatid == 'n05')then
         kidsat=705
       else if(jsatid == 'n06')then
         kidsat=706
       else if(jsatid == 'n07')then
         kidsat=707
       else if(jsatid == 'tirosn')then
         kidsat=708
       else if ( jsatid == 'terra' ) then
         kidsat = 783
       else if ( jsatid == 'aqua'  ) then
         kidsat = 784
       else
         kidsat = 0
       end if

       if(kidsat /= 0)then
        lexist = .false.
        satloop: do while(ireadmg(lnbufr,subset,idate2) >= 0)
           if(ireadsb(lnbufr)==0)then
              call ufbint(lnbufr,satid,1,1,iret,'SAID')
           end if
           if(nint(satid) == kidsat) then
             lexist=.true.
             exit satloop
           end if
        end do satloop
       else if(trim(filename) == 'prepbufr')then  ! RTod: wired-in filename is not a good idea
         lexist = .false.
         fileloop: do while(ireadmg(lnbufr,subset,idate2) >= 0)
          do while(ireadsb(lnbufr)>=0)
           call ufbint(lnbufr,rtype,1,1,iret,'TYP')
           kx=nint(rtype)
           do nc=1,nconvtype
             if(trim(ioctype(nc)) == trim(dtype) .and. kx == ictype(nc) .and. icuse(nc) > minuse)then
               lexist = .true.
               exit fileloop
             end if
           end do
          end do 
         end do fileloop
       else if(trim(filename) == 'prepbufr_profl')then  
         lexist = .false.
         airploop: do while(ireadmg(lnbufr,subset,idate2) >= 0)
          do while(ireadsb(lnbufr)>=0)
           call ufbint(lnbufr,rtype,1,1,iret,'TYP')
           kx=nint(rtype)
           if (trim(dtype)=='uv') then
              if (kx==330 .or. kx==430 .or. kx==530) kx=230
              if (kx==331 .or. kx==431 .or. kx==531) kx=231
              if (kx==332 .or. kx==432 .or. kx==532) kx=232
              if (kx==333 .or. kx==433 .or. kx==533) kx=233
              if (kx==334 .or. kx==434 .or. kx==534) kx=234
              if (kx==335 .or. kx==435 .or. kx==535) kx=235
           else
              if (kx==330 .or. kx==430 .or. kx==530) kx=130
              if (kx==331 .or. kx==431 .or. kx==531) kx=131
              if (kx==332 .or. kx==432 .or. kx==532) kx=132
              if (kx==333 .or. kx==433 .or. kx==533) kx=133
              if (kx==334 .or. kx==434 .or. kx==534) kx=134
              if (kx==335 .or. kx==435 .or. kx==535) kx=135
           end if
           do nc=1,nconvtype
             if(trim(ioctype(nc)) == trim(dtype) .and. kx == ictype(nc) .and. icuse(nc) > minuse)then
               lexist = .true.
               exit airploop
             end if
           end do
          end do
         end do airploop
       else if(trim(filename) == 'satwnd')then
         lexist = .false.
         loop: do while(ireadmg(lnbufr,subset,idate2) >= 0)
            if(trim(subset) == 'NC005010' .or. trim(subset) == 'NC005011' .or.&
               trim(subset) == 'NC005070' .or. trim(subset) == 'NC005071' .or.&
               trim(subset) == 'NC005044' .or. trim(subset) == 'NC005045' .or.&
               trim(subset) == 'NC005046' .or. trim(subset) == 'NC005064' .or.&
               trim(subset) == 'NC005065' .or. trim(subset) == 'NC005066') then 
               lexist = .true.
               exit loop
            endif
         end do loop
       else if(trim(filename) == 'oscatbufr')then
         lexist = .false.
         oscatloop: do while(ireadmg(lnbufr,subset,idate2) >= 0)
            if(trim(subset) == 'NC012255') then                                         
               lexist = .true.
               exit oscatloop
            endif
         end do oscatloop
       else if(trim(filename) == 'hdobbufr')then
         lexist = .false.
         loop_hdob: do while(ireadmg(lnbufr,subset,idate2) >= 0)
            if(trim(subset) == 'NC004015') then
               lexist = .true.
               exit loop_hdob
            endif
         end do loop_hdob
       else if(trim(dtype) == 'pm2_5')then
          if (oneobtest_chem .and. oneob_type_chem=='pm2_5') then
             lexist=.true.
          else
             lexist = .false.
             fileloopanow:do while(ireadmg(lnbufr,subset,idate2) >= 0)
                do while(ireadsb(lnbufr)>=0)
                   if (subset == 'ANOWPM') then
                      call ufbint(lnbufr,rtype,1,1,iret,'TYP')
                      kx=nint(rtype)
                   else if ( (subset == 'NC008031') .or. &
                          (subset == 'NC008032' ) ) then
                      call ufbint(lnbufr,rtype,1,1,iret,'TYPO')
                      kx=nint(rtype)
                      if (kx/=code_pm25_bufr) then
                         cycle
                      else
                         kx=code_pm25_prepbufr
                      endif
                   else
                      cycle
                   endif
                   
                   do nc=1,nconvtype
                      if(trim(ioctype(nc)) == trim(dtype) .and. &
                           kx == ictype(nc) .and. icuse(nc) > minuse)then
                         lexist = .true.
                         exit fileloopanow
                      end if
                   end do
                end do
             enddo fileloopanow
          endif

          if (lexist) then
             write(6,*)'found pm2_5 in anow bufr'
          else
             write(6,*)'did not find pm2_5 in anow bufr'
          endif
           
       end if
      end if

      call closbf(lnbufr)
  end if
  if(lexist)then
      write(6,*)'read_obs_check: bufr file date is ',idate,trim(filename),' ',dtype,jsatid
  else
      write(6,*)'read_obs_check: bufr file ',dtype,jsatid,' not available ',trim(filename)
  end if
  return
end subroutine read_obs_check

subroutine read_obs(ndata,mype)
!$$$  subprogram documentation block
!                .      .    .                                       .
! subprogram:    read_obs              read, select, reformat obs data
!   prgmmr: parrish          org: np22                date: 1990-10-07
!
! abstract:  This routine is a driver for routines which read different
!            types of observational data.
!
! program history log:
!   1990-10-07  parrish
!   1998-05-15  weiyu yang 
!   1999-08-24  derber, j., treadon, r., yang, w., first frozen mpp version
!   2004-06-16  treadon - update documentation
!   2004-07-23  derber - modify to include conventional sst
!   2004-07-29  treadon - add only to module use, add intent in/out
!   2005-01-20  okamoto - add calling read_ssmi
!   2005-06-14  wu      - add OMI oz
!   2005-07-06  derber - add mhs, hirs/4 and ears data 
!   2005-08-02  derber - modify to use convinfo file
!   2005-09-08  derber - modify to use input group time window
!   2005-09-20  xu & pawlak - modify calling read_ssmis and read_amsre
!   2005-09-28  derber - modify to simplify obs handling      
!   2005-10-17  derber - pass obs_load1 into read_amsre and read_ssmis 
!   2005-10-18  treadon - remove obs_load and obs_load1
!   2005-10-20  kazumori - modify to read real AMSR-E data
!   2005-11-28  derber move determination of which ob data sets to read inside read_obs
!   2005-11-14  li, xu - modify sst obs read and add avhrr gac 1b obs read
!   2006-01-25  treadon - remove read_ieeetovs
!   2006-02-01  parrish - add getsfc and destroy_sfc for full surface fields
!   2006-02-03  derber  - modify for new obs control and obs count
!   2005-02-03  treadon - gather guess 3d pressure to full grid array
!   2006-02-08  derber  - modify to use new convinfo module
!   2006-02-01  liu - add ssu
!   2006-02-24  derber  - modify to take advantage of convinfo module
!   2006-03-07  derber - consolidate processing of 1x1 and 5x5 goessndr
!   2006-04-20  kistler - moved conv_read to gsisub
!   2006-05-25  treadon - rename goesimg and goes_img and pcp_ssm/i as
!                         pcp_ssmi to make consistent with other obstype
!   2006-09-20  treadon - add mpi_io for select data file (obstype)s
!   2006-10-12  treadon - remove tendsflag check for pcp data (now in gsimain)
!   2007-02-21  sienkiewicz - bring in changes for MLS ozone
!   2007-03-15       su - add reading conventional error table option
!   2007-06-05  treadon - restructure mpi_querybf section to improve efficiency
!   2007-10-03  todling - skip most of this in 4dvar inner loop
!   2008-03-28       wu - move random seed for perturb_obs from setuprhsall
!   2008-04-18  safford - rm unused vars and uses
!   2008-05-01    h.liu - add gome ozone
!   2008-06-20   derber - move destroy_sfc to this routine 
!   2008-09-08   lueken - merged ed''s cahnges into q1fy09 code
!   2008-12-30  todling - handle inquire for diff versions of fortran
!   2009-01-05  todling - need tendency alloc in observer mode
!   2009-01-23  todling - echo surface state info 
!   2009-03-18  meunier - add a if statement to read lagrangian data
!   2009-08-19  guo     - moved destroy_sfc_grid() to observer_finalize().
!   2009-12-20  gayno - modify argument lists so that fov-based surface
!                       calculation may be used.
!   2010-03-29  hu    - add code to read in cloud observations  including:
!                            prepbufr (metar, nesdis cloud product)
!                            radar reflectivity, lightning, NASA LaRC cloud
!   2010-04-01  treadon - move strip and reorder to gridmod
!   2010-04-08  hliu - add seviri
!
!   2010-04-05  huang   - add aero and modis for reading modis aod from satellite
!                         currently read BUFR file only
!   2010-04-22  tangborn - read for carbon monoxide
!   2010-08-23  tong    - add calcuation of hgtl_full used in read_radar.f90
!   2011-04-02  li       - add nst_gsi, getnst and destroy_nst
!   2011-05-20  mccarty  - add cris/atms handling
!   2011-05-26  todling  - add call to create_nst
!   2012-03-07  akella   - set NST variables; init & destroy in guess_grids 
!                          [see create_sfc_grids & destroy_sfc_grids] 
!   2012-05-16  todling  - protect call to prebufr when NST is on (should be mods)
!   2012-09-08  wargan   - add OMI with efficiency factors
!   2013-01-26  parrish - WCOSS debug compile fails--extra arguments in call read_aerosol.
!                         Commented out extra line of arguments not used.
!   2013-02-13  eliu     - turn off parallel I/O for SSMIS (due to the need to
!                          do spatial averaging for noise reduction) 
!   2013-06-01  zhu     - add mype_airobst to handle aircraft temperature bias correction 
!   2013-08-08  s.liu     - add read NASA_LaRC_cloud product
<<<<<<< HEAD
!   2014-01-01  xli     - add option to read NSST marine BUFR data file nsstbufr (on the
!                         top of prepbufr and modsbufr)
=======
!   2013-10-25  todling - reposition ltosi and others to commvars
!   2014-02-03  guo     - Hid processing (read) of non-EMC ozone obstypes
!                         through module m_extOzone, separated from read_ozone.
!                       - Added some -do- and -if- construct names, for easier
!                         understanding of the code.
!   
>>>>>>> e7825d38
!
!   input argument list:
!     mype     - mpi task id
!
!   output argument list:
!     ndata(*,1)- number of prefiles retained for further processing
!     ndata(*,2)- number of observations read
!     ndata(*,3)- number of observations keep after read
!
! attributes:
!   language: f90
!   machine:  ibm RS/6000 SP
!
!$$$  end documentation block
    use kinds, only: r_kind,i_kind,i_llong,r_double
    use gridmod, only: nlon,nlat,nsig,iglobal,ijn,itotsub,lat1,lon1,&
         displs_g,strip,reorder
    use general_commvars_mod, only: ltosi,ltosj
    use obsmod, only: iadate,ndat,time_window,dplat,dsfcalc,dfile,dthin, &
           dtype,dval,dmesh,obsfile_all,ref_obs,nprof_gps,dsis,ditype,&
           oberrflg,perturb_obs,lobserver,lread_obs_save,obs_input_common,reduce_diag
    use gsi_4dvar, only: l4dvar
    use satthin, only: super_val,super_val1,superp,makegvals,getsfc,destroy_sfc
    use mpimod, only: ierror,mpi_comm_world,mpi_sum,mpi_rtype,mpi_integer,npe,&
         setcomm
    use constants, only: one,zero
    use converr, only: converr_read
    use guess_grids, only: ges_prsl,geop_hgtl,ntguessig
    use radinfo, only: nusis,iuse_rad,jpch_rad,diag_rad,nst_gsi
    use insitu_info, only: mbuoy_info,read_ship_info
    use aeroinfo, only: nusis_aero,iuse_aero,jpch_aero,diag_aero
    use ozinfo, only: nusis_oz,iuse_oz,jpch_oz,diag_ozone
    use pcpinfo, only: npcptype,nupcp,iusep,diag_pcp
    use convinfo, only: nconvtype,ioctype,icuse,diag_conv
    use chemmod, only : oneobtest_chem,oneob_type_chem,oneobschem
    use aircraftinfo, only: aircraft_t_bc,aircraft_t_bc_pof,aircraft_t_bc_ext,mype_airobst
    use gsi_nstcouplermod, only: gsi_nstcoupler_set

    use m_extOzone, only: is_extOzone
    use m_extOzone, only: extOzone_read
    implicit none

!   Declare passed variables
    integer(i_kind)                  ,intent(in   ) :: mype
    integer(i_kind),dimension(ndat,3),intent(  out) :: ndata

!   Declare local parameters
    integer(i_llong),parameter:: lenbuf=8388608_i_llong  ! lenbuf=8*1024*1024

!   Declare local variables
    logical :: lexist,ssmis,amsre,sndr,hirs,avhrr,lexistears,use_prsl_full,use_hgtl_full
    logical :: use_sfc,nuse,use_prsl_full_proc,use_hgtl_full_proc,seviri,mls
    logical,dimension(ndat):: belong,parallel_read,ears_possible
    logical :: modis
    logical :: acft_profl_file
    character(10):: obstype,platid
    character(15):: string,infile
    character(20):: sis
    integer(i_kind) i,j,k,ii,nmind,lunout,isfcalc,ithinx,ithin,nread,npuse,nouse
    integer(i_kind) nprof_gps1,npem1,krsize,len4file,npemax,ilarge,nlarge,npestart
    integer(i_llong) :: lenbytes
    integer(i_kind):: npetot,npeextra,mmdat
    integer(i_kind):: iworld,iworld_group,next_mype,mm1,iix
    integer(i_kind):: mype_root,lll,llb
    integer(i_kind):: minuse,lunsave
    integer(i_kind),dimension(ndat):: npe_sub,npe_sub3,mpi_comm_sub,mype_root_sub,npe_order
    integer(i_kind),dimension(ndat):: ntasks1,ntasks
    integer(i_kind),dimension(ndat,3):: ndata1
    integer(i_kind),dimension(npe,ndat):: mype_work
    integer(i_kind),dimension(npe,ndat):: mype_sub
    integer(i_kind),allocatable,dimension(:):: nrnd
    integer(i_kind):: nmls_type
    integer(i_kind):: iread,ipuse,iouse

    real(r_kind) gstime,val_dat,rmesh,twind,rseed
    real(r_kind),dimension(lat1*lon1):: prslsm,hgtlsm
    real(r_kind),dimension(max(iglobal,itotsub)):: work1
    real(r_kind),allocatable,dimension(:,:,:):: prsl_full,hgtl_full

    data lunout / 81 /
    data lunsave  / 82 /

!*****************************************************************************

!   Set analysis time and allocate/initialize arrays and variables
    call w3fs21(iadate,nmind)
    gstime=real(nmind,r_kind)

    call makegvals
    do ii=1,ndat
       ndata1(ii,1)=0
       ndata1(ii,2)=0
       ndata1(ii,3)=0
       ntasks1(ii) =0
       parallel_read=.false.
    end do
    npem1=npe-1
    nprof_gps1=0

!    if(oberrflg .or. perturb_obs) then
       call converr_read(mype)
!    endif


!   Optionally set random seed to perturb observations
    if (perturb_obs) then
       rseed=iadate(4)+iadate(3)*100+iadate(2)*10000+iadate(1)*1000000+mype
       call random_seed(size=krsize)
       allocate(nrnd(krsize))
       do i=1,krsize
          nrnd(i)=rseed
       end do
       call random_seed(put=nrnd)
       deallocate(nrnd)
    endif



!   Set data class and number of reader tasks.  Set logical flag to indicate 
!   type type of GPS data (if present)
    ii=0
    ref_obs = .false.    !.false. = assimilate GPS bending angle
    ears_possible = .false.
    nmls_type=0
    do i=1,ndat
       obstype=dtype(i)                   !     obstype  - observation types to process
       amsre= index(obstype,'amsre') /= 0
       ssmis= index(obstype,'ssmis') /= 0
       sndr = index(obstype,'sndr') /= 0
       hirs = index(obstype,'hirs') /= 0
       avhrr = index(obstype,'avhrr') /= 0
       modis = index(obstype,'modis') /= 0
       seviri = index(obstype,'seviri') /= 0
       mls = index(obstype,'mls') /= 0
       if(obstype == 'mls20' ) nmls_type=nmls_type+1
       if(obstype == 'mls22' ) nmls_type=nmls_type+1
       if(obstype == 'mls30' ) nmls_type=nmls_type+1
       if(nmls_type>1) then
          write(6,*) '******ERROR***********: there is more than one MLS data type, not allowed, please check'
          call stop2(339)
       end if
       if (obstype == 't'  .or. obstype == 'uv' .or. &
           obstype == 'q'  .or. obstype == 'ps' .or. &
           obstype == 'pw' .or. obstype == 'spd'.or. &
           obstype == 'sst'.or. obstype == 'srw'.or. &
           obstype == 'tcp'.or. obstype == "lag".or. &
           obstype == 'dw' .or. obstype == 'rw' .or. &
           obstype == 'mta_cld' .or. obstype == 'gos_ctp' .or. &
           obstype == 'rad_ref' .or. obstype=='lghtn' .or. &
           obstype == 'larccld' .or. obstype == 'pm2_5' .or. &
           obstype == 'gust' .or. obstype=='vis' .or. &
           obstype == 'pblh') then
          ditype(i) = 'conv'
       else if( hirs   .or. sndr      .or.  seviri .or. &
               obstype == 'airs'      .or. obstype == 'amsua'     .or.  &
               obstype == 'msu'       .or. obstype == 'iasi'      .or.  &
               obstype == 'amsub'     .or. obstype == 'mhs'       .or.  &
               obstype == 'hsb'       .or. obstype == 'goes_img'  .or.  &
               avhrr .or.                                               &
               amsre  .or. ssmis      .or. obstype == 'ssmi'      .or.  &
               obstype == 'ssu'       .or. obstype == 'atms'      .or.  &
               obstype == 'cris'                                    ) then
          ditype(i) = 'rad'
       else if (is_extOzone(dfile(i),obstype,dplat(i))) then
          ditype(i) = 'ozone'
       else if (obstype == 'sbuv2' &
           .or. obstype == 'omi' &
           .or. obstype == 'gome' &
           .or. mls &
           ) then
          ditype(i) = 'ozone'
       else if (obstype == 'mopitt') then
          ditype(i) = 'co'
       else if (index(obstype,'pcp')/=0 )then
          ditype(i) = 'pcp'
       else if (obstype == 'gps_ref' .or. obstype == 'gps_bnd') then
          ditype(i) = 'gps'
       else if ( index(obstype,'aod') /= 0 ) then
          ditype(i) = 'aero'
       else
          write(6,*)'READ_OBS:  ***ERROR*** - unknown ob type ',trim(obstype)
       end if

!   Set data class and number of reader tasks.  Set logical flag to indicate 
!   type type of GPS data (if present)
       if (index(dtype(i),'gps_ref') /= 0) ref_obs = .true.

!   Check info files to see if data is read.

       nuse=.false.
       minuse=-1
       if(ditype(i) == 'conv')then
          if(diag_conv .and. .not. reduce_diag)minuse=-2
          do j=1,nconvtype
             if(trim(dtype(i)) == trim(ioctype(j)) .and. icuse(j) > minuse)nuse=.true.
          end do
       else if(ditype(i) == 'rad')then
          if(diag_rad .and. .not. reduce_diag)minuse=-2
          do j=1,jpch_rad
             if(trim(dsis(i)) == trim(nusis(j)) .and. iuse_rad(j) > minuse)nuse=.true.
          end do
       else if(ditype(i) == 'ozone')then
          if(diag_ozone .and. .not. reduce_diag)minuse=-2
          do j=1,jpch_oz
             if(trim(dsis(i)) == trim(nusis_oz(j)) .and. iuse_oz(j) > minuse)nuse=.true.
          end do
       else if(ditype(i) == 'pcp')then
          if(diag_pcp .and. .not. reduce_diag)minuse=-2
          do j=1,npcptype
             if(trim(dsis(i)) == trim(nupcp(j)) .and. iusep(j) > minuse)nuse=.true.
          end do
       else if(ditype(i) == 'aero')then
          if(diag_aero .and. .not. reduce_diag)minuse=-2
          do j=1,jpch_aero
             if(trim(dsis(i)) == trim(nusis_aero(j)) .and. iuse_aero(j) > minuse)nuse=.true.
          end do
       else
          nuse=.true.
       end if

       if(nuse)then

!     Control parallel read for each ob type (currently just rad obs).  
!     To remove parallel read comment out line.
          ithin=dthin(i)
          if(ithin > 0 )then
            if(dmesh(ithin) > one)then
             if(hirs)then
                parallel_read(i)= .true.
             else if(obstype == 'amsua')then
                parallel_read(i)= .true.
             else if(obstype == 'airs' )then
                parallel_read(i)= .true.
             else if(obstype == 'iasi')then
                parallel_read(i)= .true.
             else if(obstype == 'amsub')then
                parallel_read(i)= .true.
             else if(obstype == 'mhs' )then
                parallel_read(i)= .true.
             else if(sndr )then
                parallel_read(i)= .true.
! N.B. ATMS must be run on one processor for the filtering code to work.
             else if(obstype == 'atms')then
!                 parallel_read(i)= .true.
             else if(ssmis)then
!               parallel_read(i)= .true.  
             else if(seviri)then
                parallel_read(i)= .true.
             else if(obstype == 'cris' )then
                parallel_read(i)= .true.
             else if(avhrr)then
                parallel_read(i)= .true.
             else if(amsre)then
                parallel_read(i)= .true.
             else if(obstype == 'goes_img' )then
                parallel_read(i)= .true.
             else if(obstype == 'hsb' )then
                parallel_read(i)= .true.
             else if(obstype == 'ssmi' )then
                parallel_read(i)= .true.
             else if(obstype == 'ssu' )then
                parallel_read(i)= .true.
             end if
           end if
          end if
          ears_possible(i) = ditype(i) == 'rad'  .and.       & 
                  (obstype == 'amsua' .or.  obstype == 'amsub' .or.  & 
                   obstype == 'mhs') .and. (dplat(i) == 'n17' .or. & 
                   dplat(i) == 'n18' .or. dplat(i) == 'n19' .or. &
                   dplat(i) == 'metop-a' .or. dplat(i) == 'metop-b' .or. &
                   dplat(i) == 'metop-c') 
!   Inquire data set to deterimine if input data available and size of dataset
          ii=ii+1
          if (ii>npem1) ii=0
          if(mype==ii)then
             call gsi_inquire(lenbytes,lexist,trim(dfile(i)),mype)
             call read_obs_check (lexist,trim(dfile(i)),dplat(i),dtype(i),minuse)
             
             len4file=lenbytes/4
             if (ears_possible(i))then

                call gsi_inquire(lenbytes,lexistears,trim(dfile(i))//'ears',mype)
                call read_obs_check (lexistears,trim(dfile(i))//'ears',dplat(i),dtype(i),minuse)

                lexist=lexist .or. lexistears
                len4file=len4file+lenbytes/4
             end if
 
             if(lexist) then
!      Initialize number of reader tasks to 1.  For the time being
!      only allow number of reader tasks >= 1 for select obstype.

                ntasks1(i)=1
                if(parallel_read(i)) then

!  Allow up to 16 processors/file increase loop bounds to increase number of processors allowed
                   do j=1,4
                      if(len4file < lenbuf)exit
                      ntasks1(i)=2*ntasks1(i)
                      len4file=len4file/2
                   end do
!               if(ntasks1(i)*lenbuf < len4file) ntasks1(i)=ntasks1(i)+1
                end if
             end if
          end if
       else
          if(mype == 0)write(6,*) 'data type ',dsis(i), &
                'not used in info file -- do not read file ',trim(dfile(i))
       end if
    end do


!   Distribute optimal number of reader tasks to all mpi tasks
    call mpi_allreduce(ntasks1,ntasks,ndat,mpi_integer,mpi_sum,mpi_comm_world,ierror)

!   Limit number of requested tasks per type to be <= total available tasks
    npemax=0
    npetot=0
    do i=1,ndat
       if (ntasks(i)>npe) then
          write(6,*)'read_obs:  ***WARNING*** i=',i,' dtype=',dtype(i),' dsis=',dsis(i),&
               ' requested ntasks=',ntasks(i),' > npe=',npe,' reset ntasks=',npe
          ntasks(i)=npe
       endif
       npe_sub(i)=ntasks(i)
       npetot=npetot+npe_sub(i)
       npemax=max(npemax,npe_sub(i))
    end do

    if(l4dvar.and.(.not.lobserver)) then
!_RTod use_sfc=.false.
!_RTod call getsfc(mype,use_sfc)
       return
    endif
    
    npeextra=0
    if(mod(npetot,npe) > 0) npeextra=npe-mod(npetot,npe)
    if(npeextra > 0)then
       if(mype == 0)write(6,*) ' number of extra processors ',npeextra
       npe_sub3=npe_sub
       extraloop: do j=1,npeextra
          iix=1
          do ii=1,5
             do i=1,ndat
                if(iix == npe_sub3(i) .and. parallel_read(i))then
                   if(ntasks(i) > 0 .and. ntasks(i) <= npeextra)then
                      npeextra=npeextra-ntasks(i)
                      npe_sub(i)=npe_sub(i)+ntasks(i)
                      ntasks(i)=2*ntasks(i)
                      if(npeextra < iix)cycle extraloop
                   end if
                end if
             end do
          end do
          iix=max(min(2*iix,8),npeextra)
       end do extraloop
    end if

!   Set up locations of first processor

    ilarge=0
    npestart=0
    npe_sub3=npe_sub
    mype_root_sub=0
    mmdat=0
    loopx: do j=1,ndat
       nlarge=0
       do i=1,ndat
          if(npe_sub3(i) > nlarge .and. npe_sub3(i)+npestart <= npe)then
             ilarge=i
             nlarge=npe_sub3(i)
          end if
       end do
       if(nlarge == 0)exit loopx
       npe_order(j)=ilarge
       mype_root_sub(ilarge)=npestart
       npestart=npestart+npe_sub3(ilarge)
       mmdat=mmdat+1
       if(npestart == npe)npestart=0
       npe_sub3(ilarge)=0
    end do loopx

!   Define sub-communicators for each data file
    mm1=mype+1
    belong=.false.
    mype_sub=-999
    mype_root=0
    next_mype=0
    do ii=1,mmdat
       i=npe_order(ii)
       if(npe_sub(i) > 0)then
          next_mype=mype_root_sub(i)
          do k=1,npe_sub(i)
             mype_work(k,i) = next_mype
             mype_sub(mype_work(k,i)+1,i)=k-1
             if(next_mype == mype)belong(i) = .true.
             next_mype = next_mype + 1
             if (next_mype>npem1) next_mype=0
          end do               

          call setcomm(iworld,iworld_group,npe_sub(i),mype_work(1,i),&
                 mpi_comm_sub(i),ierror)
       end if

    end do
    mype_airobst = mype_root
    do ii=1,mmdat
       i=npe_order(ii)
       if(mype == 0 .and. npe_sub(i) > 0) write(6,'(1x,a,i4,1x,a,1x,2a,3i4)') &
        'READ_OBS:  read ',i,dtype(i),dsis(i),' using ntasks=',ntasks(i),mype_root_sub(i),npe_sub(i) 

       acft_profl_file = index(dfile(i),'_profl')/=0
       if ((aircraft_t_bc_pof .or. aircraft_t_bc_ext .or. &
          (aircraft_t_bc .and. acft_profl_file)) .and. dtype(i) == 't') &
                   mype_airobst = mype_root_sub(i)

    end do


    use_prsl_full=.false.
    use_hgtl_full=.false.
    use_sfc=.false.
    use_prsl_full_proc=.false.
    use_hgtl_full_proc=.false.
    do i=1,ndat
       if(ditype(i) =='conv')then
          obstype=dtype(i)
          if(obstype /= 'dw' .and. obstype /= 'rw' .and. obstype /= 'srw')then
             use_prsl_full=.true.
             if(belong(i))use_prsl_full_proc=.true.
          else if(obstype == 'rw')then
             use_hgtl_full=.true.
             if(belong(i))use_hgtl_full_proc=.true.
          end if
       else if(ditype(i) == 'rad' .or. ditype(i)=='pcp')then
          if(belong(i))use_sfc=.true.
       end if
    end do
!   Get guess 3d pressure on full grid
    if(use_prsl_full)then
       if(use_prsl_full_proc)allocate(prsl_full(nlat,nlon,nsig))
       do k=1,nsig
          call strip(ges_prsl(:,:,k,ntguessig),prslsm)
          call mpi_allgatherv(prslsm,ijn(mype+1),mpi_rtype,&
               work1,ijn,displs_g,mpi_rtype,mpi_comm_world,ierror)
          if(use_prsl_full_proc)then
             call reorder(work1,1,1)
             do ii=1,iglobal
                i=ltosi(ii)
                j=ltosj(ii)
                prsl_full(i,j,k)=work1(ii)
             end do
          end if
       end do
    end if
!   Get guess 3d geopotential height on full grid
    if(use_hgtl_full)then
       if(use_hgtl_full_proc)allocate(hgtl_full(nlat,nlon,nsig))
       do k=1,nsig
          call strip(geop_hgtl(:,:,k,ntguessig),hgtlsm)
          call mpi_allgatherv(hgtlsm,ijn(mype+1),mpi_rtype,&
               work1,ijn,displs_g,mpi_rtype,mpi_comm_world,ierror)
          if(use_hgtl_full_proc)then
             call reorder(work1,1,1)
             do ii=1,iglobal
                i=ltosi(ii)
                j=ltosj(ii)
                hgtl_full(i,j,k)=work1(ii)
             end do
           end if
       end do
    end if
!   Create full horizontal surface fields from local fields in guess_grids
    call getsfc(mype,use_sfc)
    if(use_sfc) call prt_guessfc2('sfcges2')

!   Create full horizontal nst fields from local fields in guess_grids/read it from nst file
    if (nst_gsi > 0) then
      call gsi_nstcoupler_set(mype)         ! Set NST fields (each proc needs full NST fields)

!     Create moored buoy station ID
      call mbuoy_info(mype)

!     Create ships info(ID, Depth & Instrument)
      call read_ship_info(mype)
    endif

!   Loop over data files.  Each data file is read by a sub-communicator
    loop_of_obsdata_files: &
    do ii=1,mmdat

       i=npe_order(ii)
       task_belongs: &
       if (i > 0 .and. belong(i)) then

          platid=dplat(i)                    !     platid   - satellites to read
          obstype=dtype(i)                   !     obstype  - observation types to process
          infile=trim(dfile(i))              !     infile   - units from which to read data
          sis=dsis(i)                        !     sensor/instrument/satellite indicator
          val_dat=dval(i)                    !     weighting factors applied to super obs
          ithin=dthin(i)                     !     ithin    - flags to thin data
          ithinx=max(1,abs(ithin))
          rmesh=dmesh(ithinx)                !     rmesh    - thinning mesh sizes (km)
          twind=time_window(i)               !     time window (hours) for input group
          isfcalc=dsfcalc(i)                 !     method to calculate surface fields within fov
          nread=0
          nouse=0
          npuse=0

          if (mype_sub(mm1,i)==mype_root) then
             open(lunout,file=obsfile_all(i),form='unformatted')
             rewind(lunout)
          endif

!         Process conventional (prepbufr) data
          ditype_select: &
          if(ditype(i) == 'conv')then
<<<<<<< HEAD
             if(obstype == 't' .or. obstype == 'q'  .or. obstype == 'ps' .or. &
                obstype == 'pw' .or. obstype == 'spd'.or. & 
                obstype == 'gust' .or. obstype == 'vis'.or. &
                obstype == 'mta_cld' .or. obstype == 'gos_ctp'  ) then
=======
             conv_obstype_select: &
             if (obstype == 't' .or. obstype == 'q'  .or. obstype == 'ps' .or. &
                 obstype == 'pw' .or. obstype == 'spd'.or. & 
                 obstype == 'gust' .or. obstype == 'vis'.or. &
                 obstype == 'mta_cld' .or. obstype == 'gos_ctp'  ) then
>>>>>>> e7825d38
!               Process flight-letel high-density data not included in prepbufr
                if ( index(infile,'hdobbufr') /=0 ) then
                  call read_fl_hdob(nread,npuse,nouse,infile,obstype,lunout,gstime,twind,sis,&
                                    prsl_full)
                  string='READ_FL_HDOB'
                else
                   call read_prepbufr(nread,npuse,nouse,infile,obstype,lunout,twind,sis,&
                        prsl_full)
                   string='READ_PREPBUFR'
                endif
!            Process winds in the prepbufr
             else if(obstype == 'uv') then
!             Process satellite winds which seperate from prepbufr
                if ( index(infile,'satwnd') /=0 ) then
                  call read_satwnd(nread,npuse,nouse,infile,obstype,lunout,gstime,twind,sis,&
                     prsl_full)
                  string='READ_SATWND'
!             Process oscat winds which seperate from prepbufr
                elseif ( index(infile,'oscatbufr') /=0 ) then
                  call read_sfcwnd(nread,npuse,nouse,infile,obstype,lunout,gstime,twind,sis,&
                     prsl_full)
                  string='READ_SFCWND'
                else if ( index(infile,'hdobbufr') /=0 ) then
                  call read_fl_hdob(nread,npuse,nouse,infile,obstype,lunout,gstime,twind,sis,&                                                                     
                     prsl_full)
                  string='READ_FL_HDOB'
                else
                  call read_prepbufr(nread,npuse,nouse,infile,obstype,lunout,twind,sis,&
                     prsl_full)
                  string='READ_PREPBUFR'
                endif

!            Process conventional SST (nsstbufr, at this moment) data
             elseif ( obstype == 'sst' ) then
                if ( platid == 'nsst') then
                   call read_nsstbufr(nread,npuse,nouse,gstime,infile,obstype, &
                        lunout,twind,sis)
                   string='READ_NSSTBUFR'
                elseif ( platid == 'mods') then
                   call read_modsbufr(nread,npuse,nouse,gstime,infile,obstype, &
                        lunout,twind,sis)
                   string='READ_MODSBUFR'
<<<<<<< HEAD
                elseif (platid == 'prep') then
=======
                else
                   if(nst_gsi>0)then
                      write(6,*)'read_obs: should not handle SST via read_prepbufr when NSST on'
                      call stop2(999)
                   endif

>>>>>>> e7825d38
                   call read_prepbufr(nread,npuse,nouse,infile,obstype,lunout,twind,sis,&
                        prsl_full)
                   string='READ_PREPBUFR'
                endif

!            Process radar reflectivity Mosaic
             else if (obstype == 'rad_ref' ) then
                call read_RadarRef_mosaic(nread,npuse,infile,obstype,lunout,twind,sis)
                string='READ_RADARREF_MOSAIC'

!            Process  lightning
             else if (obstype == 'lghtn' ) then
                call read_lightning(nread,npuse,infile,obstype,lunout,twind,sis)
                string='READ_LIGHTNING'

!            Process  NASA LaRC 
             else if (obstype == 'larccld' ) then
!               call read_NASA_LaRC(nread,npuse,infile,obstype,lunout,twind,sis)
                call read_NASA_LaRC_cloud(nread,npuse,nouse,infile,obstype,lunout,twind,sis)
                string='READ_NASA_LaRC'

!            Process radar winds
             else if (obstype == 'rw') then
                call read_radar(nread,npuse,nouse,infile,lunout,obstype,twind,sis,&
                                ithin,rmesh,hgtl_full)
                string='READ_RADAR'

!            Process lagrangian data
             else if (obstype == 'lag') then
                call read_lag(nread,npuse,nouse,infile,lunout,obstype,&
                 &twind,gstime,sis)
                string='READ_LAG'

!            Process lidar winds
             else if (obstype == 'dw') then
                call read_lidar(nread,npuse,nouse,infile,obstype,lunout,twind,sis)
                string='READ_LIDAR'

!            Process synthetic tc-mslp obs
             else if (obstype == 'tcp') then
                call read_tcps(nread,npuse,nouse,infile,obstype,lunout,sis)
                string='READ_TCPS'

!            Process radar superob winds
             else if (obstype == 'srw') then
                call read_superwinds(nread,npuse,nouse,infile,obstype,lunout, &
                     twind,sis)
                string='READ_SUPRWNDS'

             else if (obstype == 'pm2_5') then

                if (oneobtest_chem .and. oneob_type_chem=='pm2_5') then
                   call oneobschem(nread,npuse,nouse,gstime,&
                        &infile,obstype,lunout,sis)
                   string='ONEOBSCHEM'
                else
                   call read_anowbufr(nread,npuse,nouse,gstime,&
                        &infile,obstype,lunout,twind,sis)
                   string='READ_ANOWBUFR'
                endif

!            Process pblh
             else if (obstype == 'pblh') then
                call read_pblh(nread,npuse,nouse,infile,obstype,lunout,twind,sis)
                string='READ_PBLH'
             end if conv_obstype_select

          else if (ditype(i) == 'rad')then


!            Process TOVS 1b data
             rad_obstype_select: &
             if (platid /= 'aqua' .and. (obstype == 'amsua' .or. &
                  obstype == 'amsub' .or. obstype == 'msu'   .or.  &
                  obstype == 'mhs'   .or. obstype == 'hirs4' .or.  &
                  obstype == 'hirs3' .or. obstype == 'hirs2' .or.  &
                  obstype == 'ssu' )) then
                llb=1
                lll=1
                if(ears_possible(i))lll=2
                call read_bufrtovs(mype,val_dat,ithin,isfcalc,rmesh,platid,gstime,&
                     infile,lunout,obstype,nread,npuse,nouse,twind,sis, &
                     mype_root,mype_sub(mm1,i),npe_sub(i),mpi_comm_sub(i),llb,lll)
                string='READ_BUFRTOVS'

!            Process atms data
             else if (obstype == 'atms') then
                call read_atms(mype,val_dat,ithin,isfcalc,rmesh,platid,gstime,&
                     infile,lunout,obstype,nread,npuse,nouse,twind,sis, &
                     mype_root,mype_sub(mm1,i),npe_sub(i),mpi_comm_sub(i))
                string='READ_ATMS'

!            Process airs data        
             else if(platid == 'aqua' .and. (obstype == 'airs' .or.   &
                  obstype == 'amsua'  .or.  obstype == 'hsb' ))then
                call read_airs(mype,val_dat,ithin,isfcalc,rmesh,platid,gstime,&
                     infile,lunout,obstype,nread,npuse,nouse,twind,sis,&
                     mype_root,mype_sub(mm1,i),npe_sub(i),mpi_comm_sub(i))
                string='READ_AIRS'

!            Process iasi data
             else if(obstype == 'iasi')then
                call read_iasi(mype,val_dat,ithin,isfcalc,rmesh,platid,gstime,&
                     infile,lunout,obstype,nread,npuse,nouse,twind,sis,&
                     mype_root,mype_sub(mm1,i),npe_sub(i),mpi_comm_sub(i))
                string='READ_IASI'

!            Process cris data
             else if(obstype == 'cris')then
                call read_cris(mype,val_dat,ithin,isfcalc,rmesh,platid,gstime,&
                     infile,lunout,obstype,nread,npuse,nouse,twind,sis,&
                     mype_root,mype_sub(mm1,i),npe_sub(i),mpi_comm_sub(i))
                string='READ_CRIS'

!            Process GOES sounder data
!            Process raw or prepbufr files (1x1 or 5x5)
             else if (obstype == 'sndr' .or.                            &
                      obstype == 'sndrd1' .or. obstype == 'sndrd2' .or. &
                      obstype == 'sndrd3' .or. obstype == 'sndrd4') then
                call read_goesndr(mype,val_dat,ithin,rmesh,platid,&
                     infile,lunout,obstype,nread,npuse,nouse,twind,gstime,sis,&
                     mype_root,mype_sub(mm1,i),npe_sub(i),mpi_comm_sub(i))
                string='READ_GOESNDR'
                
!            Process ssmi data
             else if (obstype == 'ssmi' ) then 
                call read_ssmi(mype,val_dat,ithin,rmesh,platid,gstime,&
                     infile,lunout,obstype,nread,npuse,nouse,twind,sis,&
                     mype_root,mype_sub(mm1,i),npe_sub(i),mpi_comm_sub(i))
                string='READ_SSMI'

!            Process amsre data
             else if ( obstype == 'amsre_low' .or. obstype == 'amsre_mid' .or. &
                       obstype == 'amsre_hig' ) then
                call read_amsre(mype,val_dat,ithin,isfcalc,rmesh,gstime,&
                     infile,lunout,obstype,nread,npuse,nouse,twind,sis,&
                     mype_root,mype_sub(mm1,i),npe_sub(i),mpi_comm_sub(i))
                string='READ_AMSRE'
                
!            Process ssmis data
             else if (obstype == 'ssmis'     .or. &
                      obstype == 'ssmis_las' .or. obstype == 'ssmis_uas' .or. &
                      obstype == 'ssmis_img' .or. obstype == 'ssmis_env' ) then
                call read_ssmis(mype,val_dat,ithin,isfcalc,rmesh,platid,gstime,&
                     infile,lunout,obstype,nread,npuse,nouse,twind,sis,&
                     mype_root,mype_sub(mm1,i),npe_sub(i),mpi_comm_sub(i))
                string='READ_SSMIS'

!            Process GOES IMAGER RADIANCE  data
             else if(obstype == 'goes_img') then
                call read_goesimg(mype,val_dat,ithin,rmesh,platid,gstime,&
                     infile,lunout,obstype,nread,npuse,nouse,twind,sis, &
                     mype_root,mype_sub(mm1,i),npe_sub(i),mpi_comm_sub(i))
                string='READ_GOESMIMG'

!            Process Meteosat SEVIRI RADIANCE  data
             else if(obstype == 'seviri') then
                 call read_seviri(mype,val_dat,ithin,rmesh,platid,gstime,&
                     infile,lunout,obstype,nread,npuse,nouse,twind,sis, &
                     mype_root,mype_sub(mm1,i),npe_sub(i),mpi_comm_sub(i))
                string='READ_SEVIRI'

!            Process NAVY AVHRR RADIANCE  data
             else if(obstype == 'avhrr_navy') then
                call read_avhrr_navy(mype,val_dat,ithin,rmesh,platid,gstime,&
                     infile,lunout,obstype,nread,npuse,nouse,twind,sis, &
                     mype_root,mype_sub(mm1,i),npe_sub(i),mpi_comm_sub(i))
                string='READ_AVH_NAVY'

!            Process NESDIS AVHRR RADIANCE  data
             else if(obstype == 'avhrr') then
                call read_avhrr(mype,val_dat,ithin,rmesh,platid,gstime,&
                     infile,lunout,obstype,nread,npuse,nouse,twind,sis, &
                     mype_root,mype_sub(mm1,i),npe_sub(i),mpi_comm_sub(i))
                string='READ_AVHRR'
             end if rad_obstype_select

!         Process ozone data
          else if (ditype(i) == 'ozone')then
             ozone_obstype_select: &
             if (is_extOzone(infile,obstype,dplat(i))) then

                call extOzone_read(infile,obstype,dplat(i),dsis(i), &
                   iread,ipuse,iouse, platid,gstime,lunout,twind,ithin,rmesh)
                string='extOzone_read'

                nread=nread+iread
                npuse=npuse+ipuse
                nouse=nouse+iouse

             else
                call read_ozone(nread,npuse,nouse,&
                   platid,infile,gstime,lunout,obstype,twind,sis,ithin,rmesh)
                string='READ_OZONE'
             endif ozone_obstype_select

!         Process co data
          else if (ditype(i) =='co')then 
             call read_co(nread,npuse,nouse,&
                 infile,gstime,lunout,obstype,sis)
             string='READ_CO'

!         Process precipitation             
          else if (ditype(i) == 'pcp')then
             call read_pcp(nread,npuse,nouse,gstime,infile, &
                  lunout,obstype,twind,sis)
             string='READ_PCP'

!         Process gps observations
          else if (ditype(i) == 'gps')then
             call read_gps(nread,npuse,nouse,infile,lunout,obstype,twind, &
                  nprof_gps1,sis)
             string='READ_GPS'

!         Process aerosol data
          else if (ditype(i) == 'aero' )then
             call read_aerosol(nread,npuse,nouse,&
                  platid,infile,gstime,lunout,obstype,twind,sis,ithin,rmesh, &
                  mype,mype_root,mype_sub(mm1,i),npe_sub(i),mpi_comm_sub(i))
             string='READ_AEROSOL'
             
          end if ditype_select

!         Close unit to data file

!         Accumulate data counts on "root" task
          if (mype_sub(mm1,i)==mype_root) then
             close(lunout)
             ndata1(i,1)=ndata1(i,1)+npuse
             ndata1(i,2)=ndata1(i,2)+nread
             ndata1(i,3)=ndata1(i,3)+nouse

             write(6,8000) adjustl(string),infile,obstype,sis,nread,ithin,&
                  rmesh,isfcalc,nouse,npe_sub(i)
8000         format(1x,a15,': file=',a15,&
                  ' type=',a10,  ' sis=',a20,  ' nread=',i10,&
                  ' ithin=',i2, ' rmesh=',f10.6,' isfcalc=',i2,&
                  ' ndata=',i10,' ntask=',i3)

          endif
       endif task_belongs

    end do loop_of_obsdata_files
    if(use_prsl_full_proc)deallocate(prsl_full)
    if(use_hgtl_full_proc)deallocate(hgtl_full)

!   Broadcast aircraft new tail numbers for aircraft
!   temperature bias correction
!   if (aircraft_t_bc) then
!      call mpi_barrier(mpi_comm_world,ierror)
!      call mpi_bcast(ntail_update,1,mpi_itype,mype_airobst,mpi_comm_world,ierror)
!      call mpi_bcast(idx_tail,max_tail,mpi_itype,mype_airobst,mpi_comm_world,ierror)
!      call mpi_bcast(taillist,max_tail,MPI_CHARACTER,mype_airobst,mpi_comm_world,ierror)
!   end if

!   Deallocate arrays containing full horizontal surface fields
    call destroy_sfc
!   Sum and distribute number of obs read and used for each input ob group
    call mpi_allreduce(ndata1,ndata,ndat*3,mpi_integer,mpi_sum,mpi_comm_world,&
       ierror)

!   Collect super obs factors
    call mpi_allreduce(super_val,super_val1,superp+1,mpi_rtype,&
         mpi_sum,mpi_comm_world,ierror)
    super_val1(0)=one
    deallocate(super_val)

!   Collect number of gps profiles (needed later for qc)
    call mpi_allreduce(nprof_gps1,nprof_gps,1,mpi_integer,mpi_sum,mpi_comm_world,ierror)

!   Write collective obs selection information to scratch file.
    if (lread_obs_save .and. mype==0) then
       write(6,*)'READ_OBS:  write collective obs selection info to ',trim(obs_input_common)
       open(lunsave,file=obs_input_common,form='unformatted')
       write(lunsave) ndata,superp,nprof_gps,ditype
       write(lunsave) super_val1
       close(lunsave)
    endif

!   End of routine
    return
end subroutine read_obs


end module read_obsmod<|MERGE_RESOLUTION|>--- conflicted
+++ resolved
@@ -492,17 +492,14 @@
 !                          do spatial averaging for noise reduction) 
 !   2013-06-01  zhu     - add mype_airobst to handle aircraft temperature bias correction 
 !   2013-08-08  s.liu     - add read NASA_LaRC_cloud product
-<<<<<<< HEAD
+!   2013-10-25  todling - reposition ltosi and others to commvars
 !   2014-01-01  xli     - add option to read NSST marine BUFR data file nsstbufr (on the
 !                         top of prepbufr and modsbufr)
-=======
-!   2013-10-25  todling - reposition ltosi and others to commvars
 !   2014-02-03  guo     - Hid processing (read) of non-EMC ozone obstypes
 !                         through module m_extOzone, separated from read_ozone.
 !                       - Added some -do- and -if- construct names, for easier
 !                         understanding of the code.
 !   
->>>>>>> e7825d38
 !
 !   input argument list:
 !     mype     - mpi task id
@@ -1020,18 +1017,12 @@
 !         Process conventional (prepbufr) data
           ditype_select: &
           if(ditype(i) == 'conv')then
-<<<<<<< HEAD
-             if(obstype == 't' .or. obstype == 'q'  .or. obstype == 'ps' .or. &
-                obstype == 'pw' .or. obstype == 'spd'.or. & 
-                obstype == 'gust' .or. obstype == 'vis'.or. &
-                obstype == 'mta_cld' .or. obstype == 'gos_ctp'  ) then
-=======
              conv_obstype_select: &
              if (obstype == 't' .or. obstype == 'q'  .or. obstype == 'ps' .or. &
                  obstype == 'pw' .or. obstype == 'spd'.or. & 
                  obstype == 'gust' .or. obstype == 'vis'.or. &
                  obstype == 'mta_cld' .or. obstype == 'gos_ctp'  ) then
->>>>>>> e7825d38
+
 !               Process flight-letel high-density data not included in prepbufr
                 if ( index(infile,'hdobbufr') /=0 ) then
                   call read_fl_hdob(nread,npuse,nouse,infile,obstype,lunout,gstime,twind,sis,&
@@ -1074,16 +1065,12 @@
                    call read_modsbufr(nread,npuse,nouse,gstime,infile,obstype, &
                         lunout,twind,sis)
                    string='READ_MODSBUFR'
-<<<<<<< HEAD
                 elseif (platid == 'prep') then
-=======
-                else
                    if(nst_gsi>0)then
                       write(6,*)'read_obs: should not handle SST via read_prepbufr when NSST on'
                       call stop2(999)
                    endif
 
->>>>>>> e7825d38
                    call read_prepbufr(nread,npuse,nouse,infile,obstype,lunout,twind,sis,&
                         prsl_full)
                    string='READ_PREPBUFR'
