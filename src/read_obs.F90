--- conflicted
+++ resolved
@@ -606,14 +606,11 @@
 !                        to use deter_sfc in read_nsstbufr.f90)
 !   2015-07-10  pondeca - add cloud ceiling height (cldch)
 !   2015-08-12  pondeca - add capability to read min/maxT obs from ascii file
-<<<<<<< HEAD
 !   2015-08-20  zhu     - use centralized radiance info from radiance_mod to specify
 !                         all-sky and aerosol usages in radiance assimilation
-=======
 !   2015-09-04  J. Jung - Added mods for CrIS full spectral resolution (FSR)
 !   2016-03-02  s.liu/carley - remove use_reflectivity and use i_gsdcldanal_type
 !   2016-04-28  J. Jung - added logic for RARS and direct broadcast data from NESDIS/UW.
->>>>>>> 13432726
 !   
 !
 !   input argument list:
@@ -1463,27 +1460,16 @@
                   obstype == 'ssu' )) then
                 call read_bufrtovs(mype,val_dat,ithin,isfcalc,rmesh,platid,gstime,&
                      infile,lunout,obstype,nread,npuse,nouse,twind,sis, &
-<<<<<<< HEAD
-                     mype_root,mype_sub(mm1,i),npe_sub(i),mpi_comm_sub(i), &
-                     llb,lll,nobs_sub1(1,i), &
-                     read_rec(i),read_ears_rec(i),dval_use,radmod)
-=======
                      mype_root,mype_sub(mm1,i),npe_sub(i),mpi_comm_sub(i), nobs_sub1(1,i), &
-                     read_rec(i),read_ears_rec(i),read_db_rec(i),dval_use)
->>>>>>> 13432726
+                     read_rec(i),read_ears_rec(i),read_db_rec(i),dval_use,radmod)
                 string='READ_BUFRTOVS'
 
 !            Process atms data
              else if (obstype == 'atms') then
                 call read_atms(mype,val_dat,ithin,isfcalc,rmesh,platid,gstime,&
                      infile,lunout,obstype,nread,npuse,nouse,twind,sis, &
-<<<<<<< HEAD
-                     mype_root,mype_sub(mm1,i),npe_sub(i),mpi_comm_sub(i),&
-                     nobs_sub1(1,i),read_rec(i),dval_use,radmod)
-=======
                      mype_root,mype_sub(mm1,i),npe_sub(i),mpi_comm_sub(i),nobs_sub1(1,i),&
-                     read_rec(i),read_ears_rec(i),read_db_rec(i),dval_use)
->>>>>>> 13432726
+                     read_rec(i),read_ears_rec(i),read_db_rec(i),dval_use,radmod)
                 string='READ_ATMS'
 
 !            Process saphir data
@@ -1491,11 +1477,7 @@
                 call read_saphir(mype,val_dat,ithin,isfcalc,rmesh,platid,gstime,&
                      infile,lunout,obstype,nread,npuse,nouse,twind,sis, &
                      mype_root,mype_sub(mm1,i),npe_sub(i),mpi_comm_sub(i),  &
-<<<<<<< HEAD
-                     nobs_sub1(1,i),radmod)
-=======
-                     nobs_sub1(1,i),dval_use)
->>>>>>> 13432726
+                     nobs_sub1(1,i),dval_use,radmod)
                 string='READ_SAPHIR'
 
 
@@ -1512,26 +1494,16 @@
              else if(obstype == 'iasi')then
                 call read_iasi(mype,val_dat,ithin,isfcalc,rmesh,platid,gstime,&
                      infile,lunout,obstype,nread,npuse,nouse,twind,sis,&
-<<<<<<< HEAD
-                     mype_root,mype_sub(mm1,i),npe_sub(i),mpi_comm_sub(i), &
-                     nobs_sub1(1,i),read_rec(i),dval_use,radmod)
-=======
                      mype_root,mype_sub(mm1,i),npe_sub(i),mpi_comm_sub(i),nobs_sub1(1,i), &
-                     read_rec(i),read_ears_rec(i),read_db_rec(i),dval_use)
->>>>>>> 13432726
+                     read_rec(i),read_ears_rec(i),read_db_rec(i),dval_use,radmod)
                 string='READ_IASI'
 
 !            Process cris data
              else if(obstype == 'cris' .or. obstype =='cris-fsr' )then
                 call read_cris(mype,val_dat,ithin,isfcalc,rmesh,platid,gstime,&
                      infile,lunout,obstype,nread,npuse,nouse,twind,sis,&
-<<<<<<< HEAD
-                     mype_root,mype_sub(mm1,i),npe_sub(i),mpi_comm_sub(i), &
-                     nobs_sub1(1,i),read_rec(i),dval_use,radmod)
-=======
                      mype_root,mype_sub(mm1,i),npe_sub(i),mpi_comm_sub(i),nobs_sub1(1,i), &
-                     read_rec(i),read_ears_rec(i),read_db_rec(i),dval_use)
->>>>>>> 13432726
+                     read_rec(i),read_ears_rec(i),read_db_rec(i),dval_use,radmod)
                 string='READ_CRIS'
 
 !            Process GOES sounder data
@@ -1593,11 +1565,7 @@
                 call read_gmi(mype,val_dat,ithin,rmesh,platid,gstime,&
                      infile,lunout,obstype,nread,npuse,nouse,twind,sis,&
                      mype_root,mype_sub(mm1,i),npe_sub(i),mpi_comm_sub(i),  &
-<<<<<<< HEAD
-                     nobs_sub1(1,i),radmod)
-=======
-                     nobs_sub1(1,i),dval_use)
->>>>>>> 13432726
+                     nobs_sub1(1,i),dval_use,radmod)
                 string='READ_GMI'
 
 !            Process Meteosat SEVIRI RADIANCE  data
