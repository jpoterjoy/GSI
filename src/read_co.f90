subroutine read_co(nread,ndata,nodata,jsatid,infile,gstime,lunout, &
           obstype,twind,sis,ithin,rmesh)
!$$$  subprogram documentation block
!                .      .    .                                       .
! subprogram:    read_co                    read co data
!   prgmmr: yang             org: np23                date: 1998-05-15
!
! abstract:  This routine reads CO observations. The initial code is taken 
!            from read_ozone.

! program history log: 

!    2010-03-30  Tangborn, initial code.
<<<<<<< HEAD
!    2011-08-01  Lueken  - replaced F90 with f90 (no machine logic), removed _i_kind, fixed indentation
=======
!    2011-08-01  Lueken  - replaced F90 with f90 (no machine logic), fixed indentation
!   2013-01-26  parrish - change from grdcrd to grdcrd1 (to allow successful debug compile on WCOSS)
>>>>>>> f375e116

!   input argument list:
!     obstype  - observation type to process
!     jsatid   - satellite id to read
!     infile   - unit from which to read co data
!     gstime   - analysis time in minutes from reference date
!     lunout   - unit to which to write data for further processing
!     obstype  - observation type to process
!     twind    - input group time window (hours)
!     sis      - satellite/instrument/sensor indicator
!     ithin    - flag to thin data
!     rmesh    - thinning mesh size (km)
!
!   output argument list:
!     nread    - number of co observations read
!     ndata    - number of co profiles retained for further processing
!     nodata   - number of co observations retained for further processing

  use kinds, only: r_kind,r_double,i_kind
  use satthin, only: makegrids,map2tgrid,destroygrids, &
      finalcheck,itxmax
  use gridmod, only: nlat,nlon,regional,tll2xy,rlats,rlons
  use constants, only: deg2rad,zero,rad2deg,one_tenth,r60inv,two
  use obsmod, only: iadate,nlco
  use convinfo, only: nconvtype, &
      icuse,ictype,ioctype
  use gsi_4dvar, only: l4dvar,iwinbgn,winlen
  use qcmod, only: use_poq7
  implicit none

! Declare passed variables
  character(len=*),intent(in   ) :: obstype,infile,jsatid
  character(len=*),intent(in   ) :: sis
  integer(i_kind) ,intent(in   ) :: lunout,ithin
  integer(i_kind) ,intent(inout) :: nread
  integer(i_kind) ,intent(inout) :: ndata,nodata
  real(r_kind)    ,intent(in   ) :: gstime,twind,rmesh

! Declare local parameters
  real(r_kind),parameter:: r6   = 6.0_r_kind
  real(r_kind),parameter:: r76  = 76.0_r_kind
  real(r_kind),parameter:: r84  = 84.0_r_kind

  real(r_kind),parameter:: r360 = 360.0_r_kind

  real(r_kind),parameter:: rmiss = -9999.9_r_kind
  real(r_kind),parameter:: badco = 10000.0_r_kind

! Declare local variables
  logical outside,version6,version8,iuse
  logical lerror,leof,lmax,lok


  character(2) version
  character(8) subset,subset6,subset8
  character(49) costr
  character(63) lcostr
  character(51) cogstr
  character(27) cogstr2
  character(42) costr2

  integer(i_kind) maxobs,ncodat
  integer(i_kind) idate,jdate,ksatid,kk,iy,iret,im,ihh,idd,lunin
  integer(i_kind) nmind,i,j
  integer(i_kind) imin
  integer(i_kind) k,ilat,ilon,nreal,nchanl
! integer(i_kind) ithin,kidsat
  integer(i_kind) kidsat
  integer(i_kind) idate5(5)
  integer(i_kind) JULIAN,IDAYYR,IDAYWK
  integer(i_kind) itype, ikx
  integer(i_kind) isnd, ilev, iflg, mflg
  integer(i_kind) inum,iyear,imonth,iday,ihour,iferror


  integer(i_kind) itx,itt,ipoq7

  real(r_kind) tdiff,sstime,slons,slats,dlon,dlat,t4dv,toq,poq,timedif,crit1,dist1
  real(r_kind) slons0,slats0,rsat,solzen,solzenp,dlat_earth,dlon_earth
  real(r_kind) rsec, ppmv, prec, pres, pob, obserr, usage
  real(r_kind) rlat,rlon,rpress,rsza
  real(r_kind),allocatable,dimension(:):: pco
  real(r_kind),allocatable,dimension(:):: apco
  real(r_kind),allocatable,dimension(:,:):: aker


! maximum number of observations set to
  real(r_kind),allocatable,dimension(:,:):: coout

  real(r_double),dimension(10):: hdrco
  real(r_double),dimension(10):: hdrcog
  real(r_double),dimension(5):: hdrcog2
  real(r_double),dimension(10):: hdrcoo
  real(r_double),dimension(8) :: hdrcoo2

  real(r_double) totco

  logical eof


! Set constants.  Initialize variables
  rsat=999._r_kind
  maxobs=1e6
  ilon=3
  ilat=4
  ipoq7=0
  nreal=nlco*nlco+8+nlco

  if (obstype == 'mopitt' )then 

!    Set dependent variables and allocate arrays
!     nchanl=nlco+1
     nchanl=nlco
     ncodat=nreal
     allocate (coout(ncodat+nchanl,maxobs))
     allocate (  pco(nlco))
     allocate(   apco(nlco))
     allocate(   aker(nlco,nlco))


!    Read in observations from ascii file 

!    Opening file for reading
     open(lunin,file=infile,form='formatted',iostat=iferror)
     lerror = (iferror/=0)

110  continue

!    Read the first line of the data file
     if (.not.lerror) then 
        read(lunin,fmt=*,iostat=iferror) &
           inum,iyear,imonth,iday,ihour,imin,rlat,rlon,rpress,rsza
        if(iferror/=0) go to 150
        do i=1,nlco 
           read(lunin,fmt=*,iostat=iferror) (aker(i,j),j=1,nlco)
        enddo 
        read(lunin,fmt=*,iostat=iferror) (apco(j),j=1,nlco)
        read(lunin,fmt=*,iostat=iferror) (pco(j),j=1,nlco)
       
!       lerror=(iferror>0)
        leof  =(iferror<0)
        lmax  =.false.
     end if


     hdrco(2)=rlat
     hdrco(3)=rlon
     hdrco(4)=iyear
     hdrco(5)=imonth
     hdrco(6)=iday
     hdrco(8)=ihour
     hdrco(9)=imin

!    Convert observation location to radians
     slats0= hdrco(2)
     slons0= hdrco(3)
     if(abs(slats0)>90._r_kind .or. abs(slons0)>r360) go to 110
     if(slons0< zero) slons0=slons0+r360
     if(slons0>=r360) slons0=slons0-r360
     dlat_earth = slats0 * deg2rad
     dlon_earth = slons0 * deg2rad

     if(regional)then
        call tll2xy(dlon_earth,dlat_earth,dlon,dlat,outside)
        if(outside) go to 110
     else
        dlat = dlat_earth
        dlon = dlon_earth
        call grdcrd1(dlat,rlats,nlat,1)
        call grdcrd1(dlon,rlons,nlon,1)
     endif

!    Convert observation time to relative time
     idate5(1) = hdrco(4)  !year
     idate5(2) = hdrco(5)  !month
     idate5(3) = hdrco(6)  !day
     idate5(4) = hdrco(7)  !hour
     idate5(5) = hdrco(8)  !minute
     call w3fs21(idate5,nmind)
     t4dv=real((nmind-iwinbgn),r_kind)*r60inv
     sstime=real(nmind,r_kind)
     tdiff=(sstime-gstime)*r60inv
     

!    Check co layer values.  If any layer value is bad, toss entire profile
!     do k=1,nlco
!        if (pco(k)>badco) goto 110
!     end do
     
!    Write co record to output file
     ndata=min(ndata+1,maxobs)
     ndata=1 
     nodata=nlco
     
     coout(1,ndata)=rsat
     coout(2,ndata)=t4dv
     coout(3,ndata)=dlon               ! grid relative longitude
     coout(4,ndata)=dlat               ! grid relative latitude
     coout(5,ndata)=dlon_earth*rad2deg ! earth relative longitude (degrees)
     coout(6,ndata)=dlat_earth*rad2deg ! earth relative latitude (degrees)
     coout(7,ndata)=poq                ! profile co error flag
     coout(8,ndata)=solzen             ! solar zenith angle
     do k=1,nlco
        coout(k+8,ndata)=apco(k)
     enddo 
     do i=1,nlco
        do j=1,nlco 
           coout(j+(i-1)*nlco+8+nlco,ndata)=aker(i,j)
        enddo 
     enddo 
     do k=1,nlco
        coout(k+8+nlco*nlco+nlco,ndata)=pco(k)
     end do

!    Loop back to read next profile
     goto 110

  endif

! Jump here when eof detected
150 continue


! Write header record and data to output file for further processing
  write(lunout) obstype,sis,nreal,nchanl,ilat,ilon
  write(lunout) ((coout(k,i),k=1,ncodat+nchanl),i=1,ndata)
  nread=10 


! Deallocate local arrays
160 continue
  deallocate(coout)
  if (obstype == 'mopitt') deallocate(pco)
  close(lunin)

  return
  
end subroutine read_co
<|MERGE_RESOLUTION|>--- conflicted
+++ resolved
@@ -11,12 +11,8 @@
 ! program history log: 
 
 !    2010-03-30  Tangborn, initial code.
-<<<<<<< HEAD
-!    2011-08-01  Lueken  - replaced F90 with f90 (no machine logic), removed _i_kind, fixed indentation
-=======
 !    2011-08-01  Lueken  - replaced F90 with f90 (no machine logic), fixed indentation
 !   2013-01-26  parrish - change from grdcrd to grdcrd1 (to allow successful debug compile on WCOSS)
->>>>>>> f375e116
 
 !   input argument list:
 !     obstype  - observation type to process
