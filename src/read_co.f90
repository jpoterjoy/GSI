subroutine read_co(nread,ndata,nodata,infile,gstime,lunout, &
           obstype,sis)
!$$$  subprogram documentation block
!                .      .    .                                       .
! subprogram:    read_co                    read co data
!   prgmmr: yang             org: np23                date: 1998-05-15
!
! abstract:  This routine reads CO observations. The initial code is taken 
!            from read_ozone.

! program history log: 

!    2010-03-30  Tangborn, initial code.
!    2011-08-01  Lueken  - replaced F90 with f90 (no machine logic), fixed indentation
!   2013-01-26  parrish - change from grdcrd to grdcrd1 (to allow successful debug compile on WCOSS)

!   input argument list:
!     obstype  - observation type to process
!     infile   - unit from which to read co data
!     gstime   - analysis time in minutes from reference date
!     lunout   - unit to which to write data for further processing
!     obstype  - observation type to process
!     sis      - satellite/instrument/sensor indicator
!
!   output argument list:
!     nread    - number of co observations read
!     ndata    - number of co profiles retained for further processing
!     nodata   - number of co observations retained for further processing

  use kinds, only: r_kind,r_double,i_kind
  use satthin, only: makegrids,map2tgrid,destroygrids, &
      finalcheck,itxmax
  use gridmod, only: nlat,nlon,regional,tll2xy,rlats,rlons
  use constants, only: deg2rad,zero,rad2deg,one_tenth,r60inv,two
  use obsmod, only: iadate,nlco
  use convinfo, only: nconvtype, &
      icuse,ictype,ioctype
  use gsi_4dvar, only: l4dvar,iwinbgn,winlen
  use qcmod, only: use_poq7
  implicit none

! Declare passed variables
<<<<<<< HEAD
  character(len=*),intent(in   ) :: obstype,infile,jsatid
  character(len=20),intent(in  ) :: sis
  integer(i_kind) ,intent(in   ) :: lunout,ithin
=======
  character(len=*),intent(in   ) :: obstype,infile
  character(len=20),intent(in  ) :: sis
  integer(i_kind) ,intent(in   ) :: lunout
>>>>>>> cb8745c0
  integer(i_kind) ,intent(inout) :: nread
  integer(i_kind) ,intent(inout) :: ndata,nodata
  real(r_kind)    ,intent(in   ) :: gstime

! Declare local parameters
  real(r_kind),parameter:: r6   = 6.0_r_kind
  real(r_kind),parameter:: r76  = 76.0_r_kind
  real(r_kind),parameter:: r84  = 84.0_r_kind

  real(r_kind),parameter:: r360 = 360.0_r_kind

  real(r_kind),parameter:: rmiss = -9999.9_r_kind
  real(r_kind),parameter:: badco = 10000.0_r_kind

! Declare local variables
  logical outside
  logical lerror,leof,lmax


  integer(i_kind) maxobs,ncodat
  integer(i_kind) lunin
  integer(i_kind) nmind,i,j
  integer(i_kind) imin
  integer(i_kind) k,ilat,ilon,nreal,nchanl
! integer(i_kind) ithin,kidsat
  integer(i_kind) idate5(5)
  integer(i_kind) inum,iyear,imonth,iday,ihour,iferror


  integer(i_kind) ipoq7

  real(r_kind) tdiff,sstime,dlon,dlat,t4dv,poq
  real(r_kind) slons0,slats0,rsat,solzen,dlat_earth,dlon_earth
  real(r_kind) rlat,rlon,rpress,rsza
  real(r_kind),allocatable,dimension(:):: pco
  real(r_kind),allocatable,dimension(:):: apco
  real(r_kind),allocatable,dimension(:,:):: aker


! maximum number of observations set to
  real(r_kind),allocatable,dimension(:,:):: coout

  real(r_double),dimension(10):: hdrco

! Set constants.  Initialize variables
  rsat=999._r_kind
  maxobs=1e6
  ilon=3
  ilat=4
  ipoq7=0
  nreal=nlco*nlco+8+nlco

  if (obstype == 'mopitt' )then 

!    Set dependent variables and allocate arrays
!     nchanl=nlco+1
     nchanl=nlco
     ncodat=nreal
     allocate (coout(ncodat+nchanl,maxobs))
     allocate (  pco(nlco))
     allocate(   apco(nlco))
     allocate(   aker(nlco,nlco))


!    Read in observations from ascii file 

!    Opening file for reading
     open(lunin,file=trim(infile),form='formatted',iostat=iferror)
     lerror = (iferror/=0)

110  continue

!    Read the first line of the data file
     if (.not.lerror) then 
        read(lunin,fmt=*,iostat=iferror) &
           inum,iyear,imonth,iday,ihour,imin,rlat,rlon,rpress,rsza
        if(iferror/=0) go to 150
        do i=1,nlco 
           read(lunin,fmt=*,iostat=iferror) (aker(i,j),j=1,nlco)
        enddo 
        read(lunin,fmt=*,iostat=iferror) (apco(j),j=1,nlco)
        read(lunin,fmt=*,iostat=iferror) (pco(j),j=1,nlco)
       
!       lerror=(iferror>0)
        leof  =(iferror<0)
        lmax  =.false.
     end if


     hdrco(2)=rlat
     hdrco(3)=rlon
     hdrco(4)=iyear
     hdrco(5)=imonth
     hdrco(6)=iday
     hdrco(8)=ihour
     hdrco(9)=imin

!    Convert observation location to radians
     slats0= hdrco(2)
     slons0= hdrco(3)
     if(abs(slats0)>90._r_kind .or. abs(slons0)>r360) go to 110
     if(slons0< zero) slons0=slons0+r360
     if(slons0>=r360) slons0=slons0-r360
     dlat_earth = slats0 * deg2rad
     dlon_earth = slons0 * deg2rad

     if(regional)then
        call tll2xy(dlon_earth,dlat_earth,dlon,dlat,outside)
        if(outside) go to 110
     else
        dlat = dlat_earth
        dlon = dlon_earth
        call grdcrd1(dlat,rlats,nlat,1)
        call grdcrd1(dlon,rlons,nlon,1)
     endif

!    Convert observation time to relative time
     idate5(1) = hdrco(4)  !year
     idate5(2) = hdrco(5)  !month
     idate5(3) = hdrco(6)  !day
     idate5(4) = hdrco(7)  !hour
     idate5(5) = hdrco(8)  !minute
     call w3fs21(idate5,nmind)
     t4dv=real((nmind-iwinbgn),r_kind)*r60inv
     sstime=real(nmind,r_kind)
     tdiff=(sstime-gstime)*r60inv
     

!    Check co layer values.  If any layer value is bad, toss entire profile
!     do k=1,nlco
!        if (pco(k)>badco) goto 110
!     end do
     
!    Write co record to output file
     ndata=min(ndata+1,maxobs)
     nodata=nodata+nlco
     
     coout(1,ndata)=rsat
     coout(2,ndata)=t4dv
     coout(3,ndata)=dlon               ! grid relative longitude
     coout(4,ndata)=dlat               ! grid relative latitude
     coout(5,ndata)=dlon_earth*rad2deg ! earth relative longitude (degrees)
     coout(6,ndata)=dlat_earth*rad2deg ! earth relative latitude (degrees)
     coout(7,ndata)=poq                ! profile co error flag
     coout(8,ndata)=solzen             ! solar zenith angle
     do k=1,nlco
        coout(k+8,ndata)=apco(k)
     enddo 
     do i=1,nlco
        do j=1,nlco 
           coout(j+(i-1)*nlco+8+nlco,ndata)=aker(i,j)
        enddo 
     enddo 
     do k=1,nlco
        coout(k+8+nlco*nlco+nlco,ndata)=pco(k)
     end do

!    Loop back to read next profile
     goto 110

  endif

! Jump here when eof detected
150 continue


! Write header record and data to output file for further processing
  write(lunout) obstype,sis,nreal,nchanl,ilat,ilon
  write(lunout) ((coout(k,i),k=1,ncodat+nchanl),i=1,ndata)
  nread=ndata ! nmrecs


! Deallocate local arrays
160 continue
  if (obstype == 'mopitt') then
     deallocate(aker)
     deallocate(apco)
     deallocate(pco)
     deallocate(coout)
  endif
  close(lunin)

  return
  
end subroutine read_co
<|MERGE_RESOLUTION|>--- conflicted
+++ resolved
@@ -40,15 +40,9 @@
   implicit none
 
 ! Declare passed variables
-<<<<<<< HEAD
-  character(len=*),intent(in   ) :: obstype,infile,jsatid
-  character(len=20),intent(in  ) :: sis
-  integer(i_kind) ,intent(in   ) :: lunout,ithin
-=======
   character(len=*),intent(in   ) :: obstype,infile
   character(len=20),intent(in  ) :: sis
   integer(i_kind) ,intent(in   ) :: lunout
->>>>>>> cb8745c0
   integer(i_kind) ,intent(inout) :: nread
   integer(i_kind) ,intent(inout) :: ndata,nodata
   real(r_kind)    ,intent(in   ) :: gstime
