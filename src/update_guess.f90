--- conflicted
+++ resolved
@@ -77,12 +77,9 @@
 !   2014-02-12  Hu      - Adjust 2m Q based on 1st level moisture analysis increment  
 !   2014-02-15  kim     - revisit various options of cloud-related updates
 !   2014-04-13  todling - replace update bias code w/ call to routine in bias_predictors
-<<<<<<< HEAD
 !   2014-05-07  pondeca - constrain significant wave height (howv) to be >=0
 !   2014-06-16  carley/zhu - add tcamt and lcbas
-=======
 !   2014-06-17  carley  - remove setting nguess=0 when use_reflectivity==true
->>>>>>> cb8745c0
 !
 !   input argument list:
 !    sval
@@ -332,7 +329,6 @@
            call gsi_bundlegetpointer (sval(ii),               guess(ic),ptr2dinc,istatus)
            call gsi_bundlegetpointer (gsi_metguess_bundle(it),guess(ic),ptr2dges,istatus)
            ptr2dges = ptr2dges + ptr2dinc
-<<<<<<< HEAD
            if (trim(guess(ic))=='gust')  ptr2dges = max(ptr2dges,zero)
            if (trim(guess(ic))=='vis')   ptr2dges = max(min(ptr2dges,20000.0_r_kind),one_tenth)
            if (trim(guess(ic))=='wspd10m') ptr2dges = max(ptr2dges,zero)
@@ -340,12 +336,6 @@
            if (trim(guess(ic))=='howv')  ptr2dges = max(ptr2dges,zero)
            if (trim(guess(ic))=='tcamt') ptr2dges = max(min(ptr2dges,r100),zero) !Cannot have > 100% or < 0% cloud amount
            if (trim(guess(ic))=='lcbas') ptr2dges = max(min(ptr2dges,20000.0_r_kind),one_tenth)
-=======
-           if (trim(guess(ic))=='gust') ptr2dges = max(ptr2dges,zero)
-           if (trim(guess(ic))=='vis')  ptr2dges = &
-              max(min(ptr2dges,20000.0_r_kind),0.1_r_kind)
-           if (trim(guess(ic))=='pblh') ptr2dges = max(ptr2dges,zero)
->>>>>>> cb8745c0
            cycle
         endif
      enddo
@@ -386,10 +376,6 @@
            cycle
         endif
      enddo
-<<<<<<< HEAD
-=======
-
->>>>>>> cb8745c0
   end do
 
   if(ngases>0)then
