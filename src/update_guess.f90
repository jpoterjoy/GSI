subroutine update_guess(sval,sbias)
!$$$  subprogram documentation block
!                .      .    .                                       .
! subprogram:    update_guess          add analysis increment to guess
!   prgmmr: parrish          org: np22                date: 1990-10-06
!
! abstract:  This routine adds the analysis increment from the inner 
!            loop to the guess.  For certain variables, a change in
!            in units or represenation is made.
!
!            For ozone, a change of units is made from the units used
!            in the minimization to those used in the guess.  Stream 
!            function and velocity potential are converted into 
!            vorticity and divergence, the guess variables.
!
!            If the guess bias correction is turned on (biascor>=0.0),
!            then use the analysis increment to adjust the bias 
!            correction fields 
!
! program history log:
!   1990-10-06  parrish - original code
!   1994-02-02  parrish
!   1997-12-03  yang,w. - original mpi code
!   1999-06-28  yang w. - second structure mpp version
!   1999-08-24  derber, j., treadon, r., yang, w., first frozen mpp version
!   1999-12-07  wu      - grid version
!   2003-10-31  kleist  - add hybrid and sigma vertical coordinate
!   2003-12-22  derber  
!   2004-01-15  parrish - unified grid version (regional mode added)
!   2004-05-15  treadon - remove spectral output, leave updated guess in grid space
!   2004-06-15  treadon - reformat documenation
!   2004-07-28  treadon - add only to module use, add intent in/out
!   2004-08-27  treadon - use splib routines for grid <---> spectral transforms
!   2004-10-15  kleist  - fix sign error in laplacian computation, use separate
!               u,v work vector to update ges u,v
!   2005-02-23  wu - obtain q from normalized rh (only active when qoption=2)
!   2005-03-25  treadon - replace spectral sf,vp --> vor,div conversion with
!                         compact differencing of u,v --> vor,div
!   2005-03-28  treadon - combine hopers.f90 and update_ggrid.f90 into single
!                         routine, update_guess.f90
!   2005-06-27  guo     - support for interface to GMAO gridded fields
!   2005-09-28  parrish - fix bug in zeroing of regional xhat(noz) & xhat(ncw) arrays
!   2005-12-01  guo     - replaced reshape() in ggDivo() through a pass-
!			  by-reference interface pbr_ggDivo().
!   2005-12-09  guo     - remove GMAO divr-vort computation code.  Use
!                         unified NCEP compact_diff procedures.
!   2006-02-02  treadon - replace prsi_oz with ges_prsi
!   2006-03-27  treadon - bug fix:  use xhat_q, not xhat(nq), to update bias_q
!   2006-04-05  treadon - add update to skin temperature and bias correction
!   2006-06-08  zhang,b - change "biascor>0" to "biascor>=0" for debug purposes
!   2006-06-10  zhang,b - add update_bias and m_gsiBiases reference
!   2006-07-28  derber  - include sensible temperature update
!   2006-07-31  kleist  - change to ps instead of ln(ps)
!   2006-12-13  todling - add brute-force lower bound for positive quantities
!   2007-04-13  tremolet - use state vectors
!   2007-04-24  tremolet - 4dvar version
!   2007-07-05  todling - moved vor/div calculation elsewhere
!   2007-05-30  h.liu - remove ozone units conversion
!   2008-10-10  derber  - flip indices for predx and predxp
!   2009-01-28  todling - remove reference to original GMAO interface
!   2009-07-08  pondeca - add logical 'tsensible' for use with 2dvar only
!   2010-04-30  wu - setup for regional ozone analysis
!   2010-05-13  todling - update to use gsi_bundle
!   2010-06-01  todling - skip upd when pointer not defined
!   2010-06-02  todling - bug in upd of chem
!   2010-11-02  ting - replace loop index k in nfldsfc loop with it (bug fix)
!   2011-02-25  zhu  - add gust,vis,pblh
!   2010-05-01  todling - add support for generalized guess (use met-guess)
!                       - cwmr now in met-guess
!   2011-06-29  todling - no explict reference to internal bundle arrays
!   2011-09-20  hclin   - enforce non-negative aerosol fields
!   2011-11-01  eliu    - generalize met-guess updates for global/regional
!   2011-10-01  Hu      - GSD limitation of Q over ocean
!   2013-05-23  zhu     - add update for aircraft temperature bias correction coefficients
!   2013-10-19  todling - metguess now holds background (considerable shuffling)
!   2013-10-30  jung    - remove supersaturation
!   2014-02-12  Hu      - Adjust 2m Q based on 1st level moisture analysis increment  
!   2014-02-15  kim     - revisit various options of cloud-related updates
!   2014-04-13  todling - replace update bias code w/ call to routine in bias_predictors
!   2014-05-07  pondeca - constrain significant wave height (howv) to be >=0
!   2014-06-16  carley/zhu - add tcamt and lcbas
!   2014-06-17  carley  - remove setting nguess=0 when use_reflectivity==true
!   2014-11-28  zhu     - move update of cw to compute_derived when cw is not 
!                         state variable for all-sky radiance assimilation
!   2015-07-10  pondeca  - add cldch
<<<<<<< HEAD
=======
!   2016-04-28  eliu    - revise update for cloud water 
>>>>>>> 4e59f17d
!
!   input argument list:
!    sval
!    sbias
!
!   output argument list:
!    sval
!    sbias
!
!   comments:
!
! attributes:
!   language: f90
!   machine:  ibm RS/6000 SP
!
!$$$
  use kinds, only: r_kind,i_kind
  use mpimod, only: mype
  use constants, only: zero,one,fv,max_varname_length,qmin,qcmin,tgmin,&
                       r100,one_tenth
  use jfunc, only: iout_iter,biascor,tsensible,clip_supersaturation
  use gridmod, only: lat2,lon2,nsig,&
       regional,twodvar_regional,regional_ozone
  use guess_grids, only: ges_tsen,ges_qsat,&
       nfldsig,hrdifsig,hrdifsfc,nfldsfc,dsfct
  use state_vectors, only: svars3d,svars2d
  use xhat_vordivmod, only: xhat_vor,xhat_div
  use gsi_4dvar, only: nobs_bins, hr_obsbin
  use radinfo, only: npred,jpch_rad,predx
  use pcpinfo, only: npredp,npcptype,predxp
  use aircraftinfo, only: aircraft_t_bc_pof,aircraft_t_bc,npredt,predt,ntail
  use m_gsiBiases,only : bias_hour, update_bias
  use bias_predictors, only: predictors,update_bias_preds
  use gsi_bundlemod, only: gsi_bundle
  use gsi_bundlemod, only: gsi_bundlegetpointer
  use gsi_bundlemod, only: gsi_bundlegetvar
  use gsi_metguess_mod, only: gsi_metguess_bundle
  use gsi_metguess_mod, only: gsi_metguess_get
  use gsi_chemguess_mod, only: gsi_chemguess_bundle
  use gsi_chemguess_mod, only: gsi_chemguess_get
  use mpeu_util, only: getindex
  use rapidrefresh_cldsurf_mod, only: l_gsd_limit_ocean_q,l_gsd_soilTQ_nudge
  use gsd_update_mod, only: gsd_limit_ocean_q,gsd_update_soil_tq,&
       gsd_update_th2,gsd_update_q2

  implicit none

! Declare passed variables
  type(gsi_bundle), intent(inout) :: sval(nobs_bins)
  type(predictors), intent(inout) :: sbias

! Declare local variables
  character(len=*),parameter::myname='update_guess'
  character(max_varname_length),allocatable,dimension(:) :: gases
  character(max_varname_length),allocatable,dimension(:) :: guess
  character(max_varname_length),allocatable,dimension(:) :: cloud
  integer(i_kind) i,j,k,it,ij,ii,ic,id,ngases,nguess,istatus,ier
  integer(i_kind) is_t,is_q,is_oz,is_cw,is_sst
  integer(i_kind) icloud,ncloud
  integer(i_kind) idq
  real(r_kind) :: zt
  real(r_kind),pointer,dimension(:,:  ) :: ptr2dinc =>NULL()
  real(r_kind),pointer,dimension(:,:  ) :: ptr2dges =>NULL()
  real(r_kind),pointer,dimension(:,:,:) :: ptr3dinc =>NULL()
  real(r_kind),pointer,dimension(:,:,:) :: ptr3dges =>NULL()
  real(r_kind),pointer,dimension(:,:,:) :: p_q      =>NULL()
  real(r_kind),pointer,dimension(:,:,:) :: p_tv     =>NULL()
  real(r_kind),pointer,dimension(:,:,:) :: ptr3daux =>NULL()
  real(r_kind),pointer,dimension(:,:,:) :: ges_ql   =>NULL()
  real(r_kind),pointer,dimension(:,:,:) :: ges_qi   =>NULL()

  real(r_kind),dimension(lat2,lon2)     :: tinc_1st,qinc_1st

!*******************************************************************************
! In 3dvar, nobs_bins=1 is smaller than nfldsig. This subroutine is
! written in a way that is more efficient in that case but might not
! be the best in 4dvar.

! Get required pointers and abort if not found (RTod: needs revision)
  call gsi_bundlegetpointer(sval(1),'tv', is_t,  istatus)
  call gsi_bundlegetpointer(sval(1),'q',  is_q,  istatus)
  call gsi_bundlegetpointer(sval(1),'oz', is_oz, istatus)
  call gsi_bundlegetpointer(sval(1),'cw', is_cw, istatus)
  call gsi_bundlegetpointer(sval(1),'sst',is_sst,istatus)

! Inquire about guess fields
  call gsi_metguess_get('dim',nguess,istatus)
  if (nguess>0) then
     allocate(guess(nguess))
     call gsi_metguess_get('gsinames',guess,istatus)
  endif

! Inquire about clouds
  call gsi_metguess_get('clouds::3d',ncloud,istatus)
  if (ncloud>0) then
     allocate(cloud(ncloud))
     call gsi_metguess_get('clouds::3d',cloud,istatus)
  endif

! Inquire about chemistry fields
  call gsi_chemguess_get('dim',ngases,istatus)
  if (ngases>0) then
     allocate(gases(ngases))
     call gsi_chemguess_get('gsinames',gases,istatus)
  endif

! Initialize local arrays
  if (regional) then
     if(is_cw>0)then
        do ii=1,nobs_bins
           call gsi_bundlegetpointer (sval(ii),'cw',ptr3dinc,istatus)
           do k=1,nsig
              do j=1,lon2
                 do i=1,lat2
                    ptr3dinc(i,j,k)=zero
                 end do
              end do
           end do
        end do
     endif
     if(.not.regional_ozone) then
        if(is_oz>0)then
           do ii=1,nobs_bins
              call gsi_bundlegetpointer (sval(ii),'oz',ptr3dinc,istatus)
              do k=1,nsig
                 do j=1,lon2
                    do i=1,lat2
                       ptr3dinc(i,j,k)=zero
                    end do
                 end do
              end do
           end do
        endif
     endif
  endif

! Add increment to background
  do it=1,nfldsig
     if (nobs_bins>1) then
        zt = hrdifsig(it)
        ii = NINT(zt/hr_obsbin)+1
     else
        ii = 1
     endif
     call gsi_bundlegetpointer (sval(ii),'q' ,p_q ,istatus)
     call gsi_bundlegetpointer (sval(ii),'tv',p_tv,istatus)
! GSD modification for moisture
     if(is_q>0) then
        if(l_gsd_limit_ocean_q) then
           call gsd_limit_ocean_q(p_q)
        endif
     endif

!    Update extra met-guess fields
     do ic=1,nguess
        id=getindex(svars3d,guess(ic))
        if (id>0) then  ! Case when met_guess and state vars map one-to-one, take care of them together 
           call gsi_bundlegetpointer (sval(ii),               guess(ic),ptr3dinc,istatus)
           call gsi_bundlegetpointer (gsi_metguess_bundle(it),guess(ic),ptr3dges,istatus)
           if (trim(guess(ic))=='q') then
               call upd_positive_fldr3_(ptr3dges,ptr3dinc, qmin)
               if(clip_supersaturation) ptr3dges(:,:,:) = min(ptr3dges(:,:,:),ges_qsat(:,:,:,it))
               cycle
           endif
           if (trim(guess(ic))=='oz') then
               call upd_positive_fldr3_(ptr3dges,ptr3dinc,tgmin)
               cycle
           endif
           if (trim(guess(ic))=='tv') then
              cycle ! updating tv is trick since it relates to tsen and therefore q
                    ! since we don't know which comes first in met-guess, we
                    ! must postpone updating tv after all other met-guess fields
           endif
           icloud=getindex(cloud,guess(ic))
           if(icloud>0) then
              ptr3dges = max(ptr3dges+ptr3dinc,qcmin)
              cycle
           else  
              ptr3dges = ptr3dges + ptr3dinc
              cycle
           endif
        else  ! Case when met_guess and state vars do not map one-to-one 
           if (trim(guess(ic))=='div') then
               call gsi_bundlegetpointer (gsi_metguess_bundle(it),guess(ic),ptr3dges,istatus)
               ptr3dges = ptr3dges + xhat_div(:,:,:,ii)
               cycle
           endif
           if (trim(guess(ic))=='vor') then
               call gsi_bundlegetpointer (gsi_metguess_bundle(it),guess(ic),ptr3dges,istatus)
               ptr3dges = ptr3dges + xhat_vor(:,:,:,ii)
               cycle
           endif
        endif
        id=getindex(svars2d,guess(ic))
        if (id>0) then
           call gsi_bundlegetpointer (sval(ii),               guess(ic),ptr2dinc,istatus)
           call gsi_bundlegetpointer (gsi_metguess_bundle(it),guess(ic),ptr2dges,istatus)
           ptr2dges = ptr2dges + ptr2dinc
           if (trim(guess(ic))=='gust')  ptr2dges = max(ptr2dges,zero)
           if (trim(guess(ic))=='vis')   ptr2dges = max(min(ptr2dges,20000.0_r_kind),one_tenth)
           if (trim(guess(ic))=='wspd10m') ptr2dges = max(ptr2dges,zero)
           if (trim(guess(ic))=='pblh')  ptr2dges = max(ptr2dges,zero)
           if (trim(guess(ic))=='howv')  ptr2dges = max(ptr2dges,zero)
           if (trim(guess(ic))=='tcamt') ptr2dges = max(min(ptr2dges,r100),zero) !Cannot have > 100% or < 0% cloud amount
           if (trim(guess(ic))=='lcbas') ptr2dges = max(min(ptr2dges,20000.0_r_kind),one_tenth)
           if (trim(guess(ic))=='cldch') ptr2dges = max(min(ptr2dges,20000.0_r_kind),one_tenth)
           cycle
        endif
     enddo
     if (getindex(svars3d,'ql')>0 .and. getindex(svars3d,'qi')>0) then
        ier=0
        call gsi_bundlegetpointer (gsi_metguess_bundle(it),'cw',ptr3dges,istatus) ; ier=istatus                                                              
        call gsi_bundlegetpointer (gsi_metguess_bundle(it),'ql',ges_ql,  istatus) ; ier=ier+istatus                                        
        call gsi_bundlegetpointer (gsi_metguess_bundle(it),'qi',ges_qi,  istatus) ; ier=ier+istatus                                
        if (ier==0) then
           ptr3dges = ges_ql + ges_qi
        endif
     endif
!    At this point, handle the Tv exception since by now Q has been updated 
!    NOTE 1: This exceptions is unnecessary: all we need to do is put tsens in the
!    state-vector instead of tv (but this will require changes elsewhere).
!    For now we keep the exception code in place
!    NOTE 2: the following assumes tv has same name in met-guess and increment vectors
     id=getindex(svars3d,'tv')
     if (id>0) then
        call gsi_bundlegetpointer (sval(ii),               'tv',ptr3dinc,istatus)
        call gsi_bundlegetpointer (gsi_metguess_bundle(it),'tv',ptr3dges,istatus)
        call gsi_bundlegetpointer (gsi_metguess_bundle(it),'q ',ptr3daux,idq)
        if (.not.twodvar_regional .or. .not.tsensible) then
!           TV analyzed; Tsens diagnosed
            ptr3dges = ptr3dges + ptr3dinc
            if(idq==0) ges_tsen(:,:,:,it) = ptr3dges/(one+fv*ptr3daux)
        else
!           Tsens analyzed; Tv diagnosed
            ges_tsen(:,:,:,it) = ges_tsen(:,:,:,it) + ptr3dinc
            if(idq==0) ptr3dges = ges_tsen(:,:,:,it)*(one+fv*ptr3daux)
        endif
     endif
!    Update trace gases
     do ic=1,ngases
        id=getindex(svars3d,gases(ic))
        if (id>0) then
           call gsi_bundlegetpointer (sval(ii),                gases(ic),ptr3dinc,istatus)
           call gsi_bundlegetpointer (gsi_chemguess_bundle(it),gases(ic),ptr3dges,istatus)
           call upd_positive_fldr3_(ptr3dges,ptr3dinc,tgmin)
           cycle
        endif
        id=getindex(svars2d,gases(ic))
        if (id>0) then
           call gsi_bundlegetpointer (sval(ii),                gases(ic),ptr2dinc,istatus)
           call gsi_bundlegetpointer (gsi_chemguess_bundle(it),gases(ic),ptr2dges,istatus)
           call upd_positive_fldr2_(ptr2dges,ptr2dinc,tgmin)
           cycle
        endif
     enddo
! update surface and soil    
     if (l_gsd_soilTQ_nudge ) then
        if(is_q>0) then
           do j=1,lon2
              do i=1,lat2
                  qinc_1st(i,j)=p_q(i,j,1)
              end do
           end do
        endif
        if(is_t > 0) then
           do j=1,lon2
              do i=1,lat2
                  tinc_1st(i,j)=p_tv(i,j,1)
              end do
           end do
        endif
        call  gsd_update_soil_tq(tinc_1st,is_t,qinc_1st,is_q)
     endif  ! l_gsd_soilTQ_nudge
     if (l_gsd_soilTQ_nudge .and. is_t>0) then
        do j=1,lon2
           do i=1,lat2
              tinc_1st(i,j)=p_tv(i,j,1)
           end do
        end do
        call  gsd_update_th2(tinc_1st)
     endif ! l_gsd_th2_adjust
     if (l_gsd_soilTQ_nudge .and. is_q>0) then
        do j=1,lon2
           do i=1,lat2
              qinc_1st(i,j)=p_q(i,j,1)
           end do
        end do
        call  gsd_update_q2(qinc_1st)
     endif ! l_gsd_q2_adjust

  end do

  if(ngases>0) deallocate(gases)
  if(ncloud>0) deallocate(cloud)
  if(nguess>0) deallocate(guess)

  if(is_sst>0) then
     do it=1,nfldsfc
        if (nobs_bins>1) then
           zt = hrdifsfc(it)
           ii = NINT(zt/hr_obsbin)+1
        else
           ii = 1
        endif
        ij=0
        call gsi_bundlegetpointer (sval(ii),'sst',ptr2dinc,istatus)
        do j=1,lon2
           do i=1,lat2
              dsfct(i,j,it)=dsfct(i,j,it)+ptr2dinc(i,j)
           end do
        end do
     end do
  endif

  if (regional_ozone) then
     if(is_oz>0) then
        do it=1,nfldsig
           call gsi_bundlegetpointer (gsi_metguess_bundle(it),'oz',ptr3dges,istatus)
           if(istatus/=0) cycle
           do k=1,nsig
              do j=1,lon2
                 do i=1,lat2  ! this protect should not be needed (RTodling)
                    if(ptr3dges(i,j,k)<zero) ptr3dges(i,j,k) = 1.e-10_r_kind
                 enddo
              enddo
           enddo
        enddo
     endif
  endif

! If requested, update background bias correction
  if (biascor >= zero) then
     if (mype==0) write(iout_iter,*) &
        'UPDATE_GUESS:  update background bias correction.  biascor=',biascor

!    Update bias correction field

     call update_bias(sval(1),xhat_div(:,:,:,1),xhat_vor(:,:,:,1),hour=bias_hour)

  endif

 
! Update bias correction coefficients.
  call update_bias_preds (twodvar_regional,sbias)

  if(mype==0) write(6,*) trim(myname), ': successfully complete'
  return
  contains
  subroutine upd_positive_fldr2_(ges,xinc,threshold)
  real(r_kind) :: threshold
  real(r_kind),pointer :: ges(:,:)
  real(r_kind),pointer :: xinc(:,:)
  do j=1,lon2
     do i=1,lat2
        ges(i,j) = max(ges(i,j)+ xinc(i,j),threshold)
     end do
  end do
  end subroutine upd_positive_fldr2_
  subroutine upd_positive_fldr3_(ges,xinc,threshold)
  real(r_kind) :: threshold
  real(r_kind),pointer :: ges(:,:,:)
  real(r_kind),pointer :: xinc(:,:,:)
  do k=1,nsig
     do j=1,lon2
        do i=1,lat2
           ges(i,j,k) = max(ges(i,j,k)+ xinc(i,j,k),threshold)
        end do
     end do
  end do
  end subroutine upd_positive_fldr3_
end subroutine update_guess<|MERGE_RESOLUTION|>--- conflicted
+++ resolved
@@ -83,10 +83,7 @@
 !   2014-11-28  zhu     - move update of cw to compute_derived when cw is not 
 !                         state variable for all-sky radiance assimilation
 !   2015-07-10  pondeca  - add cldch
-<<<<<<< HEAD
-=======
 !   2016-04-28  eliu    - revise update for cloud water 
->>>>>>> 4e59f17d
 !
 !   input argument list:
 !    sval
