--- conflicted
+++ resolved
@@ -82,11 +82,8 @@
 !   2014-06-17  carley  - remove setting nguess=0 when use_reflectivity==true
 !   2014-11-28  zhu     - move update of cw to compute_derived when cw is not 
 !                         state variable for all-sky radiance assimilation
-<<<<<<< HEAD
+!   2015-07-10  pondeca  - add cldch
 !   2016-04-28  eliu    - revise update for cloud water 
-=======
-!   2015-07-10  pondeca  - add cldch
->>>>>>> b5b89b77
 !
 !   input argument list:
 !    sval
