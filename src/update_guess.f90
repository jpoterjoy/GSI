subroutine update_guess(sval,sbias)
!$$$  subprogram documentation block
!                .      .    .                                       .
! subprogram:    update_guess          add analysis increment to guess
!   prgmmr: parrish          org: np22                date: 1990-10-06
!
! abstract:  This routine adds the analysis increment from the inner 
!            loop to the guess.  For certain variables, a change in
!            in units or represenation is made.
!
!            For ozone, a change of units is made from the units used
!            in the minimization to those used in the guess.  Stream 
!            function and velocity potential are converted into 
!            vorticity and divergence, the guess variables.
!
!            If the guess bias correction is turned on (biascor>=0.0),
!            then use the analysis increment to adjust the bias 
!            correction fields 
!
! program history log:
!   1990-10-06  parrish - original code
!   1994-02-02  parrish
!   1997-12-03  yang,w. - original mpi code
!   1999-06-28  yang w. - second structure mpp version
!   1999-08-24  derber, j., treadon, r., yang, w., first frozen mpp version
!   1999-12-07  wu      - grid version
!   2003-10-31  kleist  - add hybrid and sigma vertical coordinate
!   2003-12-22  derber  
!   2004-01-15  parrish - unified grid version (regional mode added)
!   2004-05-15  treadon - remove spectral output, leave updated guess in grid space
!   2004-06-15  treadon - reformat documenation
!   2004-07-28  treadon - add only to module use, add intent in/out
!   2004-08-27  treadon - use splib routines for grid <---> spectral transforms
!   2004-10-15  kleist  - fix sign error in laplacian computation, use separate
!               u,v work vector to update ges u,v
!   2005-02-23  wu - obtain q from normalized rh (only active when qoption=2)
!   2005-03-25  treadon - replace spectral sf,vp --> vor,div conversion with
!                         compact differencing of u,v --> vor,div
!   2005-03-28  treadon - combine hopers.f90 and update_ggrid.f90 into single
!                         routine, update_guess.f90
!   2005-06-27  guo     - support for interface to GMAO gridded fields
!   2005-09-28  parrish - fix bug in zeroing of regional xhat(noz) & xhat(ncw) arrays
!   2005-12-01  guo     - replaced reshape() in ggDivo() through a pass-
!			  by-reference interface pbr_ggDivo().
!   2005-12-09  guo     - remove GMAO divr-vort computation code.  Use
!                         unified NCEP compact_diff procedures.
!   2006-02-02  treadon - replace prsi_oz with ges_prsi
!   2006-03-27  treadon - bug fix:  use xhat_q, not xhat(nq), to update bias_q
!   2006-04-05  treadon - add update to skin temperature and bias correction
!   2006-06-08  zhang,b - change "biascor>0" to "biascor>=0" for debug purposes
!   2006-06-10  zhang,b - add update_bias and m_gsiBiases reference
!   2006-07-28  derber  - include sensible temperature update
!   2006-07-31  kleist  - change to ps instead of ln(ps)
!   2006-12-13  todling - add brute-force lower bound for positive quantities
!   2007-04-13  tremolet - use state vectors
!   2007-04-24  tremolet - 4dvar version
!   2007-07-05  todling - moved vor/div calculation elsewhere
!   2007-05-30  h.liu - remove ozone units conversion
!   2008-10-10  derber  - flip indices for predx and predxp
!   2009-01-28  todling - remove reference to original GMAO interface
!   2009-07-08  pondeca - add logical 'tsensible' for use with 2dvar only
!   2010-04-30  wu - setup for regional ozone analysis
!   2010-05-13  todling - update to use gsi_bundle
!   2010-06-01  todling - skip upd when pointer not defined
!   2010-06-02  todling - bug in upd of chem
!   2010-11-02  ting - replace loop index k in nfldsfc loop with it (bug fix)
!   2011-02-25  zhu  - add gust,vis,pblh
!   2010-05-01  todling - add support for generalized guess (use met-guess)
!                       - cwmr now in met-guess
!   2011-06-29  todling - no explict reference to internal bundle arrays
!   2011-09-20  hclin   - enforce non-negative aerosol fields
!   2011-11-01  eliu    - generalize met-guess updates for global/regional
!   2011-10-01  Hu      - GSD limitation of Q over ocean
!   2013-05-23  zhu     - add update for aircraft temperature bias correction coefficients
!   2013-10-19  todling - metguess now holds background (considerable shuffling)
!   2013-10-30  jung    - remove supersaturation
!   2014-02-12  Hu      - Adjust 2m Q based on 1st level moisture analysis increment  
!   2014-02-15  kim     - revisit various options of cloud-related updates
!   2014-04-13  todling - replace update bias code w/ call to routine in bias_predictors
<<<<<<< HEAD
!   2014-06-16  carley/zhu - add tcamt and lcbas
=======
!   2014-05-07  pondeca - constrain significant wave height (howv) to be >=0
>>>>>>> 3aa43e59
!
!   input argument list:
!    sval
!    sbias
!
!   output argument list:
!    sval
!    sbias
!
!   comments:
!
! attributes:
!   language: f90
!   machine:  ibm RS/6000 SP
!
!$$$
  use kinds, only: r_kind,i_kind
  use mpimod, only: mype
  use constants, only: zero,one,fv,max_varname_length,qmin,qcmin,tgmin
  use jfunc, only: iout_iter,biascor,tsensible,clip_supersaturation
  use gridmod, only: lat2,lon2,nsig,&
       regional,twodvar_regional,regional_ozone,use_reflectivity
  use guess_grids, only: ges_tsen,ges_qsat,&
       nfldsig,hrdifsig,hrdifsfc,nfldsfc,dsfct
  use state_vectors, only: svars3d,svars2d
  use xhat_vordivmod, only: xhat_vor,xhat_div
  use gsi_4dvar, only: nobs_bins, hr_obsbin
  use radinfo, only: npred,jpch_rad,predx
  use pcpinfo, only: npredp,npcptype,predxp
  use aircraftinfo, only: aircraft_t_bc_pof,aircraft_t_bc,npredt,predt,ntail
  use m_gsiBiases,only : bias_hour, update_bias
  use bias_predictors, only: predictors,update_bias_preds
  use gsi_bundlemod, only: gsi_bundle
  use gsi_bundlemod, only: gsi_bundlegetpointer
  use gsi_bundlemod, only: gsi_bundlegetvar
  use gsi_metguess_mod, only: gsi_metguess_bundle
  use gsi_metguess_mod, only: gsi_metguess_get
  use gsi_chemguess_mod, only: gsi_chemguess_bundle
  use gsi_chemguess_mod, only: gsi_chemguess_get
  use mpeu_util, only: getindex
  use rapidrefresh_cldsurf_mod, only: l_gsd_limit_ocean_q,l_gsd_soilTQ_nudge
  use gsd_update_mod, only: gsd_limit_ocean_q,gsd_update_soil_tq,&
       gsd_update_th2,gsd_update_q2

  implicit none

! Declare passed variables
  type(gsi_bundle), intent(inout) :: sval(nobs_bins)
  type(predictors), intent(inout) :: sbias

! Declare local variables
  character(len=*),parameter::myname='update_guess'
  character(max_varname_length),allocatable,dimension(:) :: gases
  character(max_varname_length),allocatable,dimension(:) :: guess
  character(max_varname_length),allocatable,dimension(:) :: cloud
  integer(i_kind) i,j,k,it,ij,ii,ic,id,ngases,nguess,istatus
  integer(i_kind) is_t,is_q,is_oz,is_cw,is_sst
  integer(i_kind) ipinc,ipinc1,ipinc2,ipges,icloud,ncloud
  integer(i_kind) ipges_ql,ipges_qi,ipges_cw,idq,ier
  real(r_kind) :: zt
  real(r_kind),pointer,dimension(:,:  ) :: ptr2dinc =>NULL()
  real(r_kind),pointer,dimension(:,:  ) :: ptr2dges =>NULL()
  real(r_kind),pointer,dimension(:,:,:) :: ptr3dinc =>NULL()
  real(r_kind),pointer,dimension(:,:,:) :: ptr3dinc1=>NULL()
  real(r_kind),pointer,dimension(:,:,:) :: ptr3dinc2=>NULL()
  real(r_kind),pointer,dimension(:,:,:) :: ptr3dges =>NULL()
  real(r_kind),pointer,dimension(:,:,:) :: ptr3dges1 =>NULL()
  real(r_kind),pointer,dimension(:,:,:) :: ptr3dges2 =>NULL()
  real(r_kind),pointer,dimension(:,:,:) :: p_q      =>NULL()
  real(r_kind),pointer,dimension(:,:,:) :: p_tv     =>NULL()
  real(r_kind),pointer,dimension(:,:,:) :: ptr3daux =>NULL()
  real(r_kind),pointer,dimension(:,:  ) :: ptr2daux =>NULL()

  real(r_kind),dimension(lat2,lon2)     :: tinc_1st,qinc_1st

!*******************************************************************************
! In 3dvar, nobs_bins=1 is smaller than nfldsig. This subroutine is
! written in a way that is more efficient in that case but might not
! be the best in 4dvar.
  tinc_1st=0.0_r_kind
  qinc_1st=0.0_r_kind

! Get required pointers and abort if not found (RTod: needs revision)
  call gsi_bundlegetpointer(sval(1),'tv', is_t,  istatus)
  call gsi_bundlegetpointer(sval(1),'q',  is_q,  istatus)
  call gsi_bundlegetpointer(sval(1),'oz', is_oz, istatus)
  call gsi_bundlegetpointer(sval(1),'cw', is_cw, istatus)
  call gsi_bundlegetpointer(sval(1),'sst',is_sst,istatus)

! Inquire about guess fields
  call gsi_metguess_get('dim',nguess,istatus)
  if(use_reflectivity) nguess=0
  if (nguess>0) then
     allocate(guess(nguess))
     call gsi_metguess_get('gsinames',guess,istatus)
  endif

! Inquire about clouds
  call gsi_metguess_get('clouds::3d',ncloud,istatus)
  if (ncloud>0) then
     allocate(cloud(ncloud))
     call gsi_metguess_get('clouds::3d',cloud,istatus)
  endif

! Inquire about chemistry fields
  call gsi_chemguess_get('dim',ngases,istatus)
  if (ngases>0) then
     allocate(gases(ngases))
     call gsi_chemguess_get('gsinames',gases,istatus)
  endif

! Initialize local arrays
  if (regional) then
     if(is_cw>0)then
        do ii=1,nobs_bins
           call gsi_bundlegetpointer (sval(ii),'cw',ptr3dinc,istatus)
           do k=1,nsig
              do j=1,lon2
                 do i=1,lat2
                    ptr3dinc(i,j,k)=zero
                 end do
              end do
           end do
        end do
     endif
     if(.not.regional_ozone) then
        if(is_oz>0)then
           do ii=1,nobs_bins
              call gsi_bundlegetpointer (sval(ii),'oz',ptr3dinc,istatus)
              do k=1,nsig
                 do j=1,lon2
                    do i=1,lat2
                       ptr3dinc(i,j,k)=zero
                    end do
                 end do
              end do
           end do
        endif
     endif
  endif

! Add increment to background
  do it=1,nfldsig
     if (nobs_bins>1) then
        zt = hrdifsig(it)
        ii = NINT(zt/hr_obsbin)+1
     else
        ii = 1
     endif
     call gsi_bundlegetpointer (sval(ii),'q' ,p_q ,istatus)
     call gsi_bundlegetpointer (sval(ii),'tv',p_tv,istatus)
! GSD modification for moisture
     if(is_q>0) then
        if(l_gsd_limit_ocean_q) then
           call gsd_limit_ocean_q(p_q)
        endif
     endif

! update surface and soil    
     if (l_gsd_soilTQ_nudge ) then
        if(is_q>0) then
           do j=1,lon2
              do i=1,lat2
                  qinc_1st(i,j)=p_q(i,j,1)
              end do
           end do
        endif
        if(is_t > 0) then
           do j=1,lon2
              do i=1,lat2
                  tinc_1st(i,j)=p_tv(i,j,1)
              end do
           end do
        endif
        call  gsd_update_soil_tq(tinc_1st,is_t,qinc_1st,is_q)
     endif  ! l_gsd_soilTQ_nudge
     if (l_gsd_soilTQ_nudge .and. is_t>0) then
        do j=1,lon2
           do i=1,lat2
              tinc_1st(i,j)=p_tv(i,j,1)
           end do
        end do
        call  gsd_update_th2(tinc_1st)
     endif ! l_gsd_th2_adjust
     if (l_gsd_soilTQ_nudge .and. is_q>0) then
        do j=1,lon2
           do i=1,lat2
              qinc_1st(i,j)=p_q(i,j,1)
           end do
        end do
        call  gsd_update_q2(qinc_1st)
     endif ! l_gsd_q2_adjust


!    Update extra met-guess fields
     do ic=1,nguess
        id=getindex(svars3d,guess(ic))
        if (id>0) then  ! Case when met_guess and state vars map one-to-one, take care of them together 
           call gsi_bundlegetpointer (sval(ii),               guess(ic),ptr3dinc,istatus)
           call gsi_bundlegetpointer (gsi_metguess_bundle(it),guess(ic),ptr3dges,istatus)
           if (trim(guess(ic))=='q') then
               call upd_positive_fldr3_(ptr3dges,ptr3dinc, qmin)
               if(clip_supersaturation) ptr3dges(:,:,:) = min(ptr3dges(:,:,:),ges_qsat(:,:,:,it))
               cycle
           endif
           if (trim(guess(ic))=='oz') then
               call upd_positive_fldr3_(ptr3dges,ptr3dinc,tgmin)
               cycle
           endif
           if (trim(guess(ic))=='tv') then
              cycle ! updating tv is trick since it relates to tsen and therefore q
                    ! since we don't know which comes first in met-guess, we
                    ! must postpone updating tv after all other met-guess fields
           endif
           icloud=getindex(cloud,guess(ic))
           if(icloud>0) then
              if(cloud(icloud)=='cw') then
                 call gsi_bundlegetpointer (sval(ii), 'ql',ptr3dinc1,istatus)
                 call gsi_bundlegetpointer (sval(ii), 'qi',ptr3dinc2,istatus)
                 if(istatus == 0)  then     !for metges:cw, state vec:ql/qi/cw 
                    call gsi_bundlegetpointer (gsi_metguess_bundle(it),'cw',ptr3dges, istatus)
                    ptr3dges = ptr3dges+ptr3dinc1+ptr3dinc2
                 else      ! for metges: cw=10,ql/qi=-1, state vec:cw only (such as original clr sky rad DA)
                   ptr3dges = ptr3dges+ptr3dinc
                   !let's split to ql/qi guess in GSI_Gridcomp because order of q, tv updates are tricky.
                 endif    
              else   !metges: ql (or qi)  , state vec:ql,qi,cw
                   ptr3dges = ptr3dges+ptr3dinc
              endif
              ptr3dges = max(ptr3dges,qcmin)
              cycle
           else  
              ptr3dges = ptr3dges + ptr3dinc
              cycle
           endif
        else  ! Case when met_guess and state vars do not map one-to-one 
           if (trim(guess(ic))=='div') then
               call gsi_bundlegetpointer (gsi_metguess_bundle(it),guess(ic),ptr3dges,istatus)
               ptr3dges = ptr3dges + xhat_div(:,:,:,ii)
               cycle
           endif
           if (trim(guess(ic))=='vor') then
               call gsi_bundlegetpointer (gsi_metguess_bundle(it),guess(ic),ptr3dges,istatus)
               ptr3dges = ptr3dges + xhat_vor(:,:,:,ii)
               cycle
           endif
        endif
        id=getindex(svars2d,guess(ic))
        if (id>0) then
           call gsi_bundlegetpointer (sval(ii),               guess(ic),ptr2dinc,istatus)
           call gsi_bundlegetpointer (gsi_metguess_bundle(it),guess(ic),ptr2dges,istatus)
           ptr2dges = ptr2dges + ptr2dinc
           if (trim(guess(ic))=='gust') ptr2dges = max(ptr2dges,zero)
           if (trim(guess(ic))=='vis')  ptr2dges = &
              max(min(ptr2dges,20000.0_r_kind),0.1_r_kind)
           if (trim(guess(ic))=='pblh') ptr2dges = max(ptr2dges,zero)
           if (trim(guess(ic))=='howv') ptr2dges = max(ptr2dges,zero)
           cycle
        endif
     enddo
!    At this point, handle the Tv exception since by now Q has been updated 
!    NOTE 1: This exceptions is unnecessary: all we need to do is put tsens in the
!    state-vector instead of tv (but this will require changes elsewhere).
!    For now we keep the exception code in place
!    NOTE 2: the following assumes tv has same name in met-guess and increment vectors
     id=getindex(svars3d,'tv')
     if (id>0) then
        call gsi_bundlegetpointer (sval(ii),               'tv',ptr3dinc,istatus)
        call gsi_bundlegetpointer (gsi_metguess_bundle(it),'tv',ptr3dges,istatus)
        call gsi_bundlegetpointer (gsi_metguess_bundle(it),'q ',ptr3daux,idq)
        if (.not.twodvar_regional .or. .not.tsensible) then
!           TV analyzed; Tsens diagnosed
            ptr3dges = ptr3dges + ptr3dinc
            if(idq==0) ges_tsen(:,:,:,it) = ptr3dges/(one+fv*ptr3daux)
        else
!           Tsens analyzed; Tv diagnosed
            ges_tsen(:,:,:,it) = ges_tsen(:,:,:,it) + ptr3dinc
            if(idq==0) ptr3dges = ges_tsen(:,:,:,it)*(one+fv*ptr3daux)
        endif
     endif
!    Update trace gases
     do ic=1,ngases
        id=getindex(svars3d,gases(ic))
        if (id>0) then
           call gsi_bundlegetpointer (sval(ii),                gases(ic),ptr3dinc,istatus)
           call gsi_bundlegetpointer (gsi_chemguess_bundle(it),gases(ic),ptr3dges,istatus)
           call upd_positive_fldr3_(ptr3dges,ptr3dinc,tgmin)
           cycle
        endif
        id=getindex(svars2d,gases(ic))
        if (id>0) then
           call gsi_bundlegetpointer (sval(ii),                gases(ic),ptr2dinc,istatus)
           call gsi_bundlegetpointer (gsi_chemguess_bundle(it),gases(ic),ptr2dges,istatus)
           call upd_positive_fldr2_(ptr2dges,ptr2dinc,tgmin)
           cycle
        endif
     enddo

<<<<<<< HEAD
     if (twodvar_regional) then

        !- Update gust
        ier=0
        call gsi_bundlegetpointer (sval(ii),'gust',ptr2dinc,istatus)
        ier=ier+istatus
        call gsi_bundlegetpointer (gsi_metguess_bundle(it),'gust',ptr2dges,istatus)
        ier=ier+istatus
        if(ier==0) then
           ptr2dges = ptr2dges + ptr2dinc
           ptr2dges = max(ptr2dges,zero)
        endif
 
        !- Update vis
        ier=0
        call gsi_bundlegetpointer (sval(ii),'vis',ptr2dinc,istatus)
        ier=ier+istatus
        call gsi_bundlegetpointer (gsi_metguess_bundle(it),'vis',ptr2dges,istatus)
        ier=ier+istatus
        if(ier==0) then
           ptr2dges = ptr2dges + ptr2dinc
           do j=1,lon2
              do i=1,lat2
                 if (ptr2dges(i,j)<=zero) ptr2dges(i,j)=0.1_r_kind
                 if (ptr2dges(i,j)>20000.0_r_kind) ptr2dges(i,j)=20000.0_r_kind
              end do
           end do
        endif
        
        !- Update PBLH
        ier=0
        call gsi_bundlegetpointer (sval(ii),'pblh',ptr2dinc,istatus)
        ier=ier+istatus
        call gsi_bundlegetpointer (gsi_metguess_bundle(it),'pblh',ptr2dges,istatus)
        ier=ier+istatus
        if(ier==0) then
           ptr2dges = ptr2dges + ptr2dinc
           ptr2dges = max(ptr2dges,zero)
        endif

        !- Update tcamt
        ier=0
        call gsi_bundlegetpointer (sval(ii),'tcamt',ptr2dinc,istatus)
        ier=ier+istatus
        call gsi_bundlegetpointer (gsi_metguess_bundle(it),'tcamt',ptr2dges,istatus)
        ier=ier+istatus
        if(ier==0) then
           ptr2dges = ptr2dges + ptr2dinc
           ptr2dges = max(ptr2dges,zero)
           ptr2dges = min(100.0_r_kind,ptr2dges) !Cannot have more than 100% cloud amount
        endif

        !- Update lcbas
        ier=0
        call gsi_bundlegetpointer (sval(ii),'lcbas',ptr2dinc,istatus)
        ier=ier+istatus
        call gsi_bundlegetpointer (gsi_metguess_bundle(it),'lcbas',ptr2dges,istatus)
        ier=ier+istatus
        if(ier==0) then
           ptr2dges = max(0.1_r_kind,ptr2dges)
           ptr2dges = min(20000.0_r_kind,ptr2dges)
        endif

     end if ! End twodvar_regional if-check
=======
>>>>>>> 3aa43e59
  end do

  if(ngases>0)then
     deallocate(gases)
  endif

  if(is_sst>0) then
     do it=1,nfldsfc
        if (nobs_bins>1) then
           zt = hrdifsfc(it)
           ii = NINT(zt/hr_obsbin)+1
        else
           ii = 1
        endif
        ij=0
        call gsi_bundlegetpointer (sval(ii),'sst',ptr2dinc,istatus)
        do j=1,lon2
           do i=1,lat2
              dsfct(i,j,it)=dsfct(i,j,it)+ptr2dinc(i,j)
           end do
        end do
     end do
  endif

  if (regional_ozone) then
     if(is_oz>0) then
        do it=1,nfldsig
           call gsi_bundlegetpointer (gsi_metguess_bundle(it),'oz',ptr3dges,istatus)
           if(istatus/=0) cycle
           do k=1,nsig
              do j=1,lon2
                 do i=1,lat2  ! this protect should not be needed (RTodling)
                    if(ptr3dges(i,j,k)<zero) ptr3dges(i,j,k) = 1.e-10_r_kind
                 enddo
              enddo
           enddo
        enddo
     endif
  endif

! If requested, update background bias correction
  if (biascor >= zero) then
     if (mype==0) write(iout_iter,*) &
        'UPDATE_GUESS:  update background bias correction.  biascor=',biascor

!    Update bias correction field

     call update_bias(sval(1),xhat_div(:,:,:,1),xhat_vor(:,:,:,1),hour=bias_hour)

  endif

 
! Update bias correction coefficients.
  call update_bias_preds (twodvar_regional,sbias)

  if(mype==0) write(6,*) trim(myname), ': successfully complete'
  return
  contains
  subroutine upd_positive_fldr2_(ges,xinc,threshold)
  real(r_kind) :: threshold
  real(r_kind),pointer :: ges(:,:)
  real(r_kind),pointer :: xinc(:,:)
  do j=1,lon2
     do i=1,lat2
        ges(i,j) = max(ges(i,j)+ xinc(i,j),threshold)
     end do
  end do
  end subroutine upd_positive_fldr2_
  subroutine upd_positive_fldr3_(ges,xinc,threshold)
  real(r_kind) :: threshold
  real(r_kind),pointer :: ges(:,:,:)
  real(r_kind),pointer :: xinc(:,:,:)
  do k=1,nsig
     do j=1,lon2
        do i=1,lat2
           ges(i,j,k) = max(ges(i,j,k)+ xinc(i,j,k),threshold)
        end do
     end do
  end do
  end subroutine upd_positive_fldr3_
end subroutine update_guess<|MERGE_RESOLUTION|>--- conflicted
+++ resolved
@@ -77,11 +77,8 @@
 !   2014-02-12  Hu      - Adjust 2m Q based on 1st level moisture analysis increment  
 !   2014-02-15  kim     - revisit various options of cloud-related updates
 !   2014-04-13  todling - replace update bias code w/ call to routine in bias_predictors
-<<<<<<< HEAD
+!   2014-05-07  pondeca - constrain significant wave height (howv) to be >=0
 !   2014-06-16  carley/zhu - add tcamt and lcbas
-=======
-!   2014-05-07  pondeca - constrain significant wave height (howv) to be >=0
->>>>>>> 3aa43e59
 !
 !   input argument list:
 !    sval
@@ -100,7 +97,8 @@
 !$$$
   use kinds, only: r_kind,i_kind
   use mpimod, only: mype
-  use constants, only: zero,one,fv,max_varname_length,qmin,qcmin,tgmin
+  use constants, only: zero,one,fv,max_varname_length,qmin,qcmin,tgmin,r100,
+                       one_tenth
   use jfunc, only: iout_iter,biascor,tsensible,clip_supersaturation
   use gridmod, only: lat2,lon2,nsig,&
        regional,twodvar_regional,regional_ozone,use_reflectivity
@@ -334,11 +332,12 @@
            call gsi_bundlegetpointer (sval(ii),               guess(ic),ptr2dinc,istatus)
            call gsi_bundlegetpointer (gsi_metguess_bundle(it),guess(ic),ptr2dges,istatus)
            ptr2dges = ptr2dges + ptr2dinc
-           if (trim(guess(ic))=='gust') ptr2dges = max(ptr2dges,zero)
-           if (trim(guess(ic))=='vis')  ptr2dges = &
-              max(min(ptr2dges,20000.0_r_kind),0.1_r_kind)
-           if (trim(guess(ic))=='pblh') ptr2dges = max(ptr2dges,zero)
-           if (trim(guess(ic))=='howv') ptr2dges = max(ptr2dges,zero)
+           if (trim(guess(ic))=='gust')  ptr2dges = max(ptr2dges,zero)
+           if (trim(guess(ic))=='vis')   ptr2dges = max(min(ptr2dges,20000.0_r_kind),one_tenth)
+           if (trim(guess(ic))=='pblh')  ptr2dges = max(ptr2dges,zero)
+           if (trim(guess(ic))=='howv')  ptr2dges = max(ptr2dges,zero)
+           if (trim(guess(ic))=='tcamt') ptr2dges = max(min(ptr2dges,r100),zero) !Cannot have > 100% or < 0% cloud amount
+           if (trim(guess(ic))=='lcbas') ptr2dges = max(min(ptr2dges,20000.0_r_kind),one_tenth)
            cycle
         endif
      enddo
@@ -379,74 +378,6 @@
            cycle
         endif
      enddo
-
-<<<<<<< HEAD
-     if (twodvar_regional) then
-
-        !- Update gust
-        ier=0
-        call gsi_bundlegetpointer (sval(ii),'gust',ptr2dinc,istatus)
-        ier=ier+istatus
-        call gsi_bundlegetpointer (gsi_metguess_bundle(it),'gust',ptr2dges,istatus)
-        ier=ier+istatus
-        if(ier==0) then
-           ptr2dges = ptr2dges + ptr2dinc
-           ptr2dges = max(ptr2dges,zero)
-        endif
- 
-        !- Update vis
-        ier=0
-        call gsi_bundlegetpointer (sval(ii),'vis',ptr2dinc,istatus)
-        ier=ier+istatus
-        call gsi_bundlegetpointer (gsi_metguess_bundle(it),'vis',ptr2dges,istatus)
-        ier=ier+istatus
-        if(ier==0) then
-           ptr2dges = ptr2dges + ptr2dinc
-           do j=1,lon2
-              do i=1,lat2
-                 if (ptr2dges(i,j)<=zero) ptr2dges(i,j)=0.1_r_kind
-                 if (ptr2dges(i,j)>20000.0_r_kind) ptr2dges(i,j)=20000.0_r_kind
-              end do
-           end do
-        endif
-        
-        !- Update PBLH
-        ier=0
-        call gsi_bundlegetpointer (sval(ii),'pblh',ptr2dinc,istatus)
-        ier=ier+istatus
-        call gsi_bundlegetpointer (gsi_metguess_bundle(it),'pblh',ptr2dges,istatus)
-        ier=ier+istatus
-        if(ier==0) then
-           ptr2dges = ptr2dges + ptr2dinc
-           ptr2dges = max(ptr2dges,zero)
-        endif
-
-        !- Update tcamt
-        ier=0
-        call gsi_bundlegetpointer (sval(ii),'tcamt',ptr2dinc,istatus)
-        ier=ier+istatus
-        call gsi_bundlegetpointer (gsi_metguess_bundle(it),'tcamt',ptr2dges,istatus)
-        ier=ier+istatus
-        if(ier==0) then
-           ptr2dges = ptr2dges + ptr2dinc
-           ptr2dges = max(ptr2dges,zero)
-           ptr2dges = min(100.0_r_kind,ptr2dges) !Cannot have more than 100% cloud amount
-        endif
-
-        !- Update lcbas
-        ier=0
-        call gsi_bundlegetpointer (sval(ii),'lcbas',ptr2dinc,istatus)
-        ier=ier+istatus
-        call gsi_bundlegetpointer (gsi_metguess_bundle(it),'lcbas',ptr2dges,istatus)
-        ier=ier+istatus
-        if(ier==0) then
-           ptr2dges = max(0.1_r_kind,ptr2dges)
-           ptr2dges = min(20000.0_r_kind,ptr2dges)
-        endif
-
-     end if ! End twodvar_regional if-check
-=======
->>>>>>> 3aa43e59
   end do
 
   if(ngases>0)then
