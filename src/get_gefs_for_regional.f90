subroutine get_gefs_for_regional
!$$$  subprogram documentation block
!                .      .    .                                       .
! subprogram:    get_gefs_for_regionl  read gefsozone for regional
!   prgmmr: parrish          org: np22                date: 2010-09-26
!
! abstract: read gefs and interpolate to regional ensemble grid.
!          (adaptation of get_gefs_ensperts_dualres)
!
!
! program history log:
!   2010-09-26  parrish, initial documentation
!   2012-01-17  wu, clean up, add/setup option "full_ensemble"
!   2012-02-08  parrish - a little more cleanup
!   2012-10-11  wu      - dual resolution for options of regional hybens
!   2013-02-21  wu      - add call to general_destroy_spec_vars to fix memory problem
!   2013-10-19  todling - all guess variables in met-guess
!   2014-12-03  derber - changes to call for general_read_gfsatm
!   2015-05-12  wu      - changes to read in multiple ensemble for 4DEnVar
!
!   input argument list:
!
!   output argument list:
!
! attributes:
!   language: f90
!   machine:  ibm RS/6000 SP
!
!$$$ end documentation block

  use gridmod, only: idsl5,regional,use_gfs_nemsio
  use gridmod, only: region_lat,region_lon  
  use gridmod, only: nlon,nlat,lat2,lon2,nsig,rotate_wind_ll2xy
  use hybrid_ensemble_isotropic, only: region_lat_ens,region_lon_ens
  use hybrid_ensemble_isotropic, only: en_perts,ps_bar,nelen
  use hybrid_ensemble_parameters, only: n_ens,grd_ens,grd_anl,grd_a1,grd_e1,p_e2a,uv_hyb_ens,dual_res
  use hybrid_ensemble_parameters, only: full_ensemble,q_hyb_ens,l_ens_in_diff_time,write_ens_sprd
  use hybrid_ensemble_parameters, only: ntlevs_ens
 !use hybrid_ensemble_parameters, only: add_bias_perturbation
  use control_vectors, only: cvars2d,cvars3d,nc2d,nc3d
  use gsi_bundlemod, only: gsi_bundlecreate
  use gsi_bundlemod, only: gsi_bundle
  use gsi_bundlemod, only: gsi_bundlegetpointer
  use gsi_bundlemod, only: gsi_bundledestroy
  use constants,only: zero,half,fv,rd_over_cp,one,h300
  use constants, only: rd,grav
  use mpimod, only: mpi_comm_world,ierror,mype,mpi_rtype,mpi_min,mpi_max
  use kinds, only: r_kind,i_kind,r_single
  use general_sub2grid_mod, only: sub2grid_info,general_sub2grid_create_info
  use general_sub2grid_mod, only: general_grid2sub,general_sub2grid
  use general_sub2grid_mod, only: general_suba2sube,general_sube2suba
  use general_sub2grid_mod, only: general_sub2grid_destroy_info
  use general_specmod, only: spec_vars,general_init_spec_vars,general_destroy_spec_vars
  use egrid2agrid_mod, only: g_create_egrid2points_slow,egrid2agrid_parm,g_egrid2points_faster
  use sigio_module, only: sigio_intkind,sigio_head,sigio_srhead
  use guess_grids, only: ges_prsl,ntguessig,geop_hgti
  use guess_grids, only: ges_tsen,ifilesig,hrdifsig
  use aniso_ens_util, only: intp_spl
  use obsmod, only: iadate
  use mpimod, only: npe
  use gsi_bundlemod, only: GSI_BundleGetPointer
  use gsi_metguess_mod, only: GSI_MetGuess_Bundle
  use mpeu_util, only: die
  use gsi_4dvar, only: nhr_assimilation
  implicit none

  type(sub2grid_info) grd_gfs,grd_mix,grd_gfst
  type(spec_vars) sp_gfs
  real(r_kind),allocatable,dimension(:,:,:) :: pri,vor,div,u,v,tv,q,cwmr,oz,prsl,prsl1000
  real(r_kind),allocatable,dimension(:,:)   :: z,ps
  real(r_kind),allocatable,dimension(:) :: ak5,bk5,ck5,tref5
  real(r_kind),allocatable :: work_sub(:,:,:,:),work(:,:,:,:),work_reg(:,:,:,:)
  real(r_kind),allocatable :: tmp_ens(:,:,:,:),tmp_anl(:,:,:,:),tmp_ens2(:,:,:,:)
  real(r_kind),allocatable,dimension(:,:,:)::stbar,vpbar,tbar,rhbar,ozbar,cwbar
  real(r_kind),allocatable,dimension(:,:)::  pbar_nmmb
  real(r_kind),allocatable,dimension(:,:,:,:)::st_eg,vp_eg,t_eg,rh_eg,oz_eg,cw_eg
  real(r_kind),allocatable,dimension(:,:,:):: p_eg_nmmb
  real(r_kind),allocatable,dimension(:,:,:,:):: ges_prsl_e
  real(r_kind),allocatable,dimension(:,:,:)::tsen,qs
  real(r_kind),allocatable,dimension(:,:,:)::ut,vt,tt,rht,ozt,cwt
  real(r_single),pointer,dimension(:,:,:):: w3
  real(r_single),pointer,dimension(:,:):: w2

  character(len=*),parameter::myname='get_gefs_for_regional'
  real(r_kind) bar_norm,sig_norm,kapr,kap1,trk
  integer(i_kind) iret,i,j,k,k2,n,mm1,iderivative
  integer(i_kind) ic2,ic3,it
  integer(i_kind) ku,kv,kt,kq,koz,kcw,kz,kps
  character(255) filename,filelists(ntlevs_ens)
  logical ice
  integer(sigio_intkind):: lunges = 11
  type(sigio_head):: sighead
  type(egrid2agrid_parm) :: p_g2r
  integer(i_kind) inner_vars,num_fields,nlat_gfs,nlon_gfs,nsig_gfs,jcap_gfs,jcap_gfs_test
  integer(i_kind) nord_g2r,num_fieldst
  logical,allocatable :: vector(:)
  real(r_kind),parameter::  zero_001=0.001_r_kind
  real(r_kind),allocatable,dimension(:) :: xspli,yspli,xsplo,ysplo
  integer(i_kind) iyr,ihourg
  integer(i_kind),dimension(4):: idate4
  integer(i_kind),dimension(8) :: ida,jda 
  integer(i_kind),dimension(5) :: iadate_gfs
  real(r_kind) hourg
  real(r_kind),dimension(5):: fha
  integer(i_kind) istatus
  real(r_kind) rdog,h,dz
  real(r_kind),allocatable::height(:),zbarl(:,:,:)
  logical add_bias_perturbation,inithead
  integer(i_kind) n_ens_temp
  real(r_kind),allocatable::psfc_out(:,:)
  integer(i_kind) ilook,jlook,ier

  real(r_kind) dlon,dlat,uob,vob,dlon_ens,dlat_ens
  integer(i_kind) ii,jj,n1
  integer(i_kind) iimax,iimin,jjmax,jjmin
  integer(i_kind) nming1,nming2
  integer(i_kind) its,ite
  real(r_kind) ratio_x,ratio_y

  real(r_kind), pointer :: ges_ps(:,:  )=>NULL()
  real(r_kind), pointer :: ges_z (:,:  )=>NULL()
  real(r_kind), pointer :: ges_u (:,:,:)=>NULL()
  real(r_kind), pointer :: ges_v (:,:,:)=>NULL()
  real(r_kind), pointer :: ges_tv(:,:,:)=>NULL()
  real(r_kind), pointer :: ges_q (:,:,:)=>NULL()

  add_bias_perturbation=.false.  !  not fully activated yet--testing new adjustment of ps perturbions 1st

  if(ntlevs_ens > 1) then
     do i=1,ntlevs_ens
        write(filelists(i),'("filelist",i2.2)')ifilesig(i)
     enddo
     its=1
     ite=ntlevs_ens
  else
     write(filelists(1),'("filelist",i2.2)')nhr_assimilation
     its=ntguessig
     ite=ntguessig
  endif

  do it=its,ite
! get pointers for typical meteorological fields
  ier=0
  call GSI_BundleGetPointer ( GSI_MetGuess_Bundle(it), 'ps',ges_ps,istatus );ier=ier+istatus
  call GSI_BundleGetPointer ( GSI_MetGuess_Bundle(it), 'z', ges_z, istatus );ier=ier+istatus
  call GSI_BundleGetPointer ( GSI_MetGuess_Bundle(it), 'u', ges_u, istatus );ier=ier+istatus
  call GSI_BundleGetPointer ( GSI_MetGuess_Bundle(it), 'v', ges_v, istatus );ier=ier+istatus
  call GSI_BundleGetPointer ( GSI_MetGuess_Bundle(it), 'tv',ges_tv,istatus );ier=ier+istatus
  call GSI_BundleGetPointer ( GSI_MetGuess_Bundle(it), 'q' ,ges_q, istatus );ier=ier+istatus
  if (ier/=0) call die(trim(myname),'cannot get pointers for met-fields, ier =',ier)

!     figure out what are acceptable dimensions for global grid, based on resolution of input spectral coefs
!   need to inquire from file what is spectral truncation, then setup general spectral structure variable

!  filename='sigf06_ens_mem001'
  if(ntlevs_ens > 1) then
     open(10,file=trim(filelists(it)),form='formatted',err=30)
  else
     open(10,file=trim(filelists(1)),form='formatted',err=30)
  endif
  rewind (10) 
  do n=1,200
     read(10,'(a)',err=20,end=40)filename 
  enddo
40 n_ens=n-1

!    set n_ens_temp depending on if we want to add bias perturbation to the ensemble

  if(add_bias_perturbation) then
     n_ens_temp=n_ens+1
  else
     n_ens_temp=n_ens
  end if

  rewind (10) 
  read(10,'(a)',err=20,end=20)filename 
  open(lunges,file=trim(filename),form='unformatted')
  call sigio_srhead(lunges,sighead,iret)
  close(lunges)
  if(mype == 0) then
     write(6,*) ' sighead%fhour,sighead%idate=',sighead%fhour,sighead%idate
     write(6,*) ' iadate(y,m,d,hr,min)=',iadate
     write(6,*) ' sighead%jcap,sighead%levs=',sighead%jcap,sighead%levs
     write(6,*) ' sighead%latf,sighead%lonf=',sighead%latf,sighead%lonf
     write(6,*) ' sighead%idvc,sighead%nvcoord=',sighead%idvc,sighead%nvcoord
     write(6,*) ' sighead%idsl=',sighead%idsl
     do k=1,sighead%levs+1
        write(6,*)' k,vcoord=',k,sighead%vcoord(k,:)
     end do
  end if

! Extract header information
  hourg    = sighead%fhour
  idate4(1)= sighead%idate(1)
  idate4(2)= sighead%idate(2)
  idate4(3)= sighead%idate(3)
  idate4(4)= sighead%idate(4)

! Compute valid time from ensemble date and forecast length and compare to iadate, the analysis time
  iyr=idate4(4)
  ihourg=hourg
  if(iyr>=0.and.iyr<=99) then
     if(iyr>51) then
        iyr=iyr+1900
     else
        iyr=iyr+2000
     end if
  end if
  fha=zero ; ida=0; jda=0
  fha(2)=ihourg    ! relative time interval in hours
  ida(1)=iyr       ! year
  ida(2)=idate4(2) ! month
  ida(3)=idate4(3) ! day
  ida(4)=0         ! time zone
  ida(5)=idate4(1) ! hour
  call w3movdat(fha,ida,jda)
  iadate_gfs(1)=jda(1) ! year
  iadate_gfs(2)=jda(2) ! mon
  iadate_gfs(3)=jda(3) ! day
  if(ntlevs_ens > 1) then
     iadate_gfs(4)=jda(5)+hrdifsig(ntguessig)-hrdifsig(it) ! hour
  else
     iadate_gfs(4)=jda(5) ! hour
  endif
  iadate_gfs(5)=0      ! minute
  if(mype == 0) then
     write(6,*)' in get_gefs_for_regional, iadate_gefs=',iadate_gfs
     write(6,*)' in get_gefs_for_regional, iadate    =',iadate
  end if
           call w3fs21(iadate,nming1)
           call w3fs21(iadate_gfs,nming2)
  if( nming1/=nming2 ) then
     if(mype == 0) write(6,*)' GEFS ENSEMBLE MEMBER DATE NOT EQUAL TO ANALYSIS DATE, PROGRAM STOPS'
     if(.not.l_ens_in_diff_time) call stop2(85)
  end if
     

!         set up ak5,bk5,ck5 for use in computing 3d pressure field (needed for vertical interp to regional)
!                            following is code segment from gesinfo.F90
  allocate(ak5(sighead%levs+1))
  allocate(bk5(sighead%levs+1))
  allocate(ck5(sighead%levs+1))
  allocate(tref5(sighead%levs))
  do k=1,sighead%levs+1
     ak5(k)=zero
     bk5(k)=zero
     ck5(k)=zero
  end do
  if (sighead%nvcoord == 1) then
     do k=1,sighead%levs+1
        bk5(k) = sighead%vcoord(k,1)
     end do
  elseif (sighead%nvcoord == 2) then
     do k = 1,sighead%levs+1
        ak5(k) = sighead%vcoord(k,1)*zero_001
        bk5(k) = sighead%vcoord(k,2)
     end do
  elseif (sighead%nvcoord == 3) then
     do k = 1,sighead%levs+1
        ak5(k) = sighead%vcoord(k,1)*zero_001
        bk5(k) = sighead%vcoord(k,2)
        ck5(k) = sighead%vcoord(k,3)*zero_001
     end do
  else
     write(6,*)'READ_GFS_OZONE_FOR_REGIONAL:  ***ERROR*** INVALID value for nvcoord=',sighead%nvcoord
     call stop2(85)
  endif
! Load reference temperature array (used by general coordinate)
  do k=1,sighead%levs
     tref5(k)=h300
  end do


  inner_vars=1
  nlat_gfs=sighead%latf+2
  nlon_gfs=sighead%lonf
  nsig_gfs=sighead%levs
  num_fields=6*nsig_gfs+2      !  want to transfer u,v,t,q,oz,cw,ps,z from gfs subdomain to slab
                            !  later go through this code, adapting gsibundlemod, since currently 
                            !   hardwired.
  num_fieldst=min(num_fields,npe)
  allocate(vector(num_fields))
  vector=.false.
  vector(1:2*nsig_gfs)=uv_hyb_ens
  call general_sub2grid_create_info(grd_gfst,inner_vars,nlat_gfs,nlon_gfs,nsig_gfs,num_fieldst, &
                                  .not.regional)
  call general_sub2grid_create_info(grd_gfs,inner_vars,nlat_gfs,nlon_gfs,nsig_gfs,num_fields, &
                                  .not.regional,vector)
  jcap_gfs=sighead%jcap
  jcap_gfs_test=jcap_gfs
  call general_init_spec_vars(sp_gfs,jcap_gfs,jcap_gfs_test,grd_gfs%nlat,grd_gfs%nlon)

!  also want to set up regional grid structure variable grd_mix, which still has number of
!   vertical levels set to nsig_gfs, but horizontal dimensions set to regional domain.

  call general_sub2grid_create_info(grd_mix,inner_vars,grd_ens%nlat,grd_ens%nlon,nsig_gfs, &
                                    num_fields,regional,vector)

!  create interpolation information for global grid to regional ensemble grid

  nord_g2r=4
  call g_create_egrid2points_slow(grd_ens%nlat*grd_ens%nlon,region_lat_ens,region_lon_ens, &
                    grd_gfs%nlat,sp_gfs%rlats,grd_gfs%nlon,sp_gfs%rlons,nord_g2r,p_g2r)

!  allocate mix ensemble space--horizontal on regional domain, vertical still gefs 
  allocate(st_eg(grd_mix%lat2,grd_mix%lon2,grd_mix%nsig,n_ens))
  allocate(vp_eg(grd_mix%lat2,grd_mix%lon2,grd_mix%nsig,n_ens))
  allocate( t_eg(grd_mix%lat2,grd_mix%lon2,grd_mix%nsig,n_ens))
  allocate(rh_eg(grd_mix%lat2,grd_mix%lon2,grd_mix%nsig,n_ens))
  allocate(oz_eg(grd_mix%lat2,grd_mix%lon2,grd_mix%nsig,n_ens))
  allocate(cw_eg(grd_mix%lat2,grd_mix%lon2,grd_mix%nsig,n_ens))
  allocate( p_eg_nmmb(grd_mix%lat2,grd_mix%lon2,n_ens))
  st_eg=zero ; vp_eg=zero ; t_eg=zero ; rh_eg=zero ; oz_eg=zero ; cw_eg=zero 
  p_eg_nmmb=zero

!                begin loop over ensemble members

  rewind(10)
  inithead=.true.
  do n=1,n_ens
     read(10,'(a)',err=20,end=20)filename 
     filename=trim(filename)
!     write(filename,100) n
!100  format('sigf06_ens_mem',i3.3)


!!   allocate necessary space on global grid

     allocate( vor(grd_gfs%lat2,grd_gfs%lon2,grd_gfs%nsig))
     allocate( div(grd_gfs%lat2,grd_gfs%lon2,grd_gfs%nsig))
     allocate(   u(grd_gfs%lat2,grd_gfs%lon2,grd_gfs%nsig))
     allocate(   v(grd_gfs%lat2,grd_gfs%lon2,grd_gfs%nsig))
     allocate(  tv(grd_gfs%lat2,grd_gfs%lon2,grd_gfs%nsig))
     allocate(   q(grd_gfs%lat2,grd_gfs%lon2,grd_gfs%nsig))
     allocate(cwmr(grd_gfs%lat2,grd_gfs%lon2,grd_gfs%nsig))
     allocate(  oz(grd_gfs%lat2,grd_gfs%lon2,grd_gfs%nsig))
     allocate(   z(grd_gfs%lat2,grd_gfs%lon2))
     allocate(  ps(grd_gfs%lat2,grd_gfs%lon2))
     vor=zero ; div=zero ; u=zero ; v=zero ; tv=zero ; q=zero ; cwmr=zero ; oz=zero ; z=zero ; ps=zero
     if(use_gfs_nemsio)then
        call general_read_gfsatm_nems(grd_gfst,sp_gfs,filename,mype,uv_hyb_ens,.false.,.true., &
               z,ps,vor,div,u,v,tv,q,cwmr,oz,.true.,iret)
     else
        call general_read_gfsatm(grd_gfst,sp_gfs,sp_gfs,filename,mype,uv_hyb_ens,.false.,.true., &
               z,ps,vor,div,u,v,tv,q,cwmr,oz,inithead,iret)
     end if
     inithead = .false.
     deallocate(vor,div)
     allocate(work_sub(grd_gfs%inner_vars,grd_gfs%lat2,grd_gfs%lon2,num_fields))
     do k=1,grd_gfs%nsig
        ku=k ; kv=k+grd_gfs%nsig ; kt=k+2*grd_gfs%nsig ; kq=k+3*grd_gfs%nsig ; koz=k+4*grd_gfs%nsig
        kcw=k+5*grd_gfs%nsig
        do j=1,grd_gfs%lon2
           do i=1,grd_gfs%lat2
              work_sub(1,i,j,ku)=u(i,j,k)
              work_sub(1,i,j,kv)=v(i,j,k)
              work_sub(1,i,j,kt)=tv(i,j,k)
              work_sub(1,i,j,kq)=q(i,j,k)
              work_sub(1,i,j,koz)=oz(i,j,k)
              work_sub(1,i,j,kcw)=cwmr(i,j,k)
           end do
        end do
     end do
     deallocate(u,v,tv,q,oz,cwmr)
     kz=num_fields ; kps=kz-1
     do j=1,grd_gfs%lon2
        do i=1,grd_gfs%lat2
           work_sub(1,i,j,kz)=z(i,j)
           work_sub(1,i,j,kps)=ps(i,j)
        end do
     end do
     deallocate(z,ps)
     allocate(work(grd_gfs%inner_vars,grd_gfs%nlat,grd_gfs%nlon,grd_gfs%kbegin_loc:grd_gfs%kend_alloc))
     call general_sub2grid(grd_gfs,work_sub,work)
     deallocate(work_sub)

!    then interpolate to regional analysis grid
     allocate(work_reg(grd_mix%inner_vars,grd_mix%nlat,grd_mix%nlon,grd_gfs%kbegin_loc:grd_gfs%kend_alloc))
     do k=grd_gfs%kbegin_loc,grd_gfs%kend_loc
        call g_egrid2points_faster(p_g2r,work(1,1,1,k),work_reg(1,1,1,k),vector(k))
     end do
     deallocate(work)

!    next general_grid2sub to go to regional grid subdomains.
     allocate(work_sub(grd_mix%inner_vars,grd_mix%lat2,grd_mix%lon2,num_fields))
     call general_grid2sub(grd_mix,work_reg,work_sub)
     deallocate(work_reg)
     allocate(pri(grd_mix%lat2,grd_mix%lon2,grd_mix%nsig+1))
     kz=num_fields ; kps=kz-1
!    compute 3d pressure on interfaces
     kap1=rd_over_cp+one
     kapr=one/rd_over_cp
     pri=zero
     k=1
     k2=grd_mix%nsig+1
     do j=1,grd_mix%lon2
        do i=1,grd_mix%lat2
           pri(i,j,k)=work_sub(1,i,j,kps)
           pri(i,j,k2)=zero
        end do
     end do
     if (sighead%idvc /= 3) then
        do k=2,grd_mix%nsig
           do j=1,grd_mix%lon2
              do i=1,grd_mix%lat2
                 pri(i,j,k)=ak5(k)+bk5(k)*work_sub(1,i,j,kps)
              end do
           end do
        end do
     else
        do k=2,grd_mix%nsig
           kt=k+2*grd_mix%nsig
           do j=1,grd_mix%lon2
              do i=1,grd_mix%lat2
                 trk=(half*(work_sub(1,i,j,kt-1)+work_sub(1,i,j,kt))/tref5(k))**kapr
                 pri(i,j,k)=ak5(k)+(bk5(k)*work_sub(1,i,j,kps))+(ck5(k)*trk)
              end do
           end do
        end do
     end if

!    Get 3d pressure field now on interfaces
     allocate(prsl(grd_mix%lat2,grd_mix%lon2,grd_mix%nsig))
     if (idsl5/=2) then
        do j=1,grd_mix%lon2
           do i=1,grd_mix%lat2
              do k=1,grd_mix%nsig
                 prsl(i,j,k)=((pri(i,j,k)**kap1-pri(i,j,k+1)**kap1)/&
                           (kap1*(pri(i,j,k)-pri(i,j,k+1))))**kapr
              end do
           end do
        end do
     else
        do j=1,grd_mix%lon2
           do i=1,grd_mix%lat2
              do k=1,grd_mix%nsig
                 prsl(i,j,k)=(pri(i,j,k)+pri(i,j,k+1))*half
              end do
           end do
        end do
     end if
!  !Compute geopotential height at interface between layers
     allocate(zbarl(grd_mix%lat2,grd_mix%lon2,grd_mix%nsig))
     allocate(height(grd_mix%nsig))
     rdog=rd/grav
     do j=1,grd_mix%lon2
        do i=1,grd_mix%lat2
           k  = 1
           kt=k+2*grd_mix%nsig
           h  = rdog * work_sub(1,i,j,kt)
           dz = h * log(pri(i,j,k)/prsl(i,j,k))
           height(k) = work_sub(1,i,j,kz)+dz

           do k=2,grd_mix%nsig
              kt=k+2*grd_mix%nsig
              h  = rdog * half * (work_sub(1,i,j,kt-1)+work_sub(1,i,j,kt))
              dz = h * log(prsl(i,j,k-1)/prsl(i,j,k))
              height(k) = height(k-1) + dz
           end do
           do k=1,grd_mix%nsig
              zbarl(i,j,k)=height(k)
           end do
        end do
     end do
     deallocate(pri,height)
!! recompute pbar using routine Wan-Shu obtained from Matt Pyle:

     allocate(tt(grd_mix%lat2,grd_mix%lon2,grd_mix%nsig))
     allocate(psfc_out(grd_mix%lat2,grd_mix%lon2))
     do k=1,grd_mix%nsig
        kt=k+2*grd_mix%nsig
        do j=1,grd_mix%lon2
           do i=1,grd_mix%lat2
              tt(i,j,k)=work_sub(1,i,j,kt)
           end do
        end do
     end do
     mm1=mype+1
     ! !ilook=ide/2
     ! !jlook=jde/2
     ! !ilook=29
     ! !jlook=41
     ilook=-1 ; jlook=-1
     allocate(prsl1000(grd_mix%lat2,grd_mix%lon2,grd_mix%nsig))
     prsl1000=1000._r_kind*prsl
     call compute_nmm_surfacep ( ges_z(:,:), zbarl,prsl1000, &
                                 psfc_out,grd_mix%nsig,grd_mix%lat2,grd_mix%lon2, &
                                 ilook,jlook)
     deallocate(tt,zbarl,prsl1000)
     psfc_out=.001_r_kind*psfc_out
     !   psfc_out=ges_ps(:,:)
     !   write(6,*)' min,max ges_ps-psfc_out=',&
     !        minval(ges_ps(:,:)-psfc_out),maxval(ges_ps(:,:)-psfc_out)
     !               pdiffmax=-huge(pdiffmax)
     !               pdiffmin= huge(pdiffmin)
     !   !  do j=2,grd_mix%lon2-1
     !   !     do i=2,grd_mix%lat2-1
     !      do j=1,grd_mix%lon2
     !         do i=1,grd_mix%lat2
     !            pdiffmax=max(ges_ps(i,j)-psfc_out(i,j),pdiffmax)
     !            pdiffmin=min(ges_ps(i,j)-psfc_out(i,j),pdiffmin)
     !            if(ges_ps(i,j)<10._r_kind) &
     !               write(6,*)' small ges_ps,i,j,lat2,lon2,ig,jg,ide,jde=',i,j,grd_mix%lat2,grd_mix%lon2,&
     !                   grd_mix%istart(mm1)-2+i,grd_mix%jstart(mm1)-2+j,grd_mix%nlat,grd_mix%nlon
     !            if(psfc_out(i,j)<10._r_kind) &
     !               write(6,*)' small ens ps,i,j,lat2,lon2,ig,jg,ide,jde=',i,j,grd_mix%lat2,grd_mix%lon2,&
     !                   grd_mix%istart(mm1)-2+i,grd_mix%jstart(mm1)-2+j,grd_mix%nlat,grd_mix%nlon
     !         end do
     !      end do
     !      call mpi_allreduce(pdiffmax,pdiffmax0,1,mpi_rtype,mpi_max,mpi_comm_world,ierror)
     !      call mpi_allreduce(pdiffmin,pdiffmin0,1,mpi_rtype,mpi_min,mpi_comm_world,ierror)
     !             if(mype==0) write(6,*)' min,max ges_ps - matt ps =',pdiffmin0,pdiffmax0

     !                                                write(fname,'("matt_pbar_corrected")')
     !                                                call grads1a(psfc_out,1,mype,trim(fname))
     !                                                write(fname,'("ges_ps")')
     !                                                call grads1a(ges_ps(:,:),1,mype,trim(fname))


! If not using Q perturbations, convert to RH
     if (.not.q_hyb_ens) then
        allocate(tsen(grd_mix%lat2,grd_mix%lon2,grd_mix%nsig))
        allocate(qs(grd_mix%lat2,grd_mix%lon2,grd_mix%nsig))
!    Compute RH and potential virtual temp
!    First step is go get sensible temperature and 3d pressure
        do k=1,grd_mix%nsig
           kt=k+2*grd_mix%nsig ; kq=k+3*grd_mix%nsig
           do j=1,grd_mix%lon2
              do i=1,grd_mix%lat2
                 tsen(i,j,k)= work_sub(1,i,j,kt)/(one+fv*max(zero,work_sub(1,i,j,kq)))
              end do
           end do 
        end do

        ice=.true.
        iderivative=0
        call genqsat(qs,tsen,prsl,grd_mix%lat2,grd_mix%lon2,grd_mix%nsig,ice,iderivative)

        do k=1,grd_mix%nsig
           kt=k+2*grd_mix%nsig ; kq=k+3*grd_mix%nsig
           do j=1,grd_mix%lon2
              do i=1,grd_mix%lat2
                 work_sub(1,i,j,kq) = work_sub(1,i,j,kq)/qs(i,j,k)
              end do
           end do
        end do
        deallocate(qs,tsen)
     end if
     do k=1,grd_mix%nsig
        kt=k+2*grd_mix%nsig
        do j=1,grd_mix%lon2
           do i=1,grd_mix%lat2
              work_sub(1,i,j,kt)=work_sub(1,i,j,kt)/(0.01_r_kind*prsl(i,j,k))**rd_over_cp
           end do
        end do
     end do

     deallocate(prsl)

     iimax=0
     iimin=grd_mix%nlat
     jjmax=0
     jjmin=grd_mix%nlon
     ratio_x=(nlon-one)/(grd_mix%nlon-one)
     ratio_y=(nlat-one)/(grd_mix%nlat-one)
     do k=1,grd_mix%nsig
        ku=k ; kv=ku+grd_mix%nsig ; kt=kv+grd_mix%nsig ; kq=kt+grd_mix%nsig ; koz=kq+grd_mix%nsig
        kcw=koz+grd_mix%nsig
        do j=1,grd_mix%lon2
           do i=1,grd_mix%lat2

              ii=i+grd_mix%istart(mm1)-2
              jj=j+grd_mix%jstart(mm1)-2
              ii=min(grd_mix%nlat,max(1,ii))
              jj=min(grd_mix%nlon,max(1,jj))
              iimax=max(ii,iimax)
              iimin=min(ii,iimin)
              jjmax=max(jj,jjmax)
              jjmin=min(jj,jjmin)
              dlon_ens=float(jj)
              dlat_ens=float(ii)
              dlon=one+(dlon_ens-one)*ratio_x
              dlat=one+(dlat_ens-one)*ratio_y
              
              call rotate_wind_ll2xy(work_sub(1,i,j,ku),work_sub(1,i,j,kv), &
                                     uob,vob,region_lon_ens(ii,jj),dlon,dlat)
              st_eg(i,j,k,n)=uob
              vp_eg(i,j,k,n)=vob

               t_eg(i,j,k,n)=work_sub(1,i,j,kt)     !  now pot virtual temp
              rh_eg(i,j,k,n)=work_sub(1,i,j,kq)     !  now rh
              oz_eg(i,j,k,n)=work_sub(1,i,j,koz)
              cw_eg(i,j,k,n)=work_sub(1,i,j,kcw)
           end do
        end do
     end do
     kz=num_fields ; kps=kz-1
     do j=1,grd_mix%lon2
        do i=1,grd_mix%lat2
           p_eg_nmmb(i,j,n)=psfc_out(i,j)
        end do
     end do
     deallocate(work_sub,psfc_out)

!                    pdiffmax=-huge(pdiffmax)
!                    pdiffmin= huge(pdiffmin)
!           do j=1,grd_mix%lon2
!              do i=1,grd_mix%lat2
!                 pdiffmax=max(ges_ps(i,j)-p_eg_nmmb(i,j,n),pdiffmax)
!                 pdiffmin=min(ges_ps(i,j)-p_eg_nmmb(i,j,n),pdiffmin)
!                  if(ges_ps(i,j)<10._r_kind) &
!                     write(6,*)' small ges_ps,i,j,lat2,lon2,ig,jg,ide,jde=',i,j,grd_mix%lat2,grd_mix%lon2,&
!                         grd_mix%istart(mm1)-1+i,grd_mix%jstart(mm1)-1+j,grd_mix%nlat,grd_mix%nlon
!                  if(p_eg_nmmb(i,j,n)<10._r_kind) &
!                     write(6,*)' small ens ps,i,j,lat2,lon2,ig,jg,ide,jde=',i,j,grd_mix%lat2,grd_mix%lon2,&
!                         grd_mix%istart(mm1)-1+i,grd_mix%jstart(mm1)-1+j,grd_mix%nlat,grd_mix%nlon
!              end do
!           end do
!           call mpi_allreduce(pdiffmax,pdiffmax0,1,mpi_rtype,mpi_max,mpi_comm_world,ierror)
!           call mpi_allreduce(pdiffmin,pdiffmin0,1,mpi_rtype,mpi_min,mpi_comm_world,ierror)
!                   if(mype==0) write(6,*)' with halo, n,min,max ges_ps - matt ps =',n,pdiffmin0,pdiffmax0

  end do   !  end loop over ensemble members.

!   next, compute mean of ensembles.

  allocate(stbar(grd_mix%lat2,grd_mix%lon2,grd_mix%nsig))
  allocate(vpbar(grd_mix%lat2,grd_mix%lon2,grd_mix%nsig))
  allocate( tbar(grd_mix%lat2,grd_mix%lon2,grd_mix%nsig))
  allocate(rhbar(grd_mix%lat2,grd_mix%lon2,grd_mix%nsig))
  allocate(ozbar(grd_mix%lat2,grd_mix%lon2,grd_mix%nsig))
  allocate(cwbar(grd_mix%lat2,grd_mix%lon2,grd_mix%nsig))
  allocate(pbar_nmmb(grd_mix%lat2,grd_mix%lon2))

!   compute mean state
  stbar=zero ; vpbar=zero ; tbar=zero ; rhbar=zero ; ozbar=zero ; cwbar=zero 
  pbar_nmmb=zero
  do n=1,n_ens
     do k=1,grd_mix%nsig
        do j=1,grd_mix%lon2
           do i=1,grd_mix%lat2
              stbar(i,j,k)=stbar(i,j,k)+st_eg(i,j,k,n)
              vpbar(i,j,k)=vpbar(i,j,k)+vp_eg(i,j,k,n)
               tbar(i,j,k)= tbar(i,j,k)+ t_eg(i,j,k,n)
              rhbar(i,j,k)=rhbar(i,j,k)+rh_eg(i,j,k,n)
              ozbar(i,j,k)=ozbar(i,j,k)+oz_eg(i,j,k,n)
              cwbar(i,j,k)=cwbar(i,j,k)+cw_eg(i,j,k,n)
           end do
        end do
     end do
     do j=1,grd_mix%lon2
        do i=1,grd_mix%lat2
           pbar_nmmb(i,j)=pbar_nmmb(i,j)+p_eg_nmmb(i,j,n)
        end do
     end do
  end do

! Convert to mean
  bar_norm = one/float(n_ens)
  do k=1,grd_mix%nsig
     do j=1,grd_mix%lon2
        do i=1,grd_mix%lat2
           stbar(i,j,k)=stbar(i,j,k)*bar_norm
           vpbar(i,j,k)=vpbar(i,j,k)*bar_norm
            tbar(i,j,k)= tbar(i,j,k)*bar_norm
           rhbar(i,j,k)=rhbar(i,j,k)*bar_norm
           ozbar(i,j,k)=ozbar(i,j,k)*bar_norm
           cwbar(i,j,k)=cwbar(i,j,k)*bar_norm
        end do
     end do
  end do
  do j=1,grd_mix%lon2
     do i=1,grd_mix%lat2
        pbar_nmmb(i,j)=pbar_nmmb(i,j)*bar_norm
!   also save pbar to module array ps_bar for possible use in vertical localization
!                                                    in terms of scale heights/normalized p/p
        ps_bar(i,j,1)=pbar_nmmb(i,j)
     end do
  end do
!                                                 write(fname,'("test_pbar_uncorrected")')
!                                                 call grads1a(pbar,1,mype,trim(fname))
!                                                 write(fname,'("test_ges_ps")')
!                                                 call grads1a(ges_ps,1,mype,trim(fname))
!                                                 write(fname,'("test_ges_z")')
!                                                 call grads1a(ges_z,1,mype,trim(fname))

! Subtract mean from ensemble members, but save scaling by sqrt(1/(nens-1)) until after vertical interpolation
  n1=1
!www  ensemble perturbation for all but the first member if full_ensemble
  if(full_ensemble)n1=2

  do n=n1,n_ens
     do k=1,grd_mix%nsig
        do j=1,grd_mix%lon2
           do i=1,grd_mix%lat2
              st_eg(i,j,k,n)=st_eg(i,j,k,n)-stbar(i,j,k)
              vp_eg(i,j,k,n)=vp_eg(i,j,k,n)-vpbar(i,j,k)
               t_eg(i,j,k,n)= t_eg(i,j,k,n)- tbar(i,j,k)
              rh_eg(i,j,k,n)=rh_eg(i,j,k,n)-rhbar(i,j,k)
              oz_eg(i,j,k,n)=oz_eg(i,j,k,n)-ozbar(i,j,k)
              cw_eg(i,j,k,n)=cw_eg(i,j,k,n)-cwbar(i,j,k)
           end do
        end do
     end do
     do j=1,grd_mix%lon2
        do i=1,grd_mix%lat2
           p_eg_nmmb(i,j,n)=p_eg_nmmb(i,j,n)-pbar_nmmb(i,j)
        end do
     end do
  end do
  deallocate(stbar,vpbar,rhbar,ozbar,cwbar)

! now obtain mean pressure prsl
! compute 3d pressure on interfaces
  kap1=rd_over_cp+one
  kapr=one/rd_over_cp
  allocate(pri(grd_mix%lat2,grd_mix%lon2,grd_mix%nsig+1))
  pri=zero
  k=1
  k2=grd_mix%nsig+1
  do j=1,grd_mix%lon2
     do i=1,grd_mix%lat2
        pri(i,j,k)=pbar_nmmb(i,j)
        pri(i,j,k2)=zero
     end do
  end do
  if (sighead%idvc /= 3) then
     do k=2,grd_mix%nsig
        do j=1,grd_mix%lon2
           do i=1,grd_mix%lat2
              pri(i,j,k)=ak5(k)+bk5(k)*pbar_nmmb(i,j)
           end do
        end do
     end do
  else
     do k=2,grd_mix%nsig
        do j=1,grd_mix%lon2
           do i=1,grd_mix%lat2
              trk=(half*(tbar(i,j,k-1)+tbar(i,j,k))/tref5(k))**kapr
              pri(i,j,k)=ak5(k)+(bk5(k)*pbar_nmmb(i,j))+(ck5(k)*trk)
           end do
        end do
     end do
  end if

! Get 3d pressure field now at layer midpoints
  allocate(prsl(grd_mix%lat2,grd_mix%lon2,grd_mix%nsig))
  if (sighead%idsl/=2) then
     do j=1,grd_mix%lon2
        do i=1,grd_mix%lat2
           do k=1,grd_mix%nsig
              prsl(i,j,k)=((pri(i,j,k)**kap1-pri(i,j,k+1)**kap1)/&
                        (kap1*(pri(i,j,k)-pri(i,j,k+1))))**kapr
           end do
        end do
     end do
  else
     do j=1,grd_mix%lon2
        do i=1,grd_mix%lat2
           do k=1,grd_mix%nsig
              prsl(i,j,k)=(pri(i,j,k)+pri(i,j,k+1))*half
           end do
        end do
     end do
  end if
  deallocate(pri,pbar_nmmb,tbar)
  deallocate(ak5,bk5,ck5,tref5)

! interpolate/extrapolate in vertical using yoshi's spline code.

!  first need ges_prsl_e, the 3d pressure on the ensemble grid.

  allocate(ges_prsl_e(grd_ens%inner_vars,grd_ens%lat2,grd_ens%lon2,grd_ens%nsig))
  if(dual_res) then
     call general_suba2sube(grd_a1,grd_e1,p_e2a,ges_prsl(:,1,1,it),ges_prsl_e(1,:,1,1),regional) ! x?
  else
     ges_prsl_e(1,:,:,:)=ges_prsl(:,:,:,it)
  end if

  allocate(xspli(grd_mix%nsig),yspli(grd_mix%nsig),xsplo(grd_ens%nsig),ysplo(grd_ens%nsig))

  allocate(ut(grd_ens%lat2,grd_ens%lon2,grd_ens%nsig))
  allocate(vt(grd_ens%lat2,grd_ens%lon2,grd_ens%nsig))
  allocate(tt(grd_ens%lat2,grd_ens%lon2,grd_ens%nsig))
  allocate(rht(grd_ens%lat2,grd_ens%lon2,grd_ens%nsig))
  allocate(ozt(grd_ens%lat2,grd_ens%lon2,grd_ens%nsig))
  allocate(cwt(grd_ens%lat2,grd_ens%lon2,grd_ens%nsig))
  do n=1,n_ens
     do j=1,grd_ens%lon2
        do i=1,grd_ens%lat2
           do k=1,grd_mix%nsig
              xspli(k)=log(prsl(i,j,k)*10.0_r_kind)
           end do
           do k=1,grd_ens%nsig
              xsplo(k)=log(ges_prsl_e(1,i,j,k)*10._r_kind)
           end do

!    u
           do k=1,grd_mix%nsig
              yspli(k)=st_eg(i,j,k,n)
           end do
           call intp_spl(xspli,yspli,xsplo,ysplo,grd_mix%nsig,grd_ens%nsig)
!               following is to correct for bug in intp_spl
           do k=1,grd_ens%nsig
              if(xsplo(k) < xspli(grd_mix%nsig)) ysplo(k)=yspli(grd_mix%nsig)
              if(xsplo(k) > xspli(1)) ysplo(k)=yspli(1)
           end do
           do k=1,grd_ens%nsig
              ut(i,j,k)=ysplo(k)
           end do
!    v
           do k=1,grd_mix%nsig
              yspli(k)=vp_eg(i,j,k,n)
           end do
           call intp_spl(xspli,yspli,xsplo,ysplo,grd_mix%nsig,grd_ens%nsig)
!               following is to correct for bug in intp_spl
           do k=1,grd_ens%nsig
              if(xsplo(k) < xspli(grd_mix%nsig)) ysplo(k)=yspli(grd_mix%nsig)
              if(xsplo(k) > xspli(1)) ysplo(k)=yspli(1)
           end do
           do k=1,grd_ens%nsig
              vt(i,j,k)=ysplo(k)
           end do
!    t
           do k=1,grd_mix%nsig
              yspli(k)=t_eg(i,j,k,n)
           end do
           call intp_spl(xspli,yspli,xsplo,ysplo,grd_mix%nsig,grd_ens%nsig)
!               following is to correct for bug in intp_spl
           do k=1,grd_ens%nsig
              if(xsplo(k) < xspli(grd_mix%nsig)) ysplo(k)=yspli(grd_mix%nsig)
              if(xsplo(k) > xspli(1)) ysplo(k)=yspli(1)
           end do
           do k=1,grd_ens%nsig
              ysplo(k)=ysplo(k)*(0.01_r_kind*ges_prsl_e(1,i,j,k))**rd_over_cp  ! converting from pot Tv to Tv
              tt(i,j,k)=ysplo(k)
           end do
!    rh
           do k=1,grd_mix%nsig
              yspli(k)=rh_eg(i,j,k,n)
           end do
           call intp_spl(xspli,yspli,xsplo,ysplo,grd_mix%nsig,grd_ens%nsig)
!               following is to correct for bug in intp_spl
           do k=1,grd_ens%nsig
              if(xsplo(k) < xspli(grd_mix%nsig)) ysplo(k)=yspli(grd_mix%nsig)
              if(xsplo(k) > xspli(1)) ysplo(k)=yspli(1)
           end do
           do k=1,grd_ens%nsig
              rht(i,j,k)=ysplo(k)
           end do
!       oz
           do k=1,grd_mix%nsig
              yspli(k)=oz_eg(i,j,k,n)
           end do
           call intp_spl(xspli,yspli,xsplo,ysplo,grd_mix%nsig,grd_ens%nsig)
!               following is to correct for bug in intp_spl
           do k=1,grd_ens%nsig
              if(xsplo(k) < xspli(grd_mix%nsig)) ysplo(k)=yspli(grd_mix%nsig)
              if(xsplo(k) > xspli(1)) ysplo(k)=yspli(1)
           end do
           do k=1,grd_ens%nsig
              ozt(i,j,k)=ysplo(k)
           end do
!    cw
           do k=1,grd_mix%nsig
              yspli(k)=cw_eg(i,j,k,n)
           end do
           call intp_spl(xspli,yspli,xsplo,ysplo,grd_mix%nsig,grd_ens%nsig)
!               following is to correct for bug in intp_spl
           do k=1,grd_ens%nsig
              if(xsplo(k) < xspli(grd_mix%nsig)) ysplo(k)=yspli(grd_mix%nsig)
              if(xsplo(k) > xspli(1)) ysplo(k)=yspli(1)
           end do
           do k=1,grd_ens%nsig
              cwt(i,j,k)=ysplo(k)
           end do

        end do
     end do

!wwwwwwwwwwwwwwwwwwwwwwwwwwwwwwwwwwwwwww
     if(n==1 .and. full_ensemble)then

        allocate(qs(lat2,lon2,nsig))
        ice=.true.
        iderivative=0
        do k=1,nsig
           do j=1,lon2
              do i=1,lat2
                 qs(i,j,k)=ges_q(i,j,k)
              end do
           end do
        end do
        call genqsat(qs,ges_tsen(:,:,:,it),ges_prsl(:,:,:,it),lat2,lon2,nsig,ice,iderivative)

!!!!!!!!!!!!!!!!!!!!!!!!!!!!!!!!!!!!!!!!!!!!!!!!!!!!!!!!!!!!!!!!!!!!!!!!!!!!!!!!!!!
!!!!!!!!!!! The first member is full perturbation based on regional first guess !!!
!!!!!!!!!!!!!!!!!!!!!!!!!!!!!!!!!!!!!!!!!!!!!!!!!!!!!!!!!!!!!!!!!!!!!!!!!!!!!!!!!!!
! put fist guess in ensemble grid & Subtract guess from 1st ensemble member (ensemble mean)

        if (dual_res) then
           allocate ( tmp_ens(grd_ens%lat2,grd_ens%lon2,grd_ens%nsig,1) )
           allocate ( tmp_ens2(grd_ens%lat2,grd_ens%lon2,grd_ens%nsig,1) )
           allocate ( tmp_anl(lat2,lon2,nsig,1) )

           if (.not.q_hyb_ens) then
              tmp_anl(:,:,:,1)=qs(:,:,:)
              call general_suba2sube(grd_a1,grd_e1,p_e2a,tmp_anl,tmp_ens,regional)
              tmp_anl(:,:,:,1)=ges_q(:,:,:)
              call general_suba2sube(grd_a1,grd_e1,p_e2a,tmp_anl,tmp_ens2,regional)
              rht(:,:,:) = rht(:,:,:)-tmp_ens2(:,:,:,1)/tmp_ens(:,:,:,1)
           else
              tmp_anl(:,:,:,1)=ges_q(:,:,:)
              call general_suba2sube(grd_a1,grd_e1,p_e2a,tmp_anl,tmp_ens2,regional)
              rht(:,:,:) = rht(:,:,:)-tmp_ens2(:,:,:,1)
           end if

           tmp_anl(:,:,:,1)=ges_u(:,:,:)
           call general_suba2sube(grd_a1,grd_e1,p_e2a,tmp_anl,tmp_ens,regional)
           ut(:,:,:) = ut(:,:,:)-tmp_ens(:,:,:,1)
           tmp_anl(:,:,:,1)=ges_v(:,:,:)
           call general_suba2sube(grd_a1,grd_e1,p_e2a,tmp_anl,tmp_ens,regional)
           vt(:,:,:) = vt(:,:,:)-tmp_ens(:,:,:,1)
           tmp_anl(:,:,:,1)=ges_tv(:,:,:)
           call general_suba2sube(grd_a1,grd_e1,p_e2a,tmp_anl,tmp_ens,regional)
           tt(:,:,:) = tt(:,:,:)-tmp_ens(:,:,:,1)
           tmp_anl(:,:,1,1)=ges_ps(:,:)
           call general_suba2sube(grd_a1,grd_e1,p_e2a,tmp_anl,tmp_ens,regional)
           p_eg_nmmb(:,:,n) = p_eg_nmmb(:,:,n)-tmp_ens(:,:,1,1)
           deallocate(tmp_anl,tmp_ens,tmp_ens2)
        else
           do k=1,grd_ens%nsig
              do j=1,grd_ens%lon2
                 do i=1,grd_ens%lat2
                    ut(i,j,k) = ut(i,j,k)-ges_u(i,j,k)
                    vt(i,j,k) = vt(i,j,k)-ges_v(i,j,k)
                    tt(i,j,k) = tt(i,j,k)-ges_tv(i,j,k)
                 end do
              end do
           end do

           if (.not.q_hyb_ens) then
              do k=1,grd_ens%nsig
                 do j=1,grd_ens%lon2
                    do i=1,grd_ens%lat2
                       rht(i,j,k) = rht(i,j,k)-ges_q(i,j,k)/qs(i,j,k)
                    end do
                 end do
              end do
           else
              do k=1,grd_ens%nsig
                 do j=1,grd_ens%lon2
                    do i=1,grd_ens%lat2
                       rht(i,j,k) = rht(i,j,k)-ges_q(i,j,k)
                    end do
                 end do
              end do
           end if

           do j=1,grd_ens%lon2
              do i=1,grd_ens%lat2
                 p_eg_nmmb(i,j,n) = p_eg_nmmb(i,j,n)-ges_ps(i,j)
              end do
           end do
        endif
        deallocate(qs)

     endif   ! n==1 .and. full_ensemble

!wwwwwwwwwwwwwwwwwwwwwwwwwwwwwwwwwwwwwww

!   transfer from temporary arrays to perturbation arrays and normalize by sig_norm

! sig_norm from the following
! 2*J_b = x^T * (beta1*B + beta2*P_ens)^(-1) * x
! where  P_ens is the ensemble covariance which is the sum of outer products of the
! ensemble perturbations (unnormalized) divided by n_ens-1  (or n_ens, depending on who you read).
     sig_norm=sqrt(one/max(one,n_ens_temp-one))

!     if(n_ens_temp==n_ens.and.n==n_ens+1) sig_norm=one
!                                                  if(n==1 .or. n==2 .or. n==50) then
!                                                      write(fname,'("test_pp_",i2.2)')n
!                                                      call grads1a(p_eg_nmmb(1,1,n),1,mype,trim(fname))
!                                                      write(fname,'("test_up_",i2.2)')n
!                                                      call grads1a(ut,grd_ens%nsig,mype,trim(fname))
!                                                      write(fname,'("test_vp_",i2.2)')n
!                                                      call grads1a(vt,grd_ens%nsig,mype,trim(fname))
!                                                      write(fname,'("test_tp_",i2.2)')n
!                                                      call grads1a(tt,grd_ens%nsig,mype,trim(fname))
!                                                      write(fname,'("test_rhp_",i2.2)')n
!                                                      call grads1a(rht,grd_ens%nsig,mype,trim(fname))
!!                                                      write(fname,'("test_ozp_",i2.2)')n
!!                                                      call grads1a(ozt,grd_ens%nsig,mype,trim(fname))
!!                                                      write(fname,'("test_cwp_",i2.2)')n
!!                                                      call grads1a(cwt,grd_ens%nsig,mype,trim(fname))
!                                                  end if
     do ic3=1,nc3d

        if(ntlevs_ens > 1) then
           call gsi_bundlegetpointer(en_perts(n,it),trim(cvars3d(ic3)),w3,istatus)
        else
           call gsi_bundlegetpointer(en_perts(n,1),trim(cvars3d(ic3)),w3,istatus)
        endif
        if(istatus/=0) then
           write(6,*)' error retrieving pointer to ',trim(cvars3d(ic3)),' for ensemble member ',n
           call stop2(999)
        end if

        select case (trim(cvars3d(ic3)))

           case('sf','SF')

              do k=1,grd_ens%nsig
                 do j=1,grd_ens%lon2
                    do i=1,grd_ens%lat2
                       w3(i,j,k) = ut(i,j,k)*sig_norm
                    end do
                 end do
              end do

           case('vp','VP')

              do k=1,grd_ens%nsig
                 do j=1,grd_ens%lon2
                    do i=1,grd_ens%lat2
                       w3(i,j,k) = vt(i,j,k)*sig_norm
                    end do
                 end do
              end do

           case('t','T')

              do k=1,grd_ens%nsig
                 do j=1,grd_ens%lon2
                    do i=1,grd_ens%lat2
                       w3(i,j,k) = tt(i,j,k)*sig_norm
                    end do
                 end do
              end do

           case('q','Q')

              do k=1,grd_ens%nsig
                 do j=1,grd_ens%lon2
                    do i=1,grd_ens%lat2
                       w3(i,j,k) = rht(i,j,k)*sig_norm
                    end do
                 end do
              end do

           case('oz','OZ')
!          temporarily ignore ozone perturbations

              do k=1,grd_ens%nsig
                 do j=1,grd_ens%lon2
                    do i=1,grd_ens%lat2
                   !   w3(i,j,k) = ozt(i,j,k)*sig_norm
                       w3(i,j,k) = zero
                    end do
                 end do
              end do

           case('cw','CW')
!          temporarily ignore cloud water perturbations

              do k=1,grd_ens%nsig
                 do j=1,grd_ens%lon2
                    do i=1,grd_ens%lat2
                   !   w3(i,j,k) = cwt(i,j,k)*sig_norm
                       w3(i,j,k) = zero
                    end do
                 end do
              end do

        end select
     end do
     do ic2=1,nc2d

        if(ntlevs_ens > 1) then
           call gsi_bundlegetpointer(en_perts(n,it),trim(cvars2d(ic2)),w2,istatus)
        else
           call gsi_bundlegetpointer(en_perts(n,1),trim(cvars2d(ic2)),w2,istatus)
        endif
        if(istatus/=0) then
           write(6,*)' error retrieving pointer to ',trim(cvars2d(ic2)),' for ensemble member ',n
           call stop2(999)
        end if

        select case (trim(cvars2d(ic2)))

           case('ps','PS')

              do j=1,grd_ens%lon2
                 do i=1,grd_ens%lat2
                    w2(i,j) = p_eg_nmmb(i,j,n)*sig_norm
                 end do
              end do

           case('sst','SST')

! dtk: temporarily ignore sst perturbations in hybrid
              do j=1,grd_ens%lon2
                 do i=1,grd_ens%lat2
                    w2(i,j) = zero
                 end do
              end do

        end select
     end do
  end do

<<<<<<< HEAD
  call general_sub2grid_destroy_info(grd_gfs)
  call general_sub2grid_destroy_info(grd_mix)
  call general_sub2grid_destroy_info(grd_gfst)
=======
>>>>>>> 99531560
!
! CALCULATE ENSEMBLE SPREAD
  if(write_ens_sprd)then
     call mpi_barrier(mpi_comm_world,ierror)
     call ens_spread_dualres_regional(mype)
     call mpi_barrier(mpi_comm_world,ierror)
  end if

  call general_destroy_spec_vars(sp_gfs)
  deallocate(vector)
  deallocate(st_eg,vp_eg,t_eg,rh_eg)
  deallocate(oz_eg,cw_eg,p_eg_nmmb)
  deallocate(ges_prsl_e)
  deallocate(xspli,yspli,xsplo,ysplo)
  deallocate(prsl)
  deallocate(ut,vt,tt,rht,ozt,cwt)

  enddo ! it=1,ntlevs_ens
  return

30 write(6,*) 'GET_GEFS+FOR_REGIONAL open filelist failed '
   call stop2(555)
20 write(6,*) 'GET_GEFS+FOR_REGIONAL read gfs ens failed ',n
   call stop2(555)
end subroutine get_gefs_for_regional

  SUBROUTINE compute_nmm_surfacep ( TERRAIN_HGT_T, Z3D_IN, PRESS3D_IN,   &
                                    psfc_out,generic,IME,JME, Ilook,Jlook )
!$$$  subprogram documentation block
!                .      .    .                                       .
! subprogram:    compute_nmm_surfacep  obtain nmm surface pressure
!   prgmmr: pyle             org: np22                date: 2010-09-26
!
! abstract: using model terrain height and 3d fields of height, pressure and temperature,
!             compute pressure at the model terrain height.
!
!
! program history log:
!   2010-09-26  pyle
!   2013-02-15  parrish -- change DO L=generic,2,-1 to DO L=generic-1,2,-1 to prevent
!                            out of bounds array reference in array Z3D_IN.
!
!   input argument list:
!
!   output argument list:
!
! attributes:
!   language: f90
!   machine:  ibm RS/6000 SP
!
!$$$ end documentation block


       use kinds, only: r_kind,i_kind
       IMPLICIT NONE

       integer(i_kind),intent(in) :: IME,JME
       integer(i_kind),intent(in) :: Ilook,Jlook
       integer(i_kind),intent(in) :: generic

       real(r_kind),intent(in) :: TERRAIN_HGT_T(IME,JME)
       real(r_kind),intent(in) :: Z3D_IN(IME,JME,generic)
       real(r_kind),intent(in) :: PRESS3D_IN(IME,JME,generic)
       real(r_kind),intent(out) :: psfc_out(IME,JME)

       integer(i_kind) :: I,J,L,LL
       integer(i_kind) :: loopinc,iloopinc

       real(r_kind) :: PSFC_IN(IME,JME),TOPO_IN(IME,JME)
       real(r_kind) :: dlnpdz,BOT_INPUT_HGT,BOT_INPUT_PRESS

       real(r_kind), allocatable:: dum2d(:,:),DUM2DB(:,:)

       logical :: DEFINED_PSFC(IME,JME), DEFINED_PSFCB(IME,JME)

!!!!!!!!!!!!!!!!!!!!!!!!!!!!!!!!!!!!!!!!!!!!!!!!!!!!!!!!!!!!!!!!!!

!	write(6,*) 'size(TERRAIN_HGT_T):: ', size(TERRAIN_HGT_T,dim=1),size(TERRAIN_HGT_T,dim=2)
!	write(6,*) 'what is JME here??? : ', JME
!	write(6,*) 'JmE: ', JmE

       DO J=1,JME
          DO I=1,IME
             DEFINED_PSFC(I,J)=.FALSE.
             DEFINED_PSFCB(I,J)=.FALSE.
             IF (PRESS3D_IN(I,J,1) /= 200100._r_kind) THEN
                PSFC_IN(I,J)=PRESS3D_IN(I,J,1)
                TOPO_IN(I,J)=Z3D_IN(I,J,1)
             ELSE
                PSFC_IN(I,J)=PRESS3D_IN(I,J,2)
                TOPO_IN(I,J)=Z3D_IN(I,J,2)
             ENDIF
          ENDDO
       ENDDO

!       write(6,*) 'terrain_hgt_t in surfacep compute ', IME,JME
!       do J=JME,1,min(-(JME-1)/20,-1)
!          write(6,535) J,(TERRAIN_HGT_T(I,J),I=1,IME,max(1,(IME-1)/12))
!       enddo

!       write(6,*) 'z3d_in(3) at same points:'
!       do J=JME,1,min(-(JME-1)/20,-1)
!          write(6,535) J,(Z3D_IN(I,J,3),I=1,IME,max(1,(IME-1)/12))
!       enddo
! 535	format(I4,' ::: ',18(f5.0,1x))

       ALLOCATE(DUM2D(IME,JME))
     
       DO J=1,JME
          DO I=1,IME
             DUM2D(I,J)=-9._r_kind
          END DO
       END DO

       DO J=1,JmE
          I_loop: DO I=1,ImE

             IF (PSFC_IN(I,J) == 0._r_kind) THEN
                write(6,*) 'QUITTING BECAUSE I,J, PSFC_IN: ', I,J,PSFC_IN(I,J)

                STOP
             ENDIF

             BOT_INPUT_PRESS=PSFC_IN(I,J)
             BOT_INPUT_HGT=TOPO_IN(I,J)


             IF (I == Ilook .AND. J == Jlook) THEN

!	         write(6,*) ' TERRAIN_HGT_T: ', I,J, TERRAIN_HGT_T(I,J)
                write(6,*) ' PSFC_IN, TOPO_IN: ', &
                   I, J, PSFC_IN(I,J),TOPO_IN(I,J)

                DO L=1,generic
                   write(6,*) ' L,PRESS3D_IN, Z3D_IN: ', &
                      I,J,L, PRESS3D_IN(I,J,L),Z3D_IN(I,J,L)
                END DO
             ENDIF

!             do L=2,generic
             DO L=generic-1,2,-1

                IF ( PRESS3D_IN(i,j,L) > PSFC_IN(I,J) .AND.  &
                         Z3D_IN(I,J,L) < TERRAIN_HGT_T(I,J) .AND. &
                         Z3D_IN(I,J,L+1) > TERRAIN_HGT_T(I,J) ) THEN

                   BOT_INPUT_PRESS=PRESS3D_IN(i,j,L)
                   BOT_INPUT_HGT=Z3D_IN(I,J,L)
 
                   IF (I == Ilook .and. J == Jlook) THEN
                      write(6,*) 'BOT_INPUT_PRESS, BOT_INPUT_HGT NOW : ', &
                         Ilook,Jlook, BOT_INPUT_PRESS, BOT_INPUT_HGT
                   ENDIF

                ENDIF 
             END DO	

             IF (I == Ilook .and. J == Jlook) THEN
                write(6,*) 'enter this section, TERRAIN_HGT_T, BOT_INPUT_HGT: ', TERRAIN_HGT_T(I,J), BOT_INPUT_HGT
             ENDIF

             IF (TERRAIN_HGT_T(I,J) == BOT_INPUT_HGT ) THEN
                dum2d(I,J)=BOT_INPUT_PRESS
                DEFINED_PSFC(I,J)=.TRUE.
                IF (I == Ilook .and. J == Jlook) THEN
                   write(6,*) 'TERRAIN_HGT_T == BOT_INPUT_HGT, set dum2d to: ', I,J, dum2d(I,J)
                ENDIF

	!        IF (BOT_INPUT_HGT /= 0._r_kind .and. (BOT_INPUT_HGT-INT(BOT_INPUT_HGT) /= 0._r_kind) ) THEN
	!           write(6,*) 'with BOT_INPUT_HGT: ', BOT_INPUT_HGT, &
        !              'set dum2d to bot_input_pres: ', I,J,dum2d(I,J)
        !        ENDIF

             ELSEIF (TERRAIN_HGT_T(I,J) < BOT_INPUT_HGT ) THEN

!         target is below lowest possible input...extrapolate

                IF ( BOT_INPUT_PRESS-PRESS3D_IN(I,J,2) > 500._r_kind ) THEN
                   dlnpdz= (log(BOT_INPUT_PRESS)-log(PRESS3D_IN(i,j,2)) ) / &
                      (BOT_INPUT_HGT-Z3D_IN(i,j,2))
                   IF (I == Ilook .and. J == Jlook) THEN
                      write(6,*) 'I,J,dlnpdz(a): ', I,J,dlnpdz
                   ENDIF

                ELSE

!! thin layer and/or just have lowest level - difference with 3rd level data
                   IF ( abs(BOT_INPUT_PRESS - PRESS3D_IN(i,j,3)) > 290._r_kind ) THEN

                      dlnpdz= (log(BOT_INPUT_PRESS)-log(PRESS3D_IN(i,j,3)) ) / &
                         (BOT_INPUT_HGT-Z3D_IN(i,j,3))

                      IF (I == Ilook .and. J == Jlook) then
                         write(6,*) 'p diff: ', BOT_INPUT_PRESS, PRESS3D_IN(i,j,3)
                         write(6,*) 'z diff: ', BOT_INPUT_HGT, Z3D_IN(i,j,3)
                      ENDIF
	
                   ELSE

!! Loop up to level 7 looking for a sufficiently thick layer

                      FIND_THICK:  DO LL=4,7
                         IF( abs(BOT_INPUT_PRESS - PRESS3D_IN(i,j,LL)) > 290._r_kind) THEN
                            dlnpdz= (log(BOT_INPUT_PRESS)-log(PRESS3D_IN(i,j,LL)) ) / &
                               (BOT_INPUT_HGT-Z3D_IN(i,j,LL))
                            EXIT FIND_THICK
                         ENDIF 
                      END DO FIND_THICK

                   ENDIF
        
                ENDIF

                dum2d(I,J)= exp(log(BOT_INPUT_PRESS) + dlnpdz * &
                    (TERRAIN_HGT_T(I,J) - BOT_INPUT_HGT) )

                DEFINED_PSFC(I,J)=.TRUE.

                IF (I == Ilook .and. J == Jlook) THEN
	           write(6,*) 'here(b) set dum2d to: ', I,J, dum2d(I,J)
                ENDIF

             ELSE ! target level bounded by input levels

                DO L=2,generic-1
                   IF (TERRAIN_HGT_T(I,J) > Z3D_IN(i,j,L) .AND. &
                       TERRAIN_HGT_T(I,J) < Z3D_IN(i,j,L+1) ) THEN
                      dlnpdz= (log(PRESS3D_IN(i,j,l))-log(PRESS3D_IN(i,j,L+1)) ) / &
                         (Z3D_IN(i,j,l)-Z3D_IN(i,j,L+1))
                      dum2d(I,J)= log(PRESS3D_IN(i,j,l)) +   &
                         dlnpdz * (TERRAIN_HGT_T(I,J) - Z3D_IN(i,j,L) )
                      dum2d(i,j)=exp(dum2d(i,j))
                      DEFINED_PSFC(I,J)=.TRUE.
                      IF (I == Ilook .and. J == Jlook) THEN
	                 write(6,*) 'here(c) set dum2d to: ', I,J, Dum2d(I,J)
                      ENDIF
                   ENDIF
                ENDDO

!!! account for situation where BOT_INPUT_HGT < TERRAIN_HGT_T < Z3D_IN(:,2,:)
                IF (dum2d(I,J) == -9._r_kind .AND. BOT_INPUT_HGT < TERRAIN_HGT_T(I,J) &
                   .AND. TERRAIN_HGT_T(I,J) < Z3D_IN(I,J,2)) then

          !         IF (mod(I,50) == 0 .AND. mod(J,50) == 0) THEN
          !            write(6,*) 'I,J,BOT_INPUT_HGT, bot_pres, TERRAIN_HGT_T: ',  &
          !               I,J,BOT_INPUT_HGT, BOT_INPUT_PRESS, TERRAIN_HGT_T(I,J)
          !         ENDIF

                   dlnpdz= (log(PSFC_IN(i,j))-log(PRESS3D_IN(i,j,2)) ) / &
                      (TOPO_IN(i,j)-Z3D_IN(i,j,2))
                   dum2d(I,J)= log(PSFC_IN(i,j)) +   &
                      dlnpdz * (TERRAIN_HGT_T(I,J) - TOPO_IN(i,j) )
                   dum2d(i,j)= exp(dum2d(i,j))
                   DEFINED_PSFC(I,J)=.TRUE.
                   IF (I == Ilook .and. J == Jlook) THEN
	              write(6,*) 'here(d) set dum2d to: ', I,J, Dum2d(I,J)
                   ENDIF
                ENDIF

                IF (dum2d(I,J) == -9._r_kind) THEN
                   write(6,*) 'must have flukey situation in new ', I,J
                   write(6,*) 'I,J,BOT_INPUT_HGT, bot_pres, TERRAIN_HGT_T: ',  &
                      I,J,BOT_INPUT_HGT, BOT_INPUT_PRESS, TERRAIN_HGT_T(I,J)

                   DO L=1,generic-1
                      IF ( TERRAIN_HGT_T(I,J) == Z3D_IN(i,j,L) ) THEN
! problematic with HGT_M substitution for "input" surface height?
                         dum2d(i,j)=PRESS3D_IN(I,J,L)
                         DEFINED_PSFC(I,J)=.TRUE.
                         IF (I == Ilook .and. J == Jlook) THEN
                            write(6,*) 'here(e) set dum2d to: ', I,J, Dum2d(I,J)
                         ENDIF
                      ENDIF
                   ENDDO

                   IF ( TERRAIN_HGT_T(I,J) == TOPO_IN(I,J)) THEN
                      dum2d(I,J)=PSFC_IN(I,J)
                      DEFINED_PSFC(I,J)=.TRUE.
                      IF (I == Ilook .and. J == Jlook) THEN
	                 write(6,*) 'here(f) set dum2d to: ', I,J, Dum2d(I,J)
                      ENDIF
         !             write(6,*) 'matched input topo, psfc: ', I,J,TOPO_IN(I,J),PSFC_IN(I,J)
                   ENDIF

!                   IF (dum2d(I,J) == -9._r_kind) THEN
!                   ENDIF 

                ENDIF

                if (.not. defined_psfc(i,J)) then
!                   write(6,*) 'switching to true here'
                   DEFINED_PSFC(I,J)=.TRUE.
                endif

                IF (I == Ilook .AND. J == Jlook) THEN
                   write(6,*) 'newstyle psfc: ', I,J,dum2d(I,J)
                ENDIF

             ENDIF 

             if (.not. DEFINED_PSFC(I,J)) then
!                write(6,*) 'new style undefined at: ', I,J
             endif

          ENDDO I_loop
       ENDDO

      !write(6,*) 'psfc points (new style)'
       loopinc=max( (JmE-1)/20,1)
       iloopinc=max( (ImE-1)/10,1)

       DO J=JmE,1,-loopinc
       !   write(6,633) (dum2d(I,J)/100.,I=1,min(ImE,ImE),iloopinc)
       END DO

  633  format(35(f5.0,1x))

!       write(6,*) 'PSFC extremes (new style): ',  minval(dum2d,MASK=DEFINED_PSFC),maxval(dum2d,MASK=DEFINED_PSFC)

!       IF (minval(dum2d,MASK=DEFINED_PSFC) < 40000._r_kind .or. maxval(dum2d,MASK=DEFINED_PSFC) > 110000._r_kind) THEN
!       ENDIF

!! "traditional" isobaric only approach ------------------------------------------------

       ALLOCATE (DUM2DB(IME,JME))
       DO J=1,JME
          DO I=1,IME
             DUM2DB(I,J)=-9._r_kind
          END DO
       END DO

       DO J=1,JmE
          DO I=1,ImE

             IF (TERRAIN_HGT_T(I,J) < Z3D_IN(i,j,2)) THEN ! targ below lowest

                IF ( abs(PRESS3D_IN(i,j,2)-PRESS3D_IN(i,j,3)) > 290._r_kind) THEN
                   dlnpdz= (log(PRESS3D_IN(i,j,2))-log(PRESS3D_IN(i,j,3)) ) / &
                      (Z3D_IN(i,j,2)-Z3D_IN(i,j,3))
                ELSE
                   dlnpdz= (log(PRESS3D_IN(i,j,2))-log(PRESS3D_IN(i,j,4)) ) / &
                      (Z3D_IN(i,j,2)-Z3D_IN(i,j,4))
                ENDIF

                DUM2DB(I,J)= exp( log(PRESS3D_IN(i,j,2)) + dlnpdz * &
                   (TERRAIN_HGT_T(I,J) - Z3D_IN(i,j,2)) )

                IF (I == Ilook .and. J == Jlook) THEN
                   write(6,*) 'I,K, trad: dlnpdz, press_in(2), terrain_t, Z3D_IN(2): ', I,J,dlnpdz, &
                      PRESS3D_IN(i,j,2), TERRAIN_HGT_T(I,J), Z3D_IN(i,j,2)
                ENDIF

                DEFINED_PSFCB(i,j)=.true.

             ELSEIF (TERRAIN_HGT_T(I,J) > Z3D_IN(i,j,2)) THEN ! target level bounded by input levels

                DO L=2,generic-1
                   IF (TERRAIN_HGT_T(I,J) > Z3D_IN(i,j,L) .AND. &
                       TERRAIN_HGT_T(I,J) < Z3D_IN(i,j,L+1) ) THEN

                      dlnpdz= (log(PRESS3D_IN(i,j,l))-log(PRESS3D_IN(i,j,L+1)) ) / &
                         (Z3D_IN(i,j,l)-Z3D_IN(i,j,L+1))

                      DUM2DB(I,J)= log(PRESS3D_IN(i,j,l)) +   &
                         dlnpdz * (TERRAIN_HGT_T(I,J) - Z3D_IN(i,j,L) )
                      DUM2DB(i,j)=exp(DUM2DB(i,j))
 
                      IF (I == Ilook .and. J == Jlook) THEN
                         write(6,*) 'L, L+1, p3d_in(L), p3d_in(L+1), z3d_in(L), z3d_in(L+1): ', &
                                   L, L+1, PRESS3D_IN(i,j,l), PRESS3D_IN(i,j,L+1), &
                                   Z3D_IN(i,j,l), Z3D_IN(i,j,L+1)
                         write(6,*) 'TERRAIN_HGT_T(I,J) , Z3D_IN(i,j,L): ', TERRAIN_HGT_T(I,J) , Z3D_IN(i,j,L)
                         write(6,*) 'here(2b) set dum2db to: ', I,J, Dum2db(I,J)
                      ENDIF

                      DEFINED_PSFCB(i,j)=.true.

                      IF (DUM2DB(I,J) < 13000._r_kind) THEN
           !              write(6,*) 'I,J,L,terrain,Z3d(L),z3d(L+1),p3d(L),p3d(l+1): ', I,J,L, &
           !                 TERRAIN_HGT_T(I,J),Z3D_IN(I,J,L),Z3D_IN(I,J,L+1),PRESS3D_IN(I,J,L), &
           !                 PRESS3D_IN(I,J,L+1)
                      ENDIF
                   ENDIF
                ENDDO

             ELSEIF (TERRAIN_HGT_T(I,J) == Z3D_IN(i,j,2)) THEN
                DUM2DB(i,j)=PRESS3D_IN(I,J,2)
                IF (I == Ilook .and. J == Jlook) THEN
                   write(6,*) 'here(2c) set dum2db to: ', I,J, Dum2db(I,J)
                ENDIF
                DEFINED_PSFCB(i,j)=.true.
             ENDIF

             IF (DUM2DB(I,J) == -9._r_kind) THEN
         !       write(6,*) 'must have flukey situation in trad ', I,J
                DO L=1,generic-1
                   IF ( TERRAIN_HGT_T(I,J) == Z3D_IN(i,j,L) ) THEN
                      DUM2DB(i,j)=PRESS3D_IN(I,J,L)
                      IF (I == Ilook .and. J == Jlook) THEN
	                 write(6,*) 'here(2d) set dum2db to: ', I,J, Dum2db(I,J)
                      ENDIF
                      DEFINED_PSFCB(i,j)=.true.
                   ENDIF
                ENDDO
             ENDIF

             IF (DUM2DB(I,J) == -9._r_kind) THEN
                write(6,*) 'HOPELESS PSFC, I QUIT'
             ENDIF

             if (I == Ilook .and. J == Jlook) THEN
                write(6,*) ' traditional psfc: ', I,J,DUM2DB(I,J)
             ENDIF

          ENDDO
       ENDDO

!       write(6,*) 'psfc points (traditional)'
!       DO J=JmE,1,-loopinc
!          write(6,633) (DUM2DB(I,J)/100.,I=1,ime,iloopinc)
!       ENDDO

!       write(6,*) 'PSFC extremes (traditional): ', minval(DUM2DB,MASK=DEFINED_PSFCB),maxval(DUM2DB,MASK=DEFINED_PSFCB)

!       IF (minval(DUM2DB,MASK=DEFINED_PSFCB) < 40000._r_kind .or. maxval(DUM2DB,MASK=DEFINED_PSFCB) > 108000._r_kind) THEN
!       ENDIF

!!!!! end traditional

       DO J=1,JmE
          DO I=1,ImE
             IF (DEFINED_PSFCB(I,J) .and. DEFINED_PSFC(I,J)) THEN

                IF (  abs(dum2d(I,J)-DUM2DB(I,J)) > 400._r_kind) THEN
	!          write(6,*) 'BIG DIFF I,J, dum2d, DUM2DB: ', I,J,dum2d(I,J),DUM2DB(I,J)
                ENDIF

!! do we have enough confidence in new style to give it more than 50% weight?
                psfc_out(I,J)=0.5_r_kind*(dum2d(I,J)+DUM2DB(I,J))
             ELSEIF (DEFINED_PSFC(I,J)) THEN
                psfc_out(I,J)=dum2d(I,J)
             ELSEIF (DEFINED_PSFCB(I,J)) THEN
                psfc_out(I,J)=DUM2DB(I,J)
             ELSE
         !       write(6,*) 'I,J,dum2d,DUM2DB: ', I,J,dum2d(I,J),DUM2DB(I,J)
	 !       write(6,*) 'I,J,DEFINED_PSFC(I,J),DEFINED_PSFCB(I,J): ', I,J,DEFINED_PSFC(I,J),DEFINED_PSFCB(I,J)
             ENDIF

             IF (I == Ilook .AND. J == Jlook) THEN
                write(6,*) ' combined psfc: ', I,J,psfc_out(I,J)
             ENDIF

             IF (psfc_out(I,J) < 50000._r_kind .or. psfc_out(I,J) > 108000._r_kind) THEN
 !               write(6,*) 'strange combo on psfc_out, terrain_hgt_t: ', I,J, psfc_out(I,J), terrain_hgt_t(I,J)
 !               write(6,*) 'DEFINED_PSFC, dum2d: ', DEFINED_PSFC(I,J),dum2d(I,J)
 !               write(6,*) 'DEFINED_PSFCB, DUM2DB: ', DEFINED_PSFCB(I,J),DUM2DB(I,J)

!                if (terrain_hgt_t(I,J) > 0._r_kind .and. terrain_hgt_t(I,J) < 5000._r_kind) then
!                else
!                   write(6,*) 'will let strange psfc pass because surface topo is: ', terrain_hgt_t(I,J)
!                endif

             ENDIF

          ENDDO
       ENDDO

      ! write(6,*) 'psfc points (final combined)'
       DO J=JmE,1,-loopinc
      !    write(6,633) (psfc_out(I,J)/100.,I=1,ime,iloopinc)
       ENDDO

       deallocate(dum2d,dum2db)

  END SUBROUTINE compute_nmm_surfacep


subroutine grads1a(f,nvert,mype,fname)

  use kinds, only: r_single,r_kind,i_kind
  use gridmod, only: nlat,nlon,lon2,lat2,rlats,rlons,regional
  use constants, only: rad2deg
  implicit none

  integer(i_kind),intent(in):: nvert,mype
  character(*),intent(in):: fname
  real(r_kind),intent(in):: f(lat2,lon2,nvert)

  real(r_kind),dimension(nlat,nlon)::work
  real(r_single) outfield(nlon,nlat)

  character(50) dsname,title,filename
! data dsname/'test.dat'/
  data title/'inmi'/
  character(112) datdes(50000)
  character(1) blank
  data blank/' '/
  data undef/-9.99e33/

  integer(i_kind) i,k,kend,kstart,next,np,ioutdes,ioutdat
  integer(i_kind) last,j,koutmax
  real(r_single) undef
  real(r_single) startp,pinc
  real(r_single) rlons_deg(nlon)
  real(r_single) rlats_deg(nlat)

  if(mype==0) then
     if(regional) then
        rlons_deg=rlons
        rlats_deg=rlats
     else
        rlons_deg=rad2deg*rlons
        rlats_deg=rad2deg*rlats
     end if
     np=nvert
     startp=1._r_single
     pinc=1._r_single
     ioutdes=98550
     ioutdat=98551
     write(filename,'(a,".des")')trim(fname)
     write(dsname,'(a,".dat")')trim(fname)
     open(unit=ioutdes,file=trim(filename),form='formatted')
     open(unit=ioutdat,file=trim(dsname),form='unformatted')
     rewind ioutdes
     rewind ioutdat
     do i=1,50000
        write(datdes(i),'(112a1)')(blank,k=1,112)
     end do
     write(datdes(1),'("DSET ",a50)')dsname
     write(datdes(2),'("options big_endian sequential")')
     write(datdes(3),'("TITLE ",a50)')title
     write(datdes(4),'("UNDEF ",e11.2)')undef
     next=5
     write(datdes(next),'("XDEF ",i5," LEVELS")')nlon
     kend=0
     do
        kstart=kend+1
        kend=min(kstart+9,nlon)
        if(kstart>nlon) exit
        next=next+1
        write(datdes(next),'(10f11.4)')(rlons_deg(k),k=kstart,kend)
     end do
     next=next+1
     write(datdes(next),'("YDEF ",i5," LEVELS")')nlat
     kend=0
     do
        kstart=kend+1
        kend=min(kstart+9,nlat)
        if(kstart>nlat) exit
        next=next+1
        write(datdes(next),'(10f11.4)')(rlats_deg(k),k=kstart,kend)
     end do
     next=next+1
     write(datdes(next),'("ZDEF ",i5," LINEAR ",f7.2,f7.2)')np,startp,pinc
     next=next+1
     koutmax=1
     write(datdes(next),'("TDEF ",i5," LINEAR 0Z23may1992 24hr")')koutmax
     next=next+1
     write(datdes(next),'("VARS 1")')
     next=next+1
     write(datdes(next),'("f   ",i5," 99 f   ")')nvert
     next=next+1
     write(datdes(next),'("ENDVARS")')
     last=next
     write(ioutdes,'(a112)')(datdes(i),i=1,last)

  end if

  do k=1,nvert
     call sub2grid_1a(f(1,1,k),work,0,mype)
     if(mype==0) then
        do j=1,nlon ; do i=1,nlat
           outfield(j,i)=work(i,j)
        end do ; end do
        write(ioutdat)outfield
     end if
  end do

  if(mype==0) then
     close(ioutdes)
     close(ioutdat)
  end if

end subroutine grads1a

subroutine sub2grid_1a(sub,grid,gridpe,mype)

!     straightforward, but inefficient code to convert a single variable on subdomains to complete
!      slab on one processor.
!  2013-10-24 todling - revist strip interface
!                     - reposition ltosi and others to commvar

  use kinds, only: r_kind,i_kind
  use constants, only: zero
  use gridmod, only: nlat,nlon,lat2,lon2,lat1,lon1,&
         iglobal,ijn,displs_g,itotsub,strip
  use general_commvars_mod, only: ltosi,ltosj
  use mpimod, only: mpi_comm_world,ierror,mpi_rtype
  implicit none

  integer(i_kind), intent(in)::gridpe,mype
  real(r_kind),dimension(lat2,lon2),intent(in):: sub
  real(r_kind),dimension(nlat,nlon),intent(out)::grid

  real(r_kind),dimension(lat1*lon1):: zsm
  real(r_kind),dimension(itotsub):: work1
  integer(i_kind) mm1,i,j,k

  mm1=mype+1

  do j=1,lon1*lat1
     zsm(j)=zero
  end do
  call strip(sub,zsm)
  call mpi_gatherv(zsm,ijn(mm1),mpi_rtype, &
                 work1,ijn,displs_g,mpi_rtype, &
                 gridpe,mpi_comm_world,ierror)
  if(mype==gridpe) then
     do k=1,iglobal
        i=ltosi(k) ; j=ltosj(k)
        grid(i,j)=work1(k)
     end do
  end if

end subroutine sub2grid_1a

subroutine setup_ens_pwgt 
!$$$  subprogram documentation block
!                .      .    .                                       .
! subprogram:    get_ens_wgt    projection of A for Psfc
!   prgmmr: wu               org: np22                date: 2011-06-14
!
! abstract: setup pwgt: vertical projection of control variable A for Psfc
!
!
! program history log:
!   2011_06_14  wu- initial documentation
!   2012-10-16  wu- only setup if the options are on
!   2013-10-19  todling - all guess variables in met-guess
!
!   input argument list:
!
!   output argument list:
!
! attributes:
!   language: f90
!   machine:  ibm RS/6000 SP
!
!$$$ end documentation block

  use hybrid_ensemble_parameters, only: grd_ens,pwgtflg,betaflg,grd_a1,grd_e1,p_e2a,coef_bw
  use kinds, only: r_kind,i_kind
  use gridmod, only: lat2,lon2,nsig,regional
  use general_sub2grid_mod, only: general_suba2sube
  use guess_grids, only: ges_prsl,ntguessig
  use balmod, only: wgvk
  use mpimod, only: mype,npe,mpi_comm_world,ierror,mpi_rtype,mpi_sum
  use constants,only: zero,one,ten,two,half
  use hybrid_ensemble_parameters, only: beta1_inv,beta1wgt,beta2wgt,pwgt,dual_res
  use gsi_bundlemod, only: GSI_BundleGetPointer
  use gsi_metguess_mod, only: GSI_MetGuess_Bundle
  use mpeu_util, only: die
  implicit none

  character(len=*),parameter::myname='setup_ens_pwgt::'
  integer(i_kind) k,i,j,istatus
  real(r_kind) sum
  integer(i_kind) k8,k1
  real(r_kind) pih
  real(r_kind) beta2_inv
  real(r_kind),allocatable,dimension(:,:,:,:) :: wgvk_ens,wgvk_anl
  real(r_kind) rk81(2),rk810(2)
  real(r_kind),pointer:: ges_ps(:,:) =>NULL()

  if (.not.regional) then
     if (pwgtflg .or. betaflg) then 
        if(mype==0) write(6,*) 'SETUP_ENS_PWGT: routine not build to load weights for global application'
        if(mype==0) write(6,*) 'SETUP_ENS_PWGT: using defaults instead in pwgtflg or betaflg blocks'
     end if
     return
  end if

  call GSI_BundleGetPointer ( GSI_MetGuess_Bundle(ntguessig), 'ps',ges_ps,istatus)
  if (istatus/=0) call die(trim(myname),'cannot get pointers for met-fields, ier =',istatus)

!!!!!!!!!!! setup pwgt     !!!!!!!!!!!!!!!!!!!!!
!!!! weigh with balanced projection for pressure

  if (pwgtflg ) then 
     allocate ( wgvk_ens(grd_ens%lat2,grd_ens%lon2,grd_ens%nsig,1) )
     allocate ( wgvk_anl(lat2,lon2,nsig,1) )
     if (dual_res) then
        wgvk_anl(:,:,:,1)=wgvk(:,:,:)
        call general_suba2sube(grd_a1,grd_e1,p_e2a,wgvk_anl,wgvk_ens,regional)
     else
        wgvk_ens(:,:,:,1)=wgvk(:,:,:)
     end if

     pwgt=zero
     do j=1,grd_ens%lon2
        do i=1,grd_ens%lat2
           sum=zero
           do k=1,grd_ens%nsig
              sum=sum+wgvk_ens(i,j,k,1)
           enddo
           if(sum /= zero)sum=one/sum
           do k=1,grd_ens%nsig
              pwgt(i,j,k)=sum*wgvk_ens(i,j,k,1)
           enddo
        enddo
     enddo
     deallocate(wgvk_ens,wgvk_anl)
  endif
!!!!!!!! setup beta12wgt !!!!!!!!!!!!!!!!
  if(betaflg) then
     i=lat2/2
     j=lon2/2

     k8_loop: do k=1,nsig
        if(ges_prsl(i,j,k,ntguessig)/ges_ps(i,j) < .85_r_kind)then
           rk81(1)=k
           exit k8_loop
        endif
     enddo k8_loop

     k1_loop: do k=nsig,1,-1
        if(ges_prsl(i,j,k,ntguessig) > ten)then
           rk81(2)=k
           exit k1_loop
        endif
     enddo k1_loop


! get domain mean k8 and k1
     call mpi_allreduce(rk81,rk810,2,mpi_rtype,mpi_sum,mpi_comm_world,ierror)
     k8=int(rk810(1)/float(npe))
     k1=int(rk810(2)/float(npe))

     beta2wgt=one
     pih=atan(one)*two/float(k8-1)

!!! hardwired numbers for beta profile; can be tuned differently  !!!!!!!!!!!!
     do k=1,k8-1
        beta2wgt(k)=(one-coef_bw)+coef_bw*sin(pih*float(k-1))
     enddo
     pih=one/(log(ges_prsl(i,j,k1,ntguessig))-log(ges_prsl(i,j,nsig,ntguessig)))
     do k=k1+1,nsig
        beta2wgt(k)=one-coef_bw*pih*(log(ges_prsl(i,j,k1,ntguessig))-log(ges_prsl(i,j,k,ntguessig)))
     enddo

     beta2_inv=one-beta1_inv

     beta2wgt=beta2wgt*beta2_inv


     do k=1,nsig
        beta1wgt(k)=one-beta2wgt(k)
     enddo
  endif

  return

end subroutine setup_ens_pwgt<|MERGE_RESOLUTION|>--- conflicted
+++ resolved
@@ -1109,12 +1109,10 @@
      end do
   end do
 
-<<<<<<< HEAD
   call general_sub2grid_destroy_info(grd_gfs)
   call general_sub2grid_destroy_info(grd_mix)
   call general_sub2grid_destroy_info(grd_gfst)
-=======
->>>>>>> 99531560
+!
 !
 ! CALCULATE ENSEMBLE SPREAD
   if(write_ens_sprd)then
