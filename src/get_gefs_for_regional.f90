subroutine get_gefs_for_regional
!$$$  subprogram documentation block
!                .      .    .                                       .
! subprogram:    get_gefs_for_regionl  read gefsozone for regional
!   prgmmr: parrish          org: np22                date: 2010-09-26
!
! abstract: read gefs and interpolate to regional ensemble grid.
!          (adaptation of get_gefs_ensperts_dualres)
!
!
! program history log:
!   2010-09-26  parrish, initial documentation
!   2012-01-17  wu, clean up, add/setup option "full_ensemble"
!   2012-02-08  parrish - a little more cleanup
!   2012-10-11  wu      - dual resolution for options of regional hybens
!   2013-02-21  wu      - add call to general_destroy_spec_vars to fix memory problem
!   2013-10-19  todling - all guess variables in met-guess
!   2014-12-03  derber - changes to call for general_read_gfsatm
<<<<<<< HEAD
!   2014-12-05  wu      - changes to read in multiple ensemble for 4DEnVar
=======
>>>>>>> d52629c4
!
!   input argument list:
!
!   output argument list:
!
! attributes:
!   language: f90
!   machine:  ibm RS/6000 SP
!
!$$$ end documentation block

  use gridmod, only: idsl5,regional
  use gridmod, only: region_lat,region_lon  
  use gridmod, only: nlon,nlat,lat2,lon2,nsig,rotate_wind_ll2xy
  use hybrid_ensemble_isotropic, only: region_lat_ens,region_lon_ens
  use hybrid_ensemble_isotropic, only: en_perts,ps_bar,nelen
  use hybrid_ensemble_parameters, only: n_ens,grd_ens,grd_anl,grd_a1,grd_e1,p_e2a,uv_hyb_ens,dual_res
<<<<<<< HEAD
  use hybrid_ensemble_parameters, only: full_ensemble,q_hyb_ens,ntlevs_ens,nq_hyb_ens
=======
  use hybrid_ensemble_parameters, only: full_ensemble,q_hyb_ens,l_ens_in_diff_time    
>>>>>>> d52629c4
 !use hybrid_ensemble_parameters, only: add_bias_perturbation
  use control_vectors, only: cvars2d,cvars3d,nc2d,nc3d
  use gsi_bundlemod, only: gsi_bundlecreate
  use gsi_bundlemod, only: gsi_bundle
  use gsi_bundlemod, only: gsi_bundlegetpointer
  use gsi_bundlemod, only: gsi_bundledestroy
  use constants,only: zero,half,fv,rd_over_cp,one,h300
  use constants, only: rd,grav
  use mpimod, only: mpi_comm_world,ierror,mype,mpi_rtype,mpi_min,mpi_max
  use kinds, only: r_kind,i_kind,r_single
  use general_sub2grid_mod, only: sub2grid_info,general_sub2grid_create_info
  use general_sub2grid_mod, only: general_grid2sub,general_sub2grid
  use general_sub2grid_mod, only: general_suba2sube,general_sube2suba
  use general_specmod, only: spec_vars,general_init_spec_vars,general_destroy_spec_vars
  use egrid2agrid_mod, only: g_create_egrid2points_slow,egrid2agrid_parm,g_egrid2points_faster
  use sigio_module, only: sigio_intkind,sigio_head,sigio_srhead
  use guess_grids, only: ges_prsl,ntguessig,geop_hgti
  use guess_grids, only: ges_tsen,ifilesig,hrdifsig
  use aniso_ens_util, only: intp_spl
  use obsmod, only: iadate
  use gsi_bundlemod, only: GSI_BundleGetPointer
  use gsi_metguess_mod, only: GSI_MetGuess_Bundle
  use mpeu_util, only: die
  use gsi_4dvar, only: nhr_assimilation
  implicit none

  type(sub2grid_info) grd_gfs,grd_mix
  type(spec_vars) sp_gfs
  real(r_kind),allocatable,dimension(:,:,:) :: pri,vor,div,u,v,tv,q,cwmr,oz,prsl,prsl1000
  real(r_kind),allocatable,dimension(:,:)   :: z,ps
  real(r_kind),allocatable,dimension(:) :: ak5,bk5,ck5,tref5
  real(r_kind),allocatable :: work_sub(:,:,:,:),work(:,:,:,:),work_reg(:,:,:,:)
  real(r_kind),allocatable :: tmp_ens(:,:,:,:),tmp_anl(:,:,:,:),tmp_ens2(:,:,:,:)
  real(r_kind),allocatable,dimension(:,:,:)::stbar,vpbar,tbar,rhbar,ozbar,cwbar
  real(r_kind),allocatable,dimension(:,:)::  pbar_nmmb
  real(r_kind),allocatable,dimension(:,:,:,:)::st_eg,vp_eg,t_eg,rh_eg,oz_eg,cw_eg
  real(r_kind),allocatable,dimension(:,:,:):: p_eg_nmmb
  real(r_kind),allocatable,dimension(:,:,:,:):: ges_prsl_e
  real(r_kind),allocatable,dimension(:,:,:)::tsen,qs
  real(r_kind),allocatable,dimension(:,:,:)::ut,vt,tt,rht,ozt,cwt
  real(r_single),pointer,dimension(:,:,:):: w3
  real(r_single),pointer,dimension(:,:):: w2

  character(len=*),parameter::myname='get_gefs_for_regional'
  real(r_kind) bar_norm,sig_norm,kapr,kap1,trk
  integer(i_kind) iret,i,j,k,k2,n,mm1,iderivative
  integer(i_kind) ic2,ic3,it
  integer(i_kind) ku,kv,kt,kq,koz,kcw,kz,kps
  character(255) filename,filelists(ntlevs_ens)
  logical ice
  integer(sigio_intkind):: lunges = 11
  type(sigio_head):: sighead
  type(egrid2agrid_parm) :: p_g2r
  integer(i_kind) inner_vars,num_fields,nlat_gfs,nlon_gfs,nsig_gfs,jcap_gfs,jcap_gfs_test
  integer(i_kind) nord_g2r
  logical,allocatable :: vector(:)
  real(r_kind),parameter::  zero_001=0.001_r_kind
  real(r_kind),allocatable,dimension(:) :: xspli,yspli,xsplo,ysplo
  integer(i_kind) iyr,ihourg
  integer(i_kind),dimension(4):: idate4
  integer(i_kind),dimension(8) :: ida,jda 
  integer(i_kind),dimension(5) :: iadate_gfs
  real(r_kind) hourg
  real(r_kind),dimension(5):: fha
  integer(i_kind) istatus
  real(r_kind) rdog,h,dz
  real(r_kind),allocatable::height(:),zbarl(:,:,:)
  logical add_bias_perturbation
  integer(i_kind) n_ens_temp
  real(r_kind),allocatable::psfc_out(:,:)
  integer(i_kind) ilook,jlook,ier

  real(r_kind) dlon,dlat,uob,vob,dlon_ens,dlat_ens
  integer(i_kind) ii,jj,n1
  integer(i_kind) iimax,iimin,jjmax,jjmin
  integer(i_kind) nming1,nming2
  real(r_kind) ratio_x,ratio_y

  real(r_kind), pointer :: ges_ps(:,:  )=>NULL()
  real(r_kind), pointer :: ges_z (:,:  )=>NULL()
  real(r_kind), pointer :: ges_u (:,:,:)=>NULL()
  real(r_kind), pointer :: ges_v (:,:,:)=>NULL()
  real(r_kind), pointer :: ges_tv(:,:,:)=>NULL()
  real(r_kind), pointer :: ges_q (:,:,:)=>NULL()

  add_bias_perturbation=.false.  !  not fully activated yet--testing new adjustment of ps perturbions 1st

if(ntlevs_ens > 1) then
   do i=1,ntlevs_ens
      write(filelists(i),'("filelist",i2.2)')ifilesig(i)
   enddo
else
   write(filelists(1),'("filelist",i2.2)')nhr_assimilation
endif

do it=1,ntlevs_ens
! get pointers for typical meteorological fields
  ier=0
  call GSI_BundleGetPointer ( GSI_MetGuess_Bundle(it), 'ps',ges_ps,istatus );ier=ier+istatus
  call GSI_BundleGetPointer ( GSI_MetGuess_Bundle(it), 'z', ges_z, istatus );ier=ier+istatus
  call GSI_BundleGetPointer ( GSI_MetGuess_Bundle(it), 'u', ges_u, istatus );ier=ier+istatus
  call GSI_BundleGetPointer ( GSI_MetGuess_Bundle(it), 'v', ges_v, istatus );ier=ier+istatus
  call GSI_BundleGetPointer ( GSI_MetGuess_Bundle(it), 'tv',ges_tv,istatus );ier=ier+istatus
  call GSI_BundleGetPointer ( GSI_MetGuess_Bundle(it), 'q' ,ges_q, istatus );ier=ier+istatus
  if (ier/=0) call die(trim(myname),'cannot get pointers for met-fields, ier =',ier)

!     figure out what are acceptable dimensions for global grid, based on resolution of input spectral coefs
!   need to inquire from file what is spectral truncation, then setup general spectral structure variable

!  filename='sigf06_ens_mem001'
!  open(10,file='filelist',form='formatted',err=30)
  open(10,file=trim(filelists(it)),form='formatted',err=30)
  rewind (10) 
  do n=1,200
     read(10,'(a)',err=20,end=40)filename 
  enddo
40 n_ens=n-1

!    set n_ens_temp depending on if we want to add bias perturbation to the ensemble

  if(add_bias_perturbation) then
     n_ens_temp=n_ens+1
  else
     n_ens_temp=n_ens
  end if

  rewind (10) 
  read(10,'(a)',err=20,end=20)filename 
  open(lunges,file=trim(filename),form='unformatted')
  call sigio_srhead(lunges,sighead,iret)
  close(lunges)
  if(mype == 0) then
     write(6,*) ' sighead%fhour,sighead%idate=',sighead%fhour,sighead%idate
     write(6,*) ' iadate(y,m,d,hr,min)=',iadate
     write(6,*) ' sighead%jcap,sighead%levs=',sighead%jcap,sighead%levs
     write(6,*) ' sighead%latf,sighead%lonf=',sighead%latf,sighead%lonf
     write(6,*) ' sighead%idvc,sighead%nvcoord=',sighead%idvc,sighead%nvcoord
     write(6,*) ' sighead%idsl=',sighead%idsl
     do k=1,sighead%levs+1
        write(6,*)' k,vcoord=',k,sighead%vcoord(k,:)
     end do
  end if

! Extract header information
  hourg    = sighead%fhour
  idate4(1)= sighead%idate(1)
  idate4(2)= sighead%idate(2)
  idate4(3)= sighead%idate(3)
  idate4(4)= sighead%idate(4)

! Compute valid time from ensemble date and forecast length and compare to iadate, the analysis time
  iyr=idate4(4)
  ihourg=hourg
  if(iyr>=0.and.iyr<=99) then
     if(iyr>51) then
        iyr=iyr+1900
     else
        iyr=iyr+2000
     end if
  end if
  fha=zero ; ida=0; jda=0
  fha(2)=ihourg    ! relative time interval in hours
  ida(1)=iyr       ! year
  ida(2)=idate4(2) ! month
  ida(3)=idate4(3) ! day
  ida(4)=0         ! time zone
  ida(5)=idate4(1) ! hour
  call w3movdat(fha,ida,jda)
  iadate_gfs(1)=jda(1) ! year
  iadate_gfs(2)=jda(2) ! mon
  iadate_gfs(3)=jda(3) ! day
  iadate_gfs(4)=jda(5)+hrdifsig(ntguessig)-hrdifsig(it) ! hour
  iadate_gfs(5)=0      ! minute
  if(mype == 46) then
     write(6,*)' in get_gefs_for_regional, iadate_gefs=',iadate_gfs
     write(6,*)' in get_gefs_for_regional, iadate    =',iadate
  end if
           call w3fs21(iadate,nming1)
           call w3fs21(iadate_gfs,nming2)
  if( nming1/=nming2 ) then
     if(mype == 0) write(6,*)' GEFS ENSEMBLE MEMBER DATE NOT EQUAL TO ANALYSIS DATE, PROGRAM STOPS'
     if(.not.l_ens_in_diff_time) call stop2(85)
  end if
     

!         set up ak5,bk5,ck5 for use in computing 3d pressure field (needed for vertical interp to regional)
!                            following is code segment from gesinfo.F90
  allocate(ak5(sighead%levs+1))
  allocate(bk5(sighead%levs+1))
  allocate(ck5(sighead%levs+1))
  allocate(tref5(sighead%levs))
  do k=1,sighead%levs+1
     ak5(k)=zero
     bk5(k)=zero
     ck5(k)=zero
  end do
  if (sighead%nvcoord == 1) then
     do k=1,sighead%levs+1
        bk5(k) = sighead%vcoord(k,1)
     end do
  elseif (sighead%nvcoord == 2) then
     do k = 1,sighead%levs+1
        ak5(k) = sighead%vcoord(k,1)*zero_001
        bk5(k) = sighead%vcoord(k,2)
     end do
  elseif (sighead%nvcoord == 3) then
     do k = 1,sighead%levs+1
        ak5(k) = sighead%vcoord(k,1)*zero_001
        bk5(k) = sighead%vcoord(k,2)
        ck5(k) = sighead%vcoord(k,3)*zero_001
     end do
  else
     write(6,*)'READ_GFS_OZONE_FOR_REGIONAL:  ***ERROR*** INVALID value for nvcoord=',sighead%nvcoord
     call stop2(85)
  endif
! Load reference temperature array (used by general coordinate)
  do k=1,sighead%levs
     tref5(k)=h300
  end do


  inner_vars=1
  nlat_gfs=sighead%latf+2
  nlon_gfs=sighead%lonf
  nsig_gfs=sighead%levs
  num_fields=6*nsig_gfs+2      !  want to transfer u,v,t,q,oz,cw,ps,z from gfs subdomain to slab
                            !  later go through this code, adapting gsibundlemod, since currently 
                            !   hardwired.
  allocate(vector(num_fields))
  vector=.false.
  vector(1:2*nsig_gfs)=uv_hyb_ens
  call general_sub2grid_create_info(grd_gfs,inner_vars,nlat_gfs,nlon_gfs,nsig_gfs,num_fields, &
                                  .not.regional,vector)
  jcap_gfs=sighead%jcap
  jcap_gfs_test=jcap_gfs
  call general_init_spec_vars(sp_gfs,jcap_gfs,jcap_gfs_test,grd_gfs%nlat,grd_gfs%nlon)

!  also want to set up regional grid structure variable grd_mix, which still has number of
!   vertical levels set to nsig_gfs, but horizontal dimensions set to regional domain.

  call general_sub2grid_create_info(grd_mix,inner_vars,grd_ens%nlat,grd_ens%nlon,nsig_gfs, &
                                    num_fields,regional,vector)

!  create interpolation information for global grid to regional ensemble grid

  nord_g2r=4
  call g_create_egrid2points_slow(grd_ens%nlat*grd_ens%nlon,region_lat_ens,region_lon_ens, &
                    grd_gfs%nlat,sp_gfs%rlats,grd_gfs%nlon,sp_gfs%rlons,nord_g2r,p_g2r)

!  allocate mix ensemble space--horizontal on regional domain, vertical still gefs 
  allocate(st_eg(grd_mix%lat2,grd_mix%lon2,grd_mix%nsig,n_ens))
  allocate(vp_eg(grd_mix%lat2,grd_mix%lon2,grd_mix%nsig,n_ens))
  allocate( t_eg(grd_mix%lat2,grd_mix%lon2,grd_mix%nsig,n_ens))
  allocate(rh_eg(grd_mix%lat2,grd_mix%lon2,grd_mix%nsig,n_ens))
  allocate(oz_eg(grd_mix%lat2,grd_mix%lon2,grd_mix%nsig,n_ens))
  allocate(cw_eg(grd_mix%lat2,grd_mix%lon2,grd_mix%nsig,n_ens))
  allocate( p_eg_nmmb(grd_mix%lat2,grd_mix%lon2,n_ens))
  st_eg=zero ; vp_eg=zero ; t_eg=zero ; rh_eg=zero ; oz_eg=zero ; cw_eg=zero 
  p_eg_nmmb=zero

!                begin loop over ensemble members

  rewind(10)
  do n=1,n_ens
     read(10,'(a)',err=20,end=20)filename 
     filename=trim(filename)
!     write(filename,100) n
!100  format('sigf06_ens_mem',i3.3)


!!   allocate necessary space on global grid

     allocate( vor(grd_gfs%lat2,grd_gfs%lon2,grd_gfs%nsig))
     allocate( div(grd_gfs%lat2,grd_gfs%lon2,grd_gfs%nsig))
     allocate(   u(grd_gfs%lat2,grd_gfs%lon2,grd_gfs%nsig))
     allocate(   v(grd_gfs%lat2,grd_gfs%lon2,grd_gfs%nsig))
     allocate(  tv(grd_gfs%lat2,grd_gfs%lon2,grd_gfs%nsig))
     allocate(   q(grd_gfs%lat2,grd_gfs%lon2,grd_gfs%nsig))
     allocate(cwmr(grd_gfs%lat2,grd_gfs%lon2,grd_gfs%nsig))
     allocate(  oz(grd_gfs%lat2,grd_gfs%lon2,grd_gfs%nsig))
     allocate(   z(grd_gfs%lat2,grd_gfs%lon2))
     allocate(  ps(grd_gfs%lat2,grd_gfs%lon2))
     vor=zero ; div=zero ; u=zero ; v=zero ; tv=zero ; q=zero ; cwmr=zero ; oz=zero ; z=zero ; ps=zero
     call general_read_gfsatm(grd_gfs,sp_gfs,sp_gfs,filename,mype,uv_hyb_ens,.false.,.true., &
            z,ps,vor,div,u,v,tv,q,cwmr,oz,iret)
     deallocate(vor,div)
     allocate(work_sub(grd_gfs%inner_vars,grd_gfs%lat2,grd_gfs%lon2,num_fields))
     do k=1,grd_gfs%nsig
        ku=k ; kv=k+grd_gfs%nsig ; kt=k+2*grd_gfs%nsig ; kq=k+3*grd_gfs%nsig ; koz=k+4*grd_gfs%nsig
        kcw=k+5*grd_gfs%nsig
        do j=1,grd_gfs%lon2
           do i=1,grd_gfs%lat2
              work_sub(1,i,j,ku)=u(i,j,k)
              work_sub(1,i,j,kv)=v(i,j,k)
              work_sub(1,i,j,kt)=tv(i,j,k)
              work_sub(1,i,j,kq)=q(i,j,k)
              work_sub(1,i,j,koz)=oz(i,j,k)
              work_sub(1,i,j,kcw)=cwmr(i,j,k)
           end do
        end do
     end do
     deallocate(u,v,tv,q,oz,cwmr)
     kz=num_fields ; kps=kz-1
     do j=1,grd_gfs%lon2
        do i=1,grd_gfs%lat2
           work_sub(1,i,j,kz)=z(i,j)
           work_sub(1,i,j,kps)=ps(i,j)
        end do
     end do
     deallocate(z,ps)
     allocate(work(grd_gfs%inner_vars,grd_gfs%nlat,grd_gfs%nlon,grd_gfs%kbegin_loc:grd_gfs%kend_alloc))
     call general_sub2grid(grd_gfs,work_sub,work)
     deallocate(work_sub)

!    then interpolate to regional analysis grid
     allocate(work_reg(grd_mix%inner_vars,grd_mix%nlat,grd_mix%nlon,grd_gfs%kbegin_loc:grd_gfs%kend_alloc))
     do k=grd_gfs%kbegin_loc,grd_gfs%kend_loc
        call g_egrid2points_faster(p_g2r,work(1,1,1,k),work_reg(1,1,1,k),vector(k))
     end do
     deallocate(work)

!    next general_grid2sub to go to regional grid subdomains.
     allocate(work_sub(grd_mix%inner_vars,grd_mix%lat2,grd_mix%lon2,num_fields))
     call general_grid2sub(grd_mix,work_reg,work_sub)
     deallocate(work_reg)
     allocate(pri(grd_mix%lat2,grd_mix%lon2,grd_mix%nsig+1))
     kz=num_fields ; kps=kz-1
!    compute 3d pressure on interfaces
     kap1=rd_over_cp+one
     kapr=one/rd_over_cp
     pri=zero
     k=1
     k2=grd_mix%nsig+1
     do j=1,grd_mix%lon2
        do i=1,grd_mix%lat2
           pri(i,j,k)=work_sub(1,i,j,kps)
           pri(i,j,k2)=zero
        end do
     end do
     if (sighead%idvc /= 3) then
        do k=2,grd_mix%nsig
           do j=1,grd_mix%lon2
              do i=1,grd_mix%lat2
                 pri(i,j,k)=ak5(k)+bk5(k)*work_sub(1,i,j,kps)
              end do
           end do
        end do
     else
        do k=2,grd_mix%nsig
           kt=k+2*grd_mix%nsig
           do j=1,grd_mix%lon2
              do i=1,grd_mix%lat2
                 trk=(half*(work_sub(1,i,j,kt-1)+work_sub(1,i,j,kt))/tref5(k))**kapr
                 pri(i,j,k)=ak5(k)+(bk5(k)*work_sub(1,i,j,kps))+(ck5(k)*trk)
              end do
           end do
        end do
     end if

!    Get 3d pressure field now on interfaces
     allocate(prsl(grd_mix%lat2,grd_mix%lon2,grd_mix%nsig))
     if (idsl5/=2) then
        do j=1,grd_mix%lon2
           do i=1,grd_mix%lat2
              do k=1,grd_mix%nsig
                 prsl(i,j,k)=((pri(i,j,k)**kap1-pri(i,j,k+1)**kap1)/&
                           (kap1*(pri(i,j,k)-pri(i,j,k+1))))**kapr
              end do
           end do
        end do
     else
        do j=1,grd_mix%lon2
           do i=1,grd_mix%lat2
              do k=1,grd_mix%nsig
                 prsl(i,j,k)=(pri(i,j,k)+pri(i,j,k+1))*half
              end do
           end do
        end do
     end if
!  !Compute geopotential height at interface between layers
     allocate(zbarl(grd_mix%lat2,grd_mix%lon2,grd_mix%nsig))
     allocate(height(grd_mix%nsig))
     rdog=rd/grav
     do j=1,grd_mix%lon2
        do i=1,grd_mix%lat2
           k  = 1
           kt=k+2*grd_mix%nsig
           h  = rdog * work_sub(1,i,j,kt)
           dz = h * log(pri(i,j,k)/prsl(i,j,k))
           height(k) = work_sub(1,i,j,kz)+dz

           do k=2,grd_mix%nsig
              kt=k+2*grd_mix%nsig
              h  = rdog * half * (work_sub(1,i,j,kt-1)+work_sub(1,i,j,kt))
              dz = h * log(prsl(i,j,k-1)/prsl(i,j,k))
              height(k) = height(k-1) + dz
           end do
           do k=1,grd_mix%nsig
              zbarl(i,j,k)=height(k)
           end do
        end do
     end do
     deallocate(pri,height)
!! recompute pbar using routine Wan-Shu obtained from Matt Pyle:

     allocate(tt(grd_mix%lat2,grd_mix%lon2,grd_mix%nsig))
     allocate(psfc_out(grd_mix%lat2,grd_mix%lon2))
     do k=1,grd_mix%nsig
        kt=k+2*grd_mix%nsig
        do j=1,grd_mix%lon2
           do i=1,grd_mix%lat2
              tt(i,j,k)=work_sub(1,i,j,kt)
           end do
        end do
     end do
     mm1=mype+1
     ! !ilook=ide/2
     ! !jlook=jde/2
     ! !ilook=29
     ! !jlook=41
     ilook=-1 ; jlook=-1
     allocate(prsl1000(grd_mix%lat2,grd_mix%lon2,grd_mix%nsig))
     prsl1000=1000._r_kind*prsl
     call compute_nmm_surfacep ( ges_z(:,:), zbarl,prsl1000, &
                                 psfc_out,grd_mix%nsig,grd_mix%lat2,grd_mix%lon2, &
                                 ilook,jlook)
     deallocate(tt,zbarl,prsl1000)
     psfc_out=.001_r_kind*psfc_out
     !   psfc_out=ges_ps(:,:)
     !   write(6,*)' min,max ges_ps-psfc_out=',&
     !        minval(ges_ps(:,:)-psfc_out),maxval(ges_ps(:,:)-psfc_out)
     !               pdiffmax=-huge(pdiffmax)
     !               pdiffmin= huge(pdiffmin)
     !   !  do j=2,grd_mix%lon2-1
     !   !     do i=2,grd_mix%lat2-1
     !      do j=1,grd_mix%lon2
     !         do i=1,grd_mix%lat2
     !            pdiffmax=max(ges_ps(i,j)-psfc_out(i,j),pdiffmax)
     !            pdiffmin=min(ges_ps(i,j)-psfc_out(i,j),pdiffmin)
     !            if(ges_ps(i,j)<10._r_kind) &
     !               write(6,*)' small ges_ps,i,j,lat2,lon2,ig,jg,ide,jde=',i,j,grd_mix%lat2,grd_mix%lon2,&
     !                   grd_mix%istart(mm1)-2+i,grd_mix%jstart(mm1)-2+j,grd_mix%nlat,grd_mix%nlon
     !            if(psfc_out(i,j)<10._r_kind) &
     !               write(6,*)' small ens ps,i,j,lat2,lon2,ig,jg,ide,jde=',i,j,grd_mix%lat2,grd_mix%lon2,&
     !                   grd_mix%istart(mm1)-2+i,grd_mix%jstart(mm1)-2+j,grd_mix%nlat,grd_mix%nlon
     !         end do
     !      end do
     !      call mpi_allreduce(pdiffmax,pdiffmax0,1,mpi_rtype,mpi_max,mpi_comm_world,ierror)
     !      call mpi_allreduce(pdiffmin,pdiffmin0,1,mpi_rtype,mpi_min,mpi_comm_world,ierror)
     !             if(mype==0) write(6,*)' min,max ges_ps - matt ps =',pdiffmin0,pdiffmax0

     !                                                write(fname,'("matt_pbar_corrected")')
     !                                                call grads1a(psfc_out,1,mype,trim(fname))
     !                                                write(fname,'("ges_ps")')
     !                                                call grads1a(ges_ps(:,:),1,mype,trim(fname))


! If not using Q perturbations, convert to RH
     if (.not.q_hyb_ens) then
        allocate(tsen(grd_mix%lat2,grd_mix%lon2,grd_mix%nsig))
        allocate(qs(grd_mix%lat2,grd_mix%lon2,grd_mix%nsig))
!    Compute RH and potential virtual temp
!    First step is go get sensible temperature and 3d pressure
        do k=1,grd_mix%nsig
           kt=k+2*grd_mix%nsig ; kq=k+3*grd_mix%nsig
           do j=1,grd_mix%lon2
              do i=1,grd_mix%lat2
                 tsen(i,j,k)= work_sub(1,i,j,kt)/(one+fv*max(zero,work_sub(1,i,j,kq)))
              end do
           end do 
        end do

        ice=.true.
        iderivative=0
        call genqsat(qs,tsen,prsl,grd_mix%lat2,grd_mix%lon2,grd_mix%nsig,ice,iderivative)

        do k=1,grd_mix%nsig
           kt=k+2*grd_mix%nsig ; kq=k+3*grd_mix%nsig
           do j=1,grd_mix%lon2
              do i=1,grd_mix%lat2
                 work_sub(1,i,j,kq) = work_sub(1,i,j,kq)/qs(i,j,k)
              end do
           end do
        end do
        deallocate(qs,tsen)
     end if
     do k=1,grd_mix%nsig
        kt=k+2*grd_mix%nsig
        do j=1,grd_mix%lon2
           do i=1,grd_mix%lat2
              work_sub(1,i,j,kt)=work_sub(1,i,j,kt)/(0.01_r_kind*prsl(i,j,k))**rd_over_cp
           end do
        end do
     end do

     deallocate(prsl)

     iimax=0
     iimin=grd_mix%nlat
     jjmax=0
     jjmin=grd_mix%nlon
     ratio_x=(nlon-one)/(grd_mix%nlon-one)
     ratio_y=(nlat-one)/(grd_mix%nlat-one)
     do k=1,grd_mix%nsig
        ku=k ; kv=ku+grd_mix%nsig ; kt=kv+grd_mix%nsig ; kq=kt+grd_mix%nsig ; koz=kq+grd_mix%nsig
        kcw=koz+grd_mix%nsig
        do j=1,grd_mix%lon2
           do i=1,grd_mix%lat2

              ii=i+grd_mix%istart(mm1)-2
              jj=j+grd_mix%jstart(mm1)-2
              ii=min(grd_mix%nlat,max(1,ii))
              jj=min(grd_mix%nlon,max(1,jj))
              iimax=max(ii,iimax)
              iimin=min(ii,iimin)
              jjmax=max(jj,jjmax)
              jjmin=min(jj,jjmin)
              dlon_ens=float(jj)
              dlat_ens=float(ii)
              dlon=one+(dlon_ens-one)*ratio_x
              dlat=one+(dlat_ens-one)*ratio_y
              
              call rotate_wind_ll2xy(work_sub(1,i,j,ku),work_sub(1,i,j,kv), &
                                     uob,vob,region_lon_ens(ii,jj),dlon,dlat)
              st_eg(i,j,k,n)=uob
              vp_eg(i,j,k,n)=vob

               t_eg(i,j,k,n)=work_sub(1,i,j,kt)     !  now pot virtual temp
              rh_eg(i,j,k,n)=work_sub(1,i,j,kq)     !  now rh
              oz_eg(i,j,k,n)=work_sub(1,i,j,koz)
              cw_eg(i,j,k,n)=work_sub(1,i,j,kcw)
           end do
        end do
     end do
     kz=num_fields ; kps=kz-1
     do j=1,grd_mix%lon2
        do i=1,grd_mix%lat2
           p_eg_nmmb(i,j,n)=psfc_out(i,j)
        end do
     end do
     deallocate(work_sub,psfc_out)

!                    pdiffmax=-huge(pdiffmax)
!                    pdiffmin= huge(pdiffmin)
!           do j=1,grd_mix%lon2
!              do i=1,grd_mix%lat2
!                 pdiffmax=max(ges_ps(i,j)-p_eg_nmmb(i,j,n),pdiffmax)
!                 pdiffmin=min(ges_ps(i,j)-p_eg_nmmb(i,j,n),pdiffmin)
!                  if(ges_ps(i,j)<10._r_kind) &
!                     write(6,*)' small ges_ps,i,j,lat2,lon2,ig,jg,ide,jde=',i,j,grd_mix%lat2,grd_mix%lon2,&
!                         grd_mix%istart(mm1)-1+i,grd_mix%jstart(mm1)-1+j,grd_mix%nlat,grd_mix%nlon
!                  if(p_eg_nmmb(i,j,n)<10._r_kind) &
!                     write(6,*)' small ens ps,i,j,lat2,lon2,ig,jg,ide,jde=',i,j,grd_mix%lat2,grd_mix%lon2,&
!                         grd_mix%istart(mm1)-1+i,grd_mix%jstart(mm1)-1+j,grd_mix%nlat,grd_mix%nlon
!              end do
!           end do
!           call mpi_allreduce(pdiffmax,pdiffmax0,1,mpi_rtype,mpi_max,mpi_comm_world,ierror)
!           call mpi_allreduce(pdiffmin,pdiffmin0,1,mpi_rtype,mpi_min,mpi_comm_world,ierror)
!                   if(mype==0) write(6,*)' with halo, n,min,max ges_ps - matt ps =',n,pdiffmin0,pdiffmax0

  end do   !  end loop over ensemble members.

!   next, compute mean of ensembles.

  allocate(stbar(grd_mix%lat2,grd_mix%lon2,grd_mix%nsig))
  allocate(vpbar(grd_mix%lat2,grd_mix%lon2,grd_mix%nsig))
  allocate( tbar(grd_mix%lat2,grd_mix%lon2,grd_mix%nsig))
  allocate(rhbar(grd_mix%lat2,grd_mix%lon2,grd_mix%nsig))
  allocate(ozbar(grd_mix%lat2,grd_mix%lon2,grd_mix%nsig))
  allocate(cwbar(grd_mix%lat2,grd_mix%lon2,grd_mix%nsig))
  allocate(pbar_nmmb(grd_mix%lat2,grd_mix%lon2))

!   compute mean state
  stbar=zero ; vpbar=zero ; tbar=zero ; rhbar=zero ; ozbar=zero ; cwbar=zero 
  pbar_nmmb=zero
  do n=1,n_ens
     do k=1,grd_mix%nsig
        do j=1,grd_mix%lon2
           do i=1,grd_mix%lat2
              stbar(i,j,k)=stbar(i,j,k)+st_eg(i,j,k,n)
              vpbar(i,j,k)=vpbar(i,j,k)+vp_eg(i,j,k,n)
               tbar(i,j,k)= tbar(i,j,k)+ t_eg(i,j,k,n)
              rhbar(i,j,k)=rhbar(i,j,k)+rh_eg(i,j,k,n)
              ozbar(i,j,k)=ozbar(i,j,k)+oz_eg(i,j,k,n)
              cwbar(i,j,k)=cwbar(i,j,k)+cw_eg(i,j,k,n)
           end do
        end do
     end do
     do j=1,grd_mix%lon2
        do i=1,grd_mix%lat2
           pbar_nmmb(i,j)=pbar_nmmb(i,j)+p_eg_nmmb(i,j,n)
        end do
     end do
  end do

! Convert to mean
  bar_norm = one/float(n_ens)
  do k=1,grd_mix%nsig
     do j=1,grd_mix%lon2
        do i=1,grd_mix%lat2
           stbar(i,j,k)=stbar(i,j,k)*bar_norm
           vpbar(i,j,k)=vpbar(i,j,k)*bar_norm
            tbar(i,j,k)= tbar(i,j,k)*bar_norm
           rhbar(i,j,k)=rhbar(i,j,k)*bar_norm
           ozbar(i,j,k)=ozbar(i,j,k)*bar_norm
           cwbar(i,j,k)=cwbar(i,j,k)*bar_norm
        end do
     end do
  end do
  do j=1,grd_mix%lon2
     do i=1,grd_mix%lat2
        pbar_nmmb(i,j)=pbar_nmmb(i,j)*bar_norm
!   also save pbar to module array ps_bar for possible use in vertical localization
!                                                    in terms of scale heights/normalized p/p
        ps_bar(i,j,1)=pbar_nmmb(i,j)
     end do
  end do
!                                                 write(fname,'("test_pbar_uncorrected")')
!                                                 call grads1a(pbar,1,mype,trim(fname))
!                                                 write(fname,'("test_ges_ps")')
!                                                 call grads1a(ges_ps,1,mype,trim(fname))
!                                                 write(fname,'("test_ges_z")')
!                                                 call grads1a(ges_z,1,mype,trim(fname))

! Subtract mean from ensemble members, but save scaling by sqrt(1/(nens-1)) until after vertical interpolation
  n1=1
!www  ensemble perturbation for all but the first member if full_ensemble
  if(full_ensemble)n1=2

  do n=n1,n_ens
     do k=1,grd_mix%nsig
        do j=1,grd_mix%lon2
           do i=1,grd_mix%lat2
              st_eg(i,j,k,n)=st_eg(i,j,k,n)-stbar(i,j,k)
              vp_eg(i,j,k,n)=vp_eg(i,j,k,n)-vpbar(i,j,k)
               t_eg(i,j,k,n)= t_eg(i,j,k,n)- tbar(i,j,k)
              rh_eg(i,j,k,n)=rh_eg(i,j,k,n)-rhbar(i,j,k)
              oz_eg(i,j,k,n)=oz_eg(i,j,k,n)-ozbar(i,j,k)
              cw_eg(i,j,k,n)=cw_eg(i,j,k,n)-cwbar(i,j,k)
           end do
        end do
     end do
     do j=1,grd_mix%lon2
        do i=1,grd_mix%lat2
           p_eg_nmmb(i,j,n)=p_eg_nmmb(i,j,n)-pbar_nmmb(i,j)
        end do
     end do
  end do
  deallocate(stbar,vpbar,rhbar,ozbar,cwbar)

! now obtain mean pressure prsl
! compute 3d pressure on interfaces
  kap1=rd_over_cp+one
  kapr=one/rd_over_cp
  allocate(pri(grd_mix%lat2,grd_mix%lon2,grd_mix%nsig+1))
  pri=zero
  k=1
  k2=grd_mix%nsig+1
  do j=1,grd_mix%lon2
     do i=1,grd_mix%lat2
        pri(i,j,k)=pbar_nmmb(i,j)
        pri(i,j,k2)=zero
     end do
  end do
  if (sighead%idvc /= 3) then
     do k=2,grd_mix%nsig
        do j=1,grd_mix%lon2
           do i=1,grd_mix%lat2
              pri(i,j,k)=ak5(k)+bk5(k)*pbar_nmmb(i,j)
           end do
        end do
     end do
  else
     do k=2,grd_mix%nsig
        do j=1,grd_mix%lon2
           do i=1,grd_mix%lat2
              trk=(half*(tbar(i,j,k-1)+tbar(i,j,k))/tref5(k))**kapr
              pri(i,j,k)=ak5(k)+(bk5(k)*pbar_nmmb(i,j))+(ck5(k)*trk)
           end do
        end do
     end do
  end if

! Get 3d pressure field now at layer midpoints
  allocate(prsl(grd_mix%lat2,grd_mix%lon2,grd_mix%nsig))
  if (sighead%idsl/=2) then
     do j=1,grd_mix%lon2
        do i=1,grd_mix%lat2
           do k=1,grd_mix%nsig
              prsl(i,j,k)=((pri(i,j,k)**kap1-pri(i,j,k+1)**kap1)/&
                        (kap1*(pri(i,j,k)-pri(i,j,k+1))))**kapr
           end do
        end do
     end do
  else
     do j=1,grd_mix%lon2
        do i=1,grd_mix%lat2
           do k=1,grd_mix%nsig
              prsl(i,j,k)=(pri(i,j,k)+pri(i,j,k+1))*half
           end do
        end do
     end do
  end if
  deallocate(pri,pbar_nmmb,tbar)
  deallocate(ak5,bk5,ck5,tref5)

! interpolate/extrapolate in vertical using yoshi's spline code.

!  first need ges_prsl_e, the 3d pressure on the ensemble grid.

  allocate(ges_prsl_e(grd_ens%inner_vars,grd_ens%lat2,grd_ens%lon2,grd_ens%nsig))
  if(dual_res) then
     call general_suba2sube(grd_a1,grd_e1,p_e2a,ges_prsl(:,1,1,it),ges_prsl_e(1,:,1,1),regional) ! x?
  else
     ges_prsl_e(1,:,:,:)=ges_prsl(:,:,:,it)
  end if

  allocate(xspli(grd_mix%nsig),yspli(grd_mix%nsig),xsplo(grd_ens%nsig),ysplo(grd_ens%nsig))

  allocate(ut(grd_ens%lat2,grd_ens%lon2,grd_ens%nsig))
  allocate(vt(grd_ens%lat2,grd_ens%lon2,grd_ens%nsig))
  allocate(tt(grd_ens%lat2,grd_ens%lon2,grd_ens%nsig))
  allocate(rht(grd_ens%lat2,grd_ens%lon2,grd_ens%nsig))
  allocate(ozt(grd_ens%lat2,grd_ens%lon2,grd_ens%nsig))
  allocate(cwt(grd_ens%lat2,grd_ens%lon2,grd_ens%nsig))
  do n=1,n_ens
     do j=1,grd_ens%lon2
        do i=1,grd_ens%lat2
           do k=1,grd_mix%nsig
              xspli(k)=log(prsl(i,j,k)*10.0_r_kind)
           end do
           do k=1,grd_ens%nsig
              xsplo(k)=log(ges_prsl_e(1,i,j,k)*10._r_kind)
           end do

!    u
           do k=1,grd_mix%nsig
              yspli(k)=st_eg(i,j,k,n)
           end do
           call intp_spl(xspli,yspli,xsplo,ysplo,grd_mix%nsig,grd_ens%nsig)
!               following is to correct for bug in intp_spl
           do k=1,grd_ens%nsig
              if(xsplo(k) < xspli(grd_mix%nsig)) ysplo(k)=yspli(grd_mix%nsig)
              if(xsplo(k) > xspli(1)) ysplo(k)=yspli(1)
           end do
           do k=1,grd_ens%nsig
              ut(i,j,k)=ysplo(k)
           end do
!    v
           do k=1,grd_mix%nsig
              yspli(k)=vp_eg(i,j,k,n)
           end do
           call intp_spl(xspli,yspli,xsplo,ysplo,grd_mix%nsig,grd_ens%nsig)
!               following is to correct for bug in intp_spl
           do k=1,grd_ens%nsig
              if(xsplo(k) < xspli(grd_mix%nsig)) ysplo(k)=yspli(grd_mix%nsig)
              if(xsplo(k) > xspli(1)) ysplo(k)=yspli(1)
           end do
           do k=1,grd_ens%nsig
              vt(i,j,k)=ysplo(k)
           end do
!    t
           do k=1,grd_mix%nsig
              yspli(k)=t_eg(i,j,k,n)
           end do
           call intp_spl(xspli,yspli,xsplo,ysplo,grd_mix%nsig,grd_ens%nsig)
!               following is to correct for bug in intp_spl
           do k=1,grd_ens%nsig
              if(xsplo(k) < xspli(grd_mix%nsig)) ysplo(k)=yspli(grd_mix%nsig)
              if(xsplo(k) > xspli(1)) ysplo(k)=yspli(1)
           end do
           do k=1,grd_ens%nsig
              ysplo(k)=ysplo(k)*(0.01_r_kind*ges_prsl_e(1,i,j,k))**rd_over_cp  ! converting from pot Tv to Tv
              tt(i,j,k)=ysplo(k)
           end do
!    rh
           do k=1,grd_mix%nsig
              yspli(k)=rh_eg(i,j,k,n)
           end do
           call intp_spl(xspli,yspli,xsplo,ysplo,grd_mix%nsig,grd_ens%nsig)
!               following is to correct for bug in intp_spl
           do k=1,grd_ens%nsig
              if(xsplo(k) < xspli(grd_mix%nsig)) ysplo(k)=yspli(grd_mix%nsig)
              if(xsplo(k) > xspli(1)) ysplo(k)=yspli(1)
           end do
           do k=1,grd_ens%nsig
              rht(i,j,k)=ysplo(k)
           end do
!       oz
           do k=1,grd_mix%nsig
              yspli(k)=oz_eg(i,j,k,n)
           end do
           call intp_spl(xspli,yspli,xsplo,ysplo,grd_mix%nsig,grd_ens%nsig)
!               following is to correct for bug in intp_spl
           do k=1,grd_ens%nsig
              if(xsplo(k) < xspli(grd_mix%nsig)) ysplo(k)=yspli(grd_mix%nsig)
              if(xsplo(k) > xspli(1)) ysplo(k)=yspli(1)
           end do
           do k=1,grd_ens%nsig
              ozt(i,j,k)=ysplo(k)
           end do
!    cw
           do k=1,grd_mix%nsig
              yspli(k)=cw_eg(i,j,k,n)
           end do
           call intp_spl(xspli,yspli,xsplo,ysplo,grd_mix%nsig,grd_ens%nsig)
!               following is to correct for bug in intp_spl
           do k=1,grd_ens%nsig
              if(xsplo(k) < xspli(grd_mix%nsig)) ysplo(k)=yspli(grd_mix%nsig)
              if(xsplo(k) > xspli(1)) ysplo(k)=yspli(1)
           end do
           do k=1,grd_ens%nsig
              cwt(i,j,k)=ysplo(k)
           end do

        end do
     end do

!wwwwwwwwwwwwwwwwwwwwwwwwwwwwwwwwwwwwwww
     if(n==1 .and. full_ensemble)then

        allocate(qs(lat2,lon2,nsig))
        ice=.true.
        iderivative=0
        do k=1,nsig
           do j=1,lon2
              do i=1,lat2
                 qs(i,j,k)=ges_q(i,j,k)
              end do
           end do
        end do
        call genqsat(qs,ges_tsen(:,:,:,it),ges_prsl(:,:,:,it),lat2,lon2,nsig,ice,iderivative)

!!!!!!!!!!!!!!!!!!!!!!!!!!!!!!!!!!!!!!!!!!!!!!!!!!!!!!!!!!!!!!!!!!!!!!!!!!!!!!!!!!!
!!!!!!!!!!! The first member is full perturbation based on regional first guess !!!
!!!!!!!!!!!!!!!!!!!!!!!!!!!!!!!!!!!!!!!!!!!!!!!!!!!!!!!!!!!!!!!!!!!!!!!!!!!!!!!!!!!
! put fist guess in ensemble grid & Subtract guess from 1st ensemble member (ensemble mean)

        if (dual_res) then
           allocate ( tmp_ens(grd_ens%lat2,grd_ens%lon2,grd_ens%nsig,1) )
           allocate ( tmp_ens2(grd_ens%lat2,grd_ens%lon2,grd_ens%nsig,1) )
           allocate ( tmp_anl(lat2,lon2,nsig,1) )

           if (.not.q_hyb_ens) then
              tmp_anl(:,:,:,1)=qs(:,:,:)
              call general_suba2sube(grd_a1,grd_e1,p_e2a,tmp_anl,tmp_ens,regional)
              tmp_anl(:,:,:,1)=ges_q(:,:,:)
              call general_suba2sube(grd_a1,grd_e1,p_e2a,tmp_anl,tmp_ens2,regional)
              rht(:,:,:) = rht(:,:,:)-tmp_ens2(:,:,:,1)/tmp_ens(:,:,:,1)
           else
              tmp_anl(:,:,:,1)=ges_q(:,:,:)
              call general_suba2sube(grd_a1,grd_e1,p_e2a,tmp_anl,tmp_ens2,regional)
              rht(:,:,:) = rht(:,:,:)-tmp_ens2(:,:,:,1)
           end if

           tmp_anl(:,:,:,1)=ges_u(:,:,:)
           call general_suba2sube(grd_a1,grd_e1,p_e2a,tmp_anl,tmp_ens,regional)
           ut(:,:,:) = ut(:,:,:)-tmp_ens(:,:,:,1)
           tmp_anl(:,:,:,1)=ges_v(:,:,:)
           call general_suba2sube(grd_a1,grd_e1,p_e2a,tmp_anl,tmp_ens,regional)
           vt(:,:,:) = vt(:,:,:)-tmp_ens(:,:,:,1)
           tmp_anl(:,:,:,1)=ges_tv(:,:,:)
           call general_suba2sube(grd_a1,grd_e1,p_e2a,tmp_anl,tmp_ens,regional)
           tt(:,:,:) = tt(:,:,:)-tmp_ens(:,:,:,1)
           tmp_anl(:,:,1,1)=ges_ps(:,:)
           call general_suba2sube(grd_a1,grd_e1,p_e2a,tmp_anl,tmp_ens,regional)
           p_eg_nmmb(:,:,n) = p_eg_nmmb(:,:,n)-tmp_ens(:,:,1,1)
           deallocate(tmp_anl,tmp_ens,tmp_ens2)
        else
           do k=1,grd_ens%nsig
              do j=1,grd_ens%lon2
                 do i=1,grd_ens%lat2
                    ut(i,j,k) = ut(i,j,k)-ges_u(i,j,k)
                    vt(i,j,k) = vt(i,j,k)-ges_v(i,j,k)
                    tt(i,j,k) = tt(i,j,k)-ges_tv(i,j,k)
                 end do
              end do
           end do

           if (nq_hyb_ens) then
              do k=1,grd_ens%nsig
                 do j=1,grd_ens%lon2
                    do i=1,grd_ens%lat2
                       rht(i,j,k) = zero
                    end do
                 end do
              end do
           else if (.not.q_hyb_ens) then
              do k=1,grd_ens%nsig
                 do j=1,grd_ens%lon2
                    do i=1,grd_ens%lat2
                       rht(i,j,k) = rht(i,j,k)-ges_q(i,j,k)/qs(i,j,k)
                    end do
                 end do
              end do
           else
              do k=1,grd_ens%nsig
                 do j=1,grd_ens%lon2
                    do i=1,grd_ens%lat2
                       rht(i,j,k) = rht(i,j,k)-ges_q(i,j,k)
                    end do
                 end do
              end do
           end if

           do j=1,grd_ens%lon2
              do i=1,grd_ens%lat2
                 p_eg_nmmb(i,j,n) = p_eg_nmmb(i,j,n)-ges_ps(i,j)
              end do
           end do
        endif
        deallocate(qs)

     endif   ! n==1 .and. full_ensemble

!wwwwwwwwwwwwwwwwwwwwwwwwwwwwwwwwwwwwwww

!   transfer from temporary arrays to perturbation arrays and normalize by sig_norm

! sig_norm from the following
! 2*J_b = x^T * (beta1*B + beta2*P_ens)^(-1) * x
! where  P_ens is the ensemble covariance which is the sum of outer products of the
! ensemble perturbations (unnormalized) divided by n_ens-1  (or n_ens, depending on who you read).
     sig_norm=sqrt(one/max(one,n_ens_temp-one))

!     if(n_ens_temp==n_ens.and.n==n_ens+1) sig_norm=one
!                                                  if(n==1 .or. n==2 .or. n==50) then
!                                                      write(fname,'("test_pp_",i2.2)')n
!                                                      call grads1a(p_eg_nmmb(1,1,n),1,mype,trim(fname))
!                                                      write(fname,'("test_up_",i2.2)')n
!                                                      call grads1a(ut,grd_ens%nsig,mype,trim(fname))
!                                                      write(fname,'("test_vp_",i2.2)')n
!                                                      call grads1a(vt,grd_ens%nsig,mype,trim(fname))
!                                                      write(fname,'("test_tp_",i2.2)')n
!                                                      call grads1a(tt,grd_ens%nsig,mype,trim(fname))
!                                                      write(fname,'("test_rhp_",i2.2)')n
!                                                      call grads1a(rht,grd_ens%nsig,mype,trim(fname))
!!                                                      write(fname,'("test_ozp_",i2.2)')n
!!                                                      call grads1a(ozt,grd_ens%nsig,mype,trim(fname))
!!                                                      write(fname,'("test_cwp_",i2.2)')n
!!                                                      call grads1a(cwt,grd_ens%nsig,mype,trim(fname))
!                                                  end if
     do ic3=1,nc3d

        call gsi_bundlegetpointer(en_perts(n,it),trim(cvars3d(ic3)),w3,istatus)
        if(istatus/=0) then
           write(6,*)' error retrieving pointer to ',trim(cvars3d(ic3)),' for ensemble member ',n
           call stop2(999)
        end if

        select case (trim(cvars3d(ic3)))

           case('sf','SF')

              do k=1,grd_ens%nsig
                 do j=1,grd_ens%lon2
                    do i=1,grd_ens%lat2
                       w3(i,j,k) = ut(i,j,k)*sig_norm
                    end do
                 end do
              end do

           case('vp','VP')

              do k=1,grd_ens%nsig
                 do j=1,grd_ens%lon2
                    do i=1,grd_ens%lat2
                       w3(i,j,k) = vt(i,j,k)*sig_norm
                    end do
                 end do
              end do

           case('t','T')

              do k=1,grd_ens%nsig
                 do j=1,grd_ens%lon2
                    do i=1,grd_ens%lat2
                       w3(i,j,k) = tt(i,j,k)*sig_norm
                    end do
                 end do
              end do

           case('q','Q')

              do k=1,grd_ens%nsig
                 do j=1,grd_ens%lon2
                    do i=1,grd_ens%lat2
                       w3(i,j,k) = rht(i,j,k)*sig_norm
                    end do
                 end do
              end do

           case('oz','OZ')
!          temporarily ignore ozone perturbations

              do k=1,grd_ens%nsig
                 do j=1,grd_ens%lon2
                    do i=1,grd_ens%lat2
                   !   w3(i,j,k) = ozt(i,j,k)*sig_norm
                       w3(i,j,k) = zero
                    end do
                 end do
              end do

           case('cw','CW')
!          temporarily ignore cloud water perturbations

              do k=1,grd_ens%nsig
                 do j=1,grd_ens%lon2
                    do i=1,grd_ens%lat2
                   !   w3(i,j,k) = cwt(i,j,k)*sig_norm
                       w3(i,j,k) = zero
                    end do
                 end do
              end do

        end select
     end do
     do ic2=1,nc2d

        call gsi_bundlegetpointer(en_perts(n,it),trim(cvars2d(ic2)),w2,istatus)
        if(istatus/=0) then
           write(6,*)' error retrieving pointer to ',trim(cvars2d(ic2)),' for ensemble member ',n
           call stop2(999)
        end if

        select case (trim(cvars2d(ic2)))

           case('ps','PS')

              do j=1,grd_ens%lon2
                 do i=1,grd_ens%lat2
                    w2(i,j) = p_eg_nmmb(i,j,n)*sig_norm
                 end do
              end do

           case('sst','SST')

! dtk: temporarily ignore sst perturbations in hybrid
              do j=1,grd_ens%lon2
                 do i=1,grd_ens%lat2
                    w2(i,j) = zero
                 end do
              end do

        end select
     end do
  end do


  call general_destroy_spec_vars(sp_gfs)
  deallocate(vector)
  deallocate(st_eg,vp_eg,t_eg,rh_eg)
  deallocate(oz_eg,cw_eg,p_eg_nmmb)
  deallocate(ges_prsl_e)
  deallocate(xspli,yspli,xsplo,ysplo)
  deallocate(prsl)
  deallocate(ut,vt,tt,rht,ozt,cwt)

enddo ! it=1,ntlevs_ens
  return

30 write(6,*) 'GET_GEFS+FOR_REGIONAL open filelist failed '
   call stop2(555)
20 write(6,*) 'GET_GEFS+FOR_REGIONAL read gfs ens failed ',n
   call stop2(555)
end subroutine get_gefs_for_regional

  SUBROUTINE compute_nmm_surfacep ( TERRAIN_HGT_T, Z3D_IN, PRESS3D_IN,   &
                                    psfc_out,generic,IME,JME, Ilook,Jlook )
!$$$  subprogram documentation block
!                .      .    .                                       .
! subprogram:    compute_nmm_surfacep  obtain nmm surface pressure
!   prgmmr: pyle             org: np22                date: 2010-09-26
!
! abstract: using model terrain height and 3d fields of height, pressure and temperature,
!             compute pressure at the model terrain height.
!
!
! program history log:
!   2010-09-26  pyle
!   2013-02-15  parrish -- change DO L=generic,2,-1 to DO L=generic-1,2,-1 to prevent
!                            out of bounds array reference in array Z3D_IN.
!
!   input argument list:
!
!   output argument list:
!
! attributes:
!   language: f90
!   machine:  ibm RS/6000 SP
!
!$$$ end documentation block


       use kinds, only: r_kind,i_kind
       IMPLICIT NONE

       integer(i_kind),intent(in) :: IME,JME
       integer(i_kind),intent(in) :: Ilook,Jlook
       integer(i_kind),intent(in) :: generic

       real(r_kind),intent(in) :: TERRAIN_HGT_T(IME,JME)
       real(r_kind),intent(in) :: Z3D_IN(IME,JME,generic)
       real(r_kind),intent(in) :: PRESS3D_IN(IME,JME,generic)
       real(r_kind),intent(out) :: psfc_out(IME,JME)

       integer(i_kind) :: I,J,L,LL
       integer(i_kind) :: loopinc,iloopinc

       real(r_kind) :: PSFC_IN(IME,JME),TOPO_IN(IME,JME)
       real(r_kind) :: dlnpdz,BOT_INPUT_HGT,BOT_INPUT_PRESS

       real(r_kind), allocatable:: dum2d(:,:),DUM2DB(:,:)

       logical :: DEFINED_PSFC(IME,JME), DEFINED_PSFCB(IME,JME)

!!!!!!!!!!!!!!!!!!!!!!!!!!!!!!!!!!!!!!!!!!!!!!!!!!!!!!!!!!!!!!!!!!

!	write(6,*) 'size(TERRAIN_HGT_T):: ', size(TERRAIN_HGT_T,dim=1),size(TERRAIN_HGT_T,dim=2)
!	write(6,*) 'what is JME here??? : ', JME
!	write(6,*) 'JmE: ', JmE

       DO J=1,JME
          DO I=1,IME
             DEFINED_PSFC(I,J)=.FALSE.
             DEFINED_PSFCB(I,J)=.FALSE.
             IF (PRESS3D_IN(I,J,1) /= 200100._r_kind) THEN
                PSFC_IN(I,J)=PRESS3D_IN(I,J,1)
                TOPO_IN(I,J)=Z3D_IN(I,J,1)
             ELSE
                PSFC_IN(I,J)=PRESS3D_IN(I,J,2)
                TOPO_IN(I,J)=Z3D_IN(I,J,2)
             ENDIF
          ENDDO
       ENDDO

!       write(6,*) 'terrain_hgt_t in surfacep compute ', IME,JME
!       do J=JME,1,min(-(JME-1)/20,-1)
!          write(6,535) J,(TERRAIN_HGT_T(I,J),I=1,IME,max(1,(IME-1)/12))
!       enddo

!       write(6,*) 'z3d_in(3) at same points:'
!       do J=JME,1,min(-(JME-1)/20,-1)
!          write(6,535) J,(Z3D_IN(I,J,3),I=1,IME,max(1,(IME-1)/12))
!       enddo
! 535	format(I4,' ::: ',18(f5.0,1x))

       ALLOCATE(DUM2D(IME,JME))
     
       DO J=1,JME
          DO I=1,IME
             DUM2D(I,J)=-9._r_kind
          END DO
       END DO

       DO J=1,JmE
          I_loop: DO I=1,ImE

             IF (PSFC_IN(I,J) == 0._r_kind) THEN
                write(6,*) 'QUITTING BECAUSE I,J, PSFC_IN: ', I,J,PSFC_IN(I,J)

                STOP
             ENDIF

             BOT_INPUT_PRESS=PSFC_IN(I,J)
             BOT_INPUT_HGT=TOPO_IN(I,J)


             IF (I == Ilook .AND. J == Jlook) THEN

!	         write(6,*) ' TERRAIN_HGT_T: ', I,J, TERRAIN_HGT_T(I,J)
                write(6,*) ' PSFC_IN, TOPO_IN: ', &
                   I, J, PSFC_IN(I,J),TOPO_IN(I,J)

                DO L=1,generic
                   write(6,*) ' L,PRESS3D_IN, Z3D_IN: ', &
                      I,J,L, PRESS3D_IN(I,J,L),Z3D_IN(I,J,L)
                END DO
             ENDIF

!             do L=2,generic
             DO L=generic-1,2,-1

                IF ( PRESS3D_IN(i,j,L) > PSFC_IN(I,J) .AND.  &
                         Z3D_IN(I,J,L) < TERRAIN_HGT_T(I,J) .AND. &
                         Z3D_IN(I,J,L+1) > TERRAIN_HGT_T(I,J) ) THEN

                   BOT_INPUT_PRESS=PRESS3D_IN(i,j,L)
                   BOT_INPUT_HGT=Z3D_IN(I,J,L)
 
                   IF (I == Ilook .and. J == Jlook) THEN
                      write(6,*) 'BOT_INPUT_PRESS, BOT_INPUT_HGT NOW : ', &
                         Ilook,Jlook, BOT_INPUT_PRESS, BOT_INPUT_HGT
                   ENDIF

                ENDIF 
             END DO	

             IF (I == Ilook .and. J == Jlook) THEN
                write(6,*) 'enter this section, TERRAIN_HGT_T, BOT_INPUT_HGT: ', TERRAIN_HGT_T(I,J), BOT_INPUT_HGT
             ENDIF

             IF (TERRAIN_HGT_T(I,J) == BOT_INPUT_HGT ) THEN
                dum2d(I,J)=BOT_INPUT_PRESS
                DEFINED_PSFC(I,J)=.TRUE.
                IF (I == Ilook .and. J == Jlook) THEN
                   write(6,*) 'TERRAIN_HGT_T == BOT_INPUT_HGT, set dum2d to: ', I,J, dum2d(I,J)
                ENDIF

	!        IF (BOT_INPUT_HGT /= 0._r_kind .and. (BOT_INPUT_HGT-INT(BOT_INPUT_HGT) /= 0._r_kind) ) THEN
	!           write(6,*) 'with BOT_INPUT_HGT: ', BOT_INPUT_HGT, &
        !              'set dum2d to bot_input_pres: ', I,J,dum2d(I,J)
        !        ENDIF

             ELSEIF (TERRAIN_HGT_T(I,J) < BOT_INPUT_HGT ) THEN

!         target is below lowest possible input...extrapolate

                IF ( BOT_INPUT_PRESS-PRESS3D_IN(I,J,2) > 500._r_kind ) THEN
                   dlnpdz= (log(BOT_INPUT_PRESS)-log(PRESS3D_IN(i,j,2)) ) / &
                      (BOT_INPUT_HGT-Z3D_IN(i,j,2))
                   IF (I == Ilook .and. J == Jlook) THEN
                      write(6,*) 'I,J,dlnpdz(a): ', I,J,dlnpdz
                   ENDIF

                ELSE

!! thin layer and/or just have lowest level - difference with 3rd level data
                   IF ( abs(BOT_INPUT_PRESS - PRESS3D_IN(i,j,3)) > 290._r_kind ) THEN

                      dlnpdz= (log(BOT_INPUT_PRESS)-log(PRESS3D_IN(i,j,3)) ) / &
                         (BOT_INPUT_HGT-Z3D_IN(i,j,3))

                      IF (I == Ilook .and. J == Jlook) then
                         write(6,*) 'p diff: ', BOT_INPUT_PRESS, PRESS3D_IN(i,j,3)
                         write(6,*) 'z diff: ', BOT_INPUT_HGT, Z3D_IN(i,j,3)
                      ENDIF
	
                   ELSE

!! Loop up to level 7 looking for a sufficiently thick layer

                      FIND_THICK:  DO LL=4,7
                         IF( abs(BOT_INPUT_PRESS - PRESS3D_IN(i,j,LL)) > 290._r_kind) THEN
                            dlnpdz= (log(BOT_INPUT_PRESS)-log(PRESS3D_IN(i,j,LL)) ) / &
                               (BOT_INPUT_HGT-Z3D_IN(i,j,LL))
                            EXIT FIND_THICK
                         ENDIF 
                      END DO FIND_THICK

                   ENDIF
        
                ENDIF

                dum2d(I,J)= exp(log(BOT_INPUT_PRESS) + dlnpdz * &
                    (TERRAIN_HGT_T(I,J) - BOT_INPUT_HGT) )

                DEFINED_PSFC(I,J)=.TRUE.

                IF (I == Ilook .and. J == Jlook) THEN
	           write(6,*) 'here(b) set dum2d to: ', I,J, dum2d(I,J)
                ENDIF

             ELSE ! target level bounded by input levels

                DO L=2,generic-1
                   IF (TERRAIN_HGT_T(I,J) > Z3D_IN(i,j,L) .AND. &
                       TERRAIN_HGT_T(I,J) < Z3D_IN(i,j,L+1) ) THEN
                      dlnpdz= (log(PRESS3D_IN(i,j,l))-log(PRESS3D_IN(i,j,L+1)) ) / &
                         (Z3D_IN(i,j,l)-Z3D_IN(i,j,L+1))
                      dum2d(I,J)= log(PRESS3D_IN(i,j,l)) +   &
                         dlnpdz * (TERRAIN_HGT_T(I,J) - Z3D_IN(i,j,L) )
                      dum2d(i,j)=exp(dum2d(i,j))
                      DEFINED_PSFC(I,J)=.TRUE.
                      IF (I == Ilook .and. J == Jlook) THEN
	                 write(6,*) 'here(c) set dum2d to: ', I,J, Dum2d(I,J)
                      ENDIF
                   ENDIF
                ENDDO

!!! account for situation where BOT_INPUT_HGT < TERRAIN_HGT_T < Z3D_IN(:,2,:)
                IF (dum2d(I,J) == -9._r_kind .AND. BOT_INPUT_HGT < TERRAIN_HGT_T(I,J) &
                   .AND. TERRAIN_HGT_T(I,J) < Z3D_IN(I,J,2)) then

          !         IF (mod(I,50) == 0 .AND. mod(J,50) == 0) THEN
          !            write(6,*) 'I,J,BOT_INPUT_HGT, bot_pres, TERRAIN_HGT_T: ',  &
          !               I,J,BOT_INPUT_HGT, BOT_INPUT_PRESS, TERRAIN_HGT_T(I,J)
          !         ENDIF

                   dlnpdz= (log(PSFC_IN(i,j))-log(PRESS3D_IN(i,j,2)) ) / &
                      (TOPO_IN(i,j)-Z3D_IN(i,j,2))
                   dum2d(I,J)= log(PSFC_IN(i,j)) +   &
                      dlnpdz * (TERRAIN_HGT_T(I,J) - TOPO_IN(i,j) )
                   dum2d(i,j)= exp(dum2d(i,j))
                   DEFINED_PSFC(I,J)=.TRUE.
                   IF (I == Ilook .and. J == Jlook) THEN
	              write(6,*) 'here(d) set dum2d to: ', I,J, Dum2d(I,J)
                   ENDIF
                ENDIF

                IF (dum2d(I,J) == -9._r_kind) THEN
                   write(6,*) 'must have flukey situation in new ', I,J
                   write(6,*) 'I,J,BOT_INPUT_HGT, bot_pres, TERRAIN_HGT_T: ',  &
                      I,J,BOT_INPUT_HGT, BOT_INPUT_PRESS, TERRAIN_HGT_T(I,J)

                   DO L=1,generic-1
                      IF ( TERRAIN_HGT_T(I,J) == Z3D_IN(i,j,L) ) THEN
! problematic with HGT_M substitution for "input" surface height?
                         dum2d(i,j)=PRESS3D_IN(I,J,L)
                         DEFINED_PSFC(I,J)=.TRUE.
                         IF (I == Ilook .and. J == Jlook) THEN
                            write(6,*) 'here(e) set dum2d to: ', I,J, Dum2d(I,J)
                         ENDIF
                      ENDIF
                   ENDDO

                   IF ( TERRAIN_HGT_T(I,J) == TOPO_IN(I,J)) THEN
                      dum2d(I,J)=PSFC_IN(I,J)
                      DEFINED_PSFC(I,J)=.TRUE.
                      IF (I == Ilook .and. J == Jlook) THEN
	                 write(6,*) 'here(f) set dum2d to: ', I,J, Dum2d(I,J)
                      ENDIF
         !             write(6,*) 'matched input topo, psfc: ', I,J,TOPO_IN(I,J),PSFC_IN(I,J)
                   ENDIF

!                   IF (dum2d(I,J) == -9._r_kind) THEN
!                   ENDIF 

                ENDIF

                if (.not. defined_psfc(i,J)) then
!                   write(6,*) 'switching to true here'
                   DEFINED_PSFC(I,J)=.TRUE.
                endif

                IF (I == Ilook .AND. J == Jlook) THEN
                   write(6,*) 'newstyle psfc: ', I,J,dum2d(I,J)
                ENDIF

             ENDIF 

             if (.not. DEFINED_PSFC(I,J)) then
!                write(6,*) 'new style undefined at: ', I,J
             endif

          ENDDO I_loop
       ENDDO

      !write(6,*) 'psfc points (new style)'
       loopinc=max( (JmE-1)/20,1)
       iloopinc=max( (ImE-1)/10,1)

       DO J=JmE,1,-loopinc
       !   write(6,633) (dum2d(I,J)/100.,I=1,min(ImE,ImE),iloopinc)
       END DO

  633  format(35(f5.0,1x))

!       write(6,*) 'PSFC extremes (new style): ',  minval(dum2d,MASK=DEFINED_PSFC),maxval(dum2d,MASK=DEFINED_PSFC)

!       IF (minval(dum2d,MASK=DEFINED_PSFC) < 40000._r_kind .or. maxval(dum2d,MASK=DEFINED_PSFC) > 110000._r_kind) THEN
!       ENDIF

!! "traditional" isobaric only approach ------------------------------------------------

       ALLOCATE (DUM2DB(IME,JME))
       DO J=1,JME
          DO I=1,IME
             DUM2DB(I,J)=-9._r_kind
          END DO
       END DO

       DO J=1,JmE
          DO I=1,ImE

             IF (TERRAIN_HGT_T(I,J) < Z3D_IN(i,j,2)) THEN ! targ below lowest

                IF ( abs(PRESS3D_IN(i,j,2)-PRESS3D_IN(i,j,3)) > 290._r_kind) THEN
                   dlnpdz= (log(PRESS3D_IN(i,j,2))-log(PRESS3D_IN(i,j,3)) ) / &
                      (Z3D_IN(i,j,2)-Z3D_IN(i,j,3))
                ELSE
                   dlnpdz= (log(PRESS3D_IN(i,j,2))-log(PRESS3D_IN(i,j,4)) ) / &
                      (Z3D_IN(i,j,2)-Z3D_IN(i,j,4))
                ENDIF

                DUM2DB(I,J)= exp( log(PRESS3D_IN(i,j,2)) + dlnpdz * &
                   (TERRAIN_HGT_T(I,J) - Z3D_IN(i,j,2)) )

                IF (I == Ilook .and. J == Jlook) THEN
                   write(6,*) 'I,K, trad: dlnpdz, press_in(2), terrain_t, Z3D_IN(2): ', I,J,dlnpdz, &
                      PRESS3D_IN(i,j,2), TERRAIN_HGT_T(I,J), Z3D_IN(i,j,2)
                ENDIF

                DEFINED_PSFCB(i,j)=.true.

             ELSEIF (TERRAIN_HGT_T(I,J) > Z3D_IN(i,j,2)) THEN ! target level bounded by input levels

                DO L=2,generic-1
                   IF (TERRAIN_HGT_T(I,J) > Z3D_IN(i,j,L) .AND. &
                       TERRAIN_HGT_T(I,J) < Z3D_IN(i,j,L+1) ) THEN

                      dlnpdz= (log(PRESS3D_IN(i,j,l))-log(PRESS3D_IN(i,j,L+1)) ) / &
                         (Z3D_IN(i,j,l)-Z3D_IN(i,j,L+1))

                      DUM2DB(I,J)= log(PRESS3D_IN(i,j,l)) +   &
                         dlnpdz * (TERRAIN_HGT_T(I,J) - Z3D_IN(i,j,L) )
                      DUM2DB(i,j)=exp(DUM2DB(i,j))
 
                      IF (I == Ilook .and. J == Jlook) THEN
                         write(6,*) 'L, L+1, p3d_in(L), p3d_in(L+1), z3d_in(L), z3d_in(L+1): ', &
                                   L, L+1, PRESS3D_IN(i,j,l), PRESS3D_IN(i,j,L+1), &
                                   Z3D_IN(i,j,l), Z3D_IN(i,j,L+1)
                         write(6,*) 'TERRAIN_HGT_T(I,J) , Z3D_IN(i,j,L): ', TERRAIN_HGT_T(I,J) , Z3D_IN(i,j,L)
                         write(6,*) 'here(2b) set dum2db to: ', I,J, Dum2db(I,J)
                      ENDIF

                      DEFINED_PSFCB(i,j)=.true.

                      IF (DUM2DB(I,J) < 13000._r_kind) THEN
           !              write(6,*) 'I,J,L,terrain,Z3d(L),z3d(L+1),p3d(L),p3d(l+1): ', I,J,L, &
           !                 TERRAIN_HGT_T(I,J),Z3D_IN(I,J,L),Z3D_IN(I,J,L+1),PRESS3D_IN(I,J,L), &
           !                 PRESS3D_IN(I,J,L+1)
                      ENDIF
                   ENDIF
                ENDDO

             ELSEIF (TERRAIN_HGT_T(I,J) == Z3D_IN(i,j,2)) THEN
                DUM2DB(i,j)=PRESS3D_IN(I,J,2)
                IF (I == Ilook .and. J == Jlook) THEN
                   write(6,*) 'here(2c) set dum2db to: ', I,J, Dum2db(I,J)
                ENDIF
                DEFINED_PSFCB(i,j)=.true.
             ENDIF

             IF (DUM2DB(I,J) == -9._r_kind) THEN
         !       write(6,*) 'must have flukey situation in trad ', I,J
                DO L=1,generic-1
                   IF ( TERRAIN_HGT_T(I,J) == Z3D_IN(i,j,L) ) THEN
                      DUM2DB(i,j)=PRESS3D_IN(I,J,L)
                      IF (I == Ilook .and. J == Jlook) THEN
	                 write(6,*) 'here(2d) set dum2db to: ', I,J, Dum2db(I,J)
                      ENDIF
                      DEFINED_PSFCB(i,j)=.true.
                   ENDIF
                ENDDO
             ENDIF

             IF (DUM2DB(I,J) == -9._r_kind) THEN
                write(6,*) 'HOPELESS PSFC, I QUIT'
             ENDIF

             if (I == Ilook .and. J == Jlook) THEN
                write(6,*) ' traditional psfc: ', I,J,DUM2DB(I,J)
             ENDIF

          ENDDO
       ENDDO

!       write(6,*) 'psfc points (traditional)'
!       DO J=JmE,1,-loopinc
!          write(6,633) (DUM2DB(I,J)/100.,I=1,ime,iloopinc)
!       ENDDO

!       write(6,*) 'PSFC extremes (traditional): ', minval(DUM2DB,MASK=DEFINED_PSFCB),maxval(DUM2DB,MASK=DEFINED_PSFCB)

!       IF (minval(DUM2DB,MASK=DEFINED_PSFCB) < 40000._r_kind .or. maxval(DUM2DB,MASK=DEFINED_PSFCB) > 108000._r_kind) THEN
!       ENDIF

!!!!! end traditional

       DO J=1,JmE
          DO I=1,ImE
             IF (DEFINED_PSFCB(I,J) .and. DEFINED_PSFC(I,J)) THEN

                IF (  abs(dum2d(I,J)-DUM2DB(I,J)) > 400._r_kind) THEN
	!          write(6,*) 'BIG DIFF I,J, dum2d, DUM2DB: ', I,J,dum2d(I,J),DUM2DB(I,J)
                ENDIF

!! do we have enough confidence in new style to give it more than 50% weight?
                psfc_out(I,J)=0.5_r_kind*(dum2d(I,J)+DUM2DB(I,J))
             ELSEIF (DEFINED_PSFC(I,J)) THEN
                psfc_out(I,J)=dum2d(I,J)
             ELSEIF (DEFINED_PSFCB(I,J)) THEN
                psfc_out(I,J)=DUM2DB(I,J)
             ELSE
         !       write(6,*) 'I,J,dum2d,DUM2DB: ', I,J,dum2d(I,J),DUM2DB(I,J)
	 !       write(6,*) 'I,J,DEFINED_PSFC(I,J),DEFINED_PSFCB(I,J): ', I,J,DEFINED_PSFC(I,J),DEFINED_PSFCB(I,J)
             ENDIF

             IF (I == Ilook .AND. J == Jlook) THEN
                write(6,*) ' combined psfc: ', I,J,psfc_out(I,J)
             ENDIF

             IF (psfc_out(I,J) < 50000._r_kind .or. psfc_out(I,J) > 108000._r_kind) THEN
 !               write(6,*) 'strange combo on psfc_out, terrain_hgt_t: ', I,J, psfc_out(I,J), terrain_hgt_t(I,J)
 !               write(6,*) 'DEFINED_PSFC, dum2d: ', DEFINED_PSFC(I,J),dum2d(I,J)
 !               write(6,*) 'DEFINED_PSFCB, DUM2DB: ', DEFINED_PSFCB(I,J),DUM2DB(I,J)

!                if (terrain_hgt_t(I,J) > 0._r_kind .and. terrain_hgt_t(I,J) < 5000._r_kind) then
!                else
!                   write(6,*) 'will let strange psfc pass because surface topo is: ', terrain_hgt_t(I,J)
!                endif

             ENDIF

          ENDDO
       ENDDO

      ! write(6,*) 'psfc points (final combined)'
       DO J=JmE,1,-loopinc
      !    write(6,633) (psfc_out(I,J)/100.,I=1,ime,iloopinc)
       ENDDO

       deallocate(dum2d,dum2db)

  END SUBROUTINE compute_nmm_surfacep


subroutine grads1a(f,nvert,mype,fname)

  use kinds, only: r_single,r_kind,i_kind
  use gridmod, only: nlat,nlon,lon2,lat2,rlats,rlons,regional
  use constants, only: rad2deg
  implicit none

  integer(i_kind),intent(in):: nvert,mype
  character(*),intent(in):: fname
  real(r_kind),intent(in):: f(lat2,lon2,nvert)

  real(r_kind),dimension(nlat,nlon)::work
  real(r_single) outfield(nlon,nlat)

  character(50) dsname,title,filename
! data dsname/'test.dat'/
  data title/'inmi'/
  character(112) datdes(50000)
  character(1) blank
  data blank/' '/
  data undef/-9.99e33/

  integer(i_kind) i,k,kend,kstart,next,np,ioutdes,ioutdat
  integer(i_kind) last,j,koutmax
  real(r_single) undef
  real(r_single) startp,pinc
  real(r_single) rlons_deg(nlon)
  real(r_single) rlats_deg(nlat)

  if(mype==0) then
     if(regional) then
        rlons_deg=rlons
        rlats_deg=rlats
     else
        rlons_deg=rad2deg*rlons
        rlats_deg=rad2deg*rlats
     end if
     np=nvert
     startp=1._r_single
     pinc=1._r_single
     ioutdes=98550
     ioutdat=98551
     write(filename,'(a,".des")')trim(fname)
     write(dsname,'(a,".dat")')trim(fname)
     open(unit=ioutdes,file=trim(filename),form='formatted')
     open(unit=ioutdat,file=trim(dsname),form='unformatted')
     rewind ioutdes
     rewind ioutdat
     do i=1,50000
        write(datdes(i),'(112a1)')(blank,k=1,112)
     end do
     write(datdes(1),'("DSET ",a50)')dsname
     write(datdes(2),'("options big_endian sequential")')
     write(datdes(3),'("TITLE ",a50)')title
     write(datdes(4),'("UNDEF ",e11.2)')undef
     next=5
     write(datdes(next),'("XDEF ",i5," LEVELS")')nlon
     kend=0
     do
        kstart=kend+1
        kend=min(kstart+9,nlon)
        if(kstart>nlon) exit
        next=next+1
        write(datdes(next),'(10f11.4)')(rlons_deg(k),k=kstart,kend)
     end do
     next=next+1
     write(datdes(next),'("YDEF ",i5," LEVELS")')nlat
     kend=0
     do
        kstart=kend+1
        kend=min(kstart+9,nlat)
        if(kstart>nlat) exit
        next=next+1
        write(datdes(next),'(10f11.4)')(rlats_deg(k),k=kstart,kend)
     end do
     next=next+1
     write(datdes(next),'("ZDEF ",i5," LINEAR ",f7.2,f7.2)')np,startp,pinc
     next=next+1
     koutmax=1
     write(datdes(next),'("TDEF ",i5," LINEAR 0Z23may1992 24hr")')koutmax
     next=next+1
     write(datdes(next),'("VARS 1")')
     next=next+1
     write(datdes(next),'("f   ",i5," 99 f   ")')nvert
     next=next+1
     write(datdes(next),'("ENDVARS")')
     last=next
     write(ioutdes,'(a112)')(datdes(i),i=1,last)

  end if

  do k=1,nvert
     call sub2grid_1a(f(1,1,k),work,0,mype)
     if(mype==0) then
        do j=1,nlon ; do i=1,nlat
           outfield(j,i)=work(i,j)
        end do ; end do
        write(ioutdat)outfield
     end if
  end do

  if(mype==0) then
     close(ioutdes)
     close(ioutdat)
  end if

end subroutine grads1a

subroutine sub2grid_1a(sub,grid,gridpe,mype)

!     straightforward, but inefficient code to convert a single variable on subdomains to complete
!      slab on one processor.
!  2013-10-24 todling - revist strip interface
!                     - reposition ltosi and others to commvar

  use kinds, only: r_kind,i_kind
  use constants, only: zero
  use gridmod, only: nlat,nlon,lat2,lon2,lat1,lon1,&
         iglobal,ijn,displs_g,itotsub,strip
  use general_commvars_mod, only: ltosi,ltosj
  use mpimod, only: mpi_comm_world,ierror,mpi_rtype
  implicit none

  integer(i_kind), intent(in)::gridpe,mype
  real(r_kind),dimension(lat2,lon2),intent(in):: sub
  real(r_kind),dimension(nlat,nlon),intent(out)::grid

  real(r_kind),dimension(lat1*lon1):: zsm
  real(r_kind),dimension(itotsub):: work1
  integer(i_kind) mm1,i,j,k

  mm1=mype+1

  do j=1,lon1*lat1
     zsm(j)=zero
  end do
  call strip(sub,zsm)
  call mpi_gatherv(zsm,ijn(mm1),mpi_rtype, &
                 work1,ijn,displs_g,mpi_rtype, &
                 gridpe,mpi_comm_world,ierror)
  if(mype==gridpe) then
     do k=1,iglobal
        i=ltosi(k) ; j=ltosj(k)
        grid(i,j)=work1(k)
     end do
  end if

end subroutine sub2grid_1a

subroutine setup_ens_pwgt 
!$$$  subprogram documentation block
!                .      .    .                                       .
! subprogram:    get_ens_wgt    projection of A for Psfc
!   prgmmr: wu               org: np22                date: 2011-06-14
!
! abstract: setup pwgt: vertical projection of control variable A for Psfc
!
!
! program history log:
!   2011_06_14  wu- initial documentation
!   2012-10-16  wu- only setup if the options are on
!   2013-10-19  todling - all guess variables in met-guess
!
!   input argument list:
!
!   output argument list:
!
! attributes:
!   language: f90
!   machine:  ibm RS/6000 SP
!
!$$$ end documentation block

  use hybrid_ensemble_parameters, only: grd_ens,pwgtflg,betaflg,grd_a1,grd_e1,p_e2a,coef_bw
  use kinds, only: r_kind,i_kind
  use gridmod, only: lat2,lon2,nsig,regional
  use general_sub2grid_mod, only: general_suba2sube
  use guess_grids, only: ges_prsl,ntguessig
  use balmod, only: wgvk
  use mpimod, only: mype,npe,mpi_comm_world,ierror,mpi_rtype,mpi_sum
  use constants,only: zero,one,ten,two,half
  use hybrid_ensemble_parameters, only: beta1_inv,beta1wgt,beta2wgt,pwgt,dual_res
  use gsi_bundlemod, only: GSI_BundleGetPointer
  use gsi_metguess_mod, only: GSI_MetGuess_Bundle
  use mpeu_util, only: die
  implicit none

  character(len=*),parameter::myname='setup_ens_pwgt::'
  integer(i_kind) k,i,j,istatus
  real(r_kind) sum
  integer(i_kind) k8,k1
  real(r_kind) pih
  real(r_kind) beta2_inv
  real(r_kind),allocatable,dimension(:,:,:,:) :: wgvk_ens,wgvk_anl
  real(r_kind) rk81(2),rk810(2)
  real(r_kind),pointer:: ges_ps(:,:) =>NULL()

  if (.not.regional) then
     if (pwgtflg .or. betaflg) then 
        if(mype==0) write(6,*) 'SETUP_ENS_PWGT: routine not build to load weights for global application'
        if(mype==0) write(6,*) 'SETUP_ENS_PWGT: using defaults instead in pwgtflg or betaflg blocks'
     end if
     return
  end if

  call GSI_BundleGetPointer ( GSI_MetGuess_Bundle(ntguessig), 'ps',ges_ps,istatus)
  if (istatus/=0) call die(trim(myname),'cannot get pointers for met-fields, ier =',istatus)

!!!!!!!!!!! setup pwgt     !!!!!!!!!!!!!!!!!!!!!
!!!! weigh with balanced projection for pressure

  if (pwgtflg ) then 
     allocate ( wgvk_ens(grd_ens%lat2,grd_ens%lon2,grd_ens%nsig,1) )
     allocate ( wgvk_anl(lat2,lon2,nsig,1) )
     if (dual_res) then
        wgvk_anl(:,:,:,1)=wgvk(:,:,:)
        call general_suba2sube(grd_a1,grd_e1,p_e2a,wgvk_anl,wgvk_ens,regional)
     else
        wgvk_ens(:,:,:,1)=wgvk(:,:,:)
     end if

     pwgt=zero
     do j=1,grd_ens%lon2
        do i=1,grd_ens%lat2
           sum=zero
           do k=1,grd_ens%nsig
              sum=sum+wgvk_ens(i,j,k,1)
           enddo
           if(sum /= zero)sum=one/sum
           do k=1,grd_ens%nsig
              pwgt(i,j,k)=sum*wgvk_ens(i,j,k,1)
           enddo
        enddo
     enddo
     deallocate(wgvk_ens,wgvk_anl)
  endif
!!!!!!!! setup beta12wgt !!!!!!!!!!!!!!!!
  if(betaflg) then
     i=lat2/2
     j=lon2/2

     k8_loop: do k=1,nsig
        if(ges_prsl(i,j,k,ntguessig)/ges_ps(i,j) < .85_r_kind)then
           rk81(1)=k
           exit k8_loop
        endif
     enddo k8_loop

     k1_loop: do k=nsig,1,-1
        if(ges_prsl(i,j,k,ntguessig) > ten)then
           rk81(2)=k
           exit k1_loop
        endif
     enddo k1_loop


! get domain mean k8 and k1
     call mpi_allreduce(rk81,rk810,2,mpi_rtype,mpi_sum,mpi_comm_world,ierror)
     k8=int(rk810(1)/float(npe))
     k1=int(rk810(2)/float(npe))

     beta2wgt=one
     pih=atan(one)*two/float(k8-1)

!!! hardwired numbers for beta profile; can be tuned differently  !!!!!!!!!!!!
     do k=1,k8-1
        beta2wgt(k)=(one-coef_bw)+coef_bw*sin(pih*float(k-1))
     enddo
     pih=one/(log(ges_prsl(i,j,k1,ntguessig))-log(ges_prsl(i,j,nsig,ntguessig)))
     do k=k1+1,nsig
        beta2wgt(k)=one-coef_bw*pih*(log(ges_prsl(i,j,k1,ntguessig))-log(ges_prsl(i,j,k,ntguessig)))
     enddo

     beta2_inv=one-beta1_inv

     beta2wgt=beta2wgt*beta2_inv


     do k=1,nsig
        beta1wgt(k)=one-beta2wgt(k)
     enddo
  endif

  return

end subroutine setup_ens_pwgt<|MERGE_RESOLUTION|>--- conflicted
+++ resolved
@@ -16,10 +16,7 @@
 !   2013-02-21  wu      - add call to general_destroy_spec_vars to fix memory problem
 !   2013-10-19  todling - all guess variables in met-guess
 !   2014-12-03  derber - changes to call for general_read_gfsatm
-<<<<<<< HEAD
 !   2014-12-05  wu      - changes to read in multiple ensemble for 4DEnVar
-=======
->>>>>>> d52629c4
 !
 !   input argument list:
 !
@@ -37,11 +34,8 @@
   use hybrid_ensemble_isotropic, only: region_lat_ens,region_lon_ens
   use hybrid_ensemble_isotropic, only: en_perts,ps_bar,nelen
   use hybrid_ensemble_parameters, only: n_ens,grd_ens,grd_anl,grd_a1,grd_e1,p_e2a,uv_hyb_ens,dual_res
-<<<<<<< HEAD
-  use hybrid_ensemble_parameters, only: full_ensemble,q_hyb_ens,ntlevs_ens,nq_hyb_ens
-=======
   use hybrid_ensemble_parameters, only: full_ensemble,q_hyb_ens,l_ens_in_diff_time    
->>>>>>> d52629c4
+  use hybrid_ensemble_parameters, only: ntlevs_ens,nq_hyb_ens
  !use hybrid_ensemble_parameters, only: add_bias_perturbation
   use control_vectors, only: cvars2d,cvars3d,nc2d,nc3d
   use gsi_bundlemod, only: gsi_bundlecreate
