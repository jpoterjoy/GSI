subroutine get_gefs_for_regional
!$$$  subprogram documentation block
!                .      .    .                                       .
! subprogram:    get_gefs_for_regionl  read gefsozone for regional
!   prgmmr: parrish          org: np22                date: 2010-09-26
!
! abstract: read gefs and interpolate to regional ensemble grid.
!          (adaptation of get_gefs_ensperts_dualres)
!
!
! program history log:
!   2010-09-26  parrish, initial documentation
!   2012-01-17  wu, clean up, add/setup option "full_ensemble"
!   2012-02-08  parrish - a little more cleanup
<<<<<<< HEAD
=======
!   2012-10-11  wu      - dual resolution for options of regional hybens
!   2013-02-21  wu      - add call to general_destroy_spec_vars to fix memory problem
>>>>>>> f375e116
!
!   input argument list:
!
!   output argument list:
!
! attributes:
!   language: f90
!   machine:  ibm RS/6000 SP
!
!$$$ end documentation block

  use gridmod, only: idsl5,regional
  use gridmod, only: region_lat,region_lon  
  use gridmod, only: nlon,nlat,lat2,lon2,nsig,rotate_wind_ll2xy
  use hybrid_ensemble_isotropic, only: region_lat_ens,region_lon_ens
  use hybrid_ensemble_isotropic, only: en_perts,ps_bar,nelen
  use hybrid_ensemble_parameters, only: n_ens,grd_ens,grd_anl,grd_a1,grd_e1,p_e2a,uv_hyb_ens,dual_res
  use hybrid_ensemble_parameters, only: full_ensemble
 !use hybrid_ensemble_parameters, only: add_bias_perturbation
  use control_vectors, only: cvars2d,cvars3d,nc2d,nc3d
  use gsi_bundlemod, only: gsi_bundlecreate
  use gsi_bundlemod, only: gsi_grid
  use gsi_bundlemod, only: gsi_bundle
  use gsi_bundlemod, only: gsi_bundlegetpointer
  use gsi_bundlemod, only: gsi_bundledestroy
  use gsi_bundlemod, only: gsi_gridcreate
  use constants,only: zero,half,fv,rd_over_cp,one,h300
  use constants, only: rd,grav
  use mpimod, only: mpi_comm_world,ierror,mype,mpi_rtype,mpi_min,mpi_max
  use kinds, only: r_kind,i_kind,r_single
  use general_sub2grid_mod, only: sub2grid_info,general_sub2grid_create_info
  use general_sub2grid_mod, only: general_grid2sub,general_sub2grid
  use general_sub2grid_mod, only: general_suba2sube,general_sube2suba
  use general_specmod, only: spec_vars,general_init_spec_vars,general_destroy_spec_vars
  use egrid2agrid_mod, only: g_create_egrid2points_slow,egrid2agrid_parm,g_egrid2points_faster
  use sigio_module, only: sigio_intkind,sigio_head,sigio_srhead
  use guess_grids, only: ges_prsl,ges_ps,ntguessig,geop_hgti,ges_z
  use guess_grids, only: ges_tv,ges_q,ges_u,ges_v,ges_tsen
  use aniso_ens_util, only: intp_spl
  use obsmod, only: iadate
  implicit none

  type(sub2grid_info) grd_gfs,grd_mix
  type(spec_vars) sp_gfs
  real(r_kind),allocatable,dimension(:,:,:) :: pri,vor,div,u,v,tv,q,cwmr,oz,prsl
  real(r_kind),allocatable,dimension(:,:)   :: z,ps
  real(r_kind),allocatable,dimension(:) :: ak5,bk5,ck5,tref5
  real(r_kind),allocatable :: work_sub(:,:,:,:),work(:,:,:,:),work_reg(:,:,:,:)
  real(r_kind),allocatable,dimension(:,:,:)::stbar,vpbar,tbar,rhbar,ozbar,cwbar
  real(r_kind),allocatable,dimension(:,:)::  sstbar,pbar_nmmb
  real(r_kind),allocatable,dimension(:,:,:,:)::st_eg,vp_eg,t_eg,rh_eg,oz_eg,cw_eg
  real(r_kind),allocatable,dimension(:,:,:):: p_eg_nmmb
  real(r_kind),allocatable,dimension(:,:,:,:):: ges_prsl_e
  real(r_kind),allocatable,dimension(:,:,:)::tsen,qs
  real(r_kind),allocatable,dimension(:,:,:)::ut,vt,tt,rht,ozt,cwt
  real(r_single),pointer,dimension(:,:,:):: w3
  real(r_single),pointer,dimension(:,:):: w2

  real(r_kind) bar_norm,sig_norm,kapr,kap1,trk
  integer(i_kind) iret,i,ig,j,jg,k,k2,n,il,jl,mm1,iderivative
  integer(i_kind) ic2,ic3
  integer(i_kind) ku,kv,kt,kq,koz,kcw,kz,kps
  character(255) filename
  logical ice
  integer(sigio_intkind):: lunges = 11
  type(sigio_head):: sighead
  type(egrid2agrid_parm) :: p_g2r
  integer(i_kind) inner_vars,num_fields,nlat_gfs,nlon_gfs,nsig_gfs,jcap_gfs,jcap_gfs_test
  integer(i_kind) nord_g2r
  logical,allocatable :: vector(:)
  real(r_kind) ozmin,ozmax
  real(r_kind) ozmin0,ozmax0
  real(r_kind),parameter::  zero_001=0.001_r_kind
  real(r_kind),allocatable,dimension(:) :: xspli,yspli,xsplo,ysplo
  integer(i_kind) iyr,ihourg
  integer(i_kind),dimension(4):: idate4
  integer(i_kind),dimension(8) :: ida,jda 
  integer(i_kind),dimension(5) :: iadate_gfs
  real(r_kind) hourg
  real(r_kind),dimension(5):: fha
  real(r_kind),allocatable,dimension(:)::glb_umin,glb_umax,reg_umin,reg_umax
  real(r_kind),allocatable,dimension(:)::glb_vmin,glb_vmax,reg_vmin,reg_vmax
  real(r_kind),allocatable,dimension(:)::glb_tmin,glb_tmax,reg_tmin,reg_tmax
  real(r_kind),allocatable,dimension(:)::glb_rhmin,glb_rhmax,reg_rhmin,reg_rhmax
  real(r_kind),allocatable,dimension(:)::glb_ozmin,glb_ozmax,reg_ozmin,reg_ozmax
  real(r_kind),allocatable,dimension(:)::glb_cwmin,glb_cwmax,reg_cwmin,reg_cwmax
  real(r_kind),allocatable,dimension(:)::glb_umin0,glb_umax0,reg_umin0,reg_umax0
  real(r_kind),allocatable,dimension(:)::glb_vmin0,glb_vmax0,reg_vmin0,reg_vmax0
  real(r_kind),allocatable,dimension(:)::glb_tmin0,glb_tmax0,reg_tmin0,reg_tmax0
  real(r_kind),allocatable,dimension(:)::glb_rhmin0,glb_rhmax0,reg_rhmin0,reg_rhmax0
  real(r_kind),allocatable,dimension(:)::glb_ozmin0,glb_ozmax0,reg_ozmin0,reg_ozmax0
  real(r_kind),allocatable,dimension(:)::glb_cwmin0,glb_cwmax0,reg_cwmin0,reg_cwmax0
                                             character(len=50) :: fname
  integer(i_kind) istatus
  real(r_kind) rdog,h,dz,this_tv
  real(r_kind),allocatable::height(:),zbarl(:,:,:)
  logical add_bias_perturbation
  integer(i_kind) n_ens_temp
logical point1,point2
integer(i_kind) kk,n_in
real(r_kind) pdiffmax,pmax,pdiffmax0,pmax0,pdiffmin,pdiffmin0
real(r_kind),allocatable::psfc_out(:,:)
integer(i_kind) ilook,jlook

   real(r_kind) dlon,dlat,uob,vob,dlon_ens,dlat_ens
   integer(i_kind) ii,jj,n1
integer(i_kind) iimax,iimin,jjmax,jjmin
   real(r_kind) ratio_x,ratio_y

  add_bias_perturbation=.false.  !  not fully activated yet--testing new adjustment of ps perturbions 1st

!     figure out what are acceptable dimensions for global grid, based on resolution of input spectral coefs
!   need to inquire from file what is spectral truncation, then setup general spectral structure variable

!  filename='sigf06_ens_mem001'
  open(10,file='filelist',form='formatted',err=30)
  rewind (10) 
  do n=1,200
  read(10,'(a)',err=20,end=40)filename 
  enddo
40  n_ens=n-1

!    set n_ens_temp depending on if we want to add bias perturbation to the ensemble

  if(add_bias_perturbation) then
     n_ens_temp=n_ens+1
  else
     n_ens_temp=n_ens
  end if

  rewind (10) 
  read(10,'(a)',err=20,end=20)filename 
  open(lunges,file=trim(filename),form='unformatted')
  call sigio_srhead(lunges,sighead,iret)
  close(lunges)
  if(mype == 0) then
     write(6,*) ' sighead%fhour,sighead%idate=',sighead%fhour,sighead%idate
     write(6,*) ' iadate(y,m,d,hr,min)=',iadate
     write(6,*) ' sighead%jcap,sighead%levs=',sighead%jcap,sighead%levs
     write(6,*) ' sighead%latf,sighead%lonf=',sighead%latf,sighead%lonf
     write(6,*) ' sighead%idvc,sighead%nvcoord=',sighead%idvc,sighead%nvcoord
     write(6,*) ' sighead%idsl=',sighead%idsl
     do k=1,sighead%levs+1
        write(6,*)' k,vcoord=',k,sighead%vcoord(k,:)
     end do
  end if

! Extract header information
  hourg    = sighead%fhour
  idate4(1)= sighead%idate(1)
  idate4(2)= sighead%idate(2)
  idate4(3)= sighead%idate(3)
  idate4(4)= sighead%idate(4)

! Compute valid time from ensemble date and forecast length and compare to iadate, the analysis time
  iyr=idate4(4)
  ihourg=hourg
  if(iyr>=0.and.iyr<=99) then
     if(iyr>51) then
        iyr=iyr+1900
     else
        iyr=iyr+2000
     end if
  end if
  fha=zero ; ida=0; jda=0
  fha(2)=ihourg    ! relative time interval in hours
  ida(1)=iyr       ! year
  ida(2)=idate4(2) ! month
  ida(3)=idate4(3) ! day
  ida(4)=0         ! time zone
  ida(5)=idate4(1) ! hour
  call w3movdat(fha,ida,jda)
  iadate_gfs(1)=jda(1) ! year
  iadate_gfs(2)=jda(2) ! mon
  iadate_gfs(3)=jda(3) ! day
  iadate_gfs(4)=jda(5) ! hour
  iadate_gfs(5)=0      ! minute
  if(mype == 0) then
     write(6,*)' in get_gefs_for_regional, iadate_gefs=',iadate_gfs
     write(6,*)' in get_gefs_for_regional, iadate    =',iadate
  end if
  if(iadate_gfs(1)/=iadate(1).or.iadate_gfs(2)/=iadate(2).or.iadate_gfs(3)/=iadate(3).or.&
                                 iadate_gfs(4)/=iadate(4).or.iadate_gfs(5)/=iadate(5) ) then
     if(mype == 0) write(6,*)' GEFS ENSEMBLE MEMBER DATE NOT EQUAL TO ANALYSIS DATE, PROGRAM STOPS'
     call stop2(85)
  end if
     

!         set up ak5,bk5,ck5 for use in computing 3d pressure field (needed for vertical interp to regional)
!                            following is code segment from gesinfo.F90
  allocate(ak5(sighead%levs+1))
  allocate(bk5(sighead%levs+1))
  allocate(ck5(sighead%levs+1))
  allocate(tref5(sighead%levs))
  do k=1,sighead%levs+1
     ak5(k)=zero
     bk5(k)=zero
     ck5(k)=zero
  end do
  if (sighead%nvcoord == 1) then
     do k=1,sighead%levs+1
        bk5(k) = sighead%vcoord(k,1)
     end do
  elseif (sighead%nvcoord == 2) then
     do k = 1,sighead%levs+1
        ak5(k) = sighead%vcoord(k,1)*zero_001
        bk5(k) = sighead%vcoord(k,2)
     end do
  elseif (sighead%nvcoord == 3) then
     do k = 1,sighead%levs+1
        ak5(k) = sighead%vcoord(k,1)*zero_001
        bk5(k) = sighead%vcoord(k,2)
        ck5(k) = sighead%vcoord(k,3)*zero_001
     end do
  else
     write(6,*)'READ_GFS_OZONE_FOR_REGIONAL:  ***ERROR*** INVALID value for nvcoord=',sighead%nvcoord
     call stop2(85)
  endif
! Load reference temperature array (used by general coordinate)
  do k=1,sighead%levs
     tref5(k)=h300
  end do


  inner_vars=1
  nlat_gfs=sighead%latf+2
  nlon_gfs=sighead%lonf
  nsig_gfs=sighead%levs
  num_fields=6*nsig_gfs+2      !  want to transfer u,v,t,q,oz,cw,ps,z from gfs subdomain to slab
                            !  later go through this code, adapting gsibundlemod, since currently 
                            !   hardwired.
  allocate(vector(num_fields))
  vector=.false.
  vector(1:2*nsig_gfs)=uv_hyb_ens
  call general_sub2grid_create_info(grd_gfs,inner_vars,nlat_gfs,nlon_gfs,nsig_gfs,num_fields, &
                                  .not.regional,vector)
  jcap_gfs=sighead%jcap
  jcap_gfs_test=jcap_gfs
  call general_init_spec_vars(sp_gfs,jcap_gfs,jcap_gfs_test,grd_gfs%nlat,grd_gfs%nlon)

!  also want to set up regional grid structure variable grd_mix, which still has number of
!   vertical levels set to nsig_gfs, but horizontal dimensions set to regional domain.

  call general_sub2grid_create_info(grd_mix,inner_vars,grd_ens%nlat,grd_ens%nlon,nsig_gfs, &
                                    num_fields,regional,vector)

!  create interpolation information for global grid to regional ensemble grid

  nord_g2r=4
  call g_create_egrid2points_slow(grd_ens%nlat*grd_ens%nlon,region_lat_ens,region_lon_ens, &
                    grd_gfs%nlat,sp_gfs%rlats,grd_gfs%nlon,sp_gfs%rlons,nord_g2r,p_g2r)

!  allocate mix ensemble space--horizontal on regional domain, vertical still gefs 
  allocate(st_eg(grd_mix%lat2,grd_mix%lon2,grd_mix%nsig,n_ens))
  allocate(vp_eg(grd_mix%lat2,grd_mix%lon2,grd_mix%nsig,n_ens))
  allocate( t_eg(grd_mix%lat2,grd_mix%lon2,grd_mix%nsig,n_ens))
  allocate(rh_eg(grd_mix%lat2,grd_mix%lon2,grd_mix%nsig,n_ens))
  allocate(oz_eg(grd_mix%lat2,grd_mix%lon2,grd_mix%nsig,n_ens))
  allocate(cw_eg(grd_mix%lat2,grd_mix%lon2,grd_mix%nsig,n_ens))
  allocate( p_eg_nmmb(grd_mix%lat2,grd_mix%lon2,n_ens))
  st_eg=zero ; vp_eg=zero ; t_eg=zero ; rh_eg=zero ; oz_eg=zero ; cw_eg=zero 
  p_eg_nmmb=zero

!                begin loop over ensemble members

   rewind(10)
  do n=1,n_ens
      read(10,'(a)',err=20,end=20)filename 
      filename=trim(filename)
!     write(filename,100) n
!100        format('sigf06_ens_mem',i3.3)


!!   allocate necessary space on global grid

     allocate( vor(grd_gfs%lat2,grd_gfs%lon2,grd_gfs%nsig))
     allocate( div(grd_gfs%lat2,grd_gfs%lon2,grd_gfs%nsig))
     allocate(   u(grd_gfs%lat2,grd_gfs%lon2,grd_gfs%nsig))
     allocate(   v(grd_gfs%lat2,grd_gfs%lon2,grd_gfs%nsig))
     allocate(  tv(grd_gfs%lat2,grd_gfs%lon2,grd_gfs%nsig))
     allocate(   q(grd_gfs%lat2,grd_gfs%lon2,grd_gfs%nsig))
     allocate(cwmr(grd_gfs%lat2,grd_gfs%lon2,grd_gfs%nsig))
     allocate(  oz(grd_gfs%lat2,grd_gfs%lon2,grd_gfs%nsig))
     allocate(   z(grd_gfs%lat2,grd_gfs%lon2))
     allocate(  ps(grd_gfs%lat2,grd_gfs%lon2))
     vor=zero ; div=zero ; u=zero ; v=zero ; tv=zero ; q=zero ; cwmr=zero ; oz=zero ; z=zero ; ps=zero
     call general_read_gfsatm(grd_gfs,sp_gfs,filename,mype,uv_hyb_ens,z,ps,vor,div,u,v,tv,q,cwmr,oz,iret)
     deallocate(vor,div)
     allocate(work_sub(grd_gfs%inner_vars,grd_gfs%lat2,grd_gfs%lon2,num_fields))
     do k=1,grd_gfs%nsig
        ku=k ; kv=k+grd_gfs%nsig ; kt=k+2*grd_gfs%nsig ; kq=k+3*grd_gfs%nsig ; koz=k+4*grd_gfs%nsig
        kcw=k+5*grd_gfs%nsig
        do j=1,grd_gfs%lon2
           do i=1,grd_gfs%lat2
              work_sub(1,i,j,ku)=u(i,j,k)
              work_sub(1,i,j,kv)=v(i,j,k)
              work_sub(1,i,j,kt)=tv(i,j,k)
              work_sub(1,i,j,kq)=q(i,j,k)
              work_sub(1,i,j,koz)=oz(i,j,k)
              work_sub(1,i,j,kcw)=cwmr(i,j,k)
           end do
        end do
     end do
     deallocate(u,v,tv,q,oz,cwmr)
     kz=num_fields ; kps=kz-1
     do j=1,grd_gfs%lon2
        do i=1,grd_gfs%lat2
           work_sub(1,i,j,kz)=z(i,j)
           work_sub(1,i,j,kps)=ps(i,j)
        end do
     end do
     deallocate(z,ps)
     allocate(work(grd_gfs%inner_vars,grd_gfs%nlat,grd_gfs%nlon,grd_gfs%kbegin_loc:grd_gfs%kend_alloc))
     call general_sub2grid(grd_gfs,work_sub,work)
     deallocate(work_sub)

!    then interpolate to regional analysis grid
     allocate(work_reg(grd_mix%inner_vars,grd_mix%nlat,grd_mix%nlon,grd_gfs%kbegin_loc:grd_gfs%kend_alloc))
     do k=grd_gfs%kbegin_loc,grd_gfs%kend_loc
        call g_egrid2points_faster(p_g2r,work(1,1,1,k),work_reg(1,1,1,k),vector(k))
     end do
     deallocate(work)

!    next general_grid2sub to go to regional grid subdomains.
     allocate(work_sub(grd_mix%inner_vars,grd_mix%lat2,grd_mix%lon2,num_fields))
     call general_grid2sub(grd_mix,work_reg,work_sub)
     deallocate(work_reg)
     allocate(pri(grd_mix%lat2,grd_mix%lon2,grd_mix%nsig+1))
     kz=num_fields ; kps=kz-1
!    compute 3d pressure on interfaces
     kap1=rd_over_cp+one
     kapr=one/rd_over_cp
     pri=zero
     k=1
     k2=grd_mix%nsig+1
     do j=1,grd_mix%lon2
        do i=1,grd_mix%lat2
           pri(i,j,k)=work_sub(1,i,j,kps)
           pri(i,j,k2)=zero
        end do
     end do
     if (sighead%idvc /= 3) then
        do k=2,grd_mix%nsig
           do j=1,grd_mix%lon2
              do i=1,grd_mix%lat2
                 pri(i,j,k)=ak5(k)+bk5(k)*work_sub(1,i,j,kps)
              end do
           end do
        end do
     else
        do k=2,grd_mix%nsig
           kt=k+2*grd_mix%nsig
           do j=1,grd_mix%lon2
              do i=1,grd_mix%lat2
                 trk=(half*(work_sub(1,i,j,kt-1)+work_sub(1,i,j,kt))/tref5(k))**kapr
                 pri(i,j,k)=ak5(k)+(bk5(k)*work_sub(1,i,j,kps))+(ck5(k)*trk)
              end do
           end do
        end do
     end if

     allocate(tsen(grd_mix%lat2,grd_mix%lon2,grd_mix%nsig))
     allocate(qs(grd_mix%lat2,grd_mix%lon2,grd_mix%nsig))
!    Compute RH and potential virtual temp
!    First step is go get sensible temperature and 3d pressure
     do k=1,grd_mix%nsig
        kt=k+2*grd_mix%nsig ; kq=k+3*grd_mix%nsig
        do j=1,grd_mix%lon2
           do i=1,grd_mix%lat2
              tsen(i,j,k)= work_sub(1,i,j,kt)/(one+fv*max(zero,work_sub(1,i,j,kq)))
           end do
        end do
     end do
!    Get 3d pressure field now on interfaces
     allocate(prsl(grd_mix%lat2,grd_mix%lon2,grd_mix%nsig))
     if (idsl5/=2) then
        do j=1,grd_mix%lon2
           do i=1,grd_mix%lat2
              do k=1,grd_mix%nsig
                 prsl(i,j,k)=((pri(i,j,k)**kap1-pri(i,j,k+1)**kap1)/&
                           (kap1*(pri(i,j,k)-pri(i,j,k+1))))**kapr
              end do
           end do
        end do
     else
        do j=1,grd_mix%lon2
           do i=1,grd_mix%lat2
              do k=1,grd_mix%nsig
                 prsl(i,j,k)=(pri(i,j,k)+pri(i,j,k+1))*half
              end do
           end do
        end do
     end if
!  !Compute geopotential height at interface between layers
       allocate(zbarl(grd_mix%lat2,grd_mix%lon2,grd_mix%nsig))
       allocate(height(grd_mix%nsig))
       rdog=rd/grav
       do j=1,grd_mix%lon2
          do i=1,grd_mix%lat2
             k  = 1
             kt=k+2*grd_mix%nsig
             h  = rdog * work_sub(1,i,j,kt)
             dz = h * log(pri(i,j,k)/prsl(i,j,k))
             height(k) = work_sub(1,i,j,kz)+dz

             do k=2,grd_mix%nsig
                kt=k+2*grd_mix%nsig
                h  = rdog * half * (work_sub(1,i,j,kt-1)+work_sub(1,i,j,kt))
                dz = h * log(prsl(i,j,k-1)/prsl(i,j,k))
                height(k) = height(k-1) + dz
             end do
             do k=1,grd_mix%nsig
                zbarl(i,j,k)=height(k)
             end do
          end do
       end do
    deallocate(pri,height)
!! recompute pbar using routine Wan-Shu obtained from Matt Pyle:

 allocate(tt(grd_mix%lat2,grd_mix%lon2,grd_mix%nsig))
 allocate(psfc_out(grd_mix%lat2,grd_mix%lon2))
       do k=1,grd_mix%nsig
          kt=k+2*grd_mix%nsig
          do j=1,grd_mix%lon2
             do i=1,grd_mix%lat2
                tt(i,j,k)=work_sub(1,i,j,kt)
             end do
          end do
       end do
       mm1=mype+1
     ! !ilook=ide/2
     ! !jlook=jde/2
     ! !ilook=29
     ! !jlook=41
                ilook=-1 ; jlook=-1
       call compute_nmm_surfacep ( ges_z(:,:,ntguessig), zbarl,1000._r_kind*prsl,tt, &
                                   psfc_out,grd_mix%nsig,grd_mix%lat2,grd_mix%lon2, &
                                   .true.,ilook,jlook)
       deallocate(tt,zbarl)
       psfc_out=.001_r_kind*psfc_out
     !   psfc_out=ges_ps(:,:,ntguessig)
     !   write(0,*)' min,max ges_ps-psfc_out=',&
     !        minval(ges_ps(:,:,ntguessig)-psfc_out),maxval(ges_ps(:,:,ntguessig)-psfc_out)
     !               pdiffmax=-huge(pdiffmax)
     !               pdiffmin= huge(pdiffmin)
     !   !  do j=2,grd_mix%lon2-1
     !   !     do i=2,grd_mix%lat2-1
     !      do j=1,grd_mix%lon2
     !         do i=1,grd_mix%lat2
     !            pdiffmax=max(ges_ps(i,j,ntguessig)-psfc_out(i,j),pdiffmax)
     !            pdiffmin=min(ges_ps(i,j,ntguessig)-psfc_out(i,j),pdiffmin)
     !            if(ges_ps(i,j,ntguessig)<10._r_kind) &
     !               write(0,*)' small ges_ps,i,j,lat2,lon2,ig,jg,ide,jde=',i,j,grd_mix%lat2,grd_mix%lon2,&
     !                   grd_mix%istart(mm1)-2+i,grd_mix%jstart(mm1)-2+j,grd_mix%nlat,grd_mix%nlon
     !            if(psfc_out(i,j)<10._r_kind) &
     !               write(0,*)' small ens ps,i,j,lat2,lon2,ig,jg,ide,jde=',i,j,grd_mix%lat2,grd_mix%lon2,&
     !                   grd_mix%istart(mm1)-2+i,grd_mix%jstart(mm1)-2+j,grd_mix%nlat,grd_mix%nlon
     !         end do
     !      end do
     !      call mpi_allreduce(pdiffmax,pdiffmax0,1,mpi_rtype,mpi_max,mpi_comm_world,ierror)
     !      call mpi_allreduce(pdiffmin,pdiffmin0,1,mpi_rtype,mpi_min,mpi_comm_world,ierror)
     !             if(mype==0) write(0,*)' min,max ges_ps - matt ps =',pdiffmin0,pdiffmax0

     !                                                write(fname,'("matt_pbar_corrected")')
     !                                                call grads1a(psfc_out,1,mype,trim(fname))
     !                                                write(fname,'("ges_ps")')
     !                                                call grads1a(ges_ps(:,:,ntguessig),1,mype,trim(fname))

     ice=.true.
     iderivative=0
     call genqsat(qs,tsen,prsl,grd_mix%lat2,grd_mix%lon2,grd_mix%nsig,ice,iderivative)
     deallocate(tsen)

     do k=1,grd_mix%nsig
        kt=k+2*grd_mix%nsig ; kq=k+3*grd_mix%nsig
        do j=1,grd_mix%lon2
           do i=1,grd_mix%lat2
              work_sub(1,i,j,kq) = work_sub(1,i,j,kq)/qs(i,j,k)
              work_sub(1,i,j,kt)=work_sub(1,i,j,kt)/(0.01_r_kind*prsl(i,j,k))**rd_over_cp
           end do
        end do
     end do
     deallocate(qs)
     deallocate(prsl)

         iimax=0
         iimin=grd_mix%nlat
         jjmax=0
         jjmin=grd_mix%nlon
     ratio_x=(nlon-one)/(grd_mix%nlon-one)
     ratio_y=(nlat-one)/(grd_mix%nlat-one)
     do k=1,grd_mix%nsig
        ku=k ; kv=ku+grd_mix%nsig ; kt=kv+grd_mix%nsig ; kq=kt+grd_mix%nsig ; koz=kq+grd_mix%nsig
        kcw=koz+grd_mix%nsig
        do j=1,grd_mix%lon2
           do i=1,grd_mix%lat2

              ii=i+grd_mix%istart(mm1)-2
              jj=j+grd_mix%jstart(mm1)-2
              ii=min(grd_mix%nlat,max(1,ii))
              jj=min(grd_mix%nlon,max(1,jj))
                           iimax=max(ii,iimax)
                           iimin=min(ii,iimin)
                           jjmax=max(jj,jjmax)
                           jjmin=min(jj,jjmin)
              dlon_ens=float(jj)
              dlat_ens=float(ii)
              dlon=one+(dlon_ens-one)*ratio_x
              dlat=one+(dlat_ens-one)*ratio_y
              
              call rotate_wind_ll2xy(work_sub(1,i,j,ku),work_sub(1,i,j,kv), &
                                     uob,vob,region_lon_ens(ii,jj),dlon,dlat)
              st_eg(i,j,k,n)=uob
              vp_eg(i,j,k,n)=vob

               t_eg(i,j,k,n)=work_sub(1,i,j,kt)     !  now pot virtual temp
              rh_eg(i,j,k,n)=work_sub(1,i,j,kq)     !  now rh
              oz_eg(i,j,k,n)=work_sub(1,i,j,koz)
              cw_eg(i,j,k,n)=work_sub(1,i,j,kcw)
           end do
        end do
     end do
     kz=num_fields ; kps=kz-1
     do j=1,grd_mix%lon2
        do i=1,grd_mix%lat2
           p_eg_nmmb(i,j,n)=psfc_out(i,j)
        end do
     end do
     deallocate(work_sub,psfc_out)

!                    pdiffmax=-huge(pdiffmax)
!                    pdiffmin= huge(pdiffmin)
!           do j=1,grd_mix%lon2
!              do i=1,grd_mix%lat2
!                 pdiffmax=max(ges_ps(i,j,ntguessig)-p_eg_nmmb(i,j,n),pdiffmax)
!                 pdiffmin=min(ges_ps(i,j,ntguessig)-p_eg_nmmb(i,j,n),pdiffmin)
!                  if(ges_ps(i,j,ntguessig)<10._r_kind) &
!                     write(0,*)' small ges_ps,i,j,lat2,lon2,ig,jg,ide,jde=',i,j,grd_mix%lat2,grd_mix%lon2,&
!                         grd_mix%istart(mm1)-1+i,grd_mix%jstart(mm1)-1+j,grd_mix%nlat,grd_mix%nlon
!                  if(p_eg_nmmb(i,j,n)<10._r_kind) &
!                     write(0,*)' small ens ps,i,j,lat2,lon2,ig,jg,ide,jde=',i,j,grd_mix%lat2,grd_mix%lon2,&
!                         grd_mix%istart(mm1)-1+i,grd_mix%jstart(mm1)-1+j,grd_mix%nlat,grd_mix%nlon
!              end do
!           end do
!           call mpi_allreduce(pdiffmax,pdiffmax0,1,mpi_rtype,mpi_max,mpi_comm_world,ierror)
!           call mpi_allreduce(pdiffmin,pdiffmin0,1,mpi_rtype,mpi_min,mpi_comm_world,ierror)
!                   if(mype==0) write(0,*)' with halo, n,min,max ges_ps - matt ps =',n,pdiffmin0,pdiffmax0

  end do   !  end loop over ensemble members.

!   next, compute mean of ensembles.

  allocate(stbar(grd_mix%lat2,grd_mix%lon2,grd_mix%nsig))
  allocate(vpbar(grd_mix%lat2,grd_mix%lon2,grd_mix%nsig))
  allocate( tbar(grd_mix%lat2,grd_mix%lon2,grd_mix%nsig))
  allocate(rhbar(grd_mix%lat2,grd_mix%lon2,grd_mix%nsig))
  allocate(ozbar(grd_mix%lat2,grd_mix%lon2,grd_mix%nsig))
  allocate(cwbar(grd_mix%lat2,grd_mix%lon2,grd_mix%nsig))
  allocate(pbar_nmmb(grd_mix%lat2,grd_mix%lon2))
  allocate(sstbar(grd_mix%lat2,grd_mix%lon2))

!   compute mean state
  stbar=zero ; vpbar=zero ; tbar=zero ; rhbar=zero ; ozbar=zero ; cwbar=zero 
  sstbar=zero ; pbar_nmmb=zero
  do n=1,n_ens
     do k=1,grd_mix%nsig
        do j=1,grd_mix%lon2
           do i=1,grd_mix%lat2
              stbar(i,j,k)=stbar(i,j,k)+st_eg(i,j,k,n)
              vpbar(i,j,k)=vpbar(i,j,k)+vp_eg(i,j,k,n)
               tbar(i,j,k)= tbar(i,j,k)+ t_eg(i,j,k,n)
              rhbar(i,j,k)=rhbar(i,j,k)+rh_eg(i,j,k,n)
              ozbar(i,j,k)=ozbar(i,j,k)+oz_eg(i,j,k,n)
              cwbar(i,j,k)=cwbar(i,j,k)+cw_eg(i,j,k,n)
           end do
        end do
     end do
     do j=1,grd_mix%lon2
        do i=1,grd_mix%lat2
           pbar_nmmb(i,j)=pbar_nmmb(i,j)+p_eg_nmmb(i,j,n)
        end do
     end do
  end do

! Convert to mean
  bar_norm = one/float(n_ens)
  do k=1,grd_mix%nsig
     do j=1,grd_mix%lon2
        do i=1,grd_mix%lat2
           stbar(i,j,k)=stbar(i,j,k)*bar_norm
           vpbar(i,j,k)=vpbar(i,j,k)*bar_norm
            tbar(i,j,k)= tbar(i,j,k)*bar_norm
           rhbar(i,j,k)=rhbar(i,j,k)*bar_norm
           ozbar(i,j,k)=ozbar(i,j,k)*bar_norm
           cwbar(i,j,k)=cwbar(i,j,k)*bar_norm
        end do
     end do
  end do
  do j=1,grd_mix%lon2
     do i=1,grd_mix%lat2
        pbar_nmmb(i,j)=pbar_nmmb(i,j)*bar_norm
!   also save pbar to module array ps_bar for possible use in vertical localization
!                                                    in terms of scale heights/normalized p/p
        ps_bar(i,j,1)=pbar_nmmb(i,j)
     end do
  end do
!                                                 write(fname,'("test_pbar_uncorrected")')
!                                                 call grads1a(pbar,1,mype,trim(fname))
!                                                 write(fname,'("test_ges_ps")')
!                                                 call grads1a(ges_ps,1,mype,trim(fname))
!                                                 write(fname,'("test_ges_z")')
!                                                 call grads1a(ges_z,1,mype,trim(fname))

! Subtract mean from ensemble members, but save scaling by sqrt(1/(nens-1)) until after vertical interpolation
  n1=1
!www  ensemble perturbation for all but the first member if full_ensemble
  if(full_ensemble)n1=2

  do n=n1,n_ens
     do k=1,grd_mix%nsig
        do j=1,grd_mix%lon2
           do i=1,grd_mix%lat2
              st_eg(i,j,k,n)=st_eg(i,j,k,n)-stbar(i,j,k)
              vp_eg(i,j,k,n)=vp_eg(i,j,k,n)-vpbar(i,j,k)
               t_eg(i,j,k,n)= t_eg(i,j,k,n)- tbar(i,j,k)
              rh_eg(i,j,k,n)=rh_eg(i,j,k,n)-rhbar(i,j,k)
              oz_eg(i,j,k,n)=oz_eg(i,j,k,n)-ozbar(i,j,k)
              cw_eg(i,j,k,n)=cw_eg(i,j,k,n)-cwbar(i,j,k)
           end do
        end do
     end do
     do j=1,grd_mix%lon2
        do i=1,grd_mix%lat2
           p_eg_nmmb(i,j,n)=p_eg_nmmb(i,j,n)-pbar_nmmb(i,j)
        end do
     end do
  end do
  deallocate(stbar,vpbar,rhbar,ozbar,cwbar)

!   now obtain mean pressure prsl
!    compute 3d pressure on interfaces
     kap1=rd_over_cp+one
     kapr=one/rd_over_cp
     allocate(pri(grd_mix%lat2,grd_mix%lon2,grd_mix%nsig+1))
     pri=zero
     k=1
     k2=grd_mix%nsig+1
     do j=1,grd_mix%lon2
        do i=1,grd_mix%lat2
           pri(i,j,k)=pbar_nmmb(i,j)
           pri(i,j,k2)=zero
        end do
     end do
     if (sighead%idvc /= 3) then
        do k=2,grd_mix%nsig
           do j=1,grd_mix%lon2
              do i=1,grd_mix%lat2
                 pri(i,j,k)=ak5(k)+bk5(k)*pbar_nmmb(i,j)
              end do
           end do
        end do
     else
        do k=2,grd_mix%nsig
           do j=1,grd_mix%lon2
              do i=1,grd_mix%lat2
                 trk=(half*(tbar(i,j,k-1)+tbar(i,j,k))/tref5(k))**kapr
                 pri(i,j,k)=ak5(k)+(bk5(k)*pbar_nmmb(i,j))+(ck5(k)*trk)
              end do
           end do
        end do
     end if

!    Get 3d pressure field now at layer midpoints
     allocate(prsl(grd_mix%lat2,grd_mix%lon2,grd_mix%nsig))
     if (sighead%idsl/=2) then
        do j=1,grd_mix%lon2
           do i=1,grd_mix%lat2
              do k=1,grd_mix%nsig
                 prsl(i,j,k)=((pri(i,j,k)**kap1-pri(i,j,k+1)**kap1)/&
                           (kap1*(pri(i,j,k)-pri(i,j,k+1))))**kapr
              end do
           end do
        end do
     else
        do j=1,grd_mix%lon2
           do i=1,grd_mix%lat2
              do k=1,grd_mix%nsig
                 prsl(i,j,k)=(pri(i,j,k)+pri(i,j,k+1))*half
              end do
           end do
        end do
     end if
     deallocate(pri,pbar_nmmb,tbar)
     deallocate(ak5,bk5,ck5,tref5)

! interpolate/extrapolate in vertical using yoshi's spline code.

!  first need ges_prsl_e, the 3d pressure on the ensemble grid.

  allocate(ges_prsl_e(grd_ens%inner_vars,grd_ens%lat2,grd_ens%lon2,grd_ens%nsig))
  if(dual_res) then
     call general_suba2sube(grd_a1,grd_e1,p_e2a,ges_prsl(:,1,1,ntguessig),ges_prsl_e(:,1,1,1),regional) ! x?
  else
     ges_prsl_e(1,:,:,:)=ges_prsl(:,:,:,ntguessig)
  end if

  allocate(xspli(grd_mix%nsig),yspli(grd_mix%nsig),xsplo(grd_ens%nsig),ysplo(grd_ens%nsig))

  allocate(ut(grd_ens%lat2,grd_ens%lon2,grd_ens%nsig))
  allocate(vt(grd_ens%lat2,grd_ens%lon2,grd_ens%nsig))
  allocate(tt(grd_ens%lat2,grd_ens%lon2,grd_ens%nsig))
  allocate(rht(grd_ens%lat2,grd_ens%lon2,grd_ens%nsig))
  allocate(ozt(grd_ens%lat2,grd_ens%lon2,grd_ens%nsig))
  allocate(cwt(grd_ens%lat2,grd_ens%lon2,grd_ens%nsig))
  do n=1,n_ens
     do j=1,grd_ens%lon2
        do i=1,grd_ens%lat2
           do k=1,grd_mix%nsig
              xspli(k)=log(prsl(i,j,k)*10.0_r_kind)
           end do
           do k=1,grd_ens%nsig
              xsplo(k)=log(ges_prsl_e(1,i,j,k)*10._r_kind)
           end do

!    u
           do k=1,grd_mix%nsig
              yspli(k)=st_eg(i,j,k,n)
           end do
           call intp_spl(xspli,yspli,xsplo,ysplo,grd_mix%nsig,grd_ens%nsig)
!               following is to correct for bug in intp_spl
           do k=1,grd_ens%nsig
              if(xsplo(k) < xspli(grd_mix%nsig)) ysplo(k)=yspli(grd_mix%nsig)
              if(xsplo(k) > xspli(1)) ysplo(k)=yspli(1)
           end do
           do k=1,grd_ens%nsig
              ut(i,j,k)=ysplo(k)
           end do
!    v
           do k=1,grd_mix%nsig
              yspli(k)=vp_eg(i,j,k,n)
           end do
           call intp_spl(xspli,yspli,xsplo,ysplo,grd_mix%nsig,grd_ens%nsig)
!               following is to correct for bug in intp_spl
           do k=1,grd_ens%nsig
              if(xsplo(k) < xspli(grd_mix%nsig)) ysplo(k)=yspli(grd_mix%nsig)
              if(xsplo(k) > xspli(1)) ysplo(k)=yspli(1)
           end do
           do k=1,grd_ens%nsig
              vt(i,j,k)=ysplo(k)
           end do
!    t
           do k=1,grd_mix%nsig
              yspli(k)=t_eg(i,j,k,n)
           end do
           call intp_spl(xspli,yspli,xsplo,ysplo,grd_mix%nsig,grd_ens%nsig)
!               following is to correct for bug in intp_spl
           do k=1,grd_ens%nsig
              if(xsplo(k) < xspli(grd_mix%nsig)) ysplo(k)=yspli(grd_mix%nsig)
              if(xsplo(k) > xspli(1)) ysplo(k)=yspli(1)
           end do
           do k=1,grd_ens%nsig
              ysplo(k)=ysplo(k)*(0.01_r_kind*ges_prsl_e(1,i,j,k))**rd_over_cp  ! converting from pot Tv to Tv
              tt(i,j,k)=ysplo(k)
           end do
!    rh
           do k=1,grd_mix%nsig
              yspli(k)=rh_eg(i,j,k,n)
           end do
           call intp_spl(xspli,yspli,xsplo,ysplo,grd_mix%nsig,grd_ens%nsig)
!               following is to correct for bug in intp_spl
           do k=1,grd_ens%nsig
              if(xsplo(k) < xspli(grd_mix%nsig)) ysplo(k)=yspli(grd_mix%nsig)
              if(xsplo(k) > xspli(1)) ysplo(k)=yspli(1)
           end do
           do k=1,grd_ens%nsig
              rht(i,j,k)=ysplo(k)
           end do
!       oz
           do k=1,grd_mix%nsig
              yspli(k)=oz_eg(i,j,k,n)
           end do
           call intp_spl(xspli,yspli,xsplo,ysplo,grd_mix%nsig,grd_ens%nsig)
!               following is to correct for bug in intp_spl
           do k=1,grd_ens%nsig
              if(xsplo(k) < xspli(grd_mix%nsig)) ysplo(k)=yspli(grd_mix%nsig)
              if(xsplo(k) > xspli(1)) ysplo(k)=yspli(1)
           end do
           do k=1,grd_ens%nsig
              ozt(i,j,k)=ysplo(k)
           end do
!    cw
           do k=1,grd_mix%nsig
              yspli(k)=cw_eg(i,j,k,n)
           end do
           call intp_spl(xspli,yspli,xsplo,ysplo,grd_mix%nsig,grd_ens%nsig)
!               following is to correct for bug in intp_spl
           do k=1,grd_ens%nsig
              if(xsplo(k) < xspli(grd_mix%nsig)) ysplo(k)=yspli(grd_mix%nsig)
              if(xsplo(k) > xspli(1)) ysplo(k)=yspli(1)
           end do
           do k=1,grd_ens%nsig
              cwt(i,j,k)=ysplo(k)
           end do

        end do
     end do

!wwwwwwwwwwwwwwwwwwwwwwwwwwwwwwwwwwwwwww
if(n==1 .and. full_ensemble)then
   if( grd_mix%lon2 /= lon2 .or. grd_mix%lat2 /= lat2)then
      if(mype == 0) write(6,*)' problem setup gefs ensenble dims are',lat2,lon2,nsig,grd_mix%lat2,grd_mix%lon2,grd_mix%nsig
      if(mype == 0) write(6,*)' NEED TO ADD AGRID2EGRID to put NMMB increment on ensemble grid'
      call stop2(555)
   endif
! Subtract guess from ensemble members
     allocate(qs(lat2,lon2,nsig))
     ice=.true.
     iderivative=0
     do k=1,nsig
        do j=1,lon2
           do i=1,lat2
           qs(i,j,k)=ges_q(i,j,k,ntguessig)
           end do
        end do
     end do
     call genqsat(qs,ges_tsen(:,:,:,ntguessig),ges_prsl(:,:,:,ntguessig),lat2,lon2,nsig,ice,iderivative)
!!!!!!!!!!! The first member is full perturbation based on regional first guess !!!!!!!!!!!!!!!
! Subtract guess from ensemble member
    do k=1,grd_ens%nsig
       do j=1,grd_ens%lon2
          do i=1,grd_ens%lat2
             ut(i,j,k) = ut(i,j,k)-ges_u(i,j,k,ntguessig)
             vt(i,j,k) = vt(i,j,k)-ges_v(i,j,k,ntguessig)
             tt(i,j,k) = tt(i,j,k)-ges_tv(i,j,k,ntguessig)
             rht(i,j,k) = rht(i,j,k)-ges_q(i,j,k,ntguessig)/qs(i,j,k)
          end do
       end do
    end do

     do j=1,grd_ens%lon2
        do i=1,grd_ens%lat2
           p_eg_nmmb(i,j,n) = p_eg_nmmb(i,j,n)-ges_ps(i,j,ntguessig)
        end do
     end do
     deallocate(qs)
endif   ! n==1 .and. full_ensemble

!wwwwwwwwwwwwwwwwwwwwwwwwwwwwwwwwwwwwwww

!   transfer from temporary arrays to perturbation arrays and normalize by sig_norm

! sig_norm from the following
! 2*J_b = x^T * (beta1*B + beta2*P_ens)^(-1) * x
! where  P_ens is the ensemble covariance which is the sum of outer products of the
! ensemble perturbations (unnormalized) divided by n_ens-1  (or n_ens, depending on who you read).
     sig_norm=sqrt(one/max(one,n_ens_temp-one))

!     if(n_ens_temp==n_ens.and.n==n_ens+1) sig_norm=one
!                                                  if(n==1 .or. n==2 .or. n==50) then
!                                                      write(fname,'("test_pp_",i2.2)')n
!                                                      call grads1a(p_eg_nmmb(1,1,n),1,mype,trim(fname))
!                                                      write(fname,'("test_up_",i2.2)')n
!                                                      call grads1a(ut,grd_ens%nsig,mype,trim(fname))
!                                                      write(fname,'("test_vp_",i2.2)')n
!                                                      call grads1a(vt,grd_ens%nsig,mype,trim(fname))
!                                                      write(fname,'("test_tp_",i2.2)')n
!                                                      call grads1a(tt,grd_ens%nsig,mype,trim(fname))
!                                                      write(fname,'("test_rhp_",i2.2)')n
!                                                      call grads1a(rht,grd_ens%nsig,mype,trim(fname))
!!                                                      write(fname,'("test_ozp_",i2.2)')n
!!                                                      call grads1a(ozt,grd_ens%nsig,mype,trim(fname))
!!                                                      write(fname,'("test_cwp_",i2.2)')n
!!                                                      call grads1a(cwt,grd_ens%nsig,mype,trim(fname))
!                                                  end if
     do ic3=1,nc3d

        call gsi_bundlegetpointer(en_perts(n,1),trim(cvars3d(ic3)),w3,istatus)
        if(istatus/=0) then
           write(6,*)' error retrieving pointer to ',trim(cvars3d(ic3)),' for ensemble member ',n
           call stop2(999)
        end if

        select case (trim(cvars3d(ic3)))

           case('sf','SF')

              do k=1,grd_ens%nsig
                 do j=1,grd_ens%lon2
                    do i=1,grd_ens%lat2
                       w3(i,j,k) = ut(i,j,k)*sig_norm
                    end do
                 end do
              end do

           case('vp','VP')

              do k=1,grd_ens%nsig
                 do j=1,grd_ens%lon2
                    do i=1,grd_ens%lat2
                       w3(i,j,k) = vt(i,j,k)*sig_norm
                    end do
                 end do
              end do

           case('t','T')

              do k=1,grd_ens%nsig
                 do j=1,grd_ens%lon2
                    do i=1,grd_ens%lat2
                       w3(i,j,k) = tt(i,j,k)*sig_norm
                    end do
                 end do
              end do

           case('q','Q')

              do k=1,grd_ens%nsig
                 do j=1,grd_ens%lon2
                    do i=1,grd_ens%lat2
                       w3(i,j,k) = rht(i,j,k)*sig_norm
                    end do
                 end do
              end do

           case('oz','OZ')
!          temporarily ignore ozone perturbations

              do k=1,grd_ens%nsig
                 do j=1,grd_ens%lon2
                    do i=1,grd_ens%lat2
                   !   w3(i,j,k) = ozt(i,j,k)*sig_norm
                       w3(i,j,k) = zero
                    end do
                 end do
              end do

           case('cw','CW')
!          temporarily ignore cloud water perturbations

              do k=1,grd_ens%nsig
                 do j=1,grd_ens%lon2
                    do i=1,grd_ens%lat2
                   !   w3(i,j,k) = cwt(i,j,k)*sig_norm
                       w3(i,j,k) = zero
                    end do
                 end do
              end do

        end select
     end do
     do ic2=1,nc2d

        call gsi_bundlegetpointer(en_perts(n,1),trim(cvars2d(ic2)),w2,istatus)
        if(istatus/=0) then
           write(6,*)' error retrieving pointer to ',trim(cvars2d(ic2)),' for ensemble member ',n
           call stop2(999)
        end if

        select case (trim(cvars2d(ic2)))

           case('ps','PS')

                 do j=1,grd_ens%lon2
                    do i=1,grd_ens%lat2
                       w2(i,j) = p_eg_nmmb(i,j,n)*sig_norm
                    end do
                 end do

           case('sst','SST')

! dtk: temporarily ignore sst perturbations in hybrid
                 do j=1,grd_ens%lon2
                    do i=1,grd_ens%lat2
                       w2(i,j) = zero
                    end do
                 end do

        end select
     end do
  end do

<<<<<<< HEAD
     deallocate(vector)
     deallocate(st_eg,vp_eg,t_eg,rh_eg)
     deallocate(oz_eg,cw_eg,p_eg_nmmb)
     deallocate(ges_prsl_e)
     deallocate(xspli,yspli,xsplo,ysplo)
     deallocate(prsl)
     deallocate(ut,vt,tt,rht,ozt,cwt)
=======
  call general_destroy_spec_vars(sp_gfs)
  deallocate(vector)
  deallocate(st_eg,vp_eg,t_eg,rh_eg)
  deallocate(oz_eg,cw_eg,p_eg_nmmb)
  deallocate(ges_prsl_e)
  deallocate(xspli,yspli,xsplo,ysplo)
  deallocate(prsl)
  deallocate(ut,vt,tt,rht,ozt,cwt)
>>>>>>> f375e116

  return

30 write(6,*) 'GET_GEFS+FOR_REGIONAL open filelist failed '
   call stop2(555)
20 write(6,*) 'GET_GEFS+FOR_REGIONAL read gfs ens failed ',n
   call stop2(555)
end subroutine get_gefs_for_regional

<<<<<<< HEAD
  SUBROUTINE compute_nmm_surfacep ( TERRAIN_HGT_T, Z3D_IN, PRESS3D_IN, T3D_IN   &
     &,                             psfc_out,generic,IME,JME,spectral, Ilook,Jlook )
=======
  SUBROUTINE compute_nmm_surfacep ( TERRAIN_HGT_T, Z3D_IN, PRESS3D_IN, T3D_IN,   &
                                    psfc_out,generic,IME,JME, Ilook,Jlook )
!$$$  subprogram documentation block
!                .      .    .                                       .
! subprogram:    compute_nmm_surfacep  obtain nmm surface pressure
!   prgmmr: pyle             org: np22                date: 2010-09-26
!
! abstract: using model terrain height and 3d fields of height, pressure and temperature,
!             compute pressure at the model terrain height.
!
!
! program history log:
!   2010-09-26  pyle
!   2013-02-15  parrish -- change DO L=generic,2,-1 to DO L=generic-1,2,-1 to prevent
!                            out of bounds array reference in array Z3D_IN.
!
!   input argument list:
!
!   output argument list:
!
! attributes:
!   language: f90
!   machine:  ibm RS/6000 SP
!
!$$$ end documentation block

>>>>>>> f375e116

	
       use kinds, only: r_kind,i_kind
       IMPLICIT NONE

       real(r_kind), allocatable:: dum2d(:,:),DUM2DB(:,:)
       
       integer(i_kind) :: IME,JME
       integer(i_kind) :: Ilook,Jlook
       integer(i_kind) :: I,J,II,generic,L,KINSERT,K,bot_lev,LL
       integer(i_kind) :: loopinc,iloopinc
	
       real(r_kind) :: TERRAIN_HGT_T(IME,JME)
       real(r_kind) :: Z3D_IN(IME,JME,generic)
       real(r_kind) :: T3D_IN(IME,JME,generic)
       real(r_kind) :: PRESS3D_IN(IME,JME,generic)
       real(r_kind) :: PSFC_IN(IME,JME),TOPO_IN(IME,JME)
       real(r_kind) :: psfc_out(IME,JME)
       real(r_kind) :: dif1,dif2,dif3,dif4,dlnpdz,BOT_INPUT_HGT,BOT_INPUT_PRESS,dpdz,rhs
       real(r_kind) :: zin(generic),pin(generic)

       character (len=132) :: message
	
       logical :: DEFINED_PSFC(IME,JME), DEFINED_PSFCB(IME,JME), spectral

!!!!!!!!!!!!!!!!!!!!!!!!!!!!!!!!!!!!!!!!!!!!!!!!!!!!!!!!!!!!!!!!!!

!	write(0,*) 'size(TERRAIN_HGT_T):: ', size(TERRAIN_HGT_T,dim=1),size(TERRAIN_HGT_T,dim=2)
!	write(0,*) 'what is JME here??? : ', JME
!	write(0,*) 'JmE: ', JmE

       DO J=1,JME
       DO I=1,IME
          DEFINED_PSFC(I,J)=.FALSE.
          DEFINED_PSFCB(I,J)=.FALSE.
        IF (PRESS3D_IN(I,J,1) .ne. 200100.) THEN
          PSFC_IN(I,J)=PRESS3D_IN(I,J,1)
          TOPO_IN(I,J)=Z3D_IN(I,J,1)
        ELSE
          PSFC_IN(I,J)=PRESS3D_IN(I,J,2)
          TOPO_IN(I,J)=Z3D_IN(I,J,2)
        ENDIF
       ENDDO
       ENDDO

!write(0,*) 'terrain_hgt_t in surfacep compute ', IME,JME
!do J=JME,1,min(-(JME-1)/20,-1)
!write(0,535) J,(TERRAIN_HGT_T(I,J),I=1,IME,max(1,(IME-1)/12))
!enddo

!write(0,*) 'z3d_in(3) at same points:'
!do J=JME,1,min(-(JME-1)/20,-1)
!write(0,535) J,(Z3D_IN(I,J,3),I=1,IME,max(1,(IME-1)/12))
!enddo
! 535	format(I4,' ::: ',18(f5.0,1x))

       ALLOCATE(DUM2D(IME,JME))
     
       DO J=1,JME
        DO I=1,IME
         DUM2D(I,J)=-9.
        END DO
       END DO

       DO J=1,JmE
        I_loop: DO I=1,ImE

         IF (PSFC_IN(I,J) .eq. 0.) THEN
           write(0,*) 'QUITTING BECAUSE I,J, PSFC_IN: ', I,J,PSFC_IN(I,J)

	STOP
         ENDIF

         BOT_INPUT_PRESS=PSFC_IN(I,J)
         BOT_INPUT_HGT=TOPO_IN(I,J)


        IF (I .eq. Ilook .AND. J .eq. Jlook) THEN

!	   write(0,*) ' TERRAIN_HGT_T: ', I,J, TERRAIN_HGT_T(I,J)
	   write(0,*) ' PSFC_IN, TOPO_IN: ', &
                            I, J, PSFC_IN(I,J),TOPO_IN(I,J)

           DO L=1,generic
	     write(0,*) ' L,PRESS3D_IN, Z3D_IN: ', &
                             I,J,L, PRESS3D_IN(I,J,L),Z3D_IN(I,J,L)
           END DO
         ENDIF

!	do L=2,generic
       DO L=generic,2,-1

<<<<<<< HEAD
         IF ( PRESS3D_IN(i,j,L) .gt. PSFC_IN(I,J) .AND.  &
             Z3D_IN(I,J,L) .lt. TERRAIN_HGT_T(I,J) .AND. &
             Z3D_IN(I,J,L+1) .gt. TERRAIN_HGT_T(I,J) ) THEN
=======
!             do L=2,generic
             DO L=generic-1,2,-1
>>>>>>> f375e116

           BOT_INPUT_PRESS=PRESS3D_IN(i,j,L)
           BOT_INPUT_HGT=Z3D_IN(I,J,L)

           IF (I .eq. Ilook .and. J .eq. Jlook) THEN
             write(0,*) 'BOT_INPUT_PRESS, BOT_INPUT_HGT NOW : ', &
                         Ilook,Jlook, BOT_INPUT_PRESS, BOT_INPUT_HGT
           ENDIF

          ENDIF 
       END DO	

           IF (I .eq. Ilook .and. J .eq. Jlook) THEN
	write(0,*) 'enter this section, TERRAIN_HGT_T, BOT_INPUT_HGT: ', TERRAIN_HGT_T(I,J), BOT_INPUT_HGT
           ENDIF

        IF (TERRAIN_HGT_T(I,J) .eq. BOT_INPUT_HGT ) THEN
           dum2d(I,J)=BOT_INPUT_PRESS
           DEFINED_PSFC(I,J)=.TRUE.
           IF (I .eq. Ilook .and. J .eq. Jlook) THEN
	   write(0,*) 'TERRAIN_HGT_T .eq. BOT_INPUT_HGT, set dum2d to: ', I,J, dum2d(I,J)
           ENDIF

	! IF (BOT_INPUT_HGT .ne. 0. .and. (BOT_INPUT_HGT-INT(BOT_INPUT_HGT) .ne. 0.) ) THEN
	!   write(0,*) 'with BOT_INPUT_HGT: ', BOT_INPUT_HGT, &
        !                    'set dum2d to bot_input_pres: ', I,J,dum2d(I,J)
        ! ENDIF

        ELSEIF (TERRAIN_HGT_T(I,J) .lt. BOT_INPUT_HGT ) THEN

!         target is below lowest possible input...extrapolate

          IF ( BOT_INPUT_PRESS-PRESS3D_IN(I,J,2) .gt. 500. ) THEN
            dlnpdz= (log(BOT_INPUT_PRESS)-log(PRESS3D_IN(i,j,2)) ) / &
                     (BOT_INPUT_HGT-Z3D_IN(i,j,2))
            IF (I .eq. Ilook .and. J .eq. Jlook) THEN
              write(0,*) 'I,J,dlnpdz(a): ', I,J,dlnpdz
            ENDIF

          ELSE

!! thin layer and/or just have lowest level - difference with 3rd level data
            IF ( abs(BOT_INPUT_PRESS - PRESS3D_IN(i,j,3)) .gt. 290. ) THEN

              dlnpdz= (log(BOT_INPUT_PRESS)-log(PRESS3D_IN(i,j,3)) ) / &
                      (BOT_INPUT_HGT-Z3D_IN(i,j,3))

              IF (I .eq. Ilook .and. J .eq. Jlook) then
               write(0,*) 'p diff: ', BOT_INPUT_PRESS, PRESS3D_IN(i,j,3)
               write(0,*) 'z diff: ', BOT_INPUT_HGT, Z3D_IN(i,j,3)
              ENDIF
	
            ELSE

!! Loop up to level 7 looking for a sufficiently thick layer

              FIND_THICK:  DO LL=4,7
               IF( abs(BOT_INPUT_PRESS - PRESS3D_IN(i,j,LL)) .gt. 290.) THEN
                 dlnpdz= (log(BOT_INPUT_PRESS)-log(PRESS3D_IN(i,j,LL)) ) / &
                   (BOT_INPUT_HGT-Z3D_IN(i,j,LL))
                EXIT FIND_THICK
               ENDIF 
              END DO FIND_THICK

            ENDIF
        
          ENDIF

        dum2d(I,J)= exp(log(BOT_INPUT_PRESS) + dlnpdz * &
                        (TERRAIN_HGT_T(I,J) - BOT_INPUT_HGT) )

           DEFINED_PSFC(I,J)=.TRUE.

           IF (I .eq. Ilook .and. J .eq. Jlook) THEN
	   write(0,*) 'here(b) set dum2d to: ', I,J, dum2d(I,J)
           ENDIF

        ELSE ! target level bounded by input levels

          DO L=2,generic-1
            IF (TERRAIN_HGT_T(I,J) .gt. Z3D_IN(i,j,L) .AND. &
                  TERRAIN_HGT_T(I,J) .lt. Z3D_IN(i,j,L+1) ) THEN
               dlnpdz= (log(PRESS3D_IN(i,j,l))-log(PRESS3D_IN(i,j,L+1)) ) / &
                       (Z3D_IN(i,j,l)-Z3D_IN(i,j,L+1))
               dum2d(I,J)= log(PRESS3D_IN(i,j,l)) +   &
                           dlnpdz * (TERRAIN_HGT_T(I,J) - Z3D_IN(i,j,L) )
               dum2d(i,j)=exp(dum2d(i,j))
           DEFINED_PSFC(I,J)=.TRUE.
           IF (I .eq. Ilook .and. J .eq. Jlook) THEN
	     write(0,*) 'here(c) set dum2d to: ', I,J, Dum2d(I,J)
           ENDIF
            ENDIF
          ENDDO

!!! account for situation where BOT_INPUT_HGT < TERRAIN_HGT_T < Z3D_IN(:,2,:)
          IF (dum2d(I,J) .eq. -9 .AND. BOT_INPUT_HGT .lt. TERRAIN_HGT_T(I,J) &
              .AND. TERRAIN_HGT_T(I,J) .lt. Z3D_IN(I,J,2)) then

          ! IF (mod(I,50) .eq. 0 .AND. mod(J,50) .eq. 0) THEN
          !   write(0,*) 'I,J,BOT_INPUT_HGT, bot_pres, TERRAIN_HGT_T: ',  &
          !      I,J,BOT_INPUT_HGT, BOT_INPUT_PRESS, TERRAIN_HGT_T(I,J)
          ! ENDIF

            dlnpdz= (log(PSFC_IN(i,j))-log(PRESS3D_IN(i,j,2)) ) / &
                    (TOPO_IN(i,j)-Z3D_IN(i,j,2))
            dum2d(I,J)= log(PSFC_IN(i,j)) +   &
                        dlnpdz * (TERRAIN_HGT_T(I,J) - TOPO_IN(i,j) )
            dum2d(i,j)= exp(dum2d(i,j))
           DEFINED_PSFC(I,J)=.TRUE.
           IF (I .eq. Ilook .and. J .eq. Jlook) THEN
	     write(0,*) 'here(d) set dum2d to: ', I,J, Dum2d(I,J)
           ENDIF
          ENDIF

          IF (dum2d(I,J) .eq. -9.) THEN
            write(0,*) 'must have flukey situation in new ', I,J
            write(0,*) 'I,J,BOT_INPUT_HGT, bot_pres, TERRAIN_HGT_T: ',  &
                       I,J,BOT_INPUT_HGT, BOT_INPUT_PRESS, TERRAIN_HGT_T(I,J)

            DO L=1,generic-1
              IF ( TERRAIN_HGT_T(I,J) .eq. Z3D_IN(i,j,L) ) THEN
! problematic with HGT_M substitution for "input" surface height?
                dum2d(i,j)=PRESS3D_IN(I,J,L)
                DEFINED_PSFC(I,J)=.TRUE.
           IF (I .eq. Ilook .and. J .eq. Jlook) THEN
	     write(0,*) 'here(e) set dum2d to: ', I,J, Dum2d(I,J)
           ENDIF
              ENDIF
            ENDDO

            IF ( TERRAIN_HGT_T(I,J) .eq. TOPO_IN(I,J)) THEN
              dum2d(I,J)=PSFC_IN(I,J)
              DEFINED_PSFC(I,J)=.TRUE.
           IF (I .eq. Ilook .and. J .eq. Jlook) THEN
	     write(0,*) 'here(f) set dum2d to: ', I,J, Dum2d(I,J)
           ENDIF
         !   write(0,*) 'matched input topo, psfc: ', I,J,TOPO_IN(I,J),PSFC_IN(I,J)
            ENDIF

!            IF (dum2d(I,J) .eq. -9.) THEN
!            ENDIF 

          ENDIF

	if (.not. defined_psfc(i,J)) then
!write(0,*) 'switching to true here'
          DEFINED_PSFC(I,J)=.TRUE.
        endif

	  IF (I .eq. Ilook .AND. J .eq. Jlook) THEN
	    write(0,*) 'newstyle psfc: ', I,J,dum2d(I,J)
          ENDIF

        ENDIF 

	if (.not. DEFINED_PSFC(I,J)) then
!	write(0,*) 'new style undefined at: ', I,J
	endif

        ENDDO I_loop
        ENDDO

       !write(0,*) 'psfc points (new style)'
	loopinc=max( (JmE-1)/20,1)
	iloopinc=max( (ImE-1)/10,1)

        DO J=JmE,1,-loopinc
       !  write(0,633) (dum2d(I,J)/100.,I=1,min(ImE,ImE),iloopinc)
        END DO

  633   format(35(f5.0,1x))

!        write(0,*) 'PSFC extremes (new style): ',  minval(dum2d,MASK=DEFINED_PSFC),maxval(dum2d,MASK=DEFINED_PSFC)

!         IF (minval(dum2d,MASK=DEFINED_PSFC) .lt. 40000. .or. maxval(dum2d,MASK=DEFINED_PSFC) .gt. 110000.) THEN
!        ENDIF

!! "traditional" isobaric only approach ------------------------------------------------

       ALLOCATE (DUM2DB(IME,JME))
       DO J=1,JME
        DO I=1,IME
         DUM2DB(I,J)=-9.
        END DO
       END DO

       DO J=1,JmE
       DO I=1,ImE

        IF (TERRAIN_HGT_T(I,J) .lt. Z3D_IN(i,j,2)) THEN ! targ below lowest

          IF ( abs(PRESS3D_IN(i,j,2)-PRESS3D_IN(i,j,3)) .gt. 290.) THEN
            dlnpdz= (log(PRESS3D_IN(i,j,2))-log(PRESS3D_IN(i,j,3)) ) / &
                    (Z3D_IN(i,j,2)-Z3D_IN(i,j,3))
          ELSE
            dlnpdz= (log(PRESS3D_IN(i,j,2))-log(PRESS3D_IN(i,j,4)) ) / &
                    (Z3D_IN(i,j,2)-Z3D_IN(i,j,4))
          ENDIF

          DUM2DB(I,J)= exp( log(PRESS3D_IN(i,j,2)) + dlnpdz * &
                           (TERRAIN_HGT_T(I,J) - Z3D_IN(i,j,2)) )

	  IF (I .eq. Ilook .and. J .eq. Jlook) THEN
	    write(0,*) 'I,K, trad: dlnpdz, press_in(2), terrain_t, Z3D_IN(2): ', I,J,dlnpdz, &
                             PRESS3D_IN(i,j,2), TERRAIN_HGT_T(I,J), Z3D_IN(i,j,2)
          ENDIF

          DEFINED_PSFCB(i,j)=.true.

        ELSEIF (TERRAIN_HGT_T(I,J) .gt. Z3D_IN(i,j,2)) THEN ! target level bounded by input levels

        DO L=2,generic-1
          IF (TERRAIN_HGT_T(I,J) .gt. Z3D_IN(i,j,L) .AND. &
              TERRAIN_HGT_T(I,J) .lt. Z3D_IN(i,j,L+1) ) THEN

            dlnpdz= (log(PRESS3D_IN(i,j,l))-log(PRESS3D_IN(i,j,L+1)) ) / &
                    (Z3D_IN(i,j,l)-Z3D_IN(i,j,L+1))

            DUM2DB(I,J)= log(PRESS3D_IN(i,j,l)) +   &
                         dlnpdz * (TERRAIN_HGT_T(I,J) - Z3D_IN(i,j,L) )
            DUM2DB(i,j)=exp(DUM2DB(i,j))

           IF (I .eq. Ilook .and. J .eq. Jlook) THEN
	     write(0,*) 'L, L+1, p3d_in(L), p3d_in(L+1), z3d_in(L), z3d_in(L+1): ', L, L+1, PRESS3D_IN(i,j,l), PRESS3D_IN(i,j,L+1), Z3D_IN(i,j,l), Z3D_IN(i,j,L+1)
	     write(0,*) 'TERRAIN_HGT_T(I,J) , Z3D_IN(i,j,L): ', TERRAIN_HGT_T(I,J) , Z3D_IN(i,j,L)
	     write(0,*) 'here(2b) set dum2db to: ', I,J, Dum2db(I,J)
           ENDIF

	    DEFINED_PSFCB(i,j)=.true.

            IF (DUM2DB(I,J) .lt. 13000.) THEN
           !  write(0,*) 'I,J,L,terrain,Z3d(L),z3d(L+1),p3d(L),p3d(l+1): ', I,J,L, &
           !                    TERRAIN_HGT_T(I,J),Z3D_IN(I,J,L),Z3D_IN(I,J,L+1),PRESS3D_IN(I,J,L), &
           !                    PRESS3D_IN(I,J,L+1)
            ENDIF
          ENDIF
        ENDDO

        ELSEIF (TERRAIN_HGT_T(I,J) .eq. Z3D_IN(i,j,2)) THEN
          DUM2DB(i,j)=PRESS3D_IN(I,J,2)
           IF (I .eq. Ilook .and. J .eq. Jlook) THEN
	     write(0,*) 'here(2c) set dum2db to: ', I,J, Dum2db(I,J)
           ENDIF
	  DEFINED_PSFCB(i,j)=.true.
        ENDIF

        IF (DUM2DB(I,J) .eq. -9.) THEN
         !write(0,*) 'must have flukey situation in trad ', I,J
          DO L=1,generic-1
            IF ( TERRAIN_HGT_T(I,J) .eq. Z3D_IN(i,j,L) ) THEN
              DUM2DB(i,j)=PRESS3D_IN(I,J,L)
           IF (I .eq. Ilook .and. J .eq. Jlook) THEN
	     write(0,*) 'here(2d) set dum2db to: ', I,J, Dum2db(I,J)
           ENDIF
              DEFINED_PSFCB(i,j)=.true.
            ENDIF
          ENDDO
        ENDIF

        IF (DUM2DB(I,J) .eq. -9.) THEN
          write(0,*) 'HOPELESS PSFC, I QUIT'
        ENDIF

	if (I .eq. Ilook .and. J .eq. Jlook) THEN
	  write(0,*) ' traditional psfc: ', I,J,DUM2DB(I,J)
        ENDIF

       ENDDO
       ENDDO

!       write(0,*) 'psfc points (traditional)'
!       DO J=JmE,1,-loopinc
!         write(0,633) (DUM2DB(I,J)/100.,I=1,ime,iloopinc)
!       ENDDO

!      write(0,*) 'PSFC extremes (traditional): ', minval(DUM2DB,MASK=DEFINED_PSFCB),maxval(DUM2DB,MASK=DEFINED_PSFCB)

!       IF (minval(DUM2DB,MASK=DEFINED_PSFCB) .lt. 40000. .or. maxval(DUM2DB,MASK=DEFINED_PSFCB) .gt. 108000.) THEN
!       ENDIF

!!!!! end traditional

       DO J=1,JmE
       DO I=1,ImE
         IF (DEFINED_PSFCB(I,J) .and. DEFINED_PSFC(I,J)) THEN

          IF (  abs(dum2d(I,J)-DUM2DB(I,J)) .gt. 400.) THEN
	!    write(0,*) 'BIG DIFF I,J, dum2d, DUM2DB: ', I,J,dum2d(I,J),DUM2DB(I,J)
          ENDIF

!! do we have enough confidence in new style to give it more than 50% weight?
          psfc_out(I,J)=0.5*(dum2d(I,J)+DUM2DB(I,J))
         ELSEIF (DEFINED_PSFC(I,J)) THEN
           psfc_out(I,J)=dum2d(I,J)
         ELSEIF (DEFINED_PSFCB(I,J)) THEN
           psfc_out(I,J)=DUM2DB(I,J)
         ELSE
         ! write(0,*) 'I,J,dum2d,DUM2DB: ', I,J,dum2d(I,J),DUM2DB(I,J)
	 ! write(0,*) 'I,J,DEFINED_PSFC(I,J),DEFINED_PSFCB(I,J): ', I,J,DEFINED_PSFC(I,J),DEFINED_PSFCB(I,J)
         ENDIF

	IF (I .eq. Ilook .AND. J .eq. Jlook) THEN
	  write(0,*) ' combined psfc: ', I,J,psfc_out(I,J)
        ENDIF

	IF (psfc_out(I,J) .lt. 50000. .or. psfc_out(I,J) .gt. 108000.) THEN
	 !write(0,*) 'strange combo on psfc_out, terrain_hgt_t: ', I,J, psfc_out(I,J), terrain_hgt_t(I,J)
	 !write(0,*) 'DEFINED_PSFC, dum2d: ', DEFINED_PSFC(I,J),dum2d(I,J)
	 !write(0,*) 'DEFINED_PSFCB, DUM2DB: ', DEFINED_PSFCB(I,J),DUM2DB(I,J)

!	if (terrain_hgt_t(I,J) .gt. 0 .and. terrain_hgt_t(I,J) .lt. 5000.) then
!        else
!          write(0,*) 'will let strange psfc pass because surface topo is: ', terrain_hgt_t(I,J)
!        endif

	ENDIF

       ENDDO
       ENDDO

      !write(0,*) 'psfc points (final combined)'
       DO J=JmE,1,-loopinc
      !  write(0,633) (psfc_out(I,J)/100.,I=1,ime,iloopinc)
       ENDDO
	
	deallocate(dum2d,dum2db)

	END SUBROUTINE compute_nmm_surfacep


subroutine grads1a(f,nvert,mype,fname)

  use kinds, only: r_kind,i_kind
  use gridmod, only: nlat,nlon,lon2,lat2,rlats,rlons,regional
  use constants, only: rad2deg
  implicit none

  integer(i_kind) nvert,mype
  character(*) fname
  real(r_kind)   f(lat2,lon2,nvert)

  real(r_kind),dimension(nlat,nlon)::work
  real(4) outfield(nlon,nlat)

  character(50) dsname,title,filename
! data dsname/'test.dat'/
  data title/'inmi'/
  character(112) datdes(50000)
  character(1) blank
  data blank/' '/
  data undef/-9.99e33/

  integer(i_kind) i,k,kend,kstart,next,np,ioutdes,ioutdat
  integer(i_kind) last,j,koutmax
  real(4) undef
  real(4) startp,pinc
  real(4) rlons_deg(nlon)
  real(4) rlats_deg(nlat)

  if(mype.eq.0) then
    if(regional) then
       rlons_deg=rlons
       rlats_deg=rlats
    else
       rlons_deg=rad2deg*rlons
       rlats_deg=rad2deg*rlats
    end if
    np=nvert
    startp=1.
    pinc=1.
    ioutdes=98550
    ioutdat=98551
    write(filename,'(a,".des")')trim(fname)
    write(dsname,'(a,".dat")')trim(fname)
    open(unit=ioutdes,file=trim(filename),form='formatted')
    open(unit=ioutdat,file=trim(dsname),form='unformatted')
    rewind ioutdes
    rewind ioutdat
    do i=1,50000
      write(datdes(i),'(112a1)')(blank,k=1,112)
    end do
    write(datdes(1),'("DSET ",a50)')dsname
    write(datdes(2),'("options big_endian sequential")')
    write(datdes(3),'("TITLE ",a50)')title
    write(datdes(4),'("UNDEF ",e11.2)')undef
    next=5
    write(datdes(next),'("XDEF ",i5," LEVELS")')nlon
    kend=0
    do
      kstart=kend+1
      kend=min(kstart+9,nlon)
      if(kstart.gt.nlon) exit
      next=next+1
      write(datdes(next),'(10f11.4)')(rlons_deg(k),k=kstart,kend)
    end do
    next=next+1
    write(datdes(next),'("YDEF ",i5," LEVELS")')nlat
    kend=0
    do
      kstart=kend+1
      kend=min(kstart+9,nlat)
      if(kstart.gt.nlat) exit
      next=next+1
      write(datdes(next),'(10f11.4)')(rlats_deg(k),k=kstart,kend)
    end do
    next=next+1
    write(datdes(next),'("ZDEF ",i5," LINEAR ",f7.2,f7.2)')np,startp,pinc
    next=next+1
    koutmax=1
    write(datdes(next),'("TDEF ",i5," LINEAR 0Z23may1992 24hr")')koutmax
    next=next+1
    write(datdes(next),'("VARS 1")')
    next=next+1
    write(datdes(next),'("f   ",i5," 99 f   ")')nvert
    next=next+1
    write(datdes(next),'("ENDVARS")')
    last=next
    write(ioutdes,'(a112)')(datdes(i),i=1,last)

  end if

  do k=1,nvert
    call sub2grid_1a(f(1,1,k),work,0,mype)
    if(mype.eq.0) then
      do j=1,nlon ; do i=1,nlat
          outfield(j,i)=work(i,j)
      end do ; end do
      write(ioutdat)outfield
    end if
  end do

  if(mype.eq.0) then
    close(ioutdes)
    close(ioutdat)
  end if

end subroutine grads1a

subroutine sub2grid_1a(sub,grid,gridpe,mype)

!     straightforward, but inefficient code to convert a single variable on subdomains to complete
!      slab on one processor.

  use kinds, only: r_kind,i_kind
  use constants, only: zero
  use gridmod, only: nlat,nlon,lat2,lon2,lat1,lon1,&
         ltosi,ltosj,iglobal,ijn,displs_g,itotsub,strip
  use mpimod, only: mpi_comm_world,ierror,mpi_rtype
  implicit none

  integer(i_kind), intent(in)::gridpe,mype
  real(r_kind),dimension(lat2,lon2),intent(in):: sub
  real(r_kind),dimension(nlat,nlon),intent(out)::grid

  real(r_kind),dimension(lat1*lon1):: zsm
  real(r_kind),dimension(itotsub):: work1
  integer(i_kind) mm1,i,j,k

  mm1=mype+1

  do j=1,lon1*lat1
    zsm(j)=zero
  end do
  call strip(sub,zsm,1)
  call mpi_gatherv(zsm,ijn(mm1),mpi_rtype, &
                 work1,ijn,displs_g,mpi_rtype, &
                 gridpe,mpi_comm_world,ierror)
  if(mype.eq.gridpe) then
    do k=1,iglobal
      i=ltosi(k) ; j=ltosj(k)
      grid(i,j)=work1(k)
    end do
  end if

end subroutine sub2grid_1a

subroutine setup_ens_pwgt 
!$$$  subprogram documentation block
!                .      .    .                                       .
! subprogram:    get_ens_wgt    projection of A for Psfc
!   prgmmr: wu               org: np22                date: 2011-06-14
!
! abstract: setup pwgt: vertical projection of control variable A for Psfc
!
!
! program history log:
!   2011_06_14  wu, initial documentation
!
!   input argument list:
!
!   output argument list:
!
! attributes:
!   language: f90
!   machine:  ibm RS/6000 SP
!
!$$$ end documentation block

  use hybrid_ensemble_parameters, only: grd_ens,pwgtflg,betaflg
  use kinds, only: r_kind,i_kind
  use gridmod, only: lat2,lon2,nsig,regional
  use guess_grids, only: ges_prsl,ntguessig,ges_ps
  use balmod, only: wgvk
  use mpimod, only: mype
  use constants,only: zero,one,ten,two,half
  use hybrid_ensemble_parameters, only: beta1_inv,beta1wgt,beta2wgt,pwgt
  implicit none
  integer(i_kind) k,i,j
  real(r_kind) sum
  integer(i_kind) k8,k1,kb,kk
  real(r_kind) pih
  real(r_kind) beta2_inv

  if (.not.regional) then
     if (pwgtflg .or. betaflg) then 
        if(mype==0) write(6,*) 'SETUP_ENS_PWGT: routine not build to load weights for global application'
        if(mype==0) write(6,*) 'SETUP_ENS_PWGT: using defaults instead in pwgtflg or betaflg blocks'
     end if
     return
  end if

!!!!!!!!!!! setup pwgt     !!!!!!!!!!!!!!!!!!!!!
!!!! weigh with balanced projection for pressure
     pwgt=zero
     do j=1,lon2
        do i=1,lat2
           sum=zero
           do k=1,nsig
              sum=sum+wgvk(i,j,k)
           enddo
           if(sum /= zero)sum=one/sum
           do k=1,nsig 
              pwgt(i,j,k)=sum*wgvk(i,j,k)
           enddo
        enddo
     enddo
!!!!!!!! setup beta12wgt !!!!!!!!!!!!!!!!

  i=grd_ens%lat2/2
  j=grd_ens%lon2/2

  k8_loop: do k=1,nsig
   if(ges_prsl(i,j,k,ntguessig)/ges_ps(i,j,ntguessig) < .85_r_kind)then
!   if(ges_prsl(i,j,k,ntguessig) < 90._r_kind)then
     k8=k
     exit k8_loop
   endif
  enddo k8_loop

  k1_loop: do k=nsig,1,-1
   if(ges_prsl(i,j,k,ntguessig) > ten)then
     k1=k
     exit k1_loop
   endif
  enddo k1_loop


!!!!!!!!!!! setup betawgts !!!!!!!!!!!!!!!!!!!!!
!  if(mype==19)write(0,*)'calculating betawgt'
!  k8=18

!WWWWWWWWWWWWWWWWWWWWWWWWWWW
  k8=22
  k1=nsig-9
!WWWWWWWWWWWWWWWWWWWWWWWWWWW

  beta2wgt=one
  pih=atan(one)*two/float(k8-1)

  do k=1,k8-1
!  beta2wgt(k)=half+half*sin(pih*float(k-1))
  beta2wgt(k)=0.1_r_kind+0.9_r_kind*sin(pih*float(k-1))
  enddo
  pih=one/(log(ges_prsl(i,j,k1,ntguessig))-log(ges_prsl(i,j,nsig,ntguessig)))
  do k=k1+1,nsig
!  beta2wgt(k)=one-half*pih*(log(ges_prsl(i,j,k1,ntguessig))-log(ges_prsl(i,j,k,ntguessig)))
  beta2wgt(k)=one-0.9_r_kind*pih*(log(ges_prsl(i,j,k1,ntguessig))-log(ges_prsl(i,j,k,ntguessig)))
  enddo

  beta2_inv=one-beta1_inv

  beta2wgt=beta2wgt*beta2_inv


  do k=1,nsig
  beta1wgt(k)=one-beta2wgt(k)
  enddo


  return

end subroutine setup_ens_pwgt<|MERGE_RESOLUTION|>--- conflicted
+++ resolved
@@ -12,11 +12,8 @@
 !   2010-09-26  parrish, initial documentation
 !   2012-01-17  wu, clean up, add/setup option "full_ensemble"
 !   2012-02-08  parrish - a little more cleanup
-<<<<<<< HEAD
-=======
 !   2012-10-11  wu      - dual resolution for options of regional hybens
 !   2013-02-21  wu      - add call to general_destroy_spec_vars to fix memory problem
->>>>>>> f375e116
 !
 !   input argument list:
 !
@@ -65,6 +62,7 @@
   real(r_kind),allocatable,dimension(:,:)   :: z,ps
   real(r_kind),allocatable,dimension(:) :: ak5,bk5,ck5,tref5
   real(r_kind),allocatable :: work_sub(:,:,:,:),work(:,:,:,:),work_reg(:,:,:,:)
+  real(r_kind),allocatable :: tmp_ens(:,:,:,:),tmp_anl(:,:,:,:),tmp_ens2(:,:,:,:)
   real(r_kind),allocatable,dimension(:,:,:)::stbar,vpbar,tbar,rhbar,ozbar,cwbar
   real(r_kind),allocatable,dimension(:,:)::  sstbar,pbar_nmmb
   real(r_kind),allocatable,dimension(:,:,:,:)::st_eg,vp_eg,t_eg,rh_eg,oz_eg,cw_eg
@@ -109,22 +107,22 @@
   real(r_kind),allocatable,dimension(:)::glb_rhmin0,glb_rhmax0,reg_rhmin0,reg_rhmax0
   real(r_kind),allocatable,dimension(:)::glb_ozmin0,glb_ozmax0,reg_ozmin0,reg_ozmax0
   real(r_kind),allocatable,dimension(:)::glb_cwmin0,glb_cwmax0,reg_cwmin0,reg_cwmax0
-                                             character(len=50) :: fname
+  character(len=50) :: fname
   integer(i_kind) istatus
   real(r_kind) rdog,h,dz,this_tv
   real(r_kind),allocatable::height(:),zbarl(:,:,:)
   logical add_bias_perturbation
   integer(i_kind) n_ens_temp
-logical point1,point2
-integer(i_kind) kk,n_in
-real(r_kind) pdiffmax,pmax,pdiffmax0,pmax0,pdiffmin,pdiffmin0
-real(r_kind),allocatable::psfc_out(:,:)
-integer(i_kind) ilook,jlook
-
-   real(r_kind) dlon,dlat,uob,vob,dlon_ens,dlat_ens
-   integer(i_kind) ii,jj,n1
-integer(i_kind) iimax,iimin,jjmax,jjmin
-   real(r_kind) ratio_x,ratio_y
+  logical point1,point2
+  integer(i_kind) kk,n_in
+  real(r_kind) pdiffmax,pmax,pdiffmax0,pmax0,pdiffmin,pdiffmin0
+  real(r_kind),allocatable::psfc_out(:,:)
+  integer(i_kind) ilook,jlook
+
+  real(r_kind) dlon,dlat,uob,vob,dlon_ens,dlat_ens
+  integer(i_kind) ii,jj,n1
+  integer(i_kind) iimax,iimin,jjmax,jjmin
+  real(r_kind) ratio_x,ratio_y
 
   add_bias_perturbation=.false.  !  not fully activated yet--testing new adjustment of ps perturbions 1st
 
@@ -135,9 +133,9 @@
   open(10,file='filelist',form='formatted',err=30)
   rewind (10) 
   do n=1,200
-  read(10,'(a)',err=20,end=40)filename 
+     read(10,'(a)',err=20,end=40)filename 
   enddo
-40  n_ens=n-1
+40 n_ens=n-1
 
 !    set n_ens_temp depending on if we want to add bias perturbation to the ensemble
 
@@ -282,12 +280,12 @@
 
 !                begin loop over ensemble members
 
-   rewind(10)
+  rewind(10)
   do n=1,n_ens
-      read(10,'(a)',err=20,end=20)filename 
-      filename=trim(filename)
+     read(10,'(a)',err=20,end=20)filename 
+     filename=trim(filename)
 !     write(filename,100) n
-!100        format('sigf06_ens_mem',i3.3)
+!100  format('sigf06_ens_mem',i3.3)
 
 
 !!   allocate necessary space on global grid
@@ -411,52 +409,52 @@
         end do
      end if
 !  !Compute geopotential height at interface between layers
-       allocate(zbarl(grd_mix%lat2,grd_mix%lon2,grd_mix%nsig))
-       allocate(height(grd_mix%nsig))
-       rdog=rd/grav
-       do j=1,grd_mix%lon2
-          do i=1,grd_mix%lat2
-             k  = 1
-             kt=k+2*grd_mix%nsig
-             h  = rdog * work_sub(1,i,j,kt)
-             dz = h * log(pri(i,j,k)/prsl(i,j,k))
-             height(k) = work_sub(1,i,j,kz)+dz
-
-             do k=2,grd_mix%nsig
-                kt=k+2*grd_mix%nsig
-                h  = rdog * half * (work_sub(1,i,j,kt-1)+work_sub(1,i,j,kt))
-                dz = h * log(prsl(i,j,k-1)/prsl(i,j,k))
-                height(k) = height(k-1) + dz
-             end do
-             do k=1,grd_mix%nsig
-                zbarl(i,j,k)=height(k)
-             end do
-          end do
-       end do
-    deallocate(pri,height)
+     allocate(zbarl(grd_mix%lat2,grd_mix%lon2,grd_mix%nsig))
+     allocate(height(grd_mix%nsig))
+     rdog=rd/grav
+     do j=1,grd_mix%lon2
+        do i=1,grd_mix%lat2
+           k  = 1
+           kt=k+2*grd_mix%nsig
+           h  = rdog * work_sub(1,i,j,kt)
+           dz = h * log(pri(i,j,k)/prsl(i,j,k))
+           height(k) = work_sub(1,i,j,kz)+dz
+
+           do k=2,grd_mix%nsig
+              kt=k+2*grd_mix%nsig
+              h  = rdog * half * (work_sub(1,i,j,kt-1)+work_sub(1,i,j,kt))
+              dz = h * log(prsl(i,j,k-1)/prsl(i,j,k))
+              height(k) = height(k-1) + dz
+           end do
+           do k=1,grd_mix%nsig
+              zbarl(i,j,k)=height(k)
+           end do
+        end do
+     end do
+     deallocate(pri,height)
 !! recompute pbar using routine Wan-Shu obtained from Matt Pyle:
 
- allocate(tt(grd_mix%lat2,grd_mix%lon2,grd_mix%nsig))
- allocate(psfc_out(grd_mix%lat2,grd_mix%lon2))
-       do k=1,grd_mix%nsig
-          kt=k+2*grd_mix%nsig
-          do j=1,grd_mix%lon2
-             do i=1,grd_mix%lat2
-                tt(i,j,k)=work_sub(1,i,j,kt)
-             end do
-          end do
-       end do
-       mm1=mype+1
+     allocate(tt(grd_mix%lat2,grd_mix%lon2,grd_mix%nsig))
+     allocate(psfc_out(grd_mix%lat2,grd_mix%lon2))
+     do k=1,grd_mix%nsig
+        kt=k+2*grd_mix%nsig
+        do j=1,grd_mix%lon2
+           do i=1,grd_mix%lat2
+              tt(i,j,k)=work_sub(1,i,j,kt)
+           end do
+        end do
+     end do
+     mm1=mype+1
      ! !ilook=ide/2
      ! !jlook=jde/2
      ! !ilook=29
      ! !jlook=41
-                ilook=-1 ; jlook=-1
-       call compute_nmm_surfacep ( ges_z(:,:,ntguessig), zbarl,1000._r_kind*prsl,tt, &
-                                   psfc_out,grd_mix%nsig,grd_mix%lat2,grd_mix%lon2, &
-                                   .true.,ilook,jlook)
-       deallocate(tt,zbarl)
-       psfc_out=.001_r_kind*psfc_out
+     ilook=-1 ; jlook=-1
+     call compute_nmm_surfacep ( ges_z(:,:,ntguessig), zbarl,1000._r_kind*prsl,tt, &
+                                 psfc_out,grd_mix%nsig,grd_mix%lat2,grd_mix%lon2, &
+                                 ilook,jlook)
+     deallocate(tt,zbarl)
+     psfc_out=.001_r_kind*psfc_out
      !   psfc_out=ges_ps(:,:,ntguessig)
      !   write(0,*)' min,max ges_ps-psfc_out=',&
      !        minval(ges_ps(:,:,ntguessig)-psfc_out),maxval(ges_ps(:,:,ntguessig)-psfc_out)
@@ -502,10 +500,10 @@
      deallocate(qs)
      deallocate(prsl)
 
-         iimax=0
-         iimin=grd_mix%nlat
-         jjmax=0
-         jjmin=grd_mix%nlon
+     iimax=0
+     iimin=grd_mix%nlat
+     jjmax=0
+     jjmin=grd_mix%nlon
      ratio_x=(nlon-one)/(grd_mix%nlon-one)
      ratio_y=(nlat-one)/(grd_mix%nlat-one)
      do k=1,grd_mix%nsig
@@ -518,10 +516,10 @@
               jj=j+grd_mix%jstart(mm1)-2
               ii=min(grd_mix%nlat,max(1,ii))
               jj=min(grd_mix%nlon,max(1,jj))
-                           iimax=max(ii,iimax)
-                           iimin=min(ii,iimin)
-                           jjmax=max(jj,jjmax)
-                           jjmin=min(jj,jjmin)
+              iimax=max(ii,iimax)
+              iimin=min(ii,iimin)
+              jjmax=max(jj,jjmax)
+              jjmin=min(jj,jjmin)
               dlon_ens=float(jj)
               dlat_ens=float(ii)
               dlon=one+(dlon_ens-one)*ratio_x
@@ -656,61 +654,61 @@
   end do
   deallocate(stbar,vpbar,rhbar,ozbar,cwbar)
 
-!   now obtain mean pressure prsl
-!    compute 3d pressure on interfaces
-     kap1=rd_over_cp+one
-     kapr=one/rd_over_cp
-     allocate(pri(grd_mix%lat2,grd_mix%lon2,grd_mix%nsig+1))
-     pri=zero
-     k=1
-     k2=grd_mix%nsig+1
+! now obtain mean pressure prsl
+! compute 3d pressure on interfaces
+  kap1=rd_over_cp+one
+  kapr=one/rd_over_cp
+  allocate(pri(grd_mix%lat2,grd_mix%lon2,grd_mix%nsig+1))
+  pri=zero
+  k=1
+  k2=grd_mix%nsig+1
+  do j=1,grd_mix%lon2
+     do i=1,grd_mix%lat2
+        pri(i,j,k)=pbar_nmmb(i,j)
+        pri(i,j,k2)=zero
+     end do
+  end do
+  if (sighead%idvc /= 3) then
+     do k=2,grd_mix%nsig
+        do j=1,grd_mix%lon2
+           do i=1,grd_mix%lat2
+              pri(i,j,k)=ak5(k)+bk5(k)*pbar_nmmb(i,j)
+           end do
+        end do
+     end do
+  else
+     do k=2,grd_mix%nsig
+        do j=1,grd_mix%lon2
+           do i=1,grd_mix%lat2
+              trk=(half*(tbar(i,j,k-1)+tbar(i,j,k))/tref5(k))**kapr
+              pri(i,j,k)=ak5(k)+(bk5(k)*pbar_nmmb(i,j))+(ck5(k)*trk)
+           end do
+        end do
+     end do
+  end if
+
+! Get 3d pressure field now at layer midpoints
+  allocate(prsl(grd_mix%lat2,grd_mix%lon2,grd_mix%nsig))
+  if (sighead%idsl/=2) then
      do j=1,grd_mix%lon2
         do i=1,grd_mix%lat2
-           pri(i,j,k)=pbar_nmmb(i,j)
-           pri(i,j,k2)=zero
-        end do
-     end do
-     if (sighead%idvc /= 3) then
-        do k=2,grd_mix%nsig
-           do j=1,grd_mix%lon2
-              do i=1,grd_mix%lat2
-                 pri(i,j,k)=ak5(k)+bk5(k)*pbar_nmmb(i,j)
-              end do
-           end do
-        end do
-     else
-        do k=2,grd_mix%nsig
-           do j=1,grd_mix%lon2
-              do i=1,grd_mix%lat2
-                 trk=(half*(tbar(i,j,k-1)+tbar(i,j,k))/tref5(k))**kapr
-                 pri(i,j,k)=ak5(k)+(bk5(k)*pbar_nmmb(i,j))+(ck5(k)*trk)
-              end do
-           end do
-        end do
-     end if
-
-!    Get 3d pressure field now at layer midpoints
-     allocate(prsl(grd_mix%lat2,grd_mix%lon2,grd_mix%nsig))
-     if (sighead%idsl/=2) then
-        do j=1,grd_mix%lon2
-           do i=1,grd_mix%lat2
-              do k=1,grd_mix%nsig
-                 prsl(i,j,k)=((pri(i,j,k)**kap1-pri(i,j,k+1)**kap1)/&
-                           (kap1*(pri(i,j,k)-pri(i,j,k+1))))**kapr
-              end do
-           end do
-        end do
-     else
-        do j=1,grd_mix%lon2
-           do i=1,grd_mix%lat2
-              do k=1,grd_mix%nsig
-                 prsl(i,j,k)=(pri(i,j,k)+pri(i,j,k+1))*half
-              end do
-           end do
-        end do
-     end if
-     deallocate(pri,pbar_nmmb,tbar)
-     deallocate(ak5,bk5,ck5,tref5)
+           do k=1,grd_mix%nsig
+              prsl(i,j,k)=((pri(i,j,k)**kap1-pri(i,j,k+1)**kap1)/&
+                        (kap1*(pri(i,j,k)-pri(i,j,k+1))))**kapr
+           end do
+        end do
+     end do
+  else
+     do j=1,grd_mix%lon2
+        do i=1,grd_mix%lat2
+           do k=1,grd_mix%nsig
+              prsl(i,j,k)=(pri(i,j,k)+pri(i,j,k+1))*half
+           end do
+        end do
+     end do
+  end if
+  deallocate(pri,pbar_nmmb,tbar)
+  deallocate(ak5,bk5,ck5,tref5)
 
 ! interpolate/extrapolate in vertical using yoshi's spline code.
 
@@ -825,44 +823,69 @@
      end do
 
 !wwwwwwwwwwwwwwwwwwwwwwwwwwwwwwwwwwwwwww
-if(n==1 .and. full_ensemble)then
-   if( grd_mix%lon2 /= lon2 .or. grd_mix%lat2 /= lat2)then
-      if(mype == 0) write(6,*)' problem setup gefs ensenble dims are',lat2,lon2,nsig,grd_mix%lat2,grd_mix%lon2,grd_mix%nsig
-      if(mype == 0) write(6,*)' NEED TO ADD AGRID2EGRID to put NMMB increment on ensemble grid'
-      call stop2(555)
-   endif
-! Subtract guess from ensemble members
-     allocate(qs(lat2,lon2,nsig))
-     ice=.true.
-     iderivative=0
-     do k=1,nsig
-        do j=1,lon2
-           do i=1,lat2
-           qs(i,j,k)=ges_q(i,j,k,ntguessig)
-           end do
-        end do
-     end do
-     call genqsat(qs,ges_tsen(:,:,:,ntguessig),ges_prsl(:,:,:,ntguessig),lat2,lon2,nsig,ice,iderivative)
-!!!!!!!!!!! The first member is full perturbation based on regional first guess !!!!!!!!!!!!!!!
-! Subtract guess from ensemble member
-    do k=1,grd_ens%nsig
-       do j=1,grd_ens%lon2
-          do i=1,grd_ens%lat2
-             ut(i,j,k) = ut(i,j,k)-ges_u(i,j,k,ntguessig)
-             vt(i,j,k) = vt(i,j,k)-ges_v(i,j,k,ntguessig)
-             tt(i,j,k) = tt(i,j,k)-ges_tv(i,j,k,ntguessig)
-             rht(i,j,k) = rht(i,j,k)-ges_q(i,j,k,ntguessig)/qs(i,j,k)
-          end do
-       end do
-    end do
-
-     do j=1,grd_ens%lon2
-        do i=1,grd_ens%lat2
-           p_eg_nmmb(i,j,n) = p_eg_nmmb(i,j,n)-ges_ps(i,j,ntguessig)
-        end do
-     end do
-     deallocate(qs)
-endif   ! n==1 .and. full_ensemble
+     if(n==1 .and. full_ensemble)then
+
+        allocate(qs(lat2,lon2,nsig))
+        ice=.true.
+        iderivative=0
+        do k=1,nsig
+           do j=1,lon2
+              do i=1,lat2
+                 qs(i,j,k)=ges_q(i,j,k,ntguessig)
+              end do
+           end do
+        end do
+        call genqsat(qs,ges_tsen(:,:,:,ntguessig),ges_prsl(:,:,:,ntguessig),lat2,lon2,nsig,ice,iderivative)
+
+!!!!!!!!!!!!!!!!!!!!!!!!!!!!!!!!!!!!!!!!!!!!!!!!!!!!!!!!!!!!!!!!!!!!!!!!!!!!!!!!!!!
+!!!!!!!!!!! The first member is full perturbation based on regional first guess !!!
+!!!!!!!!!!!!!!!!!!!!!!!!!!!!!!!!!!!!!!!!!!!!!!!!!!!!!!!!!!!!!!!!!!!!!!!!!!!!!!!!!!!
+! put fist guess in ensemble grid & Subtract guess from 1st ensemble member (ensemble mean)
+
+        if (dual_res) then
+           allocate ( tmp_ens(grd_ens%lat2,grd_ens%lon2,grd_ens%nsig,1) )
+           allocate ( tmp_ens2(grd_ens%lat2,grd_ens%lon2,grd_ens%nsig,1) )
+           allocate ( tmp_anl(lat2,lon2,nsig,1) )
+           tmp_anl(:,:,:,1)=qs(:,:,:)
+           call general_suba2sube(grd_a1,grd_e1,p_e2a,tmp_anl,tmp_ens,regional)
+           tmp_anl(:,:,:,1)=ges_q(:,:,:,ntguessig)
+           call general_suba2sube(grd_a1,grd_e1,p_e2a,tmp_anl,tmp_ens2,regional)
+           rht(:,:,:) = rht(:,:,:)-tmp_ens2(:,:,:,1)/tmp_ens(:,:,:,1)
+           tmp_anl(:,:,:,1)=ges_u(:,:,:,ntguessig)
+           call general_suba2sube(grd_a1,grd_e1,p_e2a,tmp_anl,tmp_ens,regional)
+           ut(:,:,:) = ut(:,:,:)-tmp_ens(:,:,:,1)
+           tmp_anl(:,:,:,1)=ges_v(:,:,:,ntguessig)
+           call general_suba2sube(grd_a1,grd_e1,p_e2a,tmp_anl,tmp_ens,regional)
+           vt(:,:,:) = vt(:,:,:)-tmp_ens(:,:,:,1)
+           tmp_anl(:,:,:,1)=ges_tv(:,:,:,ntguessig)
+           call general_suba2sube(grd_a1,grd_e1,p_e2a,tmp_anl,tmp_ens,regional)
+           tt(:,:,:) = tt(:,:,:)-tmp_ens(:,:,:,1)
+           tmp_anl(:,:,1,1)=ges_ps(:,:,ntguessig)
+           call general_suba2sube(grd_a1,grd_e1,p_e2a,tmp_anl,tmp_ens,regional)
+           p_eg_nmmb(:,:,n) = p_eg_nmmb(:,:,n)-tmp_ens(:,:,1,1)
+           deallocate(tmp_anl,tmp_ens,tmp_ens2)
+        else
+           do k=1,grd_ens%nsig
+              do j=1,grd_ens%lon2
+                 do i=1,grd_ens%lat2
+                    ut(i,j,k) = ut(i,j,k)-ges_u(i,j,k,ntguessig)
+                    vt(i,j,k) = vt(i,j,k)-ges_v(i,j,k,ntguessig)
+                    tt(i,j,k) = tt(i,j,k)-ges_tv(i,j,k,ntguessig)
+                   rht(i,j,k) = rht(i,j,k)-ges_q(i,j,k,ntguessig)/qs(i,j,k)
+                 end do
+              end do
+           end do
+
+           do j=1,grd_ens%lon2
+              do i=1,grd_ens%lat2
+                 p_eg_nmmb(i,j,n) = p_eg_nmmb(i,j,n)-ges_ps(i,j,ntguessig)
+              end do
+           end do
+        endif
+
+        deallocate(qs)
+
+     endif   ! n==1 .and. full_ensemble
 
 !wwwwwwwwwwwwwwwwwwwwwwwwwwwwwwwwwwwwwww
 
@@ -979,34 +1002,25 @@
 
            case('ps','PS')
 
-                 do j=1,grd_ens%lon2
-                    do i=1,grd_ens%lat2
-                       w2(i,j) = p_eg_nmmb(i,j,n)*sig_norm
-                    end do
+              do j=1,grd_ens%lon2
+                 do i=1,grd_ens%lat2
+                    w2(i,j) = p_eg_nmmb(i,j,n)*sig_norm
                  end do
+              end do
 
            case('sst','SST')
 
 ! dtk: temporarily ignore sst perturbations in hybrid
-                 do j=1,grd_ens%lon2
-                    do i=1,grd_ens%lat2
-                       w2(i,j) = zero
-                    end do
+              do j=1,grd_ens%lon2
+                 do i=1,grd_ens%lat2
+                    w2(i,j) = zero
                  end do
+              end do
 
         end select
      end do
   end do
 
-<<<<<<< HEAD
-     deallocate(vector)
-     deallocate(st_eg,vp_eg,t_eg,rh_eg)
-     deallocate(oz_eg,cw_eg,p_eg_nmmb)
-     deallocate(ges_prsl_e)
-     deallocate(xspli,yspli,xsplo,ysplo)
-     deallocate(prsl)
-     deallocate(ut,vt,tt,rht,ozt,cwt)
-=======
   call general_destroy_spec_vars(sp_gfs)
   deallocate(vector)
   deallocate(st_eg,vp_eg,t_eg,rh_eg)
@@ -1015,7 +1029,6 @@
   deallocate(xspli,yspli,xsplo,ysplo)
   deallocate(prsl)
   deallocate(ut,vt,tt,rht,ozt,cwt)
->>>>>>> f375e116
 
   return
 
@@ -1025,10 +1038,6 @@
    call stop2(555)
 end subroutine get_gefs_for_regional
 
-<<<<<<< HEAD
-  SUBROUTINE compute_nmm_surfacep ( TERRAIN_HGT_T, Z3D_IN, PRESS3D_IN, T3D_IN   &
-     &,                             psfc_out,generic,IME,JME,spectral, Ilook,Jlook )
-=======
   SUBROUTINE compute_nmm_surfacep ( TERRAIN_HGT_T, Z3D_IN, PRESS3D_IN, T3D_IN,   &
                                     psfc_out,generic,IME,JME, Ilook,Jlook )
 !$$$  subprogram documentation block
@@ -1055,31 +1064,32 @@
 !
 !$$$ end documentation block
 
->>>>>>> f375e116
-
-	
+
        use kinds, only: r_kind,i_kind
        IMPLICIT NONE
 
-       real(r_kind), allocatable:: dum2d(:,:),DUM2DB(:,:)
-       
-       integer(i_kind) :: IME,JME
-       integer(i_kind) :: Ilook,Jlook
-       integer(i_kind) :: I,J,II,generic,L,KINSERT,K,bot_lev,LL
+       integer(i_kind),intent(in) :: IME,JME
+       integer(i_kind),intent(in) :: Ilook,Jlook
+       integer(i_kind),intent(in) :: generic
+
+       real(r_kind),intent(in) :: TERRAIN_HGT_T(IME,JME)
+       real(r_kind),intent(in) :: Z3D_IN(IME,JME,generic)
+       real(r_kind),intent(in) :: T3D_IN(IME,JME,generic)
+       real(r_kind),intent(in) :: PRESS3D_IN(IME,JME,generic)
+       real(r_kind),intent(out) :: psfc_out(IME,JME)
+
+       integer(i_kind) :: I,J,II,L,KINSERT,K,bot_lev,LL
        integer(i_kind) :: loopinc,iloopinc
-	
-       real(r_kind) :: TERRAIN_HGT_T(IME,JME)
-       real(r_kind) :: Z3D_IN(IME,JME,generic)
-       real(r_kind) :: T3D_IN(IME,JME,generic)
-       real(r_kind) :: PRESS3D_IN(IME,JME,generic)
+
        real(r_kind) :: PSFC_IN(IME,JME),TOPO_IN(IME,JME)
-       real(r_kind) :: psfc_out(IME,JME)
        real(r_kind) :: dif1,dif2,dif3,dif4,dlnpdz,BOT_INPUT_HGT,BOT_INPUT_PRESS,dpdz,rhs
        real(r_kind) :: zin(generic),pin(generic)
 
+       real(r_kind), allocatable:: dum2d(:,:),DUM2DB(:,:)
+
        character (len=132) :: message
-	
-       logical :: DEFINED_PSFC(IME,JME), DEFINED_PSFCB(IME,JME), spectral
+
+       logical :: DEFINED_PSFC(IME,JME), DEFINED_PSFCB(IME,JME)
 
 !!!!!!!!!!!!!!!!!!!!!!!!!!!!!!!!!!!!!!!!!!!!!!!!!!!!!!!!!!!!!!!!!!
 
@@ -1088,417 +1098,412 @@
 !	write(0,*) 'JmE: ', JmE
 
        DO J=1,JME
-       DO I=1,IME
-          DEFINED_PSFC(I,J)=.FALSE.
-          DEFINED_PSFCB(I,J)=.FALSE.
-        IF (PRESS3D_IN(I,J,1) .ne. 200100.) THEN
-          PSFC_IN(I,J)=PRESS3D_IN(I,J,1)
-          TOPO_IN(I,J)=Z3D_IN(I,J,1)
-        ELSE
-          PSFC_IN(I,J)=PRESS3D_IN(I,J,2)
-          TOPO_IN(I,J)=Z3D_IN(I,J,2)
-        ENDIF
+          DO I=1,IME
+             DEFINED_PSFC(I,J)=.FALSE.
+             DEFINED_PSFCB(I,J)=.FALSE.
+             IF (PRESS3D_IN(I,J,1) /= 200100._r_kind) THEN
+                PSFC_IN(I,J)=PRESS3D_IN(I,J,1)
+                TOPO_IN(I,J)=Z3D_IN(I,J,1)
+             ELSE
+                PSFC_IN(I,J)=PRESS3D_IN(I,J,2)
+                TOPO_IN(I,J)=Z3D_IN(I,J,2)
+             ENDIF
+          ENDDO
        ENDDO
-       ENDDO
-
-!write(0,*) 'terrain_hgt_t in surfacep compute ', IME,JME
-!do J=JME,1,min(-(JME-1)/20,-1)
-!write(0,535) J,(TERRAIN_HGT_T(I,J),I=1,IME,max(1,(IME-1)/12))
-!enddo
-
-!write(0,*) 'z3d_in(3) at same points:'
-!do J=JME,1,min(-(JME-1)/20,-1)
-!write(0,535) J,(Z3D_IN(I,J,3),I=1,IME,max(1,(IME-1)/12))
-!enddo
+
+!       write(0,*) 'terrain_hgt_t in surfacep compute ', IME,JME
+!       do J=JME,1,min(-(JME-1)/20,-1)
+!          write(0,535) J,(TERRAIN_HGT_T(I,J),I=1,IME,max(1,(IME-1)/12))
+!       enddo
+
+!       write(0,*) 'z3d_in(3) at same points:'
+!       do J=JME,1,min(-(JME-1)/20,-1)
+!          write(0,535) J,(Z3D_IN(I,J,3),I=1,IME,max(1,(IME-1)/12))
+!       enddo
 ! 535	format(I4,' ::: ',18(f5.0,1x))
 
        ALLOCATE(DUM2D(IME,JME))
      
        DO J=1,JME
-        DO I=1,IME
-         DUM2D(I,J)=-9.
-        END DO
+          DO I=1,IME
+             DUM2D(I,J)=-9._r_kind
+          END DO
        END DO
 
        DO J=1,JmE
-        I_loop: DO I=1,ImE
-
-         IF (PSFC_IN(I,J) .eq. 0.) THEN
-           write(0,*) 'QUITTING BECAUSE I,J, PSFC_IN: ', I,J,PSFC_IN(I,J)
-
-	STOP
-         ENDIF
-
-         BOT_INPUT_PRESS=PSFC_IN(I,J)
-         BOT_INPUT_HGT=TOPO_IN(I,J)
-
-
-        IF (I .eq. Ilook .AND. J .eq. Jlook) THEN
-
-!	   write(0,*) ' TERRAIN_HGT_T: ', I,J, TERRAIN_HGT_T(I,J)
-	   write(0,*) ' PSFC_IN, TOPO_IN: ', &
-                            I, J, PSFC_IN(I,J),TOPO_IN(I,J)
-
-           DO L=1,generic
-	     write(0,*) ' L,PRESS3D_IN, Z3D_IN: ', &
-                             I,J,L, PRESS3D_IN(I,J,L),Z3D_IN(I,J,L)
-           END DO
-         ENDIF
-
-!	do L=2,generic
-       DO L=generic,2,-1
-
-<<<<<<< HEAD
-         IF ( PRESS3D_IN(i,j,L) .gt. PSFC_IN(I,J) .AND.  &
-             Z3D_IN(I,J,L) .lt. TERRAIN_HGT_T(I,J) .AND. &
-             Z3D_IN(I,J,L+1) .gt. TERRAIN_HGT_T(I,J) ) THEN
-=======
+          I_loop: DO I=1,ImE
+
+             IF (PSFC_IN(I,J) == 0._r_kind) THEN
+                write(0,*) 'QUITTING BECAUSE I,J, PSFC_IN: ', I,J,PSFC_IN(I,J)
+
+                STOP
+             ENDIF
+
+             BOT_INPUT_PRESS=PSFC_IN(I,J)
+             BOT_INPUT_HGT=TOPO_IN(I,J)
+
+
+             IF (I == Ilook .AND. J == Jlook) THEN
+
+!	         write(0,*) ' TERRAIN_HGT_T: ', I,J, TERRAIN_HGT_T(I,J)
+                write(0,*) ' PSFC_IN, TOPO_IN: ', &
+                   I, J, PSFC_IN(I,J),TOPO_IN(I,J)
+
+                DO L=1,generic
+                   write(0,*) ' L,PRESS3D_IN, Z3D_IN: ', &
+                      I,J,L, PRESS3D_IN(I,J,L),Z3D_IN(I,J,L)
+                END DO
+             ENDIF
+
 !             do L=2,generic
              DO L=generic-1,2,-1
->>>>>>> f375e116
-
-           BOT_INPUT_PRESS=PRESS3D_IN(i,j,L)
-           BOT_INPUT_HGT=Z3D_IN(I,J,L)
-
-           IF (I .eq. Ilook .and. J .eq. Jlook) THEN
-             write(0,*) 'BOT_INPUT_PRESS, BOT_INPUT_HGT NOW : ', &
+
+                IF ( PRESS3D_IN(i,j,L) > PSFC_IN(I,J) .AND.  &
+                         Z3D_IN(I,J,L) < TERRAIN_HGT_T(I,J) .AND. &
+                         Z3D_IN(I,J,L+1) > TERRAIN_HGT_T(I,J) ) THEN
+
+                   BOT_INPUT_PRESS=PRESS3D_IN(i,j,L)
+                   BOT_INPUT_HGT=Z3D_IN(I,J,L)
+ 
+                   IF (I == Ilook .and. J == Jlook) THEN
+                      write(0,*) 'BOT_INPUT_PRESS, BOT_INPUT_HGT NOW : ', &
                          Ilook,Jlook, BOT_INPUT_PRESS, BOT_INPUT_HGT
-           ENDIF
-
-          ENDIF 
-       END DO	
-
-           IF (I .eq. Ilook .and. J .eq. Jlook) THEN
-	write(0,*) 'enter this section, TERRAIN_HGT_T, BOT_INPUT_HGT: ', TERRAIN_HGT_T(I,J), BOT_INPUT_HGT
-           ENDIF
-
-        IF (TERRAIN_HGT_T(I,J) .eq. BOT_INPUT_HGT ) THEN
-           dum2d(I,J)=BOT_INPUT_PRESS
-           DEFINED_PSFC(I,J)=.TRUE.
-           IF (I .eq. Ilook .and. J .eq. Jlook) THEN
-	   write(0,*) 'TERRAIN_HGT_T .eq. BOT_INPUT_HGT, set dum2d to: ', I,J, dum2d(I,J)
-           ENDIF
-
-	! IF (BOT_INPUT_HGT .ne. 0. .and. (BOT_INPUT_HGT-INT(BOT_INPUT_HGT) .ne. 0.) ) THEN
-	!   write(0,*) 'with BOT_INPUT_HGT: ', BOT_INPUT_HGT, &
-        !                    'set dum2d to bot_input_pres: ', I,J,dum2d(I,J)
-        ! ENDIF
-
-        ELSEIF (TERRAIN_HGT_T(I,J) .lt. BOT_INPUT_HGT ) THEN
+                   ENDIF
+
+                ENDIF 
+             END DO	
+
+             IF (I == Ilook .and. J == Jlook) THEN
+                write(0,*) 'enter this section, TERRAIN_HGT_T, BOT_INPUT_HGT: ', TERRAIN_HGT_T(I,J), BOT_INPUT_HGT
+             ENDIF
+
+             IF (TERRAIN_HGT_T(I,J) == BOT_INPUT_HGT ) THEN
+                dum2d(I,J)=BOT_INPUT_PRESS
+                DEFINED_PSFC(I,J)=.TRUE.
+                IF (I == Ilook .and. J == Jlook) THEN
+                   write(0,*) 'TERRAIN_HGT_T == BOT_INPUT_HGT, set dum2d to: ', I,J, dum2d(I,J)
+                ENDIF
+
+	!        IF (BOT_INPUT_HGT /= 0._r_kind .and. (BOT_INPUT_HGT-INT(BOT_INPUT_HGT) /= 0._r_kind) ) THEN
+	!           write(0,*) 'with BOT_INPUT_HGT: ', BOT_INPUT_HGT, &
+        !              'set dum2d to bot_input_pres: ', I,J,dum2d(I,J)
+        !        ENDIF
+
+             ELSEIF (TERRAIN_HGT_T(I,J) < BOT_INPUT_HGT ) THEN
 
 !         target is below lowest possible input...extrapolate
 
-          IF ( BOT_INPUT_PRESS-PRESS3D_IN(I,J,2) .gt. 500. ) THEN
-            dlnpdz= (log(BOT_INPUT_PRESS)-log(PRESS3D_IN(i,j,2)) ) / &
-                     (BOT_INPUT_HGT-Z3D_IN(i,j,2))
-            IF (I .eq. Ilook .and. J .eq. Jlook) THEN
-              write(0,*) 'I,J,dlnpdz(a): ', I,J,dlnpdz
-            ENDIF
-
-          ELSE
+                IF ( BOT_INPUT_PRESS-PRESS3D_IN(I,J,2) > 500._r_kind ) THEN
+                   dlnpdz= (log(BOT_INPUT_PRESS)-log(PRESS3D_IN(i,j,2)) ) / &
+                      (BOT_INPUT_HGT-Z3D_IN(i,j,2))
+                   IF (I == Ilook .and. J == Jlook) THEN
+                      write(0,*) 'I,J,dlnpdz(a): ', I,J,dlnpdz
+                   ENDIF
+
+                ELSE
 
 !! thin layer and/or just have lowest level - difference with 3rd level data
-            IF ( abs(BOT_INPUT_PRESS - PRESS3D_IN(i,j,3)) .gt. 290. ) THEN
-
-              dlnpdz= (log(BOT_INPUT_PRESS)-log(PRESS3D_IN(i,j,3)) ) / &
-                      (BOT_INPUT_HGT-Z3D_IN(i,j,3))
-
-              IF (I .eq. Ilook .and. J .eq. Jlook) then
-               write(0,*) 'p diff: ', BOT_INPUT_PRESS, PRESS3D_IN(i,j,3)
-               write(0,*) 'z diff: ', BOT_INPUT_HGT, Z3D_IN(i,j,3)
-              ENDIF
+                   IF ( abs(BOT_INPUT_PRESS - PRESS3D_IN(i,j,3)) > 290._r_kind ) THEN
+
+                      dlnpdz= (log(BOT_INPUT_PRESS)-log(PRESS3D_IN(i,j,3)) ) / &
+                         (BOT_INPUT_HGT-Z3D_IN(i,j,3))
+
+                      IF (I == Ilook .and. J == Jlook) then
+                         write(0,*) 'p diff: ', BOT_INPUT_PRESS, PRESS3D_IN(i,j,3)
+                         write(0,*) 'z diff: ', BOT_INPUT_HGT, Z3D_IN(i,j,3)
+                      ENDIF
 	
-            ELSE
+                   ELSE
 
 !! Loop up to level 7 looking for a sufficiently thick layer
 
-              FIND_THICK:  DO LL=4,7
-               IF( abs(BOT_INPUT_PRESS - PRESS3D_IN(i,j,LL)) .gt. 290.) THEN
-                 dlnpdz= (log(BOT_INPUT_PRESS)-log(PRESS3D_IN(i,j,LL)) ) / &
-                   (BOT_INPUT_HGT-Z3D_IN(i,j,LL))
-                EXIT FIND_THICK
-               ENDIF 
-              END DO FIND_THICK
-
-            ENDIF
+                      FIND_THICK:  DO LL=4,7
+                         IF( abs(BOT_INPUT_PRESS - PRESS3D_IN(i,j,LL)) > 290._r_kind) THEN
+                            dlnpdz= (log(BOT_INPUT_PRESS)-log(PRESS3D_IN(i,j,LL)) ) / &
+                               (BOT_INPUT_HGT-Z3D_IN(i,j,LL))
+                            EXIT FIND_THICK
+                         ENDIF 
+                      END DO FIND_THICK
+
+                   ENDIF
         
-          ENDIF
-
-        dum2d(I,J)= exp(log(BOT_INPUT_PRESS) + dlnpdz * &
-                        (TERRAIN_HGT_T(I,J) - BOT_INPUT_HGT) )
-
-           DEFINED_PSFC(I,J)=.TRUE.
-
-           IF (I .eq. Ilook .and. J .eq. Jlook) THEN
-	   write(0,*) 'here(b) set dum2d to: ', I,J, dum2d(I,J)
-           ENDIF
-
-        ELSE ! target level bounded by input levels
-
-          DO L=2,generic-1
-            IF (TERRAIN_HGT_T(I,J) .gt. Z3D_IN(i,j,L) .AND. &
-                  TERRAIN_HGT_T(I,J) .lt. Z3D_IN(i,j,L+1) ) THEN
-               dlnpdz= (log(PRESS3D_IN(i,j,l))-log(PRESS3D_IN(i,j,L+1)) ) / &
-                       (Z3D_IN(i,j,l)-Z3D_IN(i,j,L+1))
-               dum2d(I,J)= log(PRESS3D_IN(i,j,l)) +   &
-                           dlnpdz * (TERRAIN_HGT_T(I,J) - Z3D_IN(i,j,L) )
-               dum2d(i,j)=exp(dum2d(i,j))
-           DEFINED_PSFC(I,J)=.TRUE.
-           IF (I .eq. Ilook .and. J .eq. Jlook) THEN
-	     write(0,*) 'here(c) set dum2d to: ', I,J, Dum2d(I,J)
-           ENDIF
-            ENDIF
-          ENDDO
+                ENDIF
+
+                dum2d(I,J)= exp(log(BOT_INPUT_PRESS) + dlnpdz * &
+                    (TERRAIN_HGT_T(I,J) - BOT_INPUT_HGT) )
+
+                DEFINED_PSFC(I,J)=.TRUE.
+
+                IF (I == Ilook .and. J == Jlook) THEN
+	           write(0,*) 'here(b) set dum2d to: ', I,J, dum2d(I,J)
+                ENDIF
+
+             ELSE ! target level bounded by input levels
+
+                DO L=2,generic-1
+                   IF (TERRAIN_HGT_T(I,J) > Z3D_IN(i,j,L) .AND. &
+                       TERRAIN_HGT_T(I,J) < Z3D_IN(i,j,L+1) ) THEN
+                      dlnpdz= (log(PRESS3D_IN(i,j,l))-log(PRESS3D_IN(i,j,L+1)) ) / &
+                         (Z3D_IN(i,j,l)-Z3D_IN(i,j,L+1))
+                      dum2d(I,J)= log(PRESS3D_IN(i,j,l)) +   &
+                         dlnpdz * (TERRAIN_HGT_T(I,J) - Z3D_IN(i,j,L) )
+                      dum2d(i,j)=exp(dum2d(i,j))
+                      DEFINED_PSFC(I,J)=.TRUE.
+                      IF (I == Ilook .and. J == Jlook) THEN
+	                 write(0,*) 'here(c) set dum2d to: ', I,J, Dum2d(I,J)
+                      ENDIF
+                   ENDIF
+                ENDDO
 
 !!! account for situation where BOT_INPUT_HGT < TERRAIN_HGT_T < Z3D_IN(:,2,:)
-          IF (dum2d(I,J) .eq. -9 .AND. BOT_INPUT_HGT .lt. TERRAIN_HGT_T(I,J) &
-              .AND. TERRAIN_HGT_T(I,J) .lt. Z3D_IN(I,J,2)) then
-
-          ! IF (mod(I,50) .eq. 0 .AND. mod(J,50) .eq. 0) THEN
-          !   write(0,*) 'I,J,BOT_INPUT_HGT, bot_pres, TERRAIN_HGT_T: ',  &
-          !      I,J,BOT_INPUT_HGT, BOT_INPUT_PRESS, TERRAIN_HGT_T(I,J)
-          ! ENDIF
-
-            dlnpdz= (log(PSFC_IN(i,j))-log(PRESS3D_IN(i,j,2)) ) / &
-                    (TOPO_IN(i,j)-Z3D_IN(i,j,2))
-            dum2d(I,J)= log(PSFC_IN(i,j)) +   &
-                        dlnpdz * (TERRAIN_HGT_T(I,J) - TOPO_IN(i,j) )
-            dum2d(i,j)= exp(dum2d(i,j))
-           DEFINED_PSFC(I,J)=.TRUE.
-           IF (I .eq. Ilook .and. J .eq. Jlook) THEN
-	     write(0,*) 'here(d) set dum2d to: ', I,J, Dum2d(I,J)
-           ENDIF
-          ENDIF
-
-          IF (dum2d(I,J) .eq. -9.) THEN
-            write(0,*) 'must have flukey situation in new ', I,J
-            write(0,*) 'I,J,BOT_INPUT_HGT, bot_pres, TERRAIN_HGT_T: ',  &
-                       I,J,BOT_INPUT_HGT, BOT_INPUT_PRESS, TERRAIN_HGT_T(I,J)
-
-            DO L=1,generic-1
-              IF ( TERRAIN_HGT_T(I,J) .eq. Z3D_IN(i,j,L) ) THEN
+                IF (dum2d(I,J) == -9._r_kind .AND. BOT_INPUT_HGT < TERRAIN_HGT_T(I,J) &
+                   .AND. TERRAIN_HGT_T(I,J) < Z3D_IN(I,J,2)) then
+
+          !         IF (mod(I,50) == 0 .AND. mod(J,50) == 0) THEN
+          !            write(0,*) 'I,J,BOT_INPUT_HGT, bot_pres, TERRAIN_HGT_T: ',  &
+          !               I,J,BOT_INPUT_HGT, BOT_INPUT_PRESS, TERRAIN_HGT_T(I,J)
+          !         ENDIF
+
+                   dlnpdz= (log(PSFC_IN(i,j))-log(PRESS3D_IN(i,j,2)) ) / &
+                      (TOPO_IN(i,j)-Z3D_IN(i,j,2))
+                   dum2d(I,J)= log(PSFC_IN(i,j)) +   &
+                      dlnpdz * (TERRAIN_HGT_T(I,J) - TOPO_IN(i,j) )
+                   dum2d(i,j)= exp(dum2d(i,j))
+                   DEFINED_PSFC(I,J)=.TRUE.
+                   IF (I == Ilook .and. J == Jlook) THEN
+	              write(0,*) 'here(d) set dum2d to: ', I,J, Dum2d(I,J)
+                   ENDIF
+                ENDIF
+
+                IF (dum2d(I,J) == -9._r_kind) THEN
+                   write(0,*) 'must have flukey situation in new ', I,J
+                   write(0,*) 'I,J,BOT_INPUT_HGT, bot_pres, TERRAIN_HGT_T: ',  &
+                      I,J,BOT_INPUT_HGT, BOT_INPUT_PRESS, TERRAIN_HGT_T(I,J)
+
+                   DO L=1,generic-1
+                      IF ( TERRAIN_HGT_T(I,J) == Z3D_IN(i,j,L) ) THEN
 ! problematic with HGT_M substitution for "input" surface height?
-                dum2d(i,j)=PRESS3D_IN(I,J,L)
-                DEFINED_PSFC(I,J)=.TRUE.
-           IF (I .eq. Ilook .and. J .eq. Jlook) THEN
-	     write(0,*) 'here(e) set dum2d to: ', I,J, Dum2d(I,J)
-           ENDIF
-              ENDIF
-            ENDDO
-
-            IF ( TERRAIN_HGT_T(I,J) .eq. TOPO_IN(I,J)) THEN
-              dum2d(I,J)=PSFC_IN(I,J)
-              DEFINED_PSFC(I,J)=.TRUE.
-           IF (I .eq. Ilook .and. J .eq. Jlook) THEN
-	     write(0,*) 'here(f) set dum2d to: ', I,J, Dum2d(I,J)
-           ENDIF
-         !   write(0,*) 'matched input topo, psfc: ', I,J,TOPO_IN(I,J),PSFC_IN(I,J)
-            ENDIF
-
-!            IF (dum2d(I,J) .eq. -9.) THEN
-!            ENDIF 
-
-          ENDIF
-
-	if (.not. defined_psfc(i,J)) then
-!write(0,*) 'switching to true here'
-          DEFINED_PSFC(I,J)=.TRUE.
-        endif
-
-	  IF (I .eq. Ilook .AND. J .eq. Jlook) THEN
-	    write(0,*) 'newstyle psfc: ', I,J,dum2d(I,J)
-          ENDIF
-
-        ENDIF 
-
-	if (.not. DEFINED_PSFC(I,J)) then
-!	write(0,*) 'new style undefined at: ', I,J
-	endif
-
-        ENDDO I_loop
-        ENDDO
-
-       !write(0,*) 'psfc points (new style)'
-	loopinc=max( (JmE-1)/20,1)
-	iloopinc=max( (ImE-1)/10,1)
-
-        DO J=JmE,1,-loopinc
-       !  write(0,633) (dum2d(I,J)/100.,I=1,min(ImE,ImE),iloopinc)
-        END DO
-
-  633   format(35(f5.0,1x))
-
-!        write(0,*) 'PSFC extremes (new style): ',  minval(dum2d,MASK=DEFINED_PSFC),maxval(dum2d,MASK=DEFINED_PSFC)
-
-!         IF (minval(dum2d,MASK=DEFINED_PSFC) .lt. 40000. .or. maxval(dum2d,MASK=DEFINED_PSFC) .gt. 110000.) THEN
-!        ENDIF
+                         dum2d(i,j)=PRESS3D_IN(I,J,L)
+                         DEFINED_PSFC(I,J)=.TRUE.
+                         IF (I == Ilook .and. J == Jlook) THEN
+                            write(0,*) 'here(e) set dum2d to: ', I,J, Dum2d(I,J)
+                         ENDIF
+                      ENDIF
+                   ENDDO
+
+                   IF ( TERRAIN_HGT_T(I,J) == TOPO_IN(I,J)) THEN
+                      dum2d(I,J)=PSFC_IN(I,J)
+                      DEFINED_PSFC(I,J)=.TRUE.
+                      IF (I == Ilook .and. J == Jlook) THEN
+	                 write(0,*) 'here(f) set dum2d to: ', I,J, Dum2d(I,J)
+                      ENDIF
+         !             write(0,*) 'matched input topo, psfc: ', I,J,TOPO_IN(I,J),PSFC_IN(I,J)
+                   ENDIF
+
+!                   IF (dum2d(I,J) == -9._r_kind) THEN
+!                   ENDIF 
+
+                ENDIF
+
+                if (.not. defined_psfc(i,J)) then
+!                   write(0,*) 'switching to true here'
+                   DEFINED_PSFC(I,J)=.TRUE.
+                endif
+
+                IF (I == Ilook .AND. J == Jlook) THEN
+                   write(0,*) 'newstyle psfc: ', I,J,dum2d(I,J)
+                ENDIF
+
+             ENDIF 
+
+             if (.not. DEFINED_PSFC(I,J)) then
+!                write(0,*) 'new style undefined at: ', I,J
+             endif
+
+          ENDDO I_loop
+       ENDDO
+
+      !write(0,*) 'psfc points (new style)'
+       loopinc=max( (JmE-1)/20,1)
+       iloopinc=max( (ImE-1)/10,1)
+
+       DO J=JmE,1,-loopinc
+       !   write(0,633) (dum2d(I,J)/100.,I=1,min(ImE,ImE),iloopinc)
+       END DO
+
+  633  format(35(f5.0,1x))
+
+!       write(0,*) 'PSFC extremes (new style): ',  minval(dum2d,MASK=DEFINED_PSFC),maxval(dum2d,MASK=DEFINED_PSFC)
+
+!       IF (minval(dum2d,MASK=DEFINED_PSFC) < 40000._r_kind .or. maxval(dum2d,MASK=DEFINED_PSFC) > 110000._r_kind) THEN
+!       ENDIF
 
 !! "traditional" isobaric only approach ------------------------------------------------
 
        ALLOCATE (DUM2DB(IME,JME))
        DO J=1,JME
-        DO I=1,IME
-         DUM2DB(I,J)=-9.
-        END DO
+          DO I=1,IME
+             DUM2DB(I,J)=-9._r_kind
+          END DO
        END DO
 
        DO J=1,JmE
-       DO I=1,ImE
-
-        IF (TERRAIN_HGT_T(I,J) .lt. Z3D_IN(i,j,2)) THEN ! targ below lowest
-
-          IF ( abs(PRESS3D_IN(i,j,2)-PRESS3D_IN(i,j,3)) .gt. 290.) THEN
-            dlnpdz= (log(PRESS3D_IN(i,j,2))-log(PRESS3D_IN(i,j,3)) ) / &
-                    (Z3D_IN(i,j,2)-Z3D_IN(i,j,3))
-          ELSE
-            dlnpdz= (log(PRESS3D_IN(i,j,2))-log(PRESS3D_IN(i,j,4)) ) / &
-                    (Z3D_IN(i,j,2)-Z3D_IN(i,j,4))
-          ENDIF
-
-          DUM2DB(I,J)= exp( log(PRESS3D_IN(i,j,2)) + dlnpdz * &
-                           (TERRAIN_HGT_T(I,J) - Z3D_IN(i,j,2)) )
-
-	  IF (I .eq. Ilook .and. J .eq. Jlook) THEN
-	    write(0,*) 'I,K, trad: dlnpdz, press_in(2), terrain_t, Z3D_IN(2): ', I,J,dlnpdz, &
-                             PRESS3D_IN(i,j,2), TERRAIN_HGT_T(I,J), Z3D_IN(i,j,2)
-          ENDIF
-
-          DEFINED_PSFCB(i,j)=.true.
-
-        ELSEIF (TERRAIN_HGT_T(I,J) .gt. Z3D_IN(i,j,2)) THEN ! target level bounded by input levels
-
-        DO L=2,generic-1
-          IF (TERRAIN_HGT_T(I,J) .gt. Z3D_IN(i,j,L) .AND. &
-              TERRAIN_HGT_T(I,J) .lt. Z3D_IN(i,j,L+1) ) THEN
-
-            dlnpdz= (log(PRESS3D_IN(i,j,l))-log(PRESS3D_IN(i,j,L+1)) ) / &
-                    (Z3D_IN(i,j,l)-Z3D_IN(i,j,L+1))
-
-            DUM2DB(I,J)= log(PRESS3D_IN(i,j,l)) +   &
+          DO I=1,ImE
+
+             IF (TERRAIN_HGT_T(I,J) < Z3D_IN(i,j,2)) THEN ! targ below lowest
+
+                IF ( abs(PRESS3D_IN(i,j,2)-PRESS3D_IN(i,j,3)) > 290._r_kind) THEN
+                   dlnpdz= (log(PRESS3D_IN(i,j,2))-log(PRESS3D_IN(i,j,3)) ) / &
+                      (Z3D_IN(i,j,2)-Z3D_IN(i,j,3))
+                ELSE
+                   dlnpdz= (log(PRESS3D_IN(i,j,2))-log(PRESS3D_IN(i,j,4)) ) / &
+                      (Z3D_IN(i,j,2)-Z3D_IN(i,j,4))
+                ENDIF
+
+                DUM2DB(I,J)= exp( log(PRESS3D_IN(i,j,2)) + dlnpdz * &
+                   (TERRAIN_HGT_T(I,J) - Z3D_IN(i,j,2)) )
+
+                IF (I == Ilook .and. J == Jlook) THEN
+                   write(0,*) 'I,K, trad: dlnpdz, press_in(2), terrain_t, Z3D_IN(2): ', I,J,dlnpdz, &
+                      PRESS3D_IN(i,j,2), TERRAIN_HGT_T(I,J), Z3D_IN(i,j,2)
+                ENDIF
+
+                DEFINED_PSFCB(i,j)=.true.
+
+             ELSEIF (TERRAIN_HGT_T(I,J) > Z3D_IN(i,j,2)) THEN ! target level bounded by input levels
+
+                DO L=2,generic-1
+                   IF (TERRAIN_HGT_T(I,J) > Z3D_IN(i,j,L) .AND. &
+                       TERRAIN_HGT_T(I,J) < Z3D_IN(i,j,L+1) ) THEN
+
+                      dlnpdz= (log(PRESS3D_IN(i,j,l))-log(PRESS3D_IN(i,j,L+1)) ) / &
+                         (Z3D_IN(i,j,l)-Z3D_IN(i,j,L+1))
+
+                      DUM2DB(I,J)= log(PRESS3D_IN(i,j,l)) +   &
                          dlnpdz * (TERRAIN_HGT_T(I,J) - Z3D_IN(i,j,L) )
-            DUM2DB(i,j)=exp(DUM2DB(i,j))
-
-           IF (I .eq. Ilook .and. J .eq. Jlook) THEN
-	     write(0,*) 'L, L+1, p3d_in(L), p3d_in(L+1), z3d_in(L), z3d_in(L+1): ', L, L+1, PRESS3D_IN(i,j,l), PRESS3D_IN(i,j,L+1), Z3D_IN(i,j,l), Z3D_IN(i,j,L+1)
-	     write(0,*) 'TERRAIN_HGT_T(I,J) , Z3D_IN(i,j,L): ', TERRAIN_HGT_T(I,J) , Z3D_IN(i,j,L)
-	     write(0,*) 'here(2b) set dum2db to: ', I,J, Dum2db(I,J)
-           ENDIF
-
-	    DEFINED_PSFCB(i,j)=.true.
-
-            IF (DUM2DB(I,J) .lt. 13000.) THEN
-           !  write(0,*) 'I,J,L,terrain,Z3d(L),z3d(L+1),p3d(L),p3d(l+1): ', I,J,L, &
-           !                    TERRAIN_HGT_T(I,J),Z3D_IN(I,J,L),Z3D_IN(I,J,L+1),PRESS3D_IN(I,J,L), &
-           !                    PRESS3D_IN(I,J,L+1)
-            ENDIF
-          ENDIF
-        ENDDO
-
-        ELSEIF (TERRAIN_HGT_T(I,J) .eq. Z3D_IN(i,j,2)) THEN
-          DUM2DB(i,j)=PRESS3D_IN(I,J,2)
-           IF (I .eq. Ilook .and. J .eq. Jlook) THEN
-	     write(0,*) 'here(2c) set dum2db to: ', I,J, Dum2db(I,J)
-           ENDIF
-	  DEFINED_PSFCB(i,j)=.true.
-        ENDIF
-
-        IF (DUM2DB(I,J) .eq. -9.) THEN
-         !write(0,*) 'must have flukey situation in trad ', I,J
-          DO L=1,generic-1
-            IF ( TERRAIN_HGT_T(I,J) .eq. Z3D_IN(i,j,L) ) THEN
-              DUM2DB(i,j)=PRESS3D_IN(I,J,L)
-           IF (I .eq. Ilook .and. J .eq. Jlook) THEN
-	     write(0,*) 'here(2d) set dum2db to: ', I,J, Dum2db(I,J)
-           ENDIF
-              DEFINED_PSFCB(i,j)=.true.
-            ENDIF
+                      DUM2DB(i,j)=exp(DUM2DB(i,j))
+ 
+                      IF (I == Ilook .and. J == Jlook) THEN
+                         write(0,*) 'L, L+1, p3d_in(L), p3d_in(L+1), z3d_in(L), z3d_in(L+1): ', L, L+1, PRESS3D_IN(i,j,l), PRESS3D_IN(i,j,L+1), Z3D_IN(i,j,l), Z3D_IN(i,j,L+1)
+                         write(0,*) 'TERRAIN_HGT_T(I,J) , Z3D_IN(i,j,L): ', TERRAIN_HGT_T(I,J) , Z3D_IN(i,j,L)
+                         write(0,*) 'here(2b) set dum2db to: ', I,J, Dum2db(I,J)
+                      ENDIF
+
+                      DEFINED_PSFCB(i,j)=.true.
+
+                      IF (DUM2DB(I,J) < 13000._r_kind) THEN
+           !              write(0,*) 'I,J,L,terrain,Z3d(L),z3d(L+1),p3d(L),p3d(l+1): ', I,J,L, &
+           !                 TERRAIN_HGT_T(I,J),Z3D_IN(I,J,L),Z3D_IN(I,J,L+1),PRESS3D_IN(I,J,L), &
+           !                 PRESS3D_IN(I,J,L+1)
+                      ENDIF
+                   ENDIF
+                ENDDO
+
+             ELSEIF (TERRAIN_HGT_T(I,J) == Z3D_IN(i,j,2)) THEN
+                DUM2DB(i,j)=PRESS3D_IN(I,J,2)
+                IF (I == Ilook .and. J == Jlook) THEN
+                   write(0,*) 'here(2c) set dum2db to: ', I,J, Dum2db(I,J)
+                ENDIF
+                DEFINED_PSFCB(i,j)=.true.
+             ENDIF
+
+             IF (DUM2DB(I,J) == -9._r_kind) THEN
+         !       write(0,*) 'must have flukey situation in trad ', I,J
+                DO L=1,generic-1
+                   IF ( TERRAIN_HGT_T(I,J) == Z3D_IN(i,j,L) ) THEN
+                      DUM2DB(i,j)=PRESS3D_IN(I,J,L)
+                      IF (I == Ilook .and. J == Jlook) THEN
+	                 write(0,*) 'here(2d) set dum2db to: ', I,J, Dum2db(I,J)
+                      ENDIF
+                      DEFINED_PSFCB(i,j)=.true.
+                   ENDIF
+                ENDDO
+             ENDIF
+
+             IF (DUM2DB(I,J) == -9._r_kind) THEN
+                write(0,*) 'HOPELESS PSFC, I QUIT'
+             ENDIF
+
+             if (I == Ilook .and. J == Jlook) THEN
+                write(0,*) ' traditional psfc: ', I,J,DUM2DB(I,J)
+             ENDIF
+
           ENDDO
-        ENDIF
-
-        IF (DUM2DB(I,J) .eq. -9.) THEN
-          write(0,*) 'HOPELESS PSFC, I QUIT'
-        ENDIF
-
-	if (I .eq. Ilook .and. J .eq. Jlook) THEN
-	  write(0,*) ' traditional psfc: ', I,J,DUM2DB(I,J)
-        ENDIF
-
-       ENDDO
        ENDDO
 
 !       write(0,*) 'psfc points (traditional)'
 !       DO J=JmE,1,-loopinc
-!         write(0,633) (DUM2DB(I,J)/100.,I=1,ime,iloopinc)
+!          write(0,633) (DUM2DB(I,J)/100.,I=1,ime,iloopinc)
 !       ENDDO
 
-!      write(0,*) 'PSFC extremes (traditional): ', minval(DUM2DB,MASK=DEFINED_PSFCB),maxval(DUM2DB,MASK=DEFINED_PSFCB)
-
-!       IF (minval(DUM2DB,MASK=DEFINED_PSFCB) .lt. 40000. .or. maxval(DUM2DB,MASK=DEFINED_PSFCB) .gt. 108000.) THEN
+!       write(0,*) 'PSFC extremes (traditional): ', minval(DUM2DB,MASK=DEFINED_PSFCB),maxval(DUM2DB,MASK=DEFINED_PSFCB)
+
+!       IF (minval(DUM2DB,MASK=DEFINED_PSFCB) < 40000._r_kind .or. maxval(DUM2DB,MASK=DEFINED_PSFCB) > 108000._r_kind) THEN
 !       ENDIF
 
 !!!!! end traditional
 
        DO J=1,JmE
-       DO I=1,ImE
-         IF (DEFINED_PSFCB(I,J) .and. DEFINED_PSFC(I,J)) THEN
-
-          IF (  abs(dum2d(I,J)-DUM2DB(I,J)) .gt. 400.) THEN
-	!    write(0,*) 'BIG DIFF I,J, dum2d, DUM2DB: ', I,J,dum2d(I,J),DUM2DB(I,J)
-          ENDIF
+          DO I=1,ImE
+             IF (DEFINED_PSFCB(I,J) .and. DEFINED_PSFC(I,J)) THEN
+
+                IF (  abs(dum2d(I,J)-DUM2DB(I,J)) > 400._r_kind) THEN
+	!          write(0,*) 'BIG DIFF I,J, dum2d, DUM2DB: ', I,J,dum2d(I,J),DUM2DB(I,J)
+                ENDIF
 
 !! do we have enough confidence in new style to give it more than 50% weight?
-          psfc_out(I,J)=0.5*(dum2d(I,J)+DUM2DB(I,J))
-         ELSEIF (DEFINED_PSFC(I,J)) THEN
-           psfc_out(I,J)=dum2d(I,J)
-         ELSEIF (DEFINED_PSFCB(I,J)) THEN
-           psfc_out(I,J)=DUM2DB(I,J)
-         ELSE
-         ! write(0,*) 'I,J,dum2d,DUM2DB: ', I,J,dum2d(I,J),DUM2DB(I,J)
-	 ! write(0,*) 'I,J,DEFINED_PSFC(I,J),DEFINED_PSFCB(I,J): ', I,J,DEFINED_PSFC(I,J),DEFINED_PSFCB(I,J)
-         ENDIF
-
-	IF (I .eq. Ilook .AND. J .eq. Jlook) THEN
-	  write(0,*) ' combined psfc: ', I,J,psfc_out(I,J)
-        ENDIF
-
-	IF (psfc_out(I,J) .lt. 50000. .or. psfc_out(I,J) .gt. 108000.) THEN
-	 !write(0,*) 'strange combo on psfc_out, terrain_hgt_t: ', I,J, psfc_out(I,J), terrain_hgt_t(I,J)
-	 !write(0,*) 'DEFINED_PSFC, dum2d: ', DEFINED_PSFC(I,J),dum2d(I,J)
-	 !write(0,*) 'DEFINED_PSFCB, DUM2DB: ', DEFINED_PSFCB(I,J),DUM2DB(I,J)
-
-!	if (terrain_hgt_t(I,J) .gt. 0 .and. terrain_hgt_t(I,J) .lt. 5000.) then
-!        else
-!          write(0,*) 'will let strange psfc pass because surface topo is: ', terrain_hgt_t(I,J)
-!        endif
-
-	ENDIF
-
+                psfc_out(I,J)=0.5_r_kind*(dum2d(I,J)+DUM2DB(I,J))
+             ELSEIF (DEFINED_PSFC(I,J)) THEN
+                psfc_out(I,J)=dum2d(I,J)
+             ELSEIF (DEFINED_PSFCB(I,J)) THEN
+                psfc_out(I,J)=DUM2DB(I,J)
+             ELSE
+         !       write(0,*) 'I,J,dum2d,DUM2DB: ', I,J,dum2d(I,J),DUM2DB(I,J)
+	 !       write(0,*) 'I,J,DEFINED_PSFC(I,J),DEFINED_PSFCB(I,J): ', I,J,DEFINED_PSFC(I,J),DEFINED_PSFCB(I,J)
+             ENDIF
+
+             IF (I == Ilook .AND. J == Jlook) THEN
+                write(0,*) ' combined psfc: ', I,J,psfc_out(I,J)
+             ENDIF
+
+             IF (psfc_out(I,J) < 50000._r_kind .or. psfc_out(I,J) > 108000._r_kind) THEN
+ !               write(0,*) 'strange combo on psfc_out, terrain_hgt_t: ', I,J, psfc_out(I,J), terrain_hgt_t(I,J)
+ !               write(0,*) 'DEFINED_PSFC, dum2d: ', DEFINED_PSFC(I,J),dum2d(I,J)
+ !               write(0,*) 'DEFINED_PSFCB, DUM2DB: ', DEFINED_PSFCB(I,J),DUM2DB(I,J)
+
+!                if (terrain_hgt_t(I,J) > 0._r_kind .and. terrain_hgt_t(I,J) < 5000._r_kind) then
+!                else
+!                   write(0,*) 'will let strange psfc pass because surface topo is: ', terrain_hgt_t(I,J)
+!                endif
+
+             ENDIF
+
+          ENDDO
        ENDDO
+
+      ! write(0,*) 'psfc points (final combined)'
+       DO J=JmE,1,-loopinc
+      !    write(0,633) (psfc_out(I,J)/100.,I=1,ime,iloopinc)
        ENDDO
 
-      !write(0,*) 'psfc points (final combined)'
-       DO J=JmE,1,-loopinc
-      !  write(0,633) (psfc_out(I,J)/100.,I=1,ime,iloopinc)
-       ENDDO
-	
-	deallocate(dum2d,dum2db)
-
-	END SUBROUTINE compute_nmm_surfacep
+       deallocate(dum2d,dum2db)
+
+  END SUBROUTINE compute_nmm_surfacep
 
 
 subroutine grads1a(f,nvert,mype,fname)
 
-  use kinds, only: r_kind,i_kind
+  use kinds, only: r_single,r_kind,i_kind
   use gridmod, only: nlat,nlon,lon2,lat2,rlats,rlons,regional
   use constants, only: rad2deg
   implicit none
 
-  integer(i_kind) nvert,mype
-  character(*) fname
-  real(r_kind)   f(lat2,lon2,nvert)
+  integer(i_kind),intent(in):: nvert,mype
+  character(*),intent(in):: fname
+  real(r_kind),intent(in):: f(lat2,lon2,nvert)
 
   real(r_kind),dimension(nlat,nlon)::work
-  real(4) outfield(nlon,nlat)
+  real(r_single) outfield(nlon,nlat)
 
   character(50) dsname,title,filename
 ! data dsname/'test.dat'/
@@ -1510,86 +1515,86 @@
 
   integer(i_kind) i,k,kend,kstart,next,np,ioutdes,ioutdat
   integer(i_kind) last,j,koutmax
-  real(4) undef
-  real(4) startp,pinc
-  real(4) rlons_deg(nlon)
-  real(4) rlats_deg(nlat)
-
-  if(mype.eq.0) then
-    if(regional) then
-       rlons_deg=rlons
-       rlats_deg=rlats
-    else
-       rlons_deg=rad2deg*rlons
-       rlats_deg=rad2deg*rlats
-    end if
-    np=nvert
-    startp=1.
-    pinc=1.
-    ioutdes=98550
-    ioutdat=98551
-    write(filename,'(a,".des")')trim(fname)
-    write(dsname,'(a,".dat")')trim(fname)
-    open(unit=ioutdes,file=trim(filename),form='formatted')
-    open(unit=ioutdat,file=trim(dsname),form='unformatted')
-    rewind ioutdes
-    rewind ioutdat
-    do i=1,50000
-      write(datdes(i),'(112a1)')(blank,k=1,112)
-    end do
-    write(datdes(1),'("DSET ",a50)')dsname
-    write(datdes(2),'("options big_endian sequential")')
-    write(datdes(3),'("TITLE ",a50)')title
-    write(datdes(4),'("UNDEF ",e11.2)')undef
-    next=5
-    write(datdes(next),'("XDEF ",i5," LEVELS")')nlon
-    kend=0
-    do
-      kstart=kend+1
-      kend=min(kstart+9,nlon)
-      if(kstart.gt.nlon) exit
-      next=next+1
-      write(datdes(next),'(10f11.4)')(rlons_deg(k),k=kstart,kend)
-    end do
-    next=next+1
-    write(datdes(next),'("YDEF ",i5," LEVELS")')nlat
-    kend=0
-    do
-      kstart=kend+1
-      kend=min(kstart+9,nlat)
-      if(kstart.gt.nlat) exit
-      next=next+1
-      write(datdes(next),'(10f11.4)')(rlats_deg(k),k=kstart,kend)
-    end do
-    next=next+1
-    write(datdes(next),'("ZDEF ",i5," LINEAR ",f7.2,f7.2)')np,startp,pinc
-    next=next+1
-    koutmax=1
-    write(datdes(next),'("TDEF ",i5," LINEAR 0Z23may1992 24hr")')koutmax
-    next=next+1
-    write(datdes(next),'("VARS 1")')
-    next=next+1
-    write(datdes(next),'("f   ",i5," 99 f   ")')nvert
-    next=next+1
-    write(datdes(next),'("ENDVARS")')
-    last=next
-    write(ioutdes,'(a112)')(datdes(i),i=1,last)
+  real(r_single) undef
+  real(r_single) startp,pinc
+  real(r_single) rlons_deg(nlon)
+  real(r_single) rlats_deg(nlat)
+
+  if(mype==0) then
+     if(regional) then
+        rlons_deg=rlons
+        rlats_deg=rlats
+     else
+        rlons_deg=rad2deg*rlons
+        rlats_deg=rad2deg*rlats
+     end if
+     np=nvert
+     startp=1._r_single
+     pinc=1._r_single
+     ioutdes=98550
+     ioutdat=98551
+     write(filename,'(a,".des")')trim(fname)
+     write(dsname,'(a,".dat")')trim(fname)
+     open(unit=ioutdes,file=trim(filename),form='formatted')
+     open(unit=ioutdat,file=trim(dsname),form='unformatted')
+     rewind ioutdes
+     rewind ioutdat
+     do i=1,50000
+        write(datdes(i),'(112a1)')(blank,k=1,112)
+     end do
+     write(datdes(1),'("DSET ",a50)')dsname
+     write(datdes(2),'("options big_endian sequential")')
+     write(datdes(3),'("TITLE ",a50)')title
+     write(datdes(4),'("UNDEF ",e11.2)')undef
+     next=5
+     write(datdes(next),'("XDEF ",i5," LEVELS")')nlon
+     kend=0
+     do
+        kstart=kend+1
+        kend=min(kstart+9,nlon)
+        if(kstart>nlon) exit
+        next=next+1
+        write(datdes(next),'(10f11.4)')(rlons_deg(k),k=kstart,kend)
+     end do
+     next=next+1
+     write(datdes(next),'("YDEF ",i5," LEVELS")')nlat
+     kend=0
+     do
+        kstart=kend+1
+        kend=min(kstart+9,nlat)
+        if(kstart>nlat) exit
+        next=next+1
+        write(datdes(next),'(10f11.4)')(rlats_deg(k),k=kstart,kend)
+     end do
+     next=next+1
+     write(datdes(next),'("ZDEF ",i5," LINEAR ",f7.2,f7.2)')np,startp,pinc
+     next=next+1
+     koutmax=1
+     write(datdes(next),'("TDEF ",i5," LINEAR 0Z23may1992 24hr")')koutmax
+     next=next+1
+     write(datdes(next),'("VARS 1")')
+     next=next+1
+     write(datdes(next),'("f   ",i5," 99 f   ")')nvert
+     next=next+1
+     write(datdes(next),'("ENDVARS")')
+     last=next
+     write(ioutdes,'(a112)')(datdes(i),i=1,last)
 
   end if
 
   do k=1,nvert
-    call sub2grid_1a(f(1,1,k),work,0,mype)
-    if(mype.eq.0) then
-      do j=1,nlon ; do i=1,nlat
-          outfield(j,i)=work(i,j)
-      end do ; end do
-      write(ioutdat)outfield
-    end if
+     call sub2grid_1a(f(1,1,k),work,0,mype)
+     if(mype==0) then
+        do j=1,nlon ; do i=1,nlat
+           outfield(j,i)=work(i,j)
+        end do ; end do
+        write(ioutdat)outfield
+     end if
   end do
 
-  if(mype.eq.0) then
-    close(ioutdes)
-    close(ioutdat)
+  if(mype==0) then
+     close(ioutdes)
+     close(ioutdat)
   end if
 
 end subroutine grads1a
@@ -1617,17 +1622,17 @@
   mm1=mype+1
 
   do j=1,lon1*lat1
-    zsm(j)=zero
+     zsm(j)=zero
   end do
   call strip(sub,zsm,1)
   call mpi_gatherv(zsm,ijn(mm1),mpi_rtype, &
                  work1,ijn,displs_g,mpi_rtype, &
                  gridpe,mpi_comm_world,ierror)
-  if(mype.eq.gridpe) then
-    do k=1,iglobal
-      i=ltosi(k) ; j=ltosj(k)
-      grid(i,j)=work1(k)
-    end do
+  if(mype==gridpe) then
+     do k=1,iglobal
+        i=ltosi(k) ; j=ltosj(k)
+        grid(i,j)=work1(k)
+     end do
   end if
 
 end subroutine sub2grid_1a
@@ -1642,7 +1647,8 @@
 !
 !
 ! program history log:
-!   2011_06_14  wu, initial documentation
+!   2011_06_14  wu- initial documentation
+!   2012-10-16  wu- only setup if the options are on
 !
 !   input argument list:
 !
@@ -1654,20 +1660,24 @@
 !
 !$$$ end documentation block
 
-  use hybrid_ensemble_parameters, only: grd_ens,pwgtflg,betaflg
+  use hybrid_ensemble_parameters, only: grd_ens,pwgtflg,betaflg,grd_a1,grd_e1,p_e2a
   use kinds, only: r_kind,i_kind
   use gridmod, only: lat2,lon2,nsig,regional
+  use general_sub2grid_mod, only: general_suba2sube
   use guess_grids, only: ges_prsl,ntguessig,ges_ps
   use balmod, only: wgvk
-  use mpimod, only: mype
+  use mpimod, only: mype,npe,mpi_comm_world,ierror,mpi_rtype,mpi_sum
   use constants,only: zero,one,ten,two,half
-  use hybrid_ensemble_parameters, only: beta1_inv,beta1wgt,beta2wgt,pwgt
+  use hybrid_ensemble_parameters, only: beta1_inv,beta1wgt,beta2wgt,pwgt,dual_res
   implicit none
+
   integer(i_kind) k,i,j
   real(r_kind) sum
   integer(i_kind) k8,k1,kb,kk
   real(r_kind) pih
   real(r_kind) beta2_inv
+  real(r_kind),allocatable,dimension(:,:,:,:) :: wgvk_ens,wgvk_anl
+  real(r_kind) rk81(2),rk810(2)
 
   if (.not.regional) then
      if (pwgtflg .or. betaflg) then 
@@ -1679,71 +1689,78 @@
 
 !!!!!!!!!!! setup pwgt     !!!!!!!!!!!!!!!!!!!!!
 !!!! weigh with balanced projection for pressure
+
+  if (pwgtflg ) then 
+     allocate ( wgvk_ens(grd_ens%lat2,grd_ens%lon2,grd_ens%nsig,1) )
+     allocate ( wgvk_anl(lat2,lon2,nsig,1) )
+     if (dual_res) then
+        wgvk_anl(:,:,:,1)=wgvk(:,:,:)
+        call general_suba2sube(grd_a1,grd_e1,p_e2a,wgvk_anl,wgvk_ens,regional)
+     else
+        wgvk_ens(:,:,:,1)=wgvk(:,:,:)
+     end if
+
      pwgt=zero
-     do j=1,lon2
-        do i=1,lat2
+     do j=1,grd_ens%lon2
+        do i=1,grd_ens%lat2
            sum=zero
-           do k=1,nsig
-              sum=sum+wgvk(i,j,k)
+           do k=1,grd_ens%nsig
+              sum=sum+wgvk_ens(i,j,k,1)
            enddo
            if(sum /= zero)sum=one/sum
-           do k=1,nsig 
-              pwgt(i,j,k)=sum*wgvk(i,j,k)
+           do k=1,grd_ens%nsig
+              pwgt(i,j,k)=sum*wgvk_ens(i,j,k,1)
            enddo
         enddo
      enddo
+     deallocate(wgvk_ens,wgvk_anl)
+  endif
 !!!!!!!! setup beta12wgt !!!!!!!!!!!!!!!!
-
-  i=grd_ens%lat2/2
-  j=grd_ens%lon2/2
-
-  k8_loop: do k=1,nsig
-   if(ges_prsl(i,j,k,ntguessig)/ges_ps(i,j,ntguessig) < .85_r_kind)then
-!   if(ges_prsl(i,j,k,ntguessig) < 90._r_kind)then
-     k8=k
-     exit k8_loop
-   endif
-  enddo k8_loop
-
-  k1_loop: do k=nsig,1,-1
-   if(ges_prsl(i,j,k,ntguessig) > ten)then
-     k1=k
-     exit k1_loop
-   endif
-  enddo k1_loop
-
-
-!!!!!!!!!!! setup betawgts !!!!!!!!!!!!!!!!!!!!!
-!  if(mype==19)write(0,*)'calculating betawgt'
-!  k8=18
-
-!WWWWWWWWWWWWWWWWWWWWWWWWWWW
-  k8=22
-  k1=nsig-9
-!WWWWWWWWWWWWWWWWWWWWWWWWWWW
-
-  beta2wgt=one
-  pih=atan(one)*two/float(k8-1)
-
-  do k=1,k8-1
-!  beta2wgt(k)=half+half*sin(pih*float(k-1))
-  beta2wgt(k)=0.1_r_kind+0.9_r_kind*sin(pih*float(k-1))
-  enddo
-  pih=one/(log(ges_prsl(i,j,k1,ntguessig))-log(ges_prsl(i,j,nsig,ntguessig)))
-  do k=k1+1,nsig
-!  beta2wgt(k)=one-half*pih*(log(ges_prsl(i,j,k1,ntguessig))-log(ges_prsl(i,j,k,ntguessig)))
-  beta2wgt(k)=one-0.9_r_kind*pih*(log(ges_prsl(i,j,k1,ntguessig))-log(ges_prsl(i,j,k,ntguessig)))
-  enddo
-
-  beta2_inv=one-beta1_inv
-
-  beta2wgt=beta2wgt*beta2_inv
-
-
-  do k=1,nsig
-  beta1wgt(k)=one-beta2wgt(k)
-  enddo
-
+  if(betaflg) then
+     i=lat2/2
+     j=lon2/2
+
+     k8_loop: do k=1,nsig
+        if(ges_prsl(i,j,k,ntguessig)/ges_ps(i,j,ntguessig) < .85_r_kind)then
+           rk81(1)=k
+           exit k8_loop
+        endif
+     enddo k8_loop
+
+     k1_loop: do k=nsig,1,-1
+        if(ges_prsl(i,j,k,ntguessig) > ten)then
+           rk81(2)=k
+           exit k1_loop
+        endif
+     enddo k1_loop
+
+
+! get domain mean k8 and k1
+     call mpi_allreduce(rk81,rk810,2,mpi_rtype,mpi_sum,mpi_comm_world,ierror)
+     k8=int(rk810(1)/float(npe))
+     k1=int(rk810(2)/float(npe))
+
+     beta2wgt=one
+     pih=atan(one)*two/float(k8-1)
+
+!!! hardwired numbers for beta profile; can be tuned differently  !!!!!!!!!!!!
+     do k=1,k8-1
+        beta2wgt(k)=0.1_r_kind+0.9_r_kind*sin(pih*float(k-1))
+     enddo
+     pih=one/(log(ges_prsl(i,j,k1,ntguessig))-log(ges_prsl(i,j,nsig,ntguessig)))
+     do k=k1+1,nsig
+        beta2wgt(k)=one-0.9_r_kind*pih*(log(ges_prsl(i,j,k1,ntguessig))-log(ges_prsl(i,j,k,ntguessig)))
+     enddo
+
+     beta2_inv=one-beta1_inv
+
+     beta2wgt=beta2wgt*beta2_inv
+
+
+     do k=1,nsig
+        beta1wgt(k)=one-beta2wgt(k)
+     enddo
+  endif
 
   return
 
