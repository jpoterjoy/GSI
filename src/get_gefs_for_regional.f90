subroutine get_gefs_for_regional
!$$$  subprogram documentation block
!                .      .    .                                       .
! subprogram:    get_gefs_for_regionl  read gefsozone for regional
!   prgmmr: parrish          org: np22                date: 2010-09-26
!
! abstract: read gefs and interpolate to regional ensemble grid.
!          (adaptation of get_gefs_ensperts_dualres)
!
!
! program history log:
!   2010-09-26  parrish, initial documentation
!   2012-01-17  wu, clean up, add/setup option "full_ensemble"
!   2012-02-08  parrish - a little more cleanup
!   2012-10-11  wu      - dual resolution for options of regional hybens
!   2013-02-21  wu      - add call to general_destroy_spec_vars to fix memory problem
!   2013-10-19  todling - all guess variables in met-guess
!
!   input argument list:
!
!   output argument list:
!
! attributes:
!   language: f90
!   machine:  ibm RS/6000 SP
!
!$$$ end documentation block

  use gridmod, only: idsl5,regional
  use gridmod, only: region_lat,region_lon  
  use gridmod, only: nlon,nlat,lat2,lon2,nsig,rotate_wind_ll2xy
  use hybrid_ensemble_isotropic, only: region_lat_ens,region_lon_ens
  use hybrid_ensemble_isotropic, only: en_perts,ps_bar,nelen
  use hybrid_ensemble_parameters, only: n_ens,grd_ens,grd_anl,grd_a1,grd_e1,p_e2a,uv_hyb_ens,dual_res
  use hybrid_ensemble_parameters, only: full_ensemble,q_hyb_ens
 !use hybrid_ensemble_parameters, only: add_bias_perturbation
  use control_vectors, only: cvars2d,cvars3d,nc2d,nc3d
  use gsi_bundlemod, only: gsi_bundlecreate
  use gsi_bundlemod, only: gsi_grid
  use gsi_bundlemod, only: gsi_bundle
  use gsi_bundlemod, only: gsi_bundlegetpointer
  use gsi_bundlemod, only: gsi_bundledestroy
  use gsi_bundlemod, only: gsi_gridcreate
  use constants,only: zero,half,fv,rd_over_cp,one,h300
  use constants, only: rd,grav
  use mpimod, only: mpi_comm_world,ierror,mype,mpi_rtype,mpi_min,mpi_max
  use kinds, only: r_kind,i_kind,r_single
  use general_sub2grid_mod, only: sub2grid_info,general_sub2grid_create_info
  use general_sub2grid_mod, only: general_grid2sub,general_sub2grid
  use general_sub2grid_mod, only: general_suba2sube,general_sube2suba
  use general_specmod, only: spec_vars,general_init_spec_vars,general_destroy_spec_vars
  use egrid2agrid_mod, only: g_create_egrid2points_slow,egrid2agrid_parm,g_egrid2points_faster
  use sigio_module, only: sigio_intkind,sigio_head,sigio_srhead
  use guess_grids, only: ges_prsl,ntguessig,geop_hgti
  use guess_grids, only: ges_tsen
  use aniso_ens_util, only: intp_spl
  use obsmod, only: iadate
  use gsi_bundlemod, only: GSI_BundleGetPointer
  use gsi_metguess_mod, only: GSI_MetGuess_Bundle
  use mpeu_util, only: die
  implicit none

  type(sub2grid_info) grd_gfs,grd_mix
  type(spec_vars) sp_gfs
  real(r_kind),allocatable,dimension(:,:,:) :: pri,vor,div,u,v,tv,q,cwmr,oz,prsl
  real(r_kind),allocatable,dimension(:,:)   :: z,ps
  real(r_kind),allocatable,dimension(:) :: ak5,bk5,ck5,tref5
  real(r_kind),allocatable :: work_sub(:,:,:,:),work(:,:,:,:),work_reg(:,:,:,:)
  real(r_kind),allocatable :: tmp_ens(:,:,:,:),tmp_anl(:,:,:,:),tmp_ens2(:,:,:,:)
  real(r_kind),allocatable,dimension(:,:,:)::stbar,vpbar,tbar,rhbar,ozbar,cwbar
  real(r_kind),allocatable,dimension(:,:)::  sstbar,pbar_nmmb
  real(r_kind),allocatable,dimension(:,:,:,:)::st_eg,vp_eg,t_eg,rh_eg,oz_eg,cw_eg
  real(r_kind),allocatable,dimension(:,:,:):: p_eg_nmmb
  real(r_kind),allocatable,dimension(:,:,:,:):: ges_prsl_e
  real(r_kind),allocatable,dimension(:,:,:)::tsen,qs
  real(r_kind),allocatable,dimension(:,:,:)::ut,vt,tt,rht,ozt,cwt
  real(r_single),pointer,dimension(:,:,:):: w3
  real(r_single),pointer,dimension(:,:):: w2

  character(len=*),parameter::myname='get_gefs_for_regional'
  real(r_kind) bar_norm,sig_norm,kapr,kap1,trk
  integer(i_kind) iret,i,ig,j,jg,k,k2,n,il,jl,mm1,iderivative
  integer(i_kind) ic2,ic3
  integer(i_kind) ku,kv,kt,kq,koz,kcw,kz,kps
  character(255) filename
  logical ice
  integer(sigio_intkind):: lunges = 11
  type(sigio_head):: sighead
  type(egrid2agrid_parm) :: p_g2r
  integer(i_kind) inner_vars,num_fields,nlat_gfs,nlon_gfs,nsig_gfs,jcap_gfs,jcap_gfs_test
  integer(i_kind) nord_g2r
  logical,allocatable :: vector(:)
  real(r_kind) ozmin,ozmax
  real(r_kind) ozmin0,ozmax0
  real(r_kind),parameter::  zero_001=0.001_r_kind
  real(r_kind),allocatable,dimension(:) :: xspli,yspli,xsplo,ysplo
  integer(i_kind) iyr,ihourg
  integer(i_kind),dimension(4):: idate4
  integer(i_kind),dimension(8) :: ida,jda 
  integer(i_kind),dimension(5) :: iadate_gfs
  real(r_kind) hourg
  real(r_kind),dimension(5):: fha
  real(r_kind),allocatable,dimension(:)::glb_umin,glb_umax,reg_umin,reg_umax
  real(r_kind),allocatable,dimension(:)::glb_vmin,glb_vmax,reg_vmin,reg_vmax
  real(r_kind),allocatable,dimension(:)::glb_tmin,glb_tmax,reg_tmin,reg_tmax
  real(r_kind),allocatable,dimension(:)::glb_rhmin,glb_rhmax,reg_rhmin,reg_rhmax
  real(r_kind),allocatable,dimension(:)::glb_ozmin,glb_ozmax,reg_ozmin,reg_ozmax
  real(r_kind),allocatable,dimension(:)::glb_cwmin,glb_cwmax,reg_cwmin,reg_cwmax
  real(r_kind),allocatable,dimension(:)::glb_umin0,glb_umax0,reg_umin0,reg_umax0
  real(r_kind),allocatable,dimension(:)::glb_vmin0,glb_vmax0,reg_vmin0,reg_vmax0
  real(r_kind),allocatable,dimension(:)::glb_tmin0,glb_tmax0,reg_tmin0,reg_tmax0
  real(r_kind),allocatable,dimension(:)::glb_rhmin0,glb_rhmax0,reg_rhmin0,reg_rhmax0
  real(r_kind),allocatable,dimension(:)::glb_ozmin0,glb_ozmax0,reg_ozmin0,reg_ozmax0
  real(r_kind),allocatable,dimension(:)::glb_cwmin0,glb_cwmax0,reg_cwmin0,reg_cwmax0
  character(len=50) :: fname
  integer(i_kind) istatus
  real(r_kind) rdog,h,dz,this_tv
  real(r_kind),allocatable::height(:),zbarl(:,:,:)
  logical add_bias_perturbation
  integer(i_kind) n_ens_temp
  logical point1,point2
  integer(i_kind) kk,n_in
  real(r_kind) pdiffmax,pmax,pdiffmax0,pmax0,pdiffmin,pdiffmin0
  real(r_kind),allocatable::psfc_out(:,:)
  integer(i_kind) ilook,jlook,ier

  real(r_kind) dlon,dlat,uob,vob,dlon_ens,dlat_ens
  integer(i_kind) ii,jj,n1
  integer(i_kind) iimax,iimin,jjmax,jjmin
  real(r_kind) ratio_x,ratio_y

  real(r_kind), pointer :: ges_ps(:,:  )=>NULL()
  real(r_kind), pointer :: ges_z (:,:  )=>NULL()
  real(r_kind), pointer :: ges_u (:,:,:)=>NULL()
  real(r_kind), pointer :: ges_v (:,:,:)=>NULL()
  real(r_kind), pointer :: ges_tv(:,:,:)=>NULL()
  real(r_kind), pointer :: ges_q (:,:,:)=>NULL()

  add_bias_perturbation=.false.  !  not fully activated yet--testing new adjustment of ps perturbions 1st

! get pointers for typical meteorological fields
  ier=0
  call GSI_BundleGetPointer ( GSI_MetGuess_Bundle(ntguessig), 'ps',ges_ps,istatus );ier=ier+istatus
  call GSI_BundleGetPointer ( GSI_MetGuess_Bundle(ntguessig), 'z', ges_z, istatus );ier=ier+istatus
  call GSI_BundleGetPointer ( GSI_MetGuess_Bundle(ntguessig), 'u', ges_u, istatus );ier=ier+istatus
  call GSI_BundleGetPointer ( GSI_MetGuess_Bundle(ntguessig), 'v', ges_v, istatus );ier=ier+istatus
  call GSI_BundleGetPointer ( GSI_MetGuess_Bundle(ntguessig), 'tv',ges_tv,istatus );ier=ier+istatus
  call GSI_BundleGetPointer ( GSI_MetGuess_Bundle(ntguessig), 'q' ,ges_q, istatus );ier=ier+istatus
  if (ier/=0) call die(trim(myname),'cannot get pointers for met-fields, ier =',ier)

!     figure out what are acceptable dimensions for global grid, based on resolution of input spectral coefs
!   need to inquire from file what is spectral truncation, then setup general spectral structure variable

!  filename='sigf06_ens_mem001'
  open(10,file='filelist',form='formatted',err=30)
  rewind (10) 
  do n=1,200
     read(10,'(a)',err=20,end=40)filename 
  enddo
40 n_ens=n-1

!    set n_ens_temp depending on if we want to add bias perturbation to the ensemble

  if(add_bias_perturbation) then
     n_ens_temp=n_ens+1
  else
     n_ens_temp=n_ens
  end if

  rewind (10) 
  read(10,'(a)',err=20,end=20)filename 
  open(lunges,file=trim(filename),form='unformatted')
  call sigio_srhead(lunges,sighead,iret)
  close(lunges)
  if(mype == 0) then
     write(6,*) ' sighead%fhour,sighead%idate=',sighead%fhour,sighead%idate
     write(6,*) ' iadate(y,m,d,hr,min)=',iadate
     write(6,*) ' sighead%jcap,sighead%levs=',sighead%jcap,sighead%levs
     write(6,*) ' sighead%latf,sighead%lonf=',sighead%latf,sighead%lonf
     write(6,*) ' sighead%idvc,sighead%nvcoord=',sighead%idvc,sighead%nvcoord
     write(6,*) ' sighead%idsl=',sighead%idsl
     do k=1,sighead%levs+1
        write(6,*)' k,vcoord=',k,sighead%vcoord(k,:)
     end do
  end if

! Extract header information
  hourg    = sighead%fhour
  idate4(1)= sighead%idate(1)
  idate4(2)= sighead%idate(2)
  idate4(3)= sighead%idate(3)
  idate4(4)= sighead%idate(4)

! Compute valid time from ensemble date and forecast length and compare to iadate, the analysis time
  iyr=idate4(4)
  ihourg=hourg
  if(iyr>=0.and.iyr<=99) then
     if(iyr>51) then
        iyr=iyr+1900
     else
        iyr=iyr+2000
     end if
  end if
  fha=zero ; ida=0; jda=0
  fha(2)=ihourg    ! relative time interval in hours
  ida(1)=iyr       ! year
  ida(2)=idate4(2) ! month
  ida(3)=idate4(3) ! day
  ida(4)=0         ! time zone
  ida(5)=idate4(1) ! hour
  call w3movdat(fha,ida,jda)
  iadate_gfs(1)=jda(1) ! year
  iadate_gfs(2)=jda(2) ! mon
  iadate_gfs(3)=jda(3) ! day
  iadate_gfs(4)=jda(5) ! hour
  iadate_gfs(5)=0      ! minute
  if(mype == 0) then
     write(6,*)' in get_gefs_for_regional, iadate_gefs=',iadate_gfs
     write(6,*)' in get_gefs_for_regional, iadate    =',iadate
  end if
  if(iadate_gfs(1)/=iadate(1).or.iadate_gfs(2)/=iadate(2).or.iadate_gfs(3)/=iadate(3).or.&
                                 iadate_gfs(4)/=iadate(4).or.iadate_gfs(5)/=iadate(5) ) then
     if(mype == 0) write(6,*)' GEFS ENSEMBLE MEMBER DATE NOT EQUAL TO ANALYSIS DATE, PROGRAM STOPS'
     call stop2(85)
  end if
     

!         set up ak5,bk5,ck5 for use in computing 3d pressure field (needed for vertical interp to regional)
!                            following is code segment from gesinfo.F90
  allocate(ak5(sighead%levs+1))
  allocate(bk5(sighead%levs+1))
  allocate(ck5(sighead%levs+1))
  allocate(tref5(sighead%levs))
  do k=1,sighead%levs+1
     ak5(k)=zero
     bk5(k)=zero
     ck5(k)=zero
  end do
  if (sighead%nvcoord == 1) then
     do k=1,sighead%levs+1
        bk5(k) = sighead%vcoord(k,1)
     end do
  elseif (sighead%nvcoord == 2) then
     do k = 1,sighead%levs+1
        ak5(k) = sighead%vcoord(k,1)*zero_001
        bk5(k) = sighead%vcoord(k,2)
     end do
  elseif (sighead%nvcoord == 3) then
     do k = 1,sighead%levs+1
        ak5(k) = sighead%vcoord(k,1)*zero_001
        bk5(k) = sighead%vcoord(k,2)
        ck5(k) = sighead%vcoord(k,3)*zero_001
     end do
  else
     write(6,*)'READ_GFS_OZONE_FOR_REGIONAL:  ***ERROR*** INVALID value for nvcoord=',sighead%nvcoord
     call stop2(85)
  endif
! Load reference temperature array (used by general coordinate)
  do k=1,sighead%levs
     tref5(k)=h300
  end do


  inner_vars=1
  nlat_gfs=sighead%latf+2
  nlon_gfs=sighead%lonf
  nsig_gfs=sighead%levs
  num_fields=6*nsig_gfs+2      !  want to transfer u,v,t,q,oz,cw,ps,z from gfs subdomain to slab
                            !  later go through this code, adapting gsibundlemod, since currently 
                            !   hardwired.
  allocate(vector(num_fields))
  vector=.false.
  vector(1:2*nsig_gfs)=uv_hyb_ens
  call general_sub2grid_create_info(grd_gfs,inner_vars,nlat_gfs,nlon_gfs,nsig_gfs,num_fields, &
                                  .not.regional,vector)
  jcap_gfs=sighead%jcap
  jcap_gfs_test=jcap_gfs
  call general_init_spec_vars(sp_gfs,jcap_gfs,jcap_gfs_test,grd_gfs%nlat,grd_gfs%nlon)

!  also want to set up regional grid structure variable grd_mix, which still has number of
!   vertical levels set to nsig_gfs, but horizontal dimensions set to regional domain.

  call general_sub2grid_create_info(grd_mix,inner_vars,grd_ens%nlat,grd_ens%nlon,nsig_gfs, &
                                    num_fields,regional,vector)

!  create interpolation information for global grid to regional ensemble grid

  nord_g2r=4
  call g_create_egrid2points_slow(grd_ens%nlat*grd_ens%nlon,region_lat_ens,region_lon_ens, &
                    grd_gfs%nlat,sp_gfs%rlats,grd_gfs%nlon,sp_gfs%rlons,nord_g2r,p_g2r)

!  allocate mix ensemble space--horizontal on regional domain, vertical still gefs 
  allocate(st_eg(grd_mix%lat2,grd_mix%lon2,grd_mix%nsig,n_ens))
  allocate(vp_eg(grd_mix%lat2,grd_mix%lon2,grd_mix%nsig,n_ens))
  allocate( t_eg(grd_mix%lat2,grd_mix%lon2,grd_mix%nsig,n_ens))
  allocate(rh_eg(grd_mix%lat2,grd_mix%lon2,grd_mix%nsig,n_ens))
  allocate(oz_eg(grd_mix%lat2,grd_mix%lon2,grd_mix%nsig,n_ens))
  allocate(cw_eg(grd_mix%lat2,grd_mix%lon2,grd_mix%nsig,n_ens))
  allocate( p_eg_nmmb(grd_mix%lat2,grd_mix%lon2,n_ens))
  st_eg=zero ; vp_eg=zero ; t_eg=zero ; rh_eg=zero ; oz_eg=zero ; cw_eg=zero 
  p_eg_nmmb=zero

!                begin loop over ensemble members

  rewind(10)
  do n=1,n_ens
     read(10,'(a)',err=20,end=20)filename 
     filename=trim(filename)
!     write(filename,100) n
!100  format('sigf06_ens_mem',i3.3)


!!   allocate necessary space on global grid

     allocate( vor(grd_gfs%lat2,grd_gfs%lon2,grd_gfs%nsig))
     allocate( div(grd_gfs%lat2,grd_gfs%lon2,grd_gfs%nsig))
     allocate(   u(grd_gfs%lat2,grd_gfs%lon2,grd_gfs%nsig))
     allocate(   v(grd_gfs%lat2,grd_gfs%lon2,grd_gfs%nsig))
     allocate(  tv(grd_gfs%lat2,grd_gfs%lon2,grd_gfs%nsig))
     allocate(   q(grd_gfs%lat2,grd_gfs%lon2,grd_gfs%nsig))
     allocate(cwmr(grd_gfs%lat2,grd_gfs%lon2,grd_gfs%nsig))
     allocate(  oz(grd_gfs%lat2,grd_gfs%lon2,grd_gfs%nsig))
     allocate(   z(grd_gfs%lat2,grd_gfs%lon2))
     allocate(  ps(grd_gfs%lat2,grd_gfs%lon2))
     vor=zero ; div=zero ; u=zero ; v=zero ; tv=zero ; q=zero ; cwmr=zero ; oz=zero ; z=zero ; ps=zero
     call general_read_gfsatm(grd_gfs,sp_gfs,sp_gfs,filename,mype,uv_hyb_ens,z,ps,vor,div,u,v,tv,q,cwmr,oz,iret)
     deallocate(vor,div)
     allocate(work_sub(grd_gfs%inner_vars,grd_gfs%lat2,grd_gfs%lon2,num_fields))
     do k=1,grd_gfs%nsig
        ku=k ; kv=k+grd_gfs%nsig ; kt=k+2*grd_gfs%nsig ; kq=k+3*grd_gfs%nsig ; koz=k+4*grd_gfs%nsig
        kcw=k+5*grd_gfs%nsig
        do j=1,grd_gfs%lon2
           do i=1,grd_gfs%lat2
              work_sub(1,i,j,ku)=u(i,j,k)
              work_sub(1,i,j,kv)=v(i,j,k)
              work_sub(1,i,j,kt)=tv(i,j,k)
              work_sub(1,i,j,kq)=q(i,j,k)
              work_sub(1,i,j,koz)=oz(i,j,k)
              work_sub(1,i,j,kcw)=cwmr(i,j,k)
           end do
        end do
     end do
     deallocate(u,v,tv,q,oz,cwmr)
     kz=num_fields ; kps=kz-1
     do j=1,grd_gfs%lon2
        do i=1,grd_gfs%lat2
           work_sub(1,i,j,kz)=z(i,j)
           work_sub(1,i,j,kps)=ps(i,j)
        end do
     end do
     deallocate(z,ps)
     allocate(work(grd_gfs%inner_vars,grd_gfs%nlat,grd_gfs%nlon,grd_gfs%kbegin_loc:grd_gfs%kend_alloc))
     call general_sub2grid(grd_gfs,work_sub,work)
     deallocate(work_sub)

!    then interpolate to regional analysis grid
     allocate(work_reg(grd_mix%inner_vars,grd_mix%nlat,grd_mix%nlon,grd_gfs%kbegin_loc:grd_gfs%kend_alloc))
     do k=grd_gfs%kbegin_loc,grd_gfs%kend_loc
        call g_egrid2points_faster(p_g2r,work(1,1,1,k),work_reg(1,1,1,k),vector(k))
     end do
     deallocate(work)

!    next general_grid2sub to go to regional grid subdomains.
     allocate(work_sub(grd_mix%inner_vars,grd_mix%lat2,grd_mix%lon2,num_fields))
     call general_grid2sub(grd_mix,work_reg,work_sub)
     deallocate(work_reg)
     allocate(pri(grd_mix%lat2,grd_mix%lon2,grd_mix%nsig+1))
     kz=num_fields ; kps=kz-1
!    compute 3d pressure on interfaces
     kap1=rd_over_cp+one
     kapr=one/rd_over_cp
     pri=zero
     k=1
     k2=grd_mix%nsig+1
     do j=1,grd_mix%lon2
        do i=1,grd_mix%lat2
           pri(i,j,k)=work_sub(1,i,j,kps)
           pri(i,j,k2)=zero
        end do
     end do
     if (sighead%idvc /= 3) then
        do k=2,grd_mix%nsig
           do j=1,grd_mix%lon2
              do i=1,grd_mix%lat2
                 pri(i,j,k)=ak5(k)+bk5(k)*work_sub(1,i,j,kps)
              end do
           end do
        end do
     else
        do k=2,grd_mix%nsig
           kt=k+2*grd_mix%nsig
           do j=1,grd_mix%lon2
              do i=1,grd_mix%lat2
                 trk=(half*(work_sub(1,i,j,kt-1)+work_sub(1,i,j,kt))/tref5(k))**kapr
                 pri(i,j,k)=ak5(k)+(bk5(k)*work_sub(1,i,j,kps))+(ck5(k)*trk)
              end do
           end do
        end do
     end if

!    Get 3d pressure field now on interfaces
     allocate(prsl(grd_mix%lat2,grd_mix%lon2,grd_mix%nsig))
     if (idsl5/=2) then
        do j=1,grd_mix%lon2
           do i=1,grd_mix%lat2
              do k=1,grd_mix%nsig
                 prsl(i,j,k)=((pri(i,j,k)**kap1-pri(i,j,k+1)**kap1)/&
                           (kap1*(pri(i,j,k)-pri(i,j,k+1))))**kapr
              end do
           end do
        end do
     else
        do j=1,grd_mix%lon2
           do i=1,grd_mix%lat2
              do k=1,grd_mix%nsig
                 prsl(i,j,k)=(pri(i,j,k)+pri(i,j,k+1))*half
              end do
           end do
        end do
     end if
!  !Compute geopotential height at interface between layers
     allocate(zbarl(grd_mix%lat2,grd_mix%lon2,grd_mix%nsig))
     allocate(height(grd_mix%nsig))
     rdog=rd/grav
     do j=1,grd_mix%lon2
        do i=1,grd_mix%lat2
           k  = 1
           kt=k+2*grd_mix%nsig
           h  = rdog * work_sub(1,i,j,kt)
           dz = h * log(pri(i,j,k)/prsl(i,j,k))
           height(k) = work_sub(1,i,j,kz)+dz

           do k=2,grd_mix%nsig
              kt=k+2*grd_mix%nsig
              h  = rdog * half * (work_sub(1,i,j,kt-1)+work_sub(1,i,j,kt))
              dz = h * log(prsl(i,j,k-1)/prsl(i,j,k))
              height(k) = height(k-1) + dz
           end do
           do k=1,grd_mix%nsig
              zbarl(i,j,k)=height(k)
           end do
        end do
     end do
     deallocate(pri,height)
!! recompute pbar using routine Wan-Shu obtained from Matt Pyle:

     allocate(tt(grd_mix%lat2,grd_mix%lon2,grd_mix%nsig))
     allocate(psfc_out(grd_mix%lat2,grd_mix%lon2))
     do k=1,grd_mix%nsig
        kt=k+2*grd_mix%nsig
        do j=1,grd_mix%lon2
           do i=1,grd_mix%lat2
              tt(i,j,k)=work_sub(1,i,j,kt)
           end do
        end do
     end do
     mm1=mype+1
     ! !ilook=ide/2
     ! !jlook=jde/2
     ! !ilook=29
     ! !jlook=41
     ilook=-1 ; jlook=-1
     call compute_nmm_surfacep ( ges_z(:,:), zbarl,1000._r_kind*prsl,tt, &
                                 psfc_out,grd_mix%nsig,grd_mix%lat2,grd_mix%lon2, &
                                 ilook,jlook)
     deallocate(tt,zbarl)
     psfc_out=.001_r_kind*psfc_out
     !   psfc_out=ges_ps(:,:)
     !   write(0,*)' min,max ges_ps-psfc_out=',&
     !        minval(ges_ps(:,:)-psfc_out),maxval(ges_ps(:,:)-psfc_out)
     !               pdiffmax=-huge(pdiffmax)
     !               pdiffmin= huge(pdiffmin)
     !   !  do j=2,grd_mix%lon2-1
     !   !     do i=2,grd_mix%lat2-1
     !      do j=1,grd_mix%lon2
     !         do i=1,grd_mix%lat2
     !            pdiffmax=max(ges_ps(i,j)-psfc_out(i,j),pdiffmax)
     !            pdiffmin=min(ges_ps(i,j)-psfc_out(i,j),pdiffmin)
     !            if(ges_ps(i,j)<10._r_kind) &
     !               write(0,*)' small ges_ps,i,j,lat2,lon2,ig,jg,ide,jde=',i,j,grd_mix%lat2,grd_mix%lon2,&
     !                   grd_mix%istart(mm1)-2+i,grd_mix%jstart(mm1)-2+j,grd_mix%nlat,grd_mix%nlon
     !            if(psfc_out(i,j)<10._r_kind) &
     !               write(0,*)' small ens ps,i,j,lat2,lon2,ig,jg,ide,jde=',i,j,grd_mix%lat2,grd_mix%lon2,&
     !                   grd_mix%istart(mm1)-2+i,grd_mix%jstart(mm1)-2+j,grd_mix%nlat,grd_mix%nlon
     !         end do
     !      end do
     !      call mpi_allreduce(pdiffmax,pdiffmax0,1,mpi_rtype,mpi_max,mpi_comm_world,ierror)
     !      call mpi_allreduce(pdiffmin,pdiffmin0,1,mpi_rtype,mpi_min,mpi_comm_world,ierror)
     !             if(mype==0) write(0,*)' min,max ges_ps - matt ps =',pdiffmin0,pdiffmax0

     !                                                write(fname,'("matt_pbar_corrected")')
     !                                                call grads1a(psfc_out,1,mype,trim(fname))
     !                                                write(fname,'("ges_ps")')
     !                                                call grads1a(ges_ps(:,:),1,mype,trim(fname))


! If not using Q perturbations, convert to RH
     if (.not.q_hyb_ens) then
        allocate(tsen(grd_mix%lat2,grd_mix%lon2,grd_mix%nsig))
        allocate(qs(grd_mix%lat2,grd_mix%lon2,grd_mix%nsig))
!    Compute RH and potential virtual temp
!    First step is go get sensible temperature and 3d pressure
        do k=1,grd_mix%nsig
           kt=k+2*grd_mix%nsig ; kq=k+3*grd_mix%nsig
           do j=1,grd_mix%lon2
              do i=1,grd_mix%lat2
                 tsen(i,j,k)= work_sub(1,i,j,kt)/(one+fv*max(zero,work_sub(1,i,j,kq)))
              end do
           end do 
        end do

        ice=.true.
        iderivative=0
        call genqsat(qs,tsen,prsl,grd_mix%lat2,grd_mix%lon2,grd_mix%nsig,ice,iderivative)

        do k=1,grd_mix%nsig
           kt=k+2*grd_mix%nsig ; kq=k+3*grd_mix%nsig
           do j=1,grd_mix%lon2
              do i=1,grd_mix%lat2
                 work_sub(1,i,j,kq) = work_sub(1,i,j,kq)/qs(i,j,k)
              end do
           end do
        end do
        deallocate(qs,tsen)
     end if
     do k=1,grd_mix%nsig
        kt=k+2*grd_mix%nsig
        do j=1,grd_mix%lon2
           do i=1,grd_mix%lat2
              work_sub(1,i,j,kt)=work_sub(1,i,j,kt)/(0.01_r_kind*prsl(i,j,k))**rd_over_cp
           end do
        end do
     end do

     deallocate(prsl)

     iimax=0
     iimin=grd_mix%nlat
     jjmax=0
     jjmin=grd_mix%nlon
     ratio_x=(nlon-one)/(grd_mix%nlon-one)
     ratio_y=(nlat-one)/(grd_mix%nlat-one)
     do k=1,grd_mix%nsig
        ku=k ; kv=ku+grd_mix%nsig ; kt=kv+grd_mix%nsig ; kq=kt+grd_mix%nsig ; koz=kq+grd_mix%nsig
        kcw=koz+grd_mix%nsig
        do j=1,grd_mix%lon2
           do i=1,grd_mix%lat2

              ii=i+grd_mix%istart(mm1)-2
              jj=j+grd_mix%jstart(mm1)-2
              ii=min(grd_mix%nlat,max(1,ii))
              jj=min(grd_mix%nlon,max(1,jj))
              iimax=max(ii,iimax)
              iimin=min(ii,iimin)
              jjmax=max(jj,jjmax)
              jjmin=min(jj,jjmin)
              dlon_ens=float(jj)
              dlat_ens=float(ii)
              dlon=one+(dlon_ens-one)*ratio_x
              dlat=one+(dlat_ens-one)*ratio_y
              
              call rotate_wind_ll2xy(work_sub(1,i,j,ku),work_sub(1,i,j,kv), &
                                     uob,vob,region_lon_ens(ii,jj),dlon,dlat)
              st_eg(i,j,k,n)=uob
              vp_eg(i,j,k,n)=vob

               t_eg(i,j,k,n)=work_sub(1,i,j,kt)     !  now pot virtual temp
              rh_eg(i,j,k,n)=work_sub(1,i,j,kq)     !  now rh
              oz_eg(i,j,k,n)=work_sub(1,i,j,koz)
              cw_eg(i,j,k,n)=work_sub(1,i,j,kcw)
           end do
        end do
     end do
     kz=num_fields ; kps=kz-1
     do j=1,grd_mix%lon2
        do i=1,grd_mix%lat2
           p_eg_nmmb(i,j,n)=psfc_out(i,j)
        end do
     end do
     deallocate(work_sub,psfc_out)

!                    pdiffmax=-huge(pdiffmax)
!                    pdiffmin= huge(pdiffmin)
!           do j=1,grd_mix%lon2
!              do i=1,grd_mix%lat2
!                 pdiffmax=max(ges_ps(i,j)-p_eg_nmmb(i,j,n),pdiffmax)
!                 pdiffmin=min(ges_ps(i,j)-p_eg_nmmb(i,j,n),pdiffmin)
!                  if(ges_ps(i,j)<10._r_kind) &
!                     write(0,*)' small ges_ps,i,j,lat2,lon2,ig,jg,ide,jde=',i,j,grd_mix%lat2,grd_mix%lon2,&
!                         grd_mix%istart(mm1)-1+i,grd_mix%jstart(mm1)-1+j,grd_mix%nlat,grd_mix%nlon
!                  if(p_eg_nmmb(i,j,n)<10._r_kind) &
!                     write(0,*)' small ens ps,i,j,lat2,lon2,ig,jg,ide,jde=',i,j,grd_mix%lat2,grd_mix%lon2,&
!                         grd_mix%istart(mm1)-1+i,grd_mix%jstart(mm1)-1+j,grd_mix%nlat,grd_mix%nlon
!              end do
!           end do
!           call mpi_allreduce(pdiffmax,pdiffmax0,1,mpi_rtype,mpi_max,mpi_comm_world,ierror)
!           call mpi_allreduce(pdiffmin,pdiffmin0,1,mpi_rtype,mpi_min,mpi_comm_world,ierror)
!                   if(mype==0) write(0,*)' with halo, n,min,max ges_ps - matt ps =',n,pdiffmin0,pdiffmax0

  end do   !  end loop over ensemble members.

!   next, compute mean of ensembles.

  allocate(stbar(grd_mix%lat2,grd_mix%lon2,grd_mix%nsig))
  allocate(vpbar(grd_mix%lat2,grd_mix%lon2,grd_mix%nsig))
  allocate( tbar(grd_mix%lat2,grd_mix%lon2,grd_mix%nsig))
  allocate(rhbar(grd_mix%lat2,grd_mix%lon2,grd_mix%nsig))
  allocate(ozbar(grd_mix%lat2,grd_mix%lon2,grd_mix%nsig))
  allocate(cwbar(grd_mix%lat2,grd_mix%lon2,grd_mix%nsig))
  allocate(pbar_nmmb(grd_mix%lat2,grd_mix%lon2))
  allocate(sstbar(grd_mix%lat2,grd_mix%lon2))

!   compute mean state
  stbar=zero ; vpbar=zero ; tbar=zero ; rhbar=zero ; ozbar=zero ; cwbar=zero 
  sstbar=zero ; pbar_nmmb=zero
  do n=1,n_ens
     do k=1,grd_mix%nsig
        do j=1,grd_mix%lon2
           do i=1,grd_mix%lat2
              stbar(i,j,k)=stbar(i,j,k)+st_eg(i,j,k,n)
              vpbar(i,j,k)=vpbar(i,j,k)+vp_eg(i,j,k,n)
               tbar(i,j,k)= tbar(i,j,k)+ t_eg(i,j,k,n)
              rhbar(i,j,k)=rhbar(i,j,k)+rh_eg(i,j,k,n)
              ozbar(i,j,k)=ozbar(i,j,k)+oz_eg(i,j,k,n)
              cwbar(i,j,k)=cwbar(i,j,k)+cw_eg(i,j,k,n)
           end do
        end do
     end do
     do j=1,grd_mix%lon2
        do i=1,grd_mix%lat2
           pbar_nmmb(i,j)=pbar_nmmb(i,j)+p_eg_nmmb(i,j,n)
        end do
     end do
  end do

! Convert to mean
  bar_norm = one/float(n_ens)
  do k=1,grd_mix%nsig
     do j=1,grd_mix%lon2
        do i=1,grd_mix%lat2
           stbar(i,j,k)=stbar(i,j,k)*bar_norm
           vpbar(i,j,k)=vpbar(i,j,k)*bar_norm
            tbar(i,j,k)= tbar(i,j,k)*bar_norm
           rhbar(i,j,k)=rhbar(i,j,k)*bar_norm
           ozbar(i,j,k)=ozbar(i,j,k)*bar_norm
           cwbar(i,j,k)=cwbar(i,j,k)*bar_norm
        end do
     end do
  end do
  do j=1,grd_mix%lon2
     do i=1,grd_mix%lat2
        pbar_nmmb(i,j)=pbar_nmmb(i,j)*bar_norm
!   also save pbar to module array ps_bar for possible use in vertical localization
!                                                    in terms of scale heights/normalized p/p
        ps_bar(i,j,1)=pbar_nmmb(i,j)
     end do
  end do
!                                                 write(fname,'("test_pbar_uncorrected")')
!                                                 call grads1a(pbar,1,mype,trim(fname))
!                                                 write(fname,'("test_ges_ps")')
!                                                 call grads1a(ges_ps,1,mype,trim(fname))
!                                                 write(fname,'("test_ges_z")')
!                                                 call grads1a(ges_z,1,mype,trim(fname))

! Subtract mean from ensemble members, but save scaling by sqrt(1/(nens-1)) until after vertical interpolation
  n1=1
!www  ensemble perturbation for all but the first member if full_ensemble
  if(full_ensemble)n1=2

  do n=n1,n_ens
     do k=1,grd_mix%nsig
        do j=1,grd_mix%lon2
           do i=1,grd_mix%lat2
              st_eg(i,j,k,n)=st_eg(i,j,k,n)-stbar(i,j,k)
              vp_eg(i,j,k,n)=vp_eg(i,j,k,n)-vpbar(i,j,k)
               t_eg(i,j,k,n)= t_eg(i,j,k,n)- tbar(i,j,k)
              rh_eg(i,j,k,n)=rh_eg(i,j,k,n)-rhbar(i,j,k)
              oz_eg(i,j,k,n)=oz_eg(i,j,k,n)-ozbar(i,j,k)
              cw_eg(i,j,k,n)=cw_eg(i,j,k,n)-cwbar(i,j,k)
           end do
        end do
     end do
     do j=1,grd_mix%lon2
        do i=1,grd_mix%lat2
           p_eg_nmmb(i,j,n)=p_eg_nmmb(i,j,n)-pbar_nmmb(i,j)
        end do
     end do
  end do
  deallocate(stbar,vpbar,rhbar,ozbar,cwbar)

! now obtain mean pressure prsl
! compute 3d pressure on interfaces
  kap1=rd_over_cp+one
  kapr=one/rd_over_cp
  allocate(pri(grd_mix%lat2,grd_mix%lon2,grd_mix%nsig+1))
  pri=zero
  k=1
  k2=grd_mix%nsig+1
  do j=1,grd_mix%lon2
     do i=1,grd_mix%lat2
        pri(i,j,k)=pbar_nmmb(i,j)
        pri(i,j,k2)=zero
     end do
  end do
  if (sighead%idvc /= 3) then
     do k=2,grd_mix%nsig
        do j=1,grd_mix%lon2
           do i=1,grd_mix%lat2
              pri(i,j,k)=ak5(k)+bk5(k)*pbar_nmmb(i,j)
           end do
        end do
     end do
  else
     do k=2,grd_mix%nsig
        do j=1,grd_mix%lon2
           do i=1,grd_mix%lat2
              trk=(half*(tbar(i,j,k-1)+tbar(i,j,k))/tref5(k))**kapr
              pri(i,j,k)=ak5(k)+(bk5(k)*pbar_nmmb(i,j))+(ck5(k)*trk)
           end do
        end do
     end do
  end if

! Get 3d pressure field now at layer midpoints
  allocate(prsl(grd_mix%lat2,grd_mix%lon2,grd_mix%nsig))
  if (sighead%idsl/=2) then
     do j=1,grd_mix%lon2
        do i=1,grd_mix%lat2
           do k=1,grd_mix%nsig
              prsl(i,j,k)=((pri(i,j,k)**kap1-pri(i,j,k+1)**kap1)/&
                        (kap1*(pri(i,j,k)-pri(i,j,k+1))))**kapr
           end do
        end do
     end do
  else
     do j=1,grd_mix%lon2
        do i=1,grd_mix%lat2
           do k=1,grd_mix%nsig
              prsl(i,j,k)=(pri(i,j,k)+pri(i,j,k+1))*half
           end do
        end do
     end do
  end if
  deallocate(pri,pbar_nmmb,tbar)
  deallocate(ak5,bk5,ck5,tref5)

! interpolate/extrapolate in vertical using yoshi's spline code.

!  first need ges_prsl_e, the 3d pressure on the ensemble grid.

  allocate(ges_prsl_e(grd_ens%inner_vars,grd_ens%lat2,grd_ens%lon2,grd_ens%nsig))
  if(dual_res) then
     call general_suba2sube(grd_a1,grd_e1,p_e2a,ges_prsl(:,1,1,ntguessig),ges_prsl_e(:,1,1,1),regional) ! x?
  else
     ges_prsl_e(1,:,:,:)=ges_prsl(:,:,:,ntguessig)
  end if

  allocate(xspli(grd_mix%nsig),yspli(grd_mix%nsig),xsplo(grd_ens%nsig),ysplo(grd_ens%nsig))

  allocate(ut(grd_ens%lat2,grd_ens%lon2,grd_ens%nsig))
  allocate(vt(grd_ens%lat2,grd_ens%lon2,grd_ens%nsig))
  allocate(tt(grd_ens%lat2,grd_ens%lon2,grd_ens%nsig))
  allocate(rht(grd_ens%lat2,grd_ens%lon2,grd_ens%nsig))
  allocate(ozt(grd_ens%lat2,grd_ens%lon2,grd_ens%nsig))
  allocate(cwt(grd_ens%lat2,grd_ens%lon2,grd_ens%nsig))
  do n=1,n_ens
     do j=1,grd_ens%lon2
        do i=1,grd_ens%lat2
           do k=1,grd_mix%nsig
              xspli(k)=log(prsl(i,j,k)*10.0_r_kind)
           end do
           do k=1,grd_ens%nsig
              xsplo(k)=log(ges_prsl_e(1,i,j,k)*10._r_kind)
           end do

!    u
           do k=1,grd_mix%nsig
              yspli(k)=st_eg(i,j,k,n)
           end do
           call intp_spl(xspli,yspli,xsplo,ysplo,grd_mix%nsig,grd_ens%nsig)
!               following is to correct for bug in intp_spl
           do k=1,grd_ens%nsig
              if(xsplo(k) < xspli(grd_mix%nsig)) ysplo(k)=yspli(grd_mix%nsig)
              if(xsplo(k) > xspli(1)) ysplo(k)=yspli(1)
           end do
           do k=1,grd_ens%nsig
              ut(i,j,k)=ysplo(k)
           end do
!    v
           do k=1,grd_mix%nsig
              yspli(k)=vp_eg(i,j,k,n)
           end do
           call intp_spl(xspli,yspli,xsplo,ysplo,grd_mix%nsig,grd_ens%nsig)
!               following is to correct for bug in intp_spl
           do k=1,grd_ens%nsig
              if(xsplo(k) < xspli(grd_mix%nsig)) ysplo(k)=yspli(grd_mix%nsig)
              if(xsplo(k) > xspli(1)) ysplo(k)=yspli(1)
           end do
           do k=1,grd_ens%nsig
              vt(i,j,k)=ysplo(k)
           end do
!    t
           do k=1,grd_mix%nsig
              yspli(k)=t_eg(i,j,k,n)
           end do
           call intp_spl(xspli,yspli,xsplo,ysplo,grd_mix%nsig,grd_ens%nsig)
!               following is to correct for bug in intp_spl
           do k=1,grd_ens%nsig
              if(xsplo(k) < xspli(grd_mix%nsig)) ysplo(k)=yspli(grd_mix%nsig)
              if(xsplo(k) > xspli(1)) ysplo(k)=yspli(1)
           end do
           do k=1,grd_ens%nsig
              ysplo(k)=ysplo(k)*(0.01_r_kind*ges_prsl_e(1,i,j,k))**rd_over_cp  ! converting from pot Tv to Tv
              tt(i,j,k)=ysplo(k)
           end do
!    rh
           do k=1,grd_mix%nsig
              yspli(k)=rh_eg(i,j,k,n)
           end do
           call intp_spl(xspli,yspli,xsplo,ysplo,grd_mix%nsig,grd_ens%nsig)
!               following is to correct for bug in intp_spl
           do k=1,grd_ens%nsig
              if(xsplo(k) < xspli(grd_mix%nsig)) ysplo(k)=yspli(grd_mix%nsig)
              if(xsplo(k) > xspli(1)) ysplo(k)=yspli(1)
           end do
           do k=1,grd_ens%nsig
              rht(i,j,k)=ysplo(k)
           end do
!       oz
           do k=1,grd_mix%nsig
              yspli(k)=oz_eg(i,j,k,n)
           end do
           call intp_spl(xspli,yspli,xsplo,ysplo,grd_mix%nsig,grd_ens%nsig)
!               following is to correct for bug in intp_spl
           do k=1,grd_ens%nsig
              if(xsplo(k) < xspli(grd_mix%nsig)) ysplo(k)=yspli(grd_mix%nsig)
              if(xsplo(k) > xspli(1)) ysplo(k)=yspli(1)
           end do
           do k=1,grd_ens%nsig
              ozt(i,j,k)=ysplo(k)
           end do
!    cw
           do k=1,grd_mix%nsig
              yspli(k)=cw_eg(i,j,k,n)
           end do
           call intp_spl(xspli,yspli,xsplo,ysplo,grd_mix%nsig,grd_ens%nsig)
!               following is to correct for bug in intp_spl
           do k=1,grd_ens%nsig
              if(xsplo(k) < xspli(grd_mix%nsig)) ysplo(k)=yspli(grd_mix%nsig)
              if(xsplo(k) > xspli(1)) ysplo(k)=yspli(1)
           end do
           do k=1,grd_ens%nsig
              cwt(i,j,k)=ysplo(k)
           end do

        end do
     end do

!wwwwwwwwwwwwwwwwwwwwwwwwwwwwwwwwwwwwwww
     if(n==1 .and. full_ensemble)then

        allocate(qs(lat2,lon2,nsig))
        ice=.true.
        iderivative=0
        do k=1,nsig
           do j=1,lon2
              do i=1,lat2
                 qs(i,j,k)=ges_q(i,j,k)
              end do
           end do
        end do
        call genqsat(qs,ges_tsen(:,:,:,ntguessig),ges_prsl(:,:,:,ntguessig),lat2,lon2,nsig,ice,iderivative)

!!!!!!!!!!!!!!!!!!!!!!!!!!!!!!!!!!!!!!!!!!!!!!!!!!!!!!!!!!!!!!!!!!!!!!!!!!!!!!!!!!!
!!!!!!!!!!! The first member is full perturbation based on regional first guess !!!
!!!!!!!!!!!!!!!!!!!!!!!!!!!!!!!!!!!!!!!!!!!!!!!!!!!!!!!!!!!!!!!!!!!!!!!!!!!!!!!!!!!
! put fist guess in ensemble grid & Subtract guess from 1st ensemble member (ensemble mean)

        if (dual_res) then
           allocate ( tmp_ens(grd_ens%lat2,grd_ens%lon2,grd_ens%nsig,1) )
           allocate ( tmp_ens2(grd_ens%lat2,grd_ens%lon2,grd_ens%nsig,1) )
           allocate ( tmp_anl(lat2,lon2,nsig,1) )

           if (.not.q_hyb_ens) then
              tmp_anl(:,:,:,1)=qs(:,:,:)
              call general_suba2sube(grd_a1,grd_e1,p_e2a,tmp_anl,tmp_ens,regional)
<<<<<<< HEAD
              tmp_anl(:,:,:,1)=ges_q(:,:,:,ntguessig)
              call general_suba2sube(grd_a1,grd_e1,p_e2a,tmp_anl,tmp_ens2,regional)
              rht(:,:,:) = rht(:,:,:)-tmp_ens2(:,:,:,1)/tmp_ens(:,:,:,1)
           else
              tmp_anl(:,:,:,1)=ges_q(:,:,:,ntguessig)
=======
              tmp_anl(:,:,:,1)=ges_q(:,:,:)
              call general_suba2sube(grd_a1,grd_e1,p_e2a,tmp_anl,tmp_ens2,regional)
              rht(:,:,:) = rht(:,:,:)-tmp_ens2(:,:,:,1)/tmp_ens(:,:,:,1)
           else
              tmp_anl(:,:,:,1)=ges_q(:,:,:)
>>>>>>> fde44a02
              call general_suba2sube(grd_a1,grd_e1,p_e2a,tmp_anl,tmp_ens2,regional)
              rht(:,:,:) = rht(:,:,:)-tmp_ens2(:,:,:,1)
           end if

<<<<<<< HEAD
           tmp_anl(:,:,:,1)=ges_u(:,:,:,ntguessig)
=======
           tmp_anl(:,:,:,1)=ges_u(:,:,:)
>>>>>>> fde44a02
           call general_suba2sube(grd_a1,grd_e1,p_e2a,tmp_anl,tmp_ens,regional)
           ut(:,:,:) = ut(:,:,:)-tmp_ens(:,:,:,1)
           tmp_anl(:,:,:,1)=ges_v(:,:,:)
           call general_suba2sube(grd_a1,grd_e1,p_e2a,tmp_anl,tmp_ens,regional)
           vt(:,:,:) = vt(:,:,:)-tmp_ens(:,:,:,1)
           tmp_anl(:,:,:,1)=ges_tv(:,:,:)
           call general_suba2sube(grd_a1,grd_e1,p_e2a,tmp_anl,tmp_ens,regional)
           tt(:,:,:) = tt(:,:,:)-tmp_ens(:,:,:,1)
           tmp_anl(:,:,1,1)=ges_ps(:,:)
           call general_suba2sube(grd_a1,grd_e1,p_e2a,tmp_anl,tmp_ens,regional)
           p_eg_nmmb(:,:,n) = p_eg_nmmb(:,:,n)-tmp_ens(:,:,1,1)
           deallocate(tmp_anl,tmp_ens,tmp_ens2)
        else
           do k=1,grd_ens%nsig
              do j=1,grd_ens%lon2
                 do i=1,grd_ens%lat2
<<<<<<< HEAD
                    ut(i,j,k) = ut(i,j,k)-ges_u(i,j,k,ntguessig)
                    vt(i,j,k) = vt(i,j,k)-ges_v(i,j,k,ntguessig)
                    tt(i,j,k) = tt(i,j,k)-ges_tv(i,j,k,ntguessig)
=======
                    ut(i,j,k) = ut(i,j,k)-ges_u(i,j,k)
                    vt(i,j,k) = vt(i,j,k)-ges_v(i,j,k)
                    tt(i,j,k) = tt(i,j,k)-ges_tv(i,j,k)
>>>>>>> fde44a02
                 end do
              end do
           end do

           if (.not.q_hyb_ens) then
              do k=1,grd_ens%nsig
                 do j=1,grd_ens%lon2
                    do i=1,grd_ens%lat2
<<<<<<< HEAD
                       rht(i,j,k) = rht(i,j,k)-ges_q(i,j,k,ntguessig)/qs(i,j,k)
=======
                       rht(i,j,k) = rht(i,j,k)-ges_q(i,j,k)/qs(i,j,k)
>>>>>>> fde44a02
                    end do
                 end do
              end do
           else
              do k=1,grd_ens%nsig
                 do j=1,grd_ens%lon2
                    do i=1,grd_ens%lat2
<<<<<<< HEAD
                       rht(i,j,k) = rht(i,j,k)-ges_q(i,j,k,ntguessig)
=======
                       rht(i,j,k) = rht(i,j,k)-ges_q(i,j,k)
>>>>>>> fde44a02
                    end do
                 end do
              end do
           end if

           do j=1,grd_ens%lon2
              do i=1,grd_ens%lat2
                 p_eg_nmmb(i,j,n) = p_eg_nmmb(i,j,n)-ges_ps(i,j)
              end do
           end do
        endif
        deallocate(qs)

     endif   ! n==1 .and. full_ensemble

!wwwwwwwwwwwwwwwwwwwwwwwwwwwwwwwwwwwwwww

!   transfer from temporary arrays to perturbation arrays and normalize by sig_norm

! sig_norm from the following
! 2*J_b = x^T * (beta1*B + beta2*P_ens)^(-1) * x
! where  P_ens is the ensemble covariance which is the sum of outer products of the
! ensemble perturbations (unnormalized) divided by n_ens-1  (or n_ens, depending on who you read).
     sig_norm=sqrt(one/max(one,n_ens_temp-one))

!     if(n_ens_temp==n_ens.and.n==n_ens+1) sig_norm=one
!                                                  if(n==1 .or. n==2 .or. n==50) then
!                                                      write(fname,'("test_pp_",i2.2)')n
!                                                      call grads1a(p_eg_nmmb(1,1,n),1,mype,trim(fname))
!                                                      write(fname,'("test_up_",i2.2)')n
!                                                      call grads1a(ut,grd_ens%nsig,mype,trim(fname))
!                                                      write(fname,'("test_vp_",i2.2)')n
!                                                      call grads1a(vt,grd_ens%nsig,mype,trim(fname))
!                                                      write(fname,'("test_tp_",i2.2)')n
!                                                      call grads1a(tt,grd_ens%nsig,mype,trim(fname))
!                                                      write(fname,'("test_rhp_",i2.2)')n
!                                                      call grads1a(rht,grd_ens%nsig,mype,trim(fname))
!!                                                      write(fname,'("test_ozp_",i2.2)')n
!!                                                      call grads1a(ozt,grd_ens%nsig,mype,trim(fname))
!!                                                      write(fname,'("test_cwp_",i2.2)')n
!!                                                      call grads1a(cwt,grd_ens%nsig,mype,trim(fname))
!                                                  end if
     do ic3=1,nc3d

        call gsi_bundlegetpointer(en_perts(n,1),trim(cvars3d(ic3)),w3,istatus)
        if(istatus/=0) then
           write(6,*)' error retrieving pointer to ',trim(cvars3d(ic3)),' for ensemble member ',n
           call stop2(999)
        end if

        select case (trim(cvars3d(ic3)))

           case('sf','SF')

              do k=1,grd_ens%nsig
                 do j=1,grd_ens%lon2
                    do i=1,grd_ens%lat2
                       w3(i,j,k) = ut(i,j,k)*sig_norm
                    end do
                 end do
              end do

           case('vp','VP')

              do k=1,grd_ens%nsig
                 do j=1,grd_ens%lon2
                    do i=1,grd_ens%lat2
                       w3(i,j,k) = vt(i,j,k)*sig_norm
                    end do
                 end do
              end do

           case('t','T')

              do k=1,grd_ens%nsig
                 do j=1,grd_ens%lon2
                    do i=1,grd_ens%lat2
                       w3(i,j,k) = tt(i,j,k)*sig_norm
                    end do
                 end do
              end do

           case('q','Q')

              do k=1,grd_ens%nsig
                 do j=1,grd_ens%lon2
                    do i=1,grd_ens%lat2
                       w3(i,j,k) = rht(i,j,k)*sig_norm
                    end do
                 end do
              end do

           case('oz','OZ')
!          temporarily ignore ozone perturbations

              do k=1,grd_ens%nsig
                 do j=1,grd_ens%lon2
                    do i=1,grd_ens%lat2
                   !   w3(i,j,k) = ozt(i,j,k)*sig_norm
                       w3(i,j,k) = zero
                    end do
                 end do
              end do

           case('cw','CW')
!          temporarily ignore cloud water perturbations

              do k=1,grd_ens%nsig
                 do j=1,grd_ens%lon2
                    do i=1,grd_ens%lat2
                   !   w3(i,j,k) = cwt(i,j,k)*sig_norm
                       w3(i,j,k) = zero
                    end do
                 end do
              end do

        end select
     end do
     do ic2=1,nc2d

        call gsi_bundlegetpointer(en_perts(n,1),trim(cvars2d(ic2)),w2,istatus)
        if(istatus/=0) then
           write(6,*)' error retrieving pointer to ',trim(cvars2d(ic2)),' for ensemble member ',n
           call stop2(999)
        end if

        select case (trim(cvars2d(ic2)))

           case('ps','PS')

              do j=1,grd_ens%lon2
                 do i=1,grd_ens%lat2
                    w2(i,j) = p_eg_nmmb(i,j,n)*sig_norm
                 end do
              end do

           case('sst','SST')

! dtk: temporarily ignore sst perturbations in hybrid
              do j=1,grd_ens%lon2
                 do i=1,grd_ens%lat2
                    w2(i,j) = zero
                 end do
              end do

        end select
     end do
  end do

  call general_destroy_spec_vars(sp_gfs)
  deallocate(vector)
  deallocate(st_eg,vp_eg,t_eg,rh_eg)
  deallocate(oz_eg,cw_eg,p_eg_nmmb)
  deallocate(ges_prsl_e)
  deallocate(xspli,yspli,xsplo,ysplo)
  deallocate(prsl)
  deallocate(ut,vt,tt,rht,ozt,cwt)

  return

30 write(6,*) 'GET_GEFS+FOR_REGIONAL open filelist failed '
   call stop2(555)
20 write(6,*) 'GET_GEFS+FOR_REGIONAL read gfs ens failed ',n
   call stop2(555)
end subroutine get_gefs_for_regional

  SUBROUTINE compute_nmm_surfacep ( TERRAIN_HGT_T, Z3D_IN, PRESS3D_IN, T3D_IN,   &
                                    psfc_out,generic,IME,JME, Ilook,Jlook )
!$$$  subprogram documentation block
!                .      .    .                                       .
! subprogram:    compute_nmm_surfacep  obtain nmm surface pressure
!   prgmmr: pyle             org: np22                date: 2010-09-26
!
! abstract: using model terrain height and 3d fields of height, pressure and temperature,
!             compute pressure at the model terrain height.
!
!
! program history log:
!   2010-09-26  pyle
!   2013-02-15  parrish -- change DO L=generic,2,-1 to DO L=generic-1,2,-1 to prevent
!                            out of bounds array reference in array Z3D_IN.
!
!   input argument list:
!
!   output argument list:
!
! attributes:
!   language: f90
!   machine:  ibm RS/6000 SP
!
!$$$ end documentation block


       use kinds, only: r_kind,i_kind
       IMPLICIT NONE

       integer(i_kind),intent(in) :: IME,JME
       integer(i_kind),intent(in) :: Ilook,Jlook
       integer(i_kind),intent(in) :: generic

       real(r_kind),intent(in) :: TERRAIN_HGT_T(IME,JME)
       real(r_kind),intent(in) :: Z3D_IN(IME,JME,generic)
       real(r_kind),intent(in) :: T3D_IN(IME,JME,generic)
       real(r_kind),intent(in) :: PRESS3D_IN(IME,JME,generic)
       real(r_kind),intent(out) :: psfc_out(IME,JME)

       integer(i_kind) :: I,J,II,L,KINSERT,K,bot_lev,LL
       integer(i_kind) :: loopinc,iloopinc

       real(r_kind) :: PSFC_IN(IME,JME),TOPO_IN(IME,JME)
       real(r_kind) :: dif1,dif2,dif3,dif4,dlnpdz,BOT_INPUT_HGT,BOT_INPUT_PRESS,dpdz,rhs
       real(r_kind) :: zin(generic),pin(generic)

       real(r_kind), allocatable:: dum2d(:,:),DUM2DB(:,:)

       character (len=132) :: message

       logical :: DEFINED_PSFC(IME,JME), DEFINED_PSFCB(IME,JME)

!!!!!!!!!!!!!!!!!!!!!!!!!!!!!!!!!!!!!!!!!!!!!!!!!!!!!!!!!!!!!!!!!!

!	write(0,*) 'size(TERRAIN_HGT_T):: ', size(TERRAIN_HGT_T,dim=1),size(TERRAIN_HGT_T,dim=2)
!	write(0,*) 'what is JME here??? : ', JME
!	write(0,*) 'JmE: ', JmE

       DO J=1,JME
          DO I=1,IME
             DEFINED_PSFC(I,J)=.FALSE.
             DEFINED_PSFCB(I,J)=.FALSE.
             IF (PRESS3D_IN(I,J,1) /= 200100._r_kind) THEN
                PSFC_IN(I,J)=PRESS3D_IN(I,J,1)
                TOPO_IN(I,J)=Z3D_IN(I,J,1)
             ELSE
                PSFC_IN(I,J)=PRESS3D_IN(I,J,2)
                TOPO_IN(I,J)=Z3D_IN(I,J,2)
             ENDIF
          ENDDO
       ENDDO

!       write(0,*) 'terrain_hgt_t in surfacep compute ', IME,JME
!       do J=JME,1,min(-(JME-1)/20,-1)
!          write(0,535) J,(TERRAIN_HGT_T(I,J),I=1,IME,max(1,(IME-1)/12))
!       enddo

!       write(0,*) 'z3d_in(3) at same points:'
!       do J=JME,1,min(-(JME-1)/20,-1)
!          write(0,535) J,(Z3D_IN(I,J,3),I=1,IME,max(1,(IME-1)/12))
!       enddo
! 535	format(I4,' ::: ',18(f5.0,1x))

       ALLOCATE(DUM2D(IME,JME))
     
       DO J=1,JME
          DO I=1,IME
             DUM2D(I,J)=-9._r_kind
          END DO
       END DO

       DO J=1,JmE
          I_loop: DO I=1,ImE

             IF (PSFC_IN(I,J) == 0._r_kind) THEN
                write(0,*) 'QUITTING BECAUSE I,J, PSFC_IN: ', I,J,PSFC_IN(I,J)

                STOP
             ENDIF

             BOT_INPUT_PRESS=PSFC_IN(I,J)
             BOT_INPUT_HGT=TOPO_IN(I,J)


             IF (I == Ilook .AND. J == Jlook) THEN

!	         write(0,*) ' TERRAIN_HGT_T: ', I,J, TERRAIN_HGT_T(I,J)
                write(0,*) ' PSFC_IN, TOPO_IN: ', &
                   I, J, PSFC_IN(I,J),TOPO_IN(I,J)

                DO L=1,generic
                   write(0,*) ' L,PRESS3D_IN, Z3D_IN: ', &
                      I,J,L, PRESS3D_IN(I,J,L),Z3D_IN(I,J,L)
                END DO
             ENDIF

!             do L=2,generic
             DO L=generic-1,2,-1

                IF ( PRESS3D_IN(i,j,L) > PSFC_IN(I,J) .AND.  &
                         Z3D_IN(I,J,L) < TERRAIN_HGT_T(I,J) .AND. &
                         Z3D_IN(I,J,L+1) > TERRAIN_HGT_T(I,J) ) THEN

                   BOT_INPUT_PRESS=PRESS3D_IN(i,j,L)
                   BOT_INPUT_HGT=Z3D_IN(I,J,L)
 
                   IF (I == Ilook .and. J == Jlook) THEN
                      write(0,*) 'BOT_INPUT_PRESS, BOT_INPUT_HGT NOW : ', &
                         Ilook,Jlook, BOT_INPUT_PRESS, BOT_INPUT_HGT
                   ENDIF

                ENDIF 
             END DO	

             IF (I == Ilook .and. J == Jlook) THEN
                write(0,*) 'enter this section, TERRAIN_HGT_T, BOT_INPUT_HGT: ', TERRAIN_HGT_T(I,J), BOT_INPUT_HGT
             ENDIF

             IF (TERRAIN_HGT_T(I,J) == BOT_INPUT_HGT ) THEN
                dum2d(I,J)=BOT_INPUT_PRESS
                DEFINED_PSFC(I,J)=.TRUE.
                IF (I == Ilook .and. J == Jlook) THEN
                   write(0,*) 'TERRAIN_HGT_T == BOT_INPUT_HGT, set dum2d to: ', I,J, dum2d(I,J)
                ENDIF

	!        IF (BOT_INPUT_HGT /= 0._r_kind .and. (BOT_INPUT_HGT-INT(BOT_INPUT_HGT) /= 0._r_kind) ) THEN
	!           write(0,*) 'with BOT_INPUT_HGT: ', BOT_INPUT_HGT, &
        !              'set dum2d to bot_input_pres: ', I,J,dum2d(I,J)
        !        ENDIF

             ELSEIF (TERRAIN_HGT_T(I,J) < BOT_INPUT_HGT ) THEN

!         target is below lowest possible input...extrapolate

                IF ( BOT_INPUT_PRESS-PRESS3D_IN(I,J,2) > 500._r_kind ) THEN
                   dlnpdz= (log(BOT_INPUT_PRESS)-log(PRESS3D_IN(i,j,2)) ) / &
                      (BOT_INPUT_HGT-Z3D_IN(i,j,2))
                   IF (I == Ilook .and. J == Jlook) THEN
                      write(0,*) 'I,J,dlnpdz(a): ', I,J,dlnpdz
                   ENDIF

                ELSE

!! thin layer and/or just have lowest level - difference with 3rd level data
                   IF ( abs(BOT_INPUT_PRESS - PRESS3D_IN(i,j,3)) > 290._r_kind ) THEN

                      dlnpdz= (log(BOT_INPUT_PRESS)-log(PRESS3D_IN(i,j,3)) ) / &
                         (BOT_INPUT_HGT-Z3D_IN(i,j,3))

                      IF (I == Ilook .and. J == Jlook) then
                         write(0,*) 'p diff: ', BOT_INPUT_PRESS, PRESS3D_IN(i,j,3)
                         write(0,*) 'z diff: ', BOT_INPUT_HGT, Z3D_IN(i,j,3)
                      ENDIF
	
                   ELSE

!! Loop up to level 7 looking for a sufficiently thick layer

                      FIND_THICK:  DO LL=4,7
                         IF( abs(BOT_INPUT_PRESS - PRESS3D_IN(i,j,LL)) > 290._r_kind) THEN
                            dlnpdz= (log(BOT_INPUT_PRESS)-log(PRESS3D_IN(i,j,LL)) ) / &
                               (BOT_INPUT_HGT-Z3D_IN(i,j,LL))
                            EXIT FIND_THICK
                         ENDIF 
                      END DO FIND_THICK

                   ENDIF
        
                ENDIF

                dum2d(I,J)= exp(log(BOT_INPUT_PRESS) + dlnpdz * &
                    (TERRAIN_HGT_T(I,J) - BOT_INPUT_HGT) )

                DEFINED_PSFC(I,J)=.TRUE.

                IF (I == Ilook .and. J == Jlook) THEN
	           write(0,*) 'here(b) set dum2d to: ', I,J, dum2d(I,J)
                ENDIF

             ELSE ! target level bounded by input levels

                DO L=2,generic-1
                   IF (TERRAIN_HGT_T(I,J) > Z3D_IN(i,j,L) .AND. &
                       TERRAIN_HGT_T(I,J) < Z3D_IN(i,j,L+1) ) THEN
                      dlnpdz= (log(PRESS3D_IN(i,j,l))-log(PRESS3D_IN(i,j,L+1)) ) / &
                         (Z3D_IN(i,j,l)-Z3D_IN(i,j,L+1))
                      dum2d(I,J)= log(PRESS3D_IN(i,j,l)) +   &
                         dlnpdz * (TERRAIN_HGT_T(I,J) - Z3D_IN(i,j,L) )
                      dum2d(i,j)=exp(dum2d(i,j))
                      DEFINED_PSFC(I,J)=.TRUE.
                      IF (I == Ilook .and. J == Jlook) THEN
	                 write(0,*) 'here(c) set dum2d to: ', I,J, Dum2d(I,J)
                      ENDIF
                   ENDIF
                ENDDO

!!! account for situation where BOT_INPUT_HGT < TERRAIN_HGT_T < Z3D_IN(:,2,:)
                IF (dum2d(I,J) == -9._r_kind .AND. BOT_INPUT_HGT < TERRAIN_HGT_T(I,J) &
                   .AND. TERRAIN_HGT_T(I,J) < Z3D_IN(I,J,2)) then

          !         IF (mod(I,50) == 0 .AND. mod(J,50) == 0) THEN
          !            write(0,*) 'I,J,BOT_INPUT_HGT, bot_pres, TERRAIN_HGT_T: ',  &
          !               I,J,BOT_INPUT_HGT, BOT_INPUT_PRESS, TERRAIN_HGT_T(I,J)
          !         ENDIF

                   dlnpdz= (log(PSFC_IN(i,j))-log(PRESS3D_IN(i,j,2)) ) / &
                      (TOPO_IN(i,j)-Z3D_IN(i,j,2))
                   dum2d(I,J)= log(PSFC_IN(i,j)) +   &
                      dlnpdz * (TERRAIN_HGT_T(I,J) - TOPO_IN(i,j) )
                   dum2d(i,j)= exp(dum2d(i,j))
                   DEFINED_PSFC(I,J)=.TRUE.
                   IF (I == Ilook .and. J == Jlook) THEN
	              write(0,*) 'here(d) set dum2d to: ', I,J, Dum2d(I,J)
                   ENDIF
                ENDIF

                IF (dum2d(I,J) == -9._r_kind) THEN
                   write(0,*) 'must have flukey situation in new ', I,J
                   write(0,*) 'I,J,BOT_INPUT_HGT, bot_pres, TERRAIN_HGT_T: ',  &
                      I,J,BOT_INPUT_HGT, BOT_INPUT_PRESS, TERRAIN_HGT_T(I,J)

                   DO L=1,generic-1
                      IF ( TERRAIN_HGT_T(I,J) == Z3D_IN(i,j,L) ) THEN
! problematic with HGT_M substitution for "input" surface height?
                         dum2d(i,j)=PRESS3D_IN(I,J,L)
                         DEFINED_PSFC(I,J)=.TRUE.
                         IF (I == Ilook .and. J == Jlook) THEN
                            write(0,*) 'here(e) set dum2d to: ', I,J, Dum2d(I,J)
                         ENDIF
                      ENDIF
                   ENDDO

                   IF ( TERRAIN_HGT_T(I,J) == TOPO_IN(I,J)) THEN
                      dum2d(I,J)=PSFC_IN(I,J)
                      DEFINED_PSFC(I,J)=.TRUE.
                      IF (I == Ilook .and. J == Jlook) THEN
	                 write(0,*) 'here(f) set dum2d to: ', I,J, Dum2d(I,J)
                      ENDIF
         !             write(0,*) 'matched input topo, psfc: ', I,J,TOPO_IN(I,J),PSFC_IN(I,J)
                   ENDIF

!                   IF (dum2d(I,J) == -9._r_kind) THEN
!                   ENDIF 

                ENDIF

                if (.not. defined_psfc(i,J)) then
!                   write(0,*) 'switching to true here'
                   DEFINED_PSFC(I,J)=.TRUE.
                endif

                IF (I == Ilook .AND. J == Jlook) THEN
                   write(0,*) 'newstyle psfc: ', I,J,dum2d(I,J)
                ENDIF

             ENDIF 

             if (.not. DEFINED_PSFC(I,J)) then
!                write(0,*) 'new style undefined at: ', I,J
             endif

          ENDDO I_loop
       ENDDO

      !write(0,*) 'psfc points (new style)'
       loopinc=max( (JmE-1)/20,1)
       iloopinc=max( (ImE-1)/10,1)

       DO J=JmE,1,-loopinc
       !   write(0,633) (dum2d(I,J)/100.,I=1,min(ImE,ImE),iloopinc)
       END DO

  633  format(35(f5.0,1x))

!       write(0,*) 'PSFC extremes (new style): ',  minval(dum2d,MASK=DEFINED_PSFC),maxval(dum2d,MASK=DEFINED_PSFC)

!       IF (minval(dum2d,MASK=DEFINED_PSFC) < 40000._r_kind .or. maxval(dum2d,MASK=DEFINED_PSFC) > 110000._r_kind) THEN
!       ENDIF

!! "traditional" isobaric only approach ------------------------------------------------

       ALLOCATE (DUM2DB(IME,JME))
       DO J=1,JME
          DO I=1,IME
             DUM2DB(I,J)=-9._r_kind
          END DO
       END DO

       DO J=1,JmE
          DO I=1,ImE

             IF (TERRAIN_HGT_T(I,J) < Z3D_IN(i,j,2)) THEN ! targ below lowest

                IF ( abs(PRESS3D_IN(i,j,2)-PRESS3D_IN(i,j,3)) > 290._r_kind) THEN
                   dlnpdz= (log(PRESS3D_IN(i,j,2))-log(PRESS3D_IN(i,j,3)) ) / &
                      (Z3D_IN(i,j,2)-Z3D_IN(i,j,3))
                ELSE
                   dlnpdz= (log(PRESS3D_IN(i,j,2))-log(PRESS3D_IN(i,j,4)) ) / &
                      (Z3D_IN(i,j,2)-Z3D_IN(i,j,4))
                ENDIF

                DUM2DB(I,J)= exp( log(PRESS3D_IN(i,j,2)) + dlnpdz * &
                   (TERRAIN_HGT_T(I,J) - Z3D_IN(i,j,2)) )

                IF (I == Ilook .and. J == Jlook) THEN
                   write(0,*) 'I,K, trad: dlnpdz, press_in(2), terrain_t, Z3D_IN(2): ', I,J,dlnpdz, &
                      PRESS3D_IN(i,j,2), TERRAIN_HGT_T(I,J), Z3D_IN(i,j,2)
                ENDIF

                DEFINED_PSFCB(i,j)=.true.

             ELSEIF (TERRAIN_HGT_T(I,J) > Z3D_IN(i,j,2)) THEN ! target level bounded by input levels

                DO L=2,generic-1
                   IF (TERRAIN_HGT_T(I,J) > Z3D_IN(i,j,L) .AND. &
                       TERRAIN_HGT_T(I,J) < Z3D_IN(i,j,L+1) ) THEN

                      dlnpdz= (log(PRESS3D_IN(i,j,l))-log(PRESS3D_IN(i,j,L+1)) ) / &
                         (Z3D_IN(i,j,l)-Z3D_IN(i,j,L+1))

                      DUM2DB(I,J)= log(PRESS3D_IN(i,j,l)) +   &
                         dlnpdz * (TERRAIN_HGT_T(I,J) - Z3D_IN(i,j,L) )
                      DUM2DB(i,j)=exp(DUM2DB(i,j))
 
                      IF (I == Ilook .and. J == Jlook) THEN
                         write(0,*) 'L, L+1, p3d_in(L), p3d_in(L+1), z3d_in(L), z3d_in(L+1): ', &
                                   L, L+1, PRESS3D_IN(i,j,l), PRESS3D_IN(i,j,L+1), &
                                   Z3D_IN(i,j,l), Z3D_IN(i,j,L+1)
                         write(0,*) 'TERRAIN_HGT_T(I,J) , Z3D_IN(i,j,L): ', TERRAIN_HGT_T(I,J) , Z3D_IN(i,j,L)
                         write(0,*) 'here(2b) set dum2db to: ', I,J, Dum2db(I,J)
                      ENDIF

                      DEFINED_PSFCB(i,j)=.true.

                      IF (DUM2DB(I,J) < 13000._r_kind) THEN
           !              write(0,*) 'I,J,L,terrain,Z3d(L),z3d(L+1),p3d(L),p3d(l+1): ', I,J,L, &
           !                 TERRAIN_HGT_T(I,J),Z3D_IN(I,J,L),Z3D_IN(I,J,L+1),PRESS3D_IN(I,J,L), &
           !                 PRESS3D_IN(I,J,L+1)
                      ENDIF
                   ENDIF
                ENDDO

             ELSEIF (TERRAIN_HGT_T(I,J) == Z3D_IN(i,j,2)) THEN
                DUM2DB(i,j)=PRESS3D_IN(I,J,2)
                IF (I == Ilook .and. J == Jlook) THEN
                   write(0,*) 'here(2c) set dum2db to: ', I,J, Dum2db(I,J)
                ENDIF
                DEFINED_PSFCB(i,j)=.true.
             ENDIF

             IF (DUM2DB(I,J) == -9._r_kind) THEN
         !       write(0,*) 'must have flukey situation in trad ', I,J
                DO L=1,generic-1
                   IF ( TERRAIN_HGT_T(I,J) == Z3D_IN(i,j,L) ) THEN
                      DUM2DB(i,j)=PRESS3D_IN(I,J,L)
                      IF (I == Ilook .and. J == Jlook) THEN
	                 write(0,*) 'here(2d) set dum2db to: ', I,J, Dum2db(I,J)
                      ENDIF
                      DEFINED_PSFCB(i,j)=.true.
                   ENDIF
                ENDDO
             ENDIF

             IF (DUM2DB(I,J) == -9._r_kind) THEN
                write(0,*) 'HOPELESS PSFC, I QUIT'
             ENDIF

             if (I == Ilook .and. J == Jlook) THEN
                write(0,*) ' traditional psfc: ', I,J,DUM2DB(I,J)
             ENDIF

          ENDDO
       ENDDO

!       write(0,*) 'psfc points (traditional)'
!       DO J=JmE,1,-loopinc
!          write(0,633) (DUM2DB(I,J)/100.,I=1,ime,iloopinc)
!       ENDDO

!       write(0,*) 'PSFC extremes (traditional): ', minval(DUM2DB,MASK=DEFINED_PSFCB),maxval(DUM2DB,MASK=DEFINED_PSFCB)

!       IF (minval(DUM2DB,MASK=DEFINED_PSFCB) < 40000._r_kind .or. maxval(DUM2DB,MASK=DEFINED_PSFCB) > 108000._r_kind) THEN
!       ENDIF

!!!!! end traditional

       DO J=1,JmE
          DO I=1,ImE
             IF (DEFINED_PSFCB(I,J) .and. DEFINED_PSFC(I,J)) THEN

                IF (  abs(dum2d(I,J)-DUM2DB(I,J)) > 400._r_kind) THEN
	!          write(0,*) 'BIG DIFF I,J, dum2d, DUM2DB: ', I,J,dum2d(I,J),DUM2DB(I,J)
                ENDIF

!! do we have enough confidence in new style to give it more than 50% weight?
                psfc_out(I,J)=0.5_r_kind*(dum2d(I,J)+DUM2DB(I,J))
             ELSEIF (DEFINED_PSFC(I,J)) THEN
                psfc_out(I,J)=dum2d(I,J)
             ELSEIF (DEFINED_PSFCB(I,J)) THEN
                psfc_out(I,J)=DUM2DB(I,J)
             ELSE
         !       write(0,*) 'I,J,dum2d,DUM2DB: ', I,J,dum2d(I,J),DUM2DB(I,J)
	 !       write(0,*) 'I,J,DEFINED_PSFC(I,J),DEFINED_PSFCB(I,J): ', I,J,DEFINED_PSFC(I,J),DEFINED_PSFCB(I,J)
             ENDIF

             IF (I == Ilook .AND. J == Jlook) THEN
                write(0,*) ' combined psfc: ', I,J,psfc_out(I,J)
             ENDIF

             IF (psfc_out(I,J) < 50000._r_kind .or. psfc_out(I,J) > 108000._r_kind) THEN
 !               write(0,*) 'strange combo on psfc_out, terrain_hgt_t: ', I,J, psfc_out(I,J), terrain_hgt_t(I,J)
 !               write(0,*) 'DEFINED_PSFC, dum2d: ', DEFINED_PSFC(I,J),dum2d(I,J)
 !               write(0,*) 'DEFINED_PSFCB, DUM2DB: ', DEFINED_PSFCB(I,J),DUM2DB(I,J)

!                if (terrain_hgt_t(I,J) > 0._r_kind .and. terrain_hgt_t(I,J) < 5000._r_kind) then
!                else
!                   write(0,*) 'will let strange psfc pass because surface topo is: ', terrain_hgt_t(I,J)
!                endif

             ENDIF

          ENDDO
       ENDDO

      ! write(0,*) 'psfc points (final combined)'
       DO J=JmE,1,-loopinc
      !    write(0,633) (psfc_out(I,J)/100.,I=1,ime,iloopinc)
       ENDDO

       deallocate(dum2d,dum2db)

  END SUBROUTINE compute_nmm_surfacep


subroutine grads1a(f,nvert,mype,fname)

  use kinds, only: r_single,r_kind,i_kind
  use gridmod, only: nlat,nlon,lon2,lat2,rlats,rlons,regional
  use constants, only: rad2deg
  implicit none

  integer(i_kind),intent(in):: nvert,mype
  character(*),intent(in):: fname
  real(r_kind),intent(in):: f(lat2,lon2,nvert)

  real(r_kind),dimension(nlat,nlon)::work
  real(r_single) outfield(nlon,nlat)

  character(50) dsname,title,filename
! data dsname/'test.dat'/
  data title/'inmi'/
  character(112) datdes(50000)
  character(1) blank
  data blank/' '/
  data undef/-9.99e33/

  integer(i_kind) i,k,kend,kstart,next,np,ioutdes,ioutdat
  integer(i_kind) last,j,koutmax
  real(r_single) undef
  real(r_single) startp,pinc
  real(r_single) rlons_deg(nlon)
  real(r_single) rlats_deg(nlat)

  if(mype==0) then
     if(regional) then
        rlons_deg=rlons
        rlats_deg=rlats
     else
        rlons_deg=rad2deg*rlons
        rlats_deg=rad2deg*rlats
     end if
     np=nvert
     startp=1._r_single
     pinc=1._r_single
     ioutdes=98550
     ioutdat=98551
     write(filename,'(a,".des")')trim(fname)
     write(dsname,'(a,".dat")')trim(fname)
     open(unit=ioutdes,file=trim(filename),form='formatted')
     open(unit=ioutdat,file=trim(dsname),form='unformatted')
     rewind ioutdes
     rewind ioutdat
     do i=1,50000
        write(datdes(i),'(112a1)')(blank,k=1,112)
     end do
     write(datdes(1),'("DSET ",a50)')dsname
     write(datdes(2),'("options big_endian sequential")')
     write(datdes(3),'("TITLE ",a50)')title
     write(datdes(4),'("UNDEF ",e11.2)')undef
     next=5
     write(datdes(next),'("XDEF ",i5," LEVELS")')nlon
     kend=0
     do
        kstart=kend+1
        kend=min(kstart+9,nlon)
        if(kstart>nlon) exit
        next=next+1
        write(datdes(next),'(10f11.4)')(rlons_deg(k),k=kstart,kend)
     end do
     next=next+1
     write(datdes(next),'("YDEF ",i5," LEVELS")')nlat
     kend=0
     do
        kstart=kend+1
        kend=min(kstart+9,nlat)
        if(kstart>nlat) exit
        next=next+1
        write(datdes(next),'(10f11.4)')(rlats_deg(k),k=kstart,kend)
     end do
     next=next+1
     write(datdes(next),'("ZDEF ",i5," LINEAR ",f7.2,f7.2)')np,startp,pinc
     next=next+1
     koutmax=1
     write(datdes(next),'("TDEF ",i5," LINEAR 0Z23may1992 24hr")')koutmax
     next=next+1
     write(datdes(next),'("VARS 1")')
     next=next+1
     write(datdes(next),'("f   ",i5," 99 f   ")')nvert
     next=next+1
     write(datdes(next),'("ENDVARS")')
     last=next
     write(ioutdes,'(a112)')(datdes(i),i=1,last)

  end if

  do k=1,nvert
     call sub2grid_1a(f(1,1,k),work,0,mype)
     if(mype==0) then
        do j=1,nlon ; do i=1,nlat
           outfield(j,i)=work(i,j)
        end do ; end do
        write(ioutdat)outfield
     end if
  end do

  if(mype==0) then
     close(ioutdes)
     close(ioutdat)
  end if

end subroutine grads1a

subroutine sub2grid_1a(sub,grid,gridpe,mype)

!     straightforward, but inefficient code to convert a single variable on subdomains to complete
!      slab on one processor.
!  2013-10-24 todling - revist strip interface
!                     - reposition ltosi and others to commvar

  use kinds, only: r_kind,i_kind
  use constants, only: zero
  use gridmod, only: nlat,nlon,lat2,lon2,lat1,lon1,&
         iglobal,ijn,displs_g,itotsub,strip
  use general_commvars_mod, only: ltosi,ltosj
  use mpimod, only: mpi_comm_world,ierror,mpi_rtype
  implicit none

  integer(i_kind), intent(in)::gridpe,mype
  real(r_kind),dimension(lat2,lon2),intent(in):: sub
  real(r_kind),dimension(nlat,nlon),intent(out)::grid

  real(r_kind),dimension(lat1*lon1):: zsm
  real(r_kind),dimension(itotsub):: work1
  integer(i_kind) mm1,i,j,k

  mm1=mype+1

  do j=1,lon1*lat1
     zsm(j)=zero
  end do
  call strip(sub,zsm)
  call mpi_gatherv(zsm,ijn(mm1),mpi_rtype, &
                 work1,ijn,displs_g,mpi_rtype, &
                 gridpe,mpi_comm_world,ierror)
  if(mype==gridpe) then
     do k=1,iglobal
        i=ltosi(k) ; j=ltosj(k)
        grid(i,j)=work1(k)
     end do
  end if

end subroutine sub2grid_1a

subroutine setup_ens_pwgt 
!$$$  subprogram documentation block
!                .      .    .                                       .
! subprogram:    get_ens_wgt    projection of A for Psfc
!   prgmmr: wu               org: np22                date: 2011-06-14
!
! abstract: setup pwgt: vertical projection of control variable A for Psfc
!
!
! program history log:
!   2011_06_14  wu- initial documentation
!   2012-10-16  wu- only setup if the options are on
!   2013-10-19  todling - all guess variables in met-guess
!
!   input argument list:
!
!   output argument list:
!
! attributes:
!   language: f90
!   machine:  ibm RS/6000 SP
!
!$$$ end documentation block

  use hybrid_ensemble_parameters, only: grd_ens,pwgtflg,betaflg,grd_a1,grd_e1,p_e2a,coef_bw
  use kinds, only: r_kind,i_kind
  use gridmod, only: lat2,lon2,nsig,regional
  use general_sub2grid_mod, only: general_suba2sube
  use guess_grids, only: ges_prsl,ntguessig
  use balmod, only: wgvk
  use mpimod, only: mype,npe,mpi_comm_world,ierror,mpi_rtype,mpi_sum
  use constants,only: zero,one,ten,two,half
  use hybrid_ensemble_parameters, only: beta1_inv,beta1wgt,beta2wgt,pwgt,dual_res
  use gsi_bundlemod, only: GSI_BundleGetPointer
  use gsi_metguess_mod, only: GSI_MetGuess_Bundle
  use mpeu_util, only: die
  implicit none

  character(len=*),parameter::myname='setup_ens_pwgt::'
  integer(i_kind) k,i,j,istatus
  real(r_kind) sum
  integer(i_kind) k8,k1,kb,kk
  real(r_kind) pih
  real(r_kind) beta2_inv
  real(r_kind),allocatable,dimension(:,:,:,:) :: wgvk_ens,wgvk_anl
  real(r_kind) rk81(2),rk810(2)
  real(r_kind),pointer:: ges_ps(:,:) =>NULL()

  if (.not.regional) then
     if (pwgtflg .or. betaflg) then 
        if(mype==0) write(6,*) 'SETUP_ENS_PWGT: routine not build to load weights for global application'
        if(mype==0) write(6,*) 'SETUP_ENS_PWGT: using defaults instead in pwgtflg or betaflg blocks'
     end if
     return
  end if

  call GSI_BundleGetPointer ( GSI_MetGuess_Bundle(ntguessig), 'ps',ges_ps,istatus)
  if (istatus/=0) call die(trim(myname),'cannot get pointers for met-fields, ier =',istatus)

!!!!!!!!!!! setup pwgt     !!!!!!!!!!!!!!!!!!!!!
!!!! weigh with balanced projection for pressure

  if (pwgtflg ) then 
     allocate ( wgvk_ens(grd_ens%lat2,grd_ens%lon2,grd_ens%nsig,1) )
     allocate ( wgvk_anl(lat2,lon2,nsig,1) )
     if (dual_res) then
        wgvk_anl(:,:,:,1)=wgvk(:,:,:)
        call general_suba2sube(grd_a1,grd_e1,p_e2a,wgvk_anl,wgvk_ens,regional)
     else
        wgvk_ens(:,:,:,1)=wgvk(:,:,:)
     end if

     pwgt=zero
     do j=1,grd_ens%lon2
        do i=1,grd_ens%lat2
           sum=zero
           do k=1,grd_ens%nsig
              sum=sum+wgvk_ens(i,j,k,1)
           enddo
           if(sum /= zero)sum=one/sum
           do k=1,grd_ens%nsig
              pwgt(i,j,k)=sum*wgvk_ens(i,j,k,1)
           enddo
        enddo
     enddo
     deallocate(wgvk_ens,wgvk_anl)
  endif
!!!!!!!! setup beta12wgt !!!!!!!!!!!!!!!!
  if(betaflg) then
     i=lat2/2
     j=lon2/2

     k8_loop: do k=1,nsig
        if(ges_prsl(i,j,k,ntguessig)/ges_ps(i,j) < .85_r_kind)then
           rk81(1)=k
           exit k8_loop
        endif
     enddo k8_loop

     k1_loop: do k=nsig,1,-1
        if(ges_prsl(i,j,k,ntguessig) > ten)then
           rk81(2)=k
           exit k1_loop
        endif
     enddo k1_loop


! get domain mean k8 and k1
     call mpi_allreduce(rk81,rk810,2,mpi_rtype,mpi_sum,mpi_comm_world,ierror)
     k8=int(rk810(1)/float(npe))
     k1=int(rk810(2)/float(npe))

     beta2wgt=one
     pih=atan(one)*two/float(k8-1)

!!! hardwired numbers for beta profile; can be tuned differently  !!!!!!!!!!!!
     do k=1,k8-1
        beta2wgt(k)=(one-coef_bw)+coef_bw*sin(pih*float(k-1))
     enddo
     pih=one/(log(ges_prsl(i,j,k1,ntguessig))-log(ges_prsl(i,j,nsig,ntguessig)))
     do k=k1+1,nsig
        beta2wgt(k)=one-coef_bw*pih*(log(ges_prsl(i,j,k1,ntguessig))-log(ges_prsl(i,j,k,ntguessig)))
     enddo

     beta2_inv=one-beta1_inv

     beta2wgt=beta2wgt*beta2_inv


     do k=1,nsig
        beta1wgt(k)=one-beta2wgt(k)
     enddo
  endif

  return

end subroutine setup_ens_pwgt<|MERGE_RESOLUTION|>--- conflicted
+++ resolved
@@ -884,28 +884,16 @@
            if (.not.q_hyb_ens) then
               tmp_anl(:,:,:,1)=qs(:,:,:)
               call general_suba2sube(grd_a1,grd_e1,p_e2a,tmp_anl,tmp_ens,regional)
-<<<<<<< HEAD
-              tmp_anl(:,:,:,1)=ges_q(:,:,:,ntguessig)
-              call general_suba2sube(grd_a1,grd_e1,p_e2a,tmp_anl,tmp_ens2,regional)
-              rht(:,:,:) = rht(:,:,:)-tmp_ens2(:,:,:,1)/tmp_ens(:,:,:,1)
-           else
-              tmp_anl(:,:,:,1)=ges_q(:,:,:,ntguessig)
-=======
               tmp_anl(:,:,:,1)=ges_q(:,:,:)
               call general_suba2sube(grd_a1,grd_e1,p_e2a,tmp_anl,tmp_ens2,regional)
               rht(:,:,:) = rht(:,:,:)-tmp_ens2(:,:,:,1)/tmp_ens(:,:,:,1)
            else
               tmp_anl(:,:,:,1)=ges_q(:,:,:)
->>>>>>> fde44a02
               call general_suba2sube(grd_a1,grd_e1,p_e2a,tmp_anl,tmp_ens2,regional)
               rht(:,:,:) = rht(:,:,:)-tmp_ens2(:,:,:,1)
            end if
 
-<<<<<<< HEAD
-           tmp_anl(:,:,:,1)=ges_u(:,:,:,ntguessig)
-=======
            tmp_anl(:,:,:,1)=ges_u(:,:,:)
->>>>>>> fde44a02
            call general_suba2sube(grd_a1,grd_e1,p_e2a,tmp_anl,tmp_ens,regional)
            ut(:,:,:) = ut(:,:,:)-tmp_ens(:,:,:,1)
            tmp_anl(:,:,:,1)=ges_v(:,:,:)
@@ -922,15 +910,9 @@
            do k=1,grd_ens%nsig
               do j=1,grd_ens%lon2
                  do i=1,grd_ens%lat2
-<<<<<<< HEAD
-                    ut(i,j,k) = ut(i,j,k)-ges_u(i,j,k,ntguessig)
-                    vt(i,j,k) = vt(i,j,k)-ges_v(i,j,k,ntguessig)
-                    tt(i,j,k) = tt(i,j,k)-ges_tv(i,j,k,ntguessig)
-=======
                     ut(i,j,k) = ut(i,j,k)-ges_u(i,j,k)
                     vt(i,j,k) = vt(i,j,k)-ges_v(i,j,k)
                     tt(i,j,k) = tt(i,j,k)-ges_tv(i,j,k)
->>>>>>> fde44a02
                  end do
               end do
            end do
@@ -939,11 +921,7 @@
               do k=1,grd_ens%nsig
                  do j=1,grd_ens%lon2
                     do i=1,grd_ens%lat2
-<<<<<<< HEAD
-                       rht(i,j,k) = rht(i,j,k)-ges_q(i,j,k,ntguessig)/qs(i,j,k)
-=======
                        rht(i,j,k) = rht(i,j,k)-ges_q(i,j,k)/qs(i,j,k)
->>>>>>> fde44a02
                     end do
                  end do
               end do
@@ -951,11 +929,7 @@
               do k=1,grd_ens%nsig
                  do j=1,grd_ens%lon2
                     do i=1,grd_ens%lat2
-<<<<<<< HEAD
-                       rht(i,j,k) = rht(i,j,k)-ges_q(i,j,k,ntguessig)
-=======
                        rht(i,j,k) = rht(i,j,k)-ges_q(i,j,k)
->>>>>>> fde44a02
                     end do
                  end do
               end do
