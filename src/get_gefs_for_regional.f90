--- conflicted
+++ resolved
@@ -1664,9 +1664,6 @@
 
 !!!!!!!!!!! setup pwgt     !!!!!!!!!!!!!!!!!!!!!
 !!!! weigh with balanced projection for pressure
-<<<<<<< HEAD
-  if (.not.dual_res) then
-=======
 
   if (pwgtflg ) then 
      allocate ( wgvk_ens(grd_ens%lat2,grd_ens%lon2,grd_ens%nsig,1) )
@@ -1678,10 +1675,9 @@
         wgvk_ens(:,:,:,1)=wgvk(:,:,:)
      end if
 
->>>>>>> 17d86a4c
      pwgt=zero
-     do j=1,lon2
-        do i=1,lat2
+     do j=1,grd_ens%lon2
+        do i=1,grd_ens%lat2
            sum=zero
            do k=1,grd_ens%nsig
               sum=sum+wgvk_ens(i,j,k,1)
@@ -1692,12 +1688,8 @@
            enddo
         enddo
      enddo
-<<<<<<< HEAD
-  end if
-=======
      deallocate(wgvk_ens,wgvk_anl)
   endif
->>>>>>> 17d86a4c
 !!!!!!!! setup beta12wgt !!!!!!!!!!!!!!!!
   if(betaflg) then
      i=lat2/2
