--- conflicted
+++ resolved
@@ -56,12 +56,9 @@
 !   2010-06-02  sienkiewicz - care for closing bufr other than for o3lev
 !   2011-07-04  todling  - fixes to run either single or double precision
 !   2011-08-01  lueken  - replaced F90 with f90 (no machine logic)
-<<<<<<< HEAD
 !   2012-10-12  h.liu  - read in MLS v2 Near Real Time (NRT) and v2.2 standard bufr data
 !   2013-01-17  h.liu  - read in MLS v3 Near Real Time (NRT) 
-=======
 !   2013-01-26  parrish - change from grdcrd to grdcrd1 (to allow successful debug compile on WCOSS)
->>>>>>> c658c886
 !
 !   input argument list:
 !     obstype  - observation type to process
@@ -898,7 +895,7 @@
      else
         write(6,*) 'invalid vertical level number: ', nloz
         write(6,*) '******STOP*******: error reading MLS vertical levels in read_ozone.f90'
-        call stop2(336)
+        call stop2(338)
      end if
      deallocate(hdrmlsl)
 
