--- conflicted
+++ resolved
@@ -4,22 +4,6 @@
 # ----------------------------------
 # Redefine variables for NOAA HPCS
 # ----------------------------------
-<<<<<<< HEAD
-COREINC  = /scratch1/portfolios/NCEPDEV/da/save/Michael.Lueken/nwprod/incmod
-CORELIB  = /scratch1/portfolios/NCEPDEV/da/save/Michael.Lueken/nwprod/lib
-INCsfcio = $(COREINC)/sfcio_4
-
-INCsigio=/scratch1/portfolios/NCEPDEV/da/save/Daryl.Kleist/nwprod/lib/sorc/sigio_v1.0.1/incmod/sigio_4
-
-INCnemsio= /scratch1/portfolios/NCEPDEV/nceplibs/save/incmod/nemsio_mergedv1.0.0_intel
-CORELIB_nemsio  = /scratch1/portfolios/NCEPDEV/nceplibs/save/lib/nemsio/
-LIBnemsio=-L$(CORELIB_nemsio)  -l_nemsio_mergedv1.0.0_intel
-
-LIBbacio=/scratch1/portfolios/NCEPDEV/da/save/Daryl.Kleist/nwprod/lib/sorc/bacio_v2.0.1/src/libbacio_4.a
-
-INCw3    = $(COREINC)/w3lib-2.0_d
-
-=======
 COREINC  = /contrib/nceplibs/nwprod/lib/incmod
 CORELIB  = /contrib/nceplibs/nwprod/lib
 INCsfcio = $(COREINC)/sfcio_v1.1.0
@@ -27,7 +11,6 @@
 INCnemsio= $(COREINC)/nemsio
 INCw3    = $(COREINC)/w3emc_d
 INCcrtm=$(COREINC)/crtm_v2.1.3
->>>>>>> 10088020
 
 WRFPATH = /scratch1/portfolios/NCEPDEV/da/save/Daryl.Kleist/nwprod/sorc/nam_nmm_real_fcst.fd
 LIBwrfio_int    = $(WRFPATH)/external/io_int/libwrfio_int.a
@@ -44,12 +27,6 @@
 #OBJwrf_sizeof_int =
 #WRFLIB =
 
-<<<<<<< HEAD
-INCcrtm=$(COREINC)/crtm_2.0.5
-LIBcrtm=-L$(CORELIB)/ -lcrtm_2.0.5
-LIBsigio=/scratch1/portfolios/NCEPDEV/da/save/Daryl.Kleist/nwprod/lib/sorc/sigio_v1.0.1/libsigio_4.a
-=======
->>>>>>> 10088020
 # Empty out definition of libs use by GMAO GSI building structure
 LIBtransf = #-L$(CORELIB) -ltransf
 LIBhermes = #-L$(CORELIB) -lhermes
@@ -79,11 +56,11 @@
 
   FFLAGS_COM_N  = -I ./ -I $(INCcrtm) -I $(INCsfcio) -I $(INCsigio) -I $(INCnemsio) \
                 -I $(INCnetcdf) -I $(INCw3) -O3 -traceback -convert big_endian -assume byterecl \
-	        -g -fp-model strict -implicitnone
+	        -g -fp-model strict
 
   FFLAGS_COM_N_NOSWAP  = -I ./ -I $(INCcrtm) -I $(INCsfcio) -I $(INCsigio) \
                   -I $(INCnemsio) -I $(INCnetcdf) -I $(INCw3) \
-		  -O3 -traceback -g -fp-model strict -implicitnone
+		  -O3 -traceback -g -fp-model strict
 
   FFLAGS_N  = $(FFLAGS_F90) $(FFLAGS_COM_N) $(PROF)
   FFLAGS_NOSWAP_N  = $(FFLAGS_F90) $(FFLAGS_COM_N_NOSWAP) $(PROF)
@@ -132,15 +109,10 @@
 #--- Normal mode options
 # LIBS_N        = -L$(CORELIB) -lsp_d -lnemsio -lbacio_4 -lsigio_4 \
 #      -lsfcio_4 -lbufr_d_64 -lw3lib-2.0_d $(LIBcrtm) $(WRFLIB) -L$(NETCDF)/lib -lnetcdf
-<<<<<<< HEAD
-  LIBS_N        = $(LIBsigio) $(LIBbacio) $(LIBnemsio) -L$(CORELIB) -lsp_d  \
-       -lsfcio_4 -lbufr_dc -lw3lib-2.0_d $(LIBcrtm) $(WRFLIB) -L$(NETCDF)/lib -lnetcdf
-=======
   LIBS_N        = -L$(CORELIB) -lsp_d -lnemsio -lbacio_4 -lsigio_4 \
        -lsfcio -lbufr_d_64 -lw3nco_d -lw3emc_d -lcrtm_v2.1.3 $(WRFLIB) -L$(NETCDF)/lib -lnetcdf
 # LIBS_N        = $(LIBnemsio) -L$(CORELIB) -lsp_d -lsigio_4 \
 #      -lsfcio_4 -lbufr_dc -lw3lib-2.0_d $(LIBcrtm) $(WRFLIB) $(LIBbacio) -L$(NETCDF)/lib -lnetcdf
->>>>>>> 10088020
 
   LDFLAGS_N     = 
 
