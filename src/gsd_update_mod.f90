module gsd_update_mod
!$$$   module documentation block
!                .      .    .                                       .
! module:    gsd_update_mod module for updating surface, soil, moisture from GSD for RR
!   prgmmr: Hu              org: gsd                date: 2012-01-12
!
! abstract: module for updating surface, soil, moisture from GSD for RR
!
! program history log:
!   2012-01-12  parrish
!
! subroutines included:
!   sub gsd_update_soil_tq  - change surface and soil based on analysis increment
!   sub gsd_limit_ocean_q   - limits to analysis increments over oceans 
!   sub gsd_update_th2      - adjust 2-m t based on analysis increment
!   sub gsd_update_q2       - adjust 2-m q based on analysis increment
!
! Variable Definitions:

  use gsi_metguess_mod, only: GSI_MetGuess_Bundle
  use gsi_bundlemod, only: gsi_bundlegetpointer
  use mpeu_util, only: die
  implicit none

! set default to private
  private
! set subroutines to public
  public :: gsd_update_soil_tq
  public :: gsd_limit_ocean_q
  public :: gsd_update_th2
  public :: gsd_update_q2
! set passed variables to public

contains

subroutine gsd_update_soil_tq(tinc,is_t,qinc,is_q)
!$$$  subprogram documentation block
!                .      .    .                                       .
! subprogram:    update_surface    change surface and soil based on analysis increment
!   prgmmr: Hu          org: GSD                date: 2011-08-18
!
! abstract:  This routine does the following things:
!              1) add lowest level t increment to T2 
! 
! 
! program history log:
!   1990-10-06  parrish - original code
!   2013-10-19  todling - metguess now holds background
!
!   input argument list:
!    tinc : first level temperature analysis increment
!    qinc : first level moisture analysis increment
!
!   output argument list:
!
!   comments:
!
! attributes:
!$$$
  use kinds, only: r_kind,i_kind
  use mpimod, only: mype
  use jfunc, only:  tsensible,qoption
  use derivsmod, only: qsatg
  use constants, only: zero,one,fv,rd_over_cp_mass,one_tenth,deg2rad, rad2deg, pi
  use gridmod, only: lat2,lon2,nsig,aeta1_ll,pt_ll,nsig_soil
  use gridmod, only: regional_time
  use guess_grids, only: ges_tsen,isli,nfldsig,sno
  use wrf_mass_guess_mod, only: ges_xlon,ges_xlat
  use guess_grids, only: ges_prsl,nfldsig,ntguessig
  use rapidrefresh_cldsurf_mod, only: l_gsd_soilTQ_nudge

  implicit none

! Declare passed variables
  integer(i_kind) is_t,is_q
  real(r_kind),dimension(lat2,lon2), intent(in) :: tinc
  real(r_kind),dimension(lat2,lon2), intent(in) :: qinc

! Declare local variables
  real(r_kind),dimension(lat2,lon2) :: coast_prox
  real(r_kind),dimension(lat2,lon2) :: csza
  INTEGER(i_kind)  :: gmt,nday,iyear,imonth,iday
  REAL(r_kind)     :: declin
  real(r_kind)     :: hrang,xxlat
  real(r_kind)     :: sumqc

  logical ice
  integer(i_kind) :: iderivative
  real(r_kind),allocatable,dimension(:,:,:):: rhgues
  real(r_kind) :: qinc_rh

  real(r_kind),parameter:: r10=10.0_r_kind
  real(r_kind),parameter:: r100=100.0_r_kind
  integer(i_kind) i,j,k,it,ij,ii,ier,id,ngases,istatus
  real(r_kind) :: dth2, ainc, tinct
  real(r_kind) :: work_prsl,work_prslk
  real(r_kind) :: coast_fac,temp,temp_fac,dts_min,tincf
  real(r_kind) :: snowthreshold
! 
  REAL(r_kind), pointer :: ges_qc(:,:,:)  ! cloud water
  REAL(r_kind), pointer :: ges_qi(:,:,:)  ! could ice
  real(r_kind),dimension(:,:  ),pointer:: ges_tsk   =>NULL()
  real(r_kind),dimension(:,:  ),pointer:: ges_soilt1=>NULL()
  real(r_kind),dimension(:,:,:),pointer:: ges_tslb  =>NULL()
  real(r_kind),dimension(:,:,:),pointer:: ges_smois =>NULL()
  real(r_kind),dimension(:,:,:),pointer:: ges_q     =>NULL()

  integer(i_kind) ico, ja,jb,ia,ib,nco,nip,jc,ic
  INTEGER(i_kind) :: itsig
  
!*******************************************************************************
!

  snowthreshold=1.0e-10_r_kind
  itsig=1
  ier=0
  call gsi_bundlegetpointer (GSI_MetGuess_Bundle(itsig),'ql',ges_qc,istatus);ier=ier+istatus
  call gsi_bundlegetpointer (GSI_MetGuess_Bundle(itsig),'qi',ges_qi,istatus);ier=ier+istatus
  if(ier/=0) then
     write(6,*) 'No cloud water and ice for soil nudging!'
     return ! no guess, nothing to do
  endif

!
!  isli = 0 water, =1 land, =2 sea ice (on water)
  if( l_gsd_soilTQ_nudge) then
     ico = 5
     do j=1,lon2
        ja = max(1   ,j-ico)
        jb = min(lon2,j+ico+1)
        do i=1,lat2
          coast_prox(i,j) = 0.

          if (isli(i,j,1)==1) then
             ia = max(1   ,i-ico)
             ib = min(lat2,i+ico+1)
             nco = 0
             nip = 0
             do jc=ja,jb
             do ic=ia,ib
                if (isli(ic,jc,1)==1) nco = nco+1
                nip = nip+1
             end do
             end do
             coast_prox(i,j) = float(nco)/float (nip)
          end if
        end do
     end do

!     write (6,*) 'Coast_prox values: ',mype,coast_prox(1,1)
  endif
                                                                              
!   calculation solar declination
! 
  iyear=regional_time(1)   
  imonth=regional_time(2)
  iday=regional_time(3)
  call w3fs13(iyear,imonth,iday,nday)
  declin=deg2rad*23.45_r_kind*sin(2.0_r_kind*pi*(284+nday)/365.0_r_kind)
!
!  csza = fraction of solar constant (cos of zenith angle)
   gmt = regional_time(4)   ! UTC 
   do j=2,lon2
     do i=1,lat2   
       hrang=15._r_kind*gmt*deg2rad + ges_xlon(i,j,1) - pi
       xxlat=ges_xlat(i,j,1)
       csza(i,j)=sin(xxlat)*sin(declin)                &
                +cos(xxlat)*cos(declin)*cos(hrang)
     end do
   end do

  if( l_gsd_soilTQ_nudge .and. is_t > 0) then
!     --------------------------------------------
! --- Increment top level of soil temp and snow temp
!       ONLY AT LAND POINTS according to
!       sfc temp increment.  
!     --------------------------------------------

! -- modifications to reintroduce soil temperature nudging
!   -- Stan and Tanya - 15 July 2004
!  -- allow cooling of soil only (not warming)
!      - allow only up to 1.0 K (half of negative ainc for temp)
!      - don't allow if snow water is > 6 mm

     do it=1,nfldsig
        ier=0
        call gsi_bundlegetpointer (GSI_MetGuess_Bundle(it),'tskn' ,ges_tsk   ,istatus)
        ier=ier+istatus
        call gsi_bundlegetpointer (GSI_MetGuess_Bundle(it),'tsoil',ges_soilt1,istatus)
        ier=ier+istatus
        call GSI_BundleGetPointer (GSI_MetGuess_Bundle(it),'smoist',ges_smois,istatus)
        ier=ier+istatus
        call GSI_BundleGetPointer (GSI_MetGuess_Bundle(it),'tslb' ,ges_tslb  ,istatus)
        ier=ier+istatus
        call gsi_bundlegetpointer (GSI_MetGuess_Bundle(it),'q'    ,ges_q     ,istatus)
        ier=ier+istatus
        if(ier/=0) then
!          code doesn't have to die here ... needs attention for generalization
           call die('gsd_update_soil_tq',': cannot find q in guess, ier=',ier)
        endif 
        do j=1,lon2
           do i=1,lat2
              if(tsensible) then
                 ainc=tinc(i,j)
              else
                 ainc=tinc(i,j)/(one+fv*ges_q(i,j,1))
              endif
              coast_fac = max(0._r_kind,(coast_prox(i,j)-0.5_r_kind))/0.5_r_kind
              temp = ges_tsen(i,j,1,it)

! *** Increase soil adjustment by factor of 2.0 if temps are 
!       25 deg C, and 2.5 if temp is 32.5 C .
!             -- Stan B. (John, Tanya) - 31 July 2006

              temp_fac  = 1._r_kind+min (1.5_r_kind,max(0._r_kind,(temp-283._r_kind)/15._r_kind))
              dts_min = -2._r_kind
! -- Allow soil temp cooling to be up to 2.5 * 0.6 = 1.5 X 2 C ( = 3K)
              dts_min = dts_min*temp_fac*0.6_r_kind

              IF (isli(i,j,it) == 1) THEN
                 tincf = ainc*temp_fac*coast_fac
                 if (sno(i,j,it) < snowthreshold) THEN
                    if(nsig_soil == 9) then
! - top level soil temp
<<<<<<< HEAD
                       ges_tslb(i,j,1,it) = ges_tslb(i,j,1,it) +   &
                                       min(1._r_kind,max(dts_min,tincf*0.6_r_kind)) 
! - 0-1 cm level -  soil temp
                       ges_tslb(i,j,2,it) = ges_tslb(i,j,2,it) +   &
                                       min(1._r_kind,max(dts_min,tincf*0.55_r_kind))
! - 1-4 cm level -  soil temp
                       ges_tslb(i,j,3,it) = ges_tslb(i,j,3,it) +   &
                                       min(1._r_kind,max(dts_min,tincf*0.4_r_kind))
! - 4-10 cm level -  soil temp
                       ges_tslb(i,j,4,it) = ges_tslb(i,j,4,it) +   &
                                       min(1._r_kind,max(dts_min,tincf*0.3_r_kind))
! - 10-30 cm level -  soil temp
                       ges_tslb(i,j,5,it) = ges_tslb(i,j,5,it) +   &
                                       min(1._r_kind,max(dts_min,tincf*0.2_r_kind))
                    else
! - top level soil temp
                       ges_tslb(i,j,1,it) = ges_tslb(i,j,1,it) +   &
                                       min(1._r_kind,max(dts_min,tincf*0.6_r_kind))
! - 0-5 cm level -  soil temp
                       ges_tslb(i,j,2,it) = ges_tslb(i,j,2,it) +   &
                                       min(1._r_kind,max(dts_min,tincf*0.4_r_kind))
! - 5-20 cm level -  soil temp
                       ges_tslb(i,j,3,it) = ges_tslb(i,j,3,it) +   &
                                       min(1._r_kind,max(dts_min,tincf*0.2_r_kind))
                    endif
                    ges_tsk(i,j,it) = ges_tsk(i,j,it) + min(1._r_kind,max(dts_min,tincf*0.6_r_kind))
                    ges_soilt1(i,j,it) = ges_soilt1(i,j,it) + min(1._r_kind,max(dts_min,tincf*0.6_r_kind))
                 else  ! if snow cover, then only adjust TSK and SOILT1
                    ges_tsk(i,j,it) = ges_tsk(i,j,it) + min(1._r_kind,max(-2._r_kind,tincf*0.6_r_kind))
                    ges_soilt1(i,j,it) = ges_soilt1(i,j,it) + min(1._r_kind,max(-2._r_kind,tincf*0.6_r_kind))
                    if (sno(i,j,it) > 32.0_r_kind) then
                       ges_tsk(i,j,it) = min(ges_tsk(i,j,it), 273.15_r_kind)
                       ges_soilt1(i,j,it) = min(ges_soilt1(i,j,it), 273.15_r_kind)
=======
                       ges_tslb(i,j,1) = ges_tslb(i,j,1) +   &
                                       min(1._r_kind,max(dts_min,tincf*0.6_r_kind)) 
! - 0-1 cm level -  soil temp
                       ges_tslb(i,j,2) = ges_tslb(i,j,2) +   &
                                       min(1._r_kind,max(dts_min,tincf*0.55_r_kind))
! - 1-4 cm level -  soil temp
                       ges_tslb(i,j,3) = ges_tslb(i,j,3) +   &
                                       min(1._r_kind,max(dts_min,tincf*0.4_r_kind))
! - 4-10 cm level -  soil temp
                       ges_tslb(i,j,4) = ges_tslb(i,j,4) +   &
                                       min(1._r_kind,max(dts_min,tincf*0.3_r_kind))
! - 10-30 cm level -  soil temp
                       ges_tslb(i,j,5) = ges_tslb(i,j,5) +   &
                                       min(1._r_kind,max(dts_min,tincf*0.2_r_kind))
                    else
! - top level soil temp
                       ges_tslb(i,j,1) = ges_tslb(i,j,1) +   &
                                       min(1._r_kind,max(dts_min,tincf*0.6_r_kind))
! - 0-5 cm level -  soil temp
                       ges_tslb(i,j,2) = ges_tslb(i,j,2) +   &
                                       min(1._r_kind,max(dts_min,tincf*0.4_r_kind))
! - 5-20 cm level -  soil temp
                       ges_tslb(i,j,3) = ges_tslb(i,j,3) +   &
                                       min(1._r_kind,max(dts_min,tincf*0.2_r_kind))
                    endif
                    ges_tsk(i,j) = ges_tsk(i,j) + min(1._r_kind,max(dts_min,tincf*0.6_r_kind))
                    ges_soilt1(i,j) = ges_soilt1(i,j) + min(1._r_kind,max(dts_min,tincf*0.6_r_kind))
                 else  ! if snow cover, then only adjust TSK and SOILT1
                    ges_tsk(i,j) = ges_tsk(i,j) + min(1._r_kind,max(-2._r_kind,tincf*0.6_r_kind))
                    ges_soilt1(i,j) = ges_soilt1(i,j) + min(1._r_kind,max(-2._r_kind,tincf*0.6_r_kind))
                    if (sno(i,j,it) > 32.0_r_kind) then
                       ges_tsk(i,j) = min(ges_tsk(i,j), 273.15_r_kind)
                       ges_soilt1(i,j) = min(ges_soilt1(i,j), 273.15_r_kind)
>>>>>>> fde44a02
                    endif
                 endif ! sno(i,j,it) < snowthreshold
              endif   ! isli(i,j,it) == 1
           end do
        end do
     end do

!---------------------------------------------------------
!  Nudge soil moisture
!     Tanya S. and Stan B. - 21 July 2004 - first version
!---------------------------------------------------------

! Compute saturation specific humidity.

     iderivative = 0
     if(qoption == 1 )then
         iderivative = 1
     else
         iderivative = 2
     end if

     ice=.true.
     call genqsat(qsatg,ges_tsen(1,1,1,ntguessig),ges_prsl(1,1,1,ntguessig), &
                  lat2,lon2,nsig,ice,iderivative)
     allocate(rhgues(lat2,lon2,nsig))

     call gsi_bundlegetpointer (GSI_MetGuess_Bundle(ntguessig),'q',ges_q,istatus)
     if(istatus/=0) then
!       code doesn't have to die here ... needs attention for generalization
        call die('gsd_update_soil_tq',': cannot find q in guess')
     endif 
     do k=1,nsig
        do j=1,lon2
           do i=1,lat2
              rhgues(i,j,k)=ges_q(i,j,k)/qsatg(i,j,k)
           end do
        end do
     end do

     if( is_q > 0) then
     do it=1,nfldsig
        call gsi_bundlegetpointer (GSI_MetGuess_Bundle(it),'q',ges_q,istatus)
        ier=istatus
        call gsi_bundlegetpointer (GSI_MetGuess_Bundle(it),'smoist',ges_smois,istatus)
        ier=ier+istatus
        if(ier/=0) then
!          code doesn't have to die here ... needs attention for generalization
           call die('gsd_update_soil_tq',': cannot find q in guess')
        endif 
        do j=1,lon2
           do i=1,lat2
              if(tsensible) then
                 tinct=tinc(i,j)
              else
                 tinct=tinc(i,j)/(one+fv*ges_q(i,j,1))
              endif

              ainc=qinc(i,j)/qsatg(i,j,1)  ! analysis increment in RH

! -- use overall limits based on k level
              ainc = max(-0.3_r_kind,min(0.3_r_kind,ainc))

! -- When background is already dry and pRH increment
!      is negative (toward drier still), limit ainc further.
              if (rhgues(i,j,1) < 0.2_r_kind .and. ainc < 0.0_r_kind ) then
                  ainc=ainc*rhgues(i,j,1)/0.2_r_kind
              end if
              if (rhgues(i,j,1) < 0.4_r_kind .and. ainc < 0.0_r_kind ) then
                  ainc=ainc*rhgues(i,j,1)/0.4_r_kind
              end if

              ainc = max(-0.15_r_kind,min(0.15_r_kind,ainc))
!mhu test              ges_smois(i,j,4,it)=ges_smois(i,j,4,it)+ainc   ! test

! - Only do nudging over land, if daytime (defined as
!          cos of sun zenith angle > 0.1), and if
!          sfc temp increment is negative (meaning that
!          background sfc temp was too warm)

! -- some adjustments below to soil moisture adjustment,
!      which seems to have resulted in too much moistening
!      overall.  Stan B. - 24 Oct 04 - 04z


              if (isli(i,j,it) == 1 .and. csza(i,j) > 0.3_r_kind) then
                 sumqc=0
                 do k=1,nsig
                    sumqc=max(sumqc,max(ges_qc(i,j,k),ges_qi(i,j,k)))
                 enddo
                 sumqc=0  ! trun off cloud
                 if( sumqc < 1.0e-6_r_kind) then
                 if( sno(i,j,it) < snowthreshold ) then  ! don't do the 
                                                         ! moisture adjustment if there is snow     

                    if (tinct < -0.15_r_kind) then

! - top level soil moisture
! -- mod - 3/15/13
!      increase moistening from factor of 0.2 to 0.3
<<<<<<< HEAD
                       ges_smois(i,j,1,it) = min (max(ges_smois(i,j,1,it),ges_smois(i,j,2,it)), &
                                   ges_smois(i,j,1,it) + min(0.03_r_kind,max(0._r_kind,(ainc*0.2_r_kind))))
                       ges_smois(i,j,2,it) = min (max(ges_smois(i,j,2,it),ges_smois(i,j,3,it)), &
                                   ges_smois(i,j,2,it) + min(0.03_r_kind,max(0._r_kind,(ainc*0.2_r_kind))))
                       if(nsig_soil == 9) then
                          ges_smois(i,j,3,it) = min (max(ges_smois(i,j,3,it),ges_smois(i,j,4,it)), &
                                   ges_smois(i,j,3,it) + min(0.03_r_kind,max(0._r_kind,(ainc*0.2_r_kind))))
                          ges_smois(i,j,4,it) = min (max(ges_smois(i,j,4,it),ges_smois(i,j,5,it)), &  
                                   ges_smois(i,j,4,it) + min(0.03_r_kind,max(0._r_kind,(ainc*0.1_r_kind))))
=======
                       ges_smois(i,j,1) = min (max(ges_smois(i,j,1),ges_smois(i,j,2)), &
                                   ges_smois(i,j,1) + min(0.03_r_kind,max(0._r_kind,(ainc*0.2_r_kind))))
                       ges_smois(i,j,2) = min (max(ges_smois(i,j,2),ges_smois(i,j,3)), &
                                   ges_smois(i,j,2) + min(0.03_r_kind,max(0._r_kind,(ainc*0.2_r_kind))))
                       if(nsig_soil == 9) then
                          ges_smois(i,j,3) = min (max(ges_smois(i,j,3),ges_smois(i,j,4)), &
                                   ges_smois(i,j,3) + min(0.03_r_kind,max(0._r_kind,(ainc*0.2_r_kind))))
                          ges_smois(i,j,4) = min (max(ges_smois(i,j,4),ges_smois(i,j,5)), &  
                                   ges_smois(i,j,4) + min(0.03_r_kind,max(0._r_kind,(ainc*0.1_r_kind))))
>>>>>>> fde44a02
                       endif
! -- above logic
!     7/26/04 - 
!       previously - min was sm1_p (level 2)
!       now   - min is (max of level 1 and level 2)
!       Implication - If level 1 was already more moist than
!       level 2, don't force level 1 SM back down to level 2.
! -- mod - 5/1/05
!      Decrease moistening from factor of 0.2 to 0.1
! -- mod - 3/15/13
!      increase moistening from factor of 0.1 to 0.3
                    endif

                    if (tinct >  0.15_r_kind) then
! - top level soil moisture
! -- addition 5/1/05
!     Now also dry soil if tinc is positive (warming)
!      and the RH_inc is negative.
<<<<<<< HEAD
                        ges_smois(i,j,1,it) = max(0.0_r_kind,ges_smois(i,j,1,it) + & 
                                                  max(-0.03_r_kind,min(0._r_kind,(ainc*0.2_r_kind))))
                        ges_smois(i,j,2,it) = max(0.0_r_kind,ges_smois(i,j,2,it) + & 
                                                  max(-0.03_r_kind,min(0._r_kind,(ainc*0.2_r_kind))))
                        if(nsig_soil == 9) then
                           ges_smois(i,j,3,it) = max(0.0_r_kind,ges_smois(i,j,3,it) + & 
                                                  max(-0.03_r_kind,min(0._r_kind,(ainc*0.2_r_kind))))
                           ges_smois(i,j,4,it) = max(0.0_r_kind,ges_smois(i,j,4,it) + & 
=======
                        ges_smois(i,j,1) = max(0.0_r_kind,ges_smois(i,j,1) + & 
                                                  max(-0.03_r_kind,min(0._r_kind,(ainc*0.2_r_kind))))
                        ges_smois(i,j,2) = max(0.0_r_kind,ges_smois(i,j,2) + & 
                                                  max(-0.03_r_kind,min(0._r_kind,(ainc*0.2_r_kind))))
                        if(nsig_soil == 9) then
                           ges_smois(i,j,3) = max(0.0_r_kind,ges_smois(i,j,3) + & 
                                                  max(-0.03_r_kind,min(0._r_kind,(ainc*0.2_r_kind))))
                           ges_smois(i,j,4) = max(0.0_r_kind,ges_smois(i,j,4) + & 
>>>>>>> fde44a02
                                                  max(-0.03_r_kind,min(0._r_kind,(ainc*0.1_r_kind))))

                        endif
                    END IF
                 endif  !  sno(i,j,it) < snowthreshold
                 endif  !  sumqc < 1.0e-6_r_kind
              endif
           end do
        end do
     end do
     endif ! is_q > 0
     deallocate(rhgues)
  endif

  return
end subroutine gsd_update_soil_tq

subroutine gsd_limit_ocean_q(qinc)
!$$$  subprogram documentation block
!                .      .    .                                       .
! subprogram:    gsd_limit_ocean_q Rlimits to analysis increments over oceans
!   prgmmr: Hu          org: GSD                date: 2011-08-31
!
! abstract:  This routine does the following things:
! 
! 
! program history log:
!   2011-08-31  Hu - original code
!
!   input argument list:
!    qinc : moisture analysis increment
!
!   output argument list:
!
!   comments:
!
! attributes:
!$$$
  use kinds, only: r_kind,i_kind
  use mpimod, only: mype
  use jfunc, only:  qoption
  use derivsmod, only:  qsatg
  use constants, only: zero,one,fv,rd_over_cp_mass,one_tenth,deg2rad, rad2deg, pi
  use gridmod, only: lat2,lon2,nsig
  use guess_grids, only: ges_tsen,ges_prsl,nfldsig,ntguessig
  use guess_grids, only: isli
  
  implicit none
  
! Declare passed variables
  integer(i_kind) is_q,istatus
  real(r_kind),dimension(lat2,lon2,nsig), intent(inout) :: qinc

! Declare local variables
  logical ice
  integer(i_kind) :: i,j,k,iderivative,it
  real(r_kind),allocatable,dimension(:,:,:):: rhgues
  real(r_kind) :: qinc_rh
  real(r_kind),dimension(:,:,:),pointer:: ges_q=>NULL()


! Compute saturation specific humidity.   

  iderivative = 0
  if(qoption == 1 )then
      iderivative = 1 
  else
      iderivative = 2
  end if

  ice=.true.
  call genqsat(qsatg,ges_tsen(1,1,1,ntguessig),ges_prsl(1,1,1,ntguessig),lat2,lon2,nsig,ice,iderivative)
  allocate(rhgues(lat2,lon2,nsig))

  call gsi_bundlegetpointer (GSI_MetGuess_Bundle(ntguessig),'q',ges_q,istatus)
  if(istatus/=0) then
!    code doesn't have to die here ... needs attention for generalization
     call die('gsd_update_soil_tq',': cannot find q in guess')
  endif 
  do k=1,nsig
     do j=1,lon2
        do i=1,lat2
           rhgues(i,j,k)=ges_q(i,j,k)/qsatg(i,j,k)
        end do
     end do
  end do

  do it=1,nfldsig
     do k=1,nsig
        do j=1,lon2
           do i=1,lat2
              if (isli(i,j,1) ==  0) then
                 qinc_rh=qinc(i,j,k)/qsatg(i,j,k)
! -- limit pseudo-RH change over water to +/- 0.1
                 if( k <= 10) then
                    qinc_rh=max(-0.1_r_kind,min(0.1_r_kind,qinc_rh))
                 elseif(  k >= 11.and.k <=18 ) then
                    qinc_rh=max(-0.2_r_kind,min(0.2_r_kind,qinc_rh))
                 endif
! -- Limit further drying out over water and near surface.
                 if(rhgues(i,j,k) < 0.6_r_kind .and. k <=4 .and. qinc_rh < zero) then
                    qinc_rh=qinc_rh*rhgues(i,j,k)/1.0_r_kind
                 endif
                 qinc(i,j,k)=qinc_rh*qsatg(i,j,k) 
              else
                 qinc(i,j,k)=qinc(i,j,k) 
              end if   ! isli(i,j,1)
           end do
        end do
     end do
  end do

  deallocate(rhgues)
end subroutine gsd_limit_ocean_q 

subroutine gsd_update_th2(tinc)
!$$$  subprogram documentation block
!                .      .    .                                       .
! subprogram:    gsd_update_th2    adjust 2-m t based on analysis increment
!   prgmmr: Hu          org: GSD                date: 2011-10-04
!
! abstract:  This routine does the following things:
!              1) add lowest level t increment to T2 
! 
! 
! program history log:
!   2011-10-04  parrish - original code
!   2013-10-19  todling - get guess fileds from bundle
!
!   input argument list:
!    tinc : first level temperature analysis increment
!
!   output argument list:
!
!   comments:
!
! attributes:
!$$$
  use kinds, only: r_kind,i_kind
  use mpimod, only: mype
  use jfunc, only:  tsensible
  use constants, only: zero,one,fv,rd_over_cp_mass,one_tenth,deg2rad, rad2deg, pi
  use gridmod, only: lat2,lon2,nsig,aeta1_ll,pt_ll
  use guess_grids, only: nfldsig
  use guess_grids, only: ges_prsl,ntguessig

  implicit none

! Declare passed variables
  real(r_kind),dimension(lat2,lon2), intent(in) :: tinc

  real(r_kind),parameter:: r10=10.0_r_kind
  real(r_kind),parameter:: r100=100.0_r_kind
  integer(i_kind) i,j,k,it,ij,ii,ier,id,ngases,istatus,ihaveq
  real(r_kind) :: dth2, work_prsl,work_prslk

  real(r_kind),dimension(:,:  ),pointer:: ges_ps =>NULL()
  real(r_kind),dimension(:,:  ),pointer:: ges_th2=>NULL()
  real(r_kind),dimension(:,:,:),pointer:: ges_q  =>NULL()

!*******************************************************************************
!
! 2-m temperature
  do it=1,nfldsig
     call gsi_bundlegetpointer(gsi_metguess_bundle(it),'th2m',ges_th2,ier)
     if(ier/=0) cycle
     call gsi_bundlegetpointer(gsi_metguess_bundle(it),'ps',ges_ps,ier)
     if(ier/=0) cycle
! NOTE: for some odd reason the orig. code before bundle change was getting q
!       from slot it=1 - to preserve zero diff I left as such - RTodling
     call gsi_bundlegetpointer(gsi_metguess_bundle(1),'q' ,ges_q ,ihaveq)
!    call gsi_bundlegetpointer(gsi_metguess_bundle(it),'q' ,ges_q ,ihaveq)
     do j=1,lon2
        do i=1,lat2
           if(tsensible) then
              dth2=tinc(i,j)
           else
              if(ihaveq/=0) cycle
              dth2=tinc(i,j)/(one+fv*ges_q(i,j,1))
           endif
!          Convert sensible temperature to potential temperature
           work_prsl  = one_tenth*(aeta1_ll(1)*(r10*ges_ps(i,j)-pt_ll)+pt_ll)
           work_prslk = (work_prsl/r100)**rd_over_cp_mass
           ges_th2(i,j) = ges_th2(i,j) + dth2/work_prslk
        end do
     end do
  end do

  return
end subroutine gsd_update_th2

<<<<<<< HEAD
subroutine gsd_update_q2(tinc)
=======
subroutine gsd_update_q2(qinc)
>>>>>>> fde44a02
!$$$  subprogram documentation block
!                .      .    .                                       .
! subprogram:    gsd_update_q2    adjust 2-m q based on analysis increment
!   prgmmr: Hu          org: GSD                date: 2011-10-04
!
! abstract:  This routine does the following things:
!              1) add lowest level q increment to Q2 
! 
! 
! program history log:
!   2014-01-22  Hu - original code
<<<<<<< HEAD
!
!   input argument list:
!    tinc : first level mositure analysis increment
=======
!   2014-04-04  Todling - ges_q2 now in MetGuess
!
!   input argument list:
!    qinc : first level moisture analysis increment
>>>>>>> fde44a02
!
!   output argument list:
!
!   comments:
!
! attributes:
!$$$
  use kinds, only: r_kind,i_kind
  use mpimod, only: mype
  use gridmod, only: lat2,lon2
<<<<<<< HEAD
  use guess_grids, only: ges_q2, nfldsig
=======
  use guess_grids, only: nfldsig
>>>>>>> fde44a02

  implicit none

! Declare passed variables
<<<<<<< HEAD
  real(r_kind),dimension(lat2,lon2), intent(in) :: tinc

  integer(i_kind) i,j,it
=======
  real(r_kind),dimension(lat2,lon2), intent(in) :: qinc

  real(r_kind),dimension(:,:  ),pointer:: ges_q2=>NULL()
  integer(i_kind) i,j,it,ier
>>>>>>> fde44a02

!*******************************************************************************
!
! 2-m temperature
  do it=1,nfldsig
<<<<<<< HEAD
     do j=1,lon2
        do i=1,lat2
           ges_q2(i,j,it) = ges_q2(i,j,it) + tinc(i,j)
=======
     call gsi_bundlegetpointer(gsi_metguess_bundle(it),'q2m',ges_q2,ier)
     if(ier/=0) cycle
     do j=1,lon2
        do i=1,lat2
           ges_q2(i,j) = ges_q2(i,j) + qinc(i,j)
>>>>>>> fde44a02
        end do
     end do
  end do

  return
end subroutine gsd_update_q2

end module gsd_update_mod<|MERGE_RESOLUTION|>--- conflicted
+++ resolved
@@ -222,41 +222,6 @@
                  if (sno(i,j,it) < snowthreshold) THEN
                     if(nsig_soil == 9) then
 ! - top level soil temp
-<<<<<<< HEAD
-                       ges_tslb(i,j,1,it) = ges_tslb(i,j,1,it) +   &
-                                       min(1._r_kind,max(dts_min,tincf*0.6_r_kind)) 
-! - 0-1 cm level -  soil temp
-                       ges_tslb(i,j,2,it) = ges_tslb(i,j,2,it) +   &
-                                       min(1._r_kind,max(dts_min,tincf*0.55_r_kind))
-! - 1-4 cm level -  soil temp
-                       ges_tslb(i,j,3,it) = ges_tslb(i,j,3,it) +   &
-                                       min(1._r_kind,max(dts_min,tincf*0.4_r_kind))
-! - 4-10 cm level -  soil temp
-                       ges_tslb(i,j,4,it) = ges_tslb(i,j,4,it) +   &
-                                       min(1._r_kind,max(dts_min,tincf*0.3_r_kind))
-! - 10-30 cm level -  soil temp
-                       ges_tslb(i,j,5,it) = ges_tslb(i,j,5,it) +   &
-                                       min(1._r_kind,max(dts_min,tincf*0.2_r_kind))
-                    else
-! - top level soil temp
-                       ges_tslb(i,j,1,it) = ges_tslb(i,j,1,it) +   &
-                                       min(1._r_kind,max(dts_min,tincf*0.6_r_kind))
-! - 0-5 cm level -  soil temp
-                       ges_tslb(i,j,2,it) = ges_tslb(i,j,2,it) +   &
-                                       min(1._r_kind,max(dts_min,tincf*0.4_r_kind))
-! - 5-20 cm level -  soil temp
-                       ges_tslb(i,j,3,it) = ges_tslb(i,j,3,it) +   &
-                                       min(1._r_kind,max(dts_min,tincf*0.2_r_kind))
-                    endif
-                    ges_tsk(i,j,it) = ges_tsk(i,j,it) + min(1._r_kind,max(dts_min,tincf*0.6_r_kind))
-                    ges_soilt1(i,j,it) = ges_soilt1(i,j,it) + min(1._r_kind,max(dts_min,tincf*0.6_r_kind))
-                 else  ! if snow cover, then only adjust TSK and SOILT1
-                    ges_tsk(i,j,it) = ges_tsk(i,j,it) + min(1._r_kind,max(-2._r_kind,tincf*0.6_r_kind))
-                    ges_soilt1(i,j,it) = ges_soilt1(i,j,it) + min(1._r_kind,max(-2._r_kind,tincf*0.6_r_kind))
-                    if (sno(i,j,it) > 32.0_r_kind) then
-                       ges_tsk(i,j,it) = min(ges_tsk(i,j,it), 273.15_r_kind)
-                       ges_soilt1(i,j,it) = min(ges_soilt1(i,j,it), 273.15_r_kind)
-=======
                        ges_tslb(i,j,1) = ges_tslb(i,j,1) +   &
                                        min(1._r_kind,max(dts_min,tincf*0.6_r_kind)) 
 ! - 0-1 cm level -  soil temp
@@ -290,7 +255,6 @@
                     if (sno(i,j,it) > 32.0_r_kind) then
                        ges_tsk(i,j) = min(ges_tsk(i,j), 273.15_r_kind)
                        ges_soilt1(i,j) = min(ges_soilt1(i,j), 273.15_r_kind)
->>>>>>> fde44a02
                     endif
                  endif ! sno(i,j,it) < snowthreshold
               endif   ! isli(i,j,it) == 1
@@ -390,17 +354,6 @@
 ! - top level soil moisture
 ! -- mod - 3/15/13
 !      increase moistening from factor of 0.2 to 0.3
-<<<<<<< HEAD
-                       ges_smois(i,j,1,it) = min (max(ges_smois(i,j,1,it),ges_smois(i,j,2,it)), &
-                                   ges_smois(i,j,1,it) + min(0.03_r_kind,max(0._r_kind,(ainc*0.2_r_kind))))
-                       ges_smois(i,j,2,it) = min (max(ges_smois(i,j,2,it),ges_smois(i,j,3,it)), &
-                                   ges_smois(i,j,2,it) + min(0.03_r_kind,max(0._r_kind,(ainc*0.2_r_kind))))
-                       if(nsig_soil == 9) then
-                          ges_smois(i,j,3,it) = min (max(ges_smois(i,j,3,it),ges_smois(i,j,4,it)), &
-                                   ges_smois(i,j,3,it) + min(0.03_r_kind,max(0._r_kind,(ainc*0.2_r_kind))))
-                          ges_smois(i,j,4,it) = min (max(ges_smois(i,j,4,it),ges_smois(i,j,5,it)), &  
-                                   ges_smois(i,j,4,it) + min(0.03_r_kind,max(0._r_kind,(ainc*0.1_r_kind))))
-=======
                        ges_smois(i,j,1) = min (max(ges_smois(i,j,1),ges_smois(i,j,2)), &
                                    ges_smois(i,j,1) + min(0.03_r_kind,max(0._r_kind,(ainc*0.2_r_kind))))
                        ges_smois(i,j,2) = min (max(ges_smois(i,j,2),ges_smois(i,j,3)), &
@@ -410,7 +363,6 @@
                                    ges_smois(i,j,3) + min(0.03_r_kind,max(0._r_kind,(ainc*0.2_r_kind))))
                           ges_smois(i,j,4) = min (max(ges_smois(i,j,4),ges_smois(i,j,5)), &  
                                    ges_smois(i,j,4) + min(0.03_r_kind,max(0._r_kind,(ainc*0.1_r_kind))))
->>>>>>> fde44a02
                        endif
 ! -- above logic
 !     7/26/04 - 
@@ -429,16 +381,6 @@
 ! -- addition 5/1/05
 !     Now also dry soil if tinc is positive (warming)
 !      and the RH_inc is negative.
-<<<<<<< HEAD
-                        ges_smois(i,j,1,it) = max(0.0_r_kind,ges_smois(i,j,1,it) + & 
-                                                  max(-0.03_r_kind,min(0._r_kind,(ainc*0.2_r_kind))))
-                        ges_smois(i,j,2,it) = max(0.0_r_kind,ges_smois(i,j,2,it) + & 
-                                                  max(-0.03_r_kind,min(0._r_kind,(ainc*0.2_r_kind))))
-                        if(nsig_soil == 9) then
-                           ges_smois(i,j,3,it) = max(0.0_r_kind,ges_smois(i,j,3,it) + & 
-                                                  max(-0.03_r_kind,min(0._r_kind,(ainc*0.2_r_kind))))
-                           ges_smois(i,j,4,it) = max(0.0_r_kind,ges_smois(i,j,4,it) + & 
-=======
                         ges_smois(i,j,1) = max(0.0_r_kind,ges_smois(i,j,1) + & 
                                                   max(-0.03_r_kind,min(0._r_kind,(ainc*0.2_r_kind))))
                         ges_smois(i,j,2) = max(0.0_r_kind,ges_smois(i,j,2) + & 
@@ -447,7 +389,6 @@
                            ges_smois(i,j,3) = max(0.0_r_kind,ges_smois(i,j,3) + & 
                                                   max(-0.03_r_kind,min(0._r_kind,(ainc*0.2_r_kind))))
                            ges_smois(i,j,4) = max(0.0_r_kind,ges_smois(i,j,4) + & 
->>>>>>> fde44a02
                                                   max(-0.03_r_kind,min(0._r_kind,(ainc*0.1_r_kind))))
 
                         endif
@@ -639,11 +580,7 @@
   return
 end subroutine gsd_update_th2
 
-<<<<<<< HEAD
-subroutine gsd_update_q2(tinc)
-=======
 subroutine gsd_update_q2(qinc)
->>>>>>> fde44a02
 !$$$  subprogram documentation block
 !                .      .    .                                       .
 ! subprogram:    gsd_update_q2    adjust 2-m q based on analysis increment
@@ -655,16 +592,10 @@
 ! 
 ! program history log:
 !   2014-01-22  Hu - original code
-<<<<<<< HEAD
-!
-!   input argument list:
-!    tinc : first level mositure analysis increment
-=======
 !   2014-04-04  Todling - ges_q2 now in MetGuess
 !
 !   input argument list:
 !    qinc : first level moisture analysis increment
->>>>>>> fde44a02
 !
 !   output argument list:
 !
@@ -675,41 +606,25 @@
   use kinds, only: r_kind,i_kind
   use mpimod, only: mype
   use gridmod, only: lat2,lon2
-<<<<<<< HEAD
-  use guess_grids, only: ges_q2, nfldsig
-=======
   use guess_grids, only: nfldsig
->>>>>>> fde44a02
 
   implicit none
 
 ! Declare passed variables
-<<<<<<< HEAD
-  real(r_kind),dimension(lat2,lon2), intent(in) :: tinc
-
-  integer(i_kind) i,j,it
-=======
   real(r_kind),dimension(lat2,lon2), intent(in) :: qinc
 
   real(r_kind),dimension(:,:  ),pointer:: ges_q2=>NULL()
   integer(i_kind) i,j,it,ier
->>>>>>> fde44a02
 
 !*******************************************************************************
 !
 ! 2-m temperature
   do it=1,nfldsig
-<<<<<<< HEAD
-     do j=1,lon2
-        do i=1,lat2
-           ges_q2(i,j,it) = ges_q2(i,j,it) + tinc(i,j)
-=======
      call gsi_bundlegetpointer(gsi_metguess_bundle(it),'q2m',ges_q2,ier)
      if(ier/=0) cycle
      do j=1,lon2
         do i=1,lat2
            ges_q2(i,j) = ges_q2(i,j) + qinc(i,j)
->>>>>>> fde44a02
         end do
      end do
   end do
