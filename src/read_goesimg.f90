--- conflicted
+++ resolved
@@ -184,11 +184,8 @@
   if(jsatid == 'g11') kidsat = 255
   if(jsatid == 'g12') kidsat = 256
   if(jsatid == 'g13') kidsat = 257
-<<<<<<< HEAD
-=======
   if(jsatid == 'g14') kidsat = 258
   if(jsatid == 'g15') kidsat = 259
->>>>>>> 7e893336
 
 ! Allocate arrays to hold all data for given satellite
   nreal = maxinfo + nstinfo
