#ifdef WRF
subroutine read_wrf_nmm_binary_guess(mype)
!$$$  subprogram documentation block
!                .      .    .                                       .
! subprogram:    read_wrf_nmm_binary_guess        read wrf_nmm interface file
!   prgmmr: parrish          org: np22                date: 2003-09-05
!
! abstract: in place of read_guess for global application, read guess
!             from regional model, in this case the wrf nmm (non-hydrostatic
!             mesoscale model).  This version reads a binary file created
!             in a previous step that interfaces with the wrf infrastructure.
!             A later version will read directly from the wrf restart file.
!             The guess is read in by complete horizontal fields, one field
!             per processor, in parallel.  Each horizontal input field is 
!             converted from the staggered e-grid to an unstaggered a-grid.
!             If filled_grid=.true., then the unstaggered a-grid has all the
!             holes of the e-grid filled, and has twice as many points as the
!             input grid.  If half_grid=.true., then the unstaggered grid is
!             derived from every other row of the input e-grid, and has 1/2 as
!             many points as the input grid.
!
! program history log:
!   2003-09-05  parrish
!   2004-06-22  parrish, document
!   2004-08-02  treadon - add only to module use, add intent in/out
!   2004-11-20  parrish - change to mpi-io for binary file format
!   2004-12-15  treadon - remove variable mype from call load_geop_hgt,
!                         rename variable wrf_ges_filename as wrfges
!   2005-02-17  todling - ifdef'ed wrf code out
!   2005-02-23  wu - setup for qoption=2 and output stats of RH
!   2005-04-01  treadon - add initialization of ges_oz, prsi_oz; comestic 
!                         format changes
!   2005-05-27  parrish - add call get_derivatives
!   2005-06-13  treadon - remove extra open(nfcst...) statement
!   2005-07-06  parrish - add changes to read pint if available 
!                         (update_pint=.true.)
!   2005-07-22  parrish - read surface roughness length
!   2005-09-29  parrish - add call to get_zderivs
!   2005-11-21  kleist - new calls to genqsat and calctends
!   2005-11-21  derber - make qoption=1 work same as qoption=2
!   2005-11-29  derber - remove external iteration dependent calculations
!   2005-11-29  parrish - correct error in reading of roughness length field
!   2005-12-15  treadon - remove initialization of certain guess arrays (done elsewhere)
!   2006-02-02  treadon - remove load_prsges,load_geop_hgt,prsi,prsl (not used)
!   2006-03-06  parrish - correct u10,v10 grid type flag, igtype.  s/b 1, not 2
!   2006-04-03  derber  - include tuned fact10 for 10m winds
!   2006-04-06  middlecoff - changed nfcst from 11 to lendian_in
!   2006-06-19  wu - changes to allow nfldsig=3 (multiple first guess)
!   2006-07-28  derber  - include sensible temperature
!   2006-07-31  kleist - change to use ges_ps instead of lnps
!   2007-03-13  derber - remove unused qsinv2 from jfunc use list
!   2007-04-12  parrish - add modifications to allow any combination of ikj or ijk
!                          grid ordering for input 3D fields
!   2007-05-02  parrish - fix bug to prevent out of memory reference when pint missing
!   2008-04-16  safford - rm unused uses
!   2012-01-14  zhu     - add cloud hydrometeors for cloudy radiance
!   2012-10-11  parrish - add option to swap bytes immediately after every call to mpi_file_read_at.
!                           (to handle cases of big-endian file/little-endian machine and vice-versa)
!   2012-11-30  tong    - added the calculation of ges_prsl for the caculation of cloud mixing ratio,
!                         because load_prsges is called after this subroutine is called.                       
!   2013-10-19  todling - efr_q variables now in cloud_efr module (update mod name too)
!   2013-10-30  todling - ltosj/i now live in commvars
!   2014-06-27  S.Liu   - detach use_reflectivity from n_actual_clouds
!   2015_05_12  wu      - bug fixes for FGAT
<<<<<<< HEAD
!   2016_04_28  eliu    - remove cwgues0 
=======
!   2015_09_20  s.liu   - convert nmmb F_ICE, F_RAIN to water content before interpolation
!   2016_03_02  s.liu/carley   - remove use_reflectivity and use i_gsdcldanal_type
>>>>>>> b5b89b77
!
!   input argument list:
!     mype     - pe number
!
!     NOTES:  need to pay special attention to various surface fields to make sure
!             they are correct (check units).  fact10 needs to be computed from 
!             10m wind, which is included in wrf nmm interface file.
!
!             Cloud water currently set to zero.  Need to fix before doing precip
!             assimilation--wait until global adopts Brad Ferrier's multi-species 
!             scheme??
!
!             Ozone currently set to zero.  No ozone variable in wrf nmm--climatology
!             instead.  Do we use climatology?
!
!             No background bias yet. (biascor ignored)
!
! attributes:
!   language: f90
!   machine:  ibm RS/6000 SP
!
!$$$  end documentation block
  use kinds, only: r_kind,r_single,i_long,i_llong,i_kind
  use mpimod, only: ierror,mpi_integer,mpi_sum,mpi_comm_world,npe,mpi_rtype, &
       mpi_offset_kind,mpi_info_null,mpi_mode_rdonly,mpi_status_size
  use guess_grids, only: & 
       fact10,soil_type,veg_frac,veg_type,sfc_rough,sfct,sno,soil_temp,soil_moi,&
       isli,nfldsig,ifilesig,ges_tsen,ges_prsl
  use cloud_efr_mod, only: efr_ql,efr_qi,efr_qr,efr_qs,efr_qg,efr_qh
  use cloud_efr_mod, only: cloud_calc
  use gridmod, only: lat2,lon2,itotsub,&
       pdtop_ll,pt_ll,nlon,nlat,nlon_regional,nsig,nlat_regional,half_grid,&
       filled_grid,aeta1_ll,aeta2_ll, &
      displs_s,ijn_s,half_nmm_grid2a,fill_nmm_grid2a3,regional               
  use general_commvars_mod, only: ltosi_s,ltosj_s
  use constants, only: zero,one_tenth,half,one,grav,fv,zero_single,r0_01,ten
  use regional_io, only: update_pint
  use gsi_io, only: lendian_in
  use gsi_metguess_mod, only: gsi_metguess_get,gsi_metguess_bundle
  use gsi_bundlemod, only: gsi_bundlegetpointer
  use mpeu_util, only: die,getindex
  use control_vectors, only: cvars3d
  use native_endianness, only: byte_swap
  use gfs_stratosphere, only: use_gfs_stratosphere,nsig_save,add_gfs_stratosphere

  implicit none

! Declare passed variables here
  integer(i_kind),intent(in):: mype

! Declare local parameters

! Declare local variables
  character(len=*),parameter :: myname='read_wrf_nmm_binary_guess:: '
  integer(i_kind) kpint,kt,kq,ku,kv
  integer(i_kind) kcwm,kf_ice,kf_rain,kf_rimef

! NMM variable names stuck in here
  integer(i_kind) mfcst

! other internal variables
  real(r_single),allocatable:: tempa(:,:)
  real(r_single),allocatable::temp1(:,:)
  real(r_single),allocatable::all_loc(:,:,:)
  integer(i_kind),allocatable::igtype(:),kdim(:),kord(:)
  integer(kind=mpi_offset_kind),allocatable::offset(:)
  integer(kind=mpi_offset_kind) this_offset
  integer(i_kind),allocatable::length(:)
  integer(i_kind) this_length
  integer(i_llong) num_swap
  character(9) wrfges
  character(6) filename 
  integer(i_kind) ifld,im,jm,lm,num_nmm_fields
  integer(i_kind) num_loc_groups,num_j_groups
  integer(i_kind) i,it,j,k
  integer(i_kind) i_pd,i_fis,i_pint,i_t,i_q,i_u,i_v,i_sno,i_u10,i_v10,i_smc,i_stc
  integer(i_kind) i_sm,i_sice,i_sst,i_tsk,i_ivgtyp,i_isltyp,i_vegfrac
  integer(i_kind) i_cwm,i_f_ice,i_f_rain,i_f_rimef
  integer(i_kind) isli_this
  integer(i_kind) nsig_read  
  real(r_kind) pd,psfc_this,sm_this,sice_this,wmag
  integer(i_kind) num_doubtful_sfct,num_doubtful_sfct_all
  integer(i_llong) n_position
  integer(i_kind) iskip,ksize,jextra,nextra
  integer(i_kind) status(mpi_status_size)
  integer(i_kind) jbegin(0:npe),jend(0:npe-1)
  integer(i_kind) kbegin(0:npe),kend(0:npe-1)
  integer(i_long),allocatable:: ibuf(:,:)
  integer(i_long),allocatable:: jbuf(:,:,:)
  real(r_kind) rough0(nlon,nlat)
  real(r_single) rough_in(nlon_regional,nlat_regional)
  real(r_kind) rough_in2(nlon_regional,nlat_regional)
  real(r_kind) work(itotsub)                        
  integer(i_kind) mm1                               
  integer(i_kind) iadd
  character(132) memoryorder

! variables for cloud info
  integer(i_kind) n_actual_clouds,istatus,ier,iret
  integer(i_kind) iqtotal,icw4crtm
  real(r_kind),dimension(lat2,lon2,nsig):: clwmr,fice,frain,frimef
  real(r_kind),pointer,dimension(:,:  ):: ges_pd  =>NULL()
  real(r_kind),pointer,dimension(:,:  ):: ges_ps  =>NULL()
  real(r_kind),pointer,dimension(:,:  ):: ges_z   =>NULL()
  real(r_kind),pointer,dimension(:,:,:):: ges_u   =>NULL()
  real(r_kind),pointer,dimension(:,:,:):: ges_v   =>NULL()
  real(r_kind),pointer,dimension(:,:,:):: ges_tv  =>NULL()
  real(r_kind),pointer,dimension(:,:,:):: ges_pint=>NULL()
  real(r_kind),pointer,dimension(:,:,:):: ges_q   =>NULL()
  real(r_kind),pointer,dimension(:,:,:):: ges_cwmr=>NULL()

  real(r_kind),pointer,dimension(:,:,:):: ges_ql=>NULL()
  real(r_kind),pointer,dimension(:,:,:):: ges_qi=>NULL()
  real(r_kind),pointer,dimension(:,:,:):: ges_qr=>NULL()
  real(r_kind),pointer,dimension(:,:,:):: ges_qs=>NULL()
  real(r_kind),pointer,dimension(:,:,:):: ges_qg=>NULL()
  real(r_kind),pointer,dimension(:,:,:):: ges_qh=>NULL()

!  NMM input grid dimensions in module reg_glob_ll
!      These are the following:
!          im -- number of NMM longitudes (x-points) on E-grid
!          jm -- number of NMM latitudes (y-points) on E-grid
!          lm -- number of NMM vertical levels ( = nsig for now)


     im=nlon_regional
     jm=nlat_regional
     lm=nsig
     nsig_read=nsig
     if (use_gfs_stratosphere) then
        lm=nsig_save
        nsig_read=nsig_save
     endif

!    Inquire about cloud guess fields
     call gsi_metguess_get('clouds::3d',n_actual_clouds,istatus)

!    Determine whether or not cloud-condensate is the control variable (ges_cw=ges_ql+ges_qi)
     icw4crtm=getindex(cvars3d,'cw')

!    Determine whether or not total moisture (water vapor+total cloud condensate) is the control variable
     iqtotal=getindex(cvars3d,'qt')


!    Following is for convenient NMM/WRF NMM input
     num_nmm_fields=20+4*lm
     if(update_pint) num_nmm_fields=num_nmm_fields+lm+1   ! add contribution of PINT
     if (n_actual_clouds>0) num_nmm_fields=num_nmm_fields+4*lm       ! add hydrometeors
     num_loc_groups=num_nmm_fields/npe

     if(mype == 0) write(6,'(" at 1 in read_wrf_nmm_binary_guess, update_pint   =",l6)')update_pint   
     if(mype == 0) write(6,'(" at 1 in read_wrf_nmm_binary_guess, nsig          =",i6)')nsig               
     if(mype == 0) write(6,'(" at 1 in read_wrf_nmm_binary_guess, lm            =",i6)')lm           
     if(mype == 0) write(6,'(" at 1 in read_wrf_nmm_binary_guess, im            =",i6)')im            
     if(mype == 0) write(6,'(" at 1 in read_wrf_nmm_binary_guess, jm            =",i6)')jm                 
     if(mype == 0) write(6,'(" at 1 in read_wrf_nmm_binary_guess, num_nmm_fields=",i6)')num_nmm_fields   
     if(mype == 0) write(6,'(" at 1 in read_wrf_nmm_binary_guess, nfldsig       =",i6)')nfldsig                 
     if(mype == 0) write(6,'(" at 1 in read_wrf_nmm_binary_guess, npe           =",i6)')npe  
     if(mype == 0) write(6,'(" at 1 in read_wrf_nmm_binary_guess, num_loc_groups=",i6)')num_loc_groups          

     allocate(offset(num_nmm_fields))
     allocate(igtype(num_nmm_fields),kdim(num_nmm_fields),kord(num_nmm_fields))
     allocate(length(num_nmm_fields))
     allocate(all_loc(lat2,lon2,num_nmm_fields))
     allocate(temp1(im,jm))

!    igtype is a flag indicating whether each input NMM field is h-grid or v-grid
!    and whether integer or real
!     abs(igtype)=1 for h-grid
!                =2 for v-grid
!     igtype < 0 for integer field

!    offset is the byte count preceding each record to be read from the wrf binary file.
!       used as individual file pointers by mpi_file_read_at

     do it=1,nfldsig
        num_doubtful_sfct=0
        write(filename,'("sigf",i2.2)')ifilesig(it)
        open(lendian_in,file=filename,form='unformatted') ; rewind lendian_in
        if(mype == 0) write(6,*)'READ_WRF_NMM_OFFSET_FILE:  open lendian_in=',&
             lendian_in,' to file=',filename
        do iskip=1,9
           read(lendian_in)
        end do
        read(lendian_in) wrfges
        if(mype==0) write(6,*)' in read_wrf_nmm_binary_guess, wrfges=',trim(wrfges)
        read(lendian_in) ! n_position          !  offset for START_DATE record
        read(lendian_in) ! n_position          !  offset for NSTART_HOUR record
        
        i=0
        i=i+1 ; i_pd=i                                                ! pd
        read(lendian_in) n_position
        offset(i)=n_position ; length=im*jm ; igtype(i)=1 ; kdim(i)=1
        if(mype == 0) write(6,*)' pd, i,igtype(i),offset(i) = ',i,igtype(i),offset(i)
        
        i=i+1 ; i_fis=i                                                ! fis
        read(lendian_in) n_position
        offset(i)=n_position ; length=im*jm ; igtype(i)=1 ; kdim(i)=1
        if(mype == 0) write(6,*)' fis, i,igtype(i),offset(i) = ',i,igtype(i),offset(i)
        
        i_pint=i+1
        if(update_pint) then
           i_pint=i+1
           read(lendian_in) n_position,memoryorder
           do k=1,lm+1
              i=i+1                                                       ! pint(k)
              if(trim(memoryorder)=='XZY') then
                 iadd=0
                 kord(i)=lm+1
              else
                 iadd=(k-1)*im*jm*4
                 kord(i)=1
              end if
              offset(i)=n_position+iadd ; length(i)=im*jm ; igtype(i)=1 ; kdim(i)=lm+1
              if(mype == 0.and.k==1) write(6,*)' pint i,igtype(i),offset(i) = ',i,igtype(i),offset(i)
           end do
        end if
        
        i_t=i+1
        read(lendian_in) n_position,memoryorder
        do k=1,lm
           i=i+1                                                       ! t(k)
           if(trim(memoryorder)=='XZY') then
              iadd=0
              kord(i)=lm
           else
              iadd=(k-1)*im*jm*4
              kord(i)=1
           end if
           offset(i)=n_position+iadd ; length(i)=im*jm ; igtype(i)=1 ; kdim(i)=lm
           if(mype == 0.and.k==1) write(6,*)' temp i,igtype(i),offset(i) = ',i,igtype(i),offset(i)
        end do
        
        i_q=i+1
        read(lendian_in) n_position,memoryorder
        do k=1,lm
           i=i+1                                                       ! q(k)
           if(trim(memoryorder)=='XZY') then
              iadd=0
              kord(i)=lm
           else
              iadd=(k-1)*im*jm*4
              kord(i)=1
           end if
           offset(i)=n_position+iadd ; length(i)=im*jm ; igtype(i)=1 ; kdim(i)=lm
           if(mype == 0.and.k==1) write(6,*)' q i,igtype(i),offset(i) = ',i,igtype(i),offset(i)
        end do
        
        i_u=i+1
        read(lendian_in) n_position,memoryorder
        do k=1,lm
           i=i+1                                                       ! u(k)
           if(trim(memoryorder)=='XZY') then
              iadd=0
              kord(i)=lm
           else
              iadd=(k-1)*im*jm*4
              kord(i)=1
           end if
           offset(i)=n_position+iadd ; length(i)=im*jm ; igtype(i)=2 ; kdim(i)=lm
           if(mype == 0.and.k==1) write(6,*)' u i,igtype(i),offset(i) = ',i,igtype(i),offset(i)
        end do
        
        i_v=i+1
        read(lendian_in) n_position,memoryorder
        do k=1,lm
           i=i+1                                                       ! v(k)
           if(trim(memoryorder)=='XZY') then
              iadd=0
              kord(i)=lm
           else
              iadd=(k-1)*im*jm*4
              kord(i)=1
           end if
           offset(i)=n_position+iadd ; length(i)=im*jm ; igtype(i)=2 ; kdim(i)=lm
           if(mype == 0.and.k==1) write(6,*)' v i,igtype(i),offset(i) = ',i,igtype(i),offset(i)
        end do
        
        i=i+1 ; i_sm=i                                                ! sm
        read(lendian_in) n_position
        offset(i)=n_position ; length=im*jm ; igtype(i)=1 ; kdim(i)=1
        if(mype == 0) write(6,*)' sm, i,igtype(i),offset(i) = ',i,igtype(i),offset(i)
        
        i=i+1 ; i_sice=i                                                ! sice
        read(lendian_in) n_position
        offset(i)=n_position ; length=im*jm ; igtype(i)=1 ; kdim(i)=1
        if(mype == 0) write(6,*)' sice, i,igtype(i),offset(i) = ',i,igtype(i),offset(i)
        
        i=i+1 ; i_sst=i                                                ! sst
        read(lendian_in) n_position
        offset(i)=n_position ; length=im*jm ; igtype(i)=1 ; kdim(i)=1
        if(mype == 0) write(6,*)' sst, i,igtype(i),offset(i) = ',i,igtype(i),offset(i)
        
        i=i+1 ; i_ivgtyp=i                                                ! ivgtyp
        read(lendian_in) n_position
        offset(i)=n_position ; length=im*jm ; igtype(i)=-1 ; kdim(i)=1
        if(mype == 0) write(6,*)' ivgtyp, i,igtype(i),offset(i) = ',i,igtype(i),offset(i)
        
        i=i+1 ; i_isltyp=i                                                ! isltyp
        read(lendian_in) n_position
        offset(i)=n_position ; length=im*jm ; igtype(i)=-1 ; kdim(i)=1
        if(mype == 0) write(6,*)' isltyp, i,igtype(i),offset(i) = ',i,igtype(i),offset(i)
        
        i=i+1 ; i_vegfrac=i                                                ! vegfrac
        read(lendian_in) n_position
        offset(i)=n_position ; length=im*jm ; igtype(i)=1 ; kdim(i)=1
        if(mype == 0) write(6,*)' vegfrac, i,igtype(i),offset(i) = ',i,igtype(i),offset(i)
        
        i=i+1 ; i_sno=i                                                ! sno
        read(lendian_in) n_position
        offset(i)=n_position ; length=im*jm ; igtype(i)=1 ; kdim(i)=1
        if(mype == 0) write(6,*)' sno, i,igtype(i),offset(i) = ',i,igtype(i),offset(i)
        
        i=i+1 ; i_u10=i                                                ! u10
        read(lendian_in) n_position
        offset(i)=n_position ; length=im*jm ; igtype(i)=1 ; kdim(i)=1
        if(mype == 0) write(6,*)' u10, i,igtype(i),offset(i) = ',i,igtype(i),offset(i)

        i=i+1 ; i_v10=i                                                ! v10
        read(lendian_in) n_position
        offset(i)=n_position ; length=im*jm ; igtype(i)=1 ; kdim(i)=1
        if(mype == 0) write(6,*)' v10, i,igtype(i),offset(i) = ',i,igtype(i),offset(i)
        
        i=i+1 ; i_smc=i                                             ! smc
        read(lendian_in) n_position,ksize,memoryorder
        if(trim(memoryorder)=='XZY') then
           kord(i)=ksize
        else
           kord(i)=1
        end if
        offset(i)=n_position ; length(i)=im*jm ; igtype(i)=1 ; kdim(i)=ksize
        if(mype == 0) write(6,*)' smc i,igtype(i),offset(i) = ',i,igtype(i),offset(i)
        do k=2,ksize
           i=i+1
           if(trim(memoryorder)=='XZY') then
              iadd=0
              kord(i)=ksize
           else
              iadd=(k-1)*im*jm*4
              kord(i)=1
           end if
           offset(i)=n_position+iadd ; length(i)=im*jm ; igtype(i)=1 ; kdim(i)=ksize
        end do
        
        i=i+1 ; i_stc=i                                             ! stc
        read(lendian_in) n_position,ksize,memoryorder
        if(trim(memoryorder)=='XZY') then
           kord(i)=ksize
        else
           kord(i)=1
        end if
        offset(i)=n_position ; length(i)=im*jm ; igtype(i)=1 ; kdim(i)=ksize
        if(mype == 0) write(6,*)' stc i,igtype(i),offset(i) = ',i,igtype(i),offset(i)
        do k=2,ksize
           i=i+1
           if(trim(memoryorder)=='XZY') then
              iadd=0
              kord(i)=ksize
           else
              iadd=(k-1)*im*jm*4
              kord(i)=1
           end if
           offset(i)=n_position+iadd ; length(i)=im*jm ; igtype(i)=1 ; kdim(i)=ksize
        end do
        
        i=i+1 ; i_tsk=i                                                ! tsk
        read(lendian_in) n_position
        offset(i)=n_position ; length=im*jm ; igtype(i)=1 ; kdim(i)=1
        if(mype == 0) write(6,*)' tsk, i,igtype(i),offset(i) = ',i,igtype(i),offset(i)

        if (n_actual_clouds>0) then
           i_cwm=i+1
           read(lendian_in) n_position,memoryorder
           do k=1,lm
              i=i+1                                                       ! cwm(k)
              if(trim(memoryorder)=='XZY') then
                 iadd=0
                 kord(i)=lm
              else
                 iadd=(k-1)*im*jm*4
                 kord(i)=1
              end if
              offset(i)=n_position+iadd ; length(i)=im*jm ; igtype(i)=1 ; kdim(i)=lm
              if(mype == 0.and.k==1) write(6,*)' cwm i,igtype(i),offset(i) = ',i,igtype(i),offset(i)
           end do

           i_f_ice=i+1
           read(lendian_in) n_position,memoryorder
           do k=1,lm
              i=i+1                                                       ! f_ice(k)
              if(trim(memoryorder)=='XZY') then
                 iadd=0
                 kord(i)=lm
              else
                 iadd=(k-1)*im*jm*4
                 kord(i)=1
              end if
              offset(i)=n_position+iadd ; length(i)=im*jm ; igtype(i)=1 ; kdim(i)=lm
              if(mype == 0.and.k==1) write(6,*)' f_ice i,igtype(i),offset(i) = ',i,igtype(i),offset(i)
           end do

           i_f_rain=i+1
           read(lendian_in) n_position,memoryorder
           do k=1,lm
              i=i+1                                                       ! f_rain(k)
              if(trim(memoryorder)=='XZY') then
                 iadd=0
                 kord(i)=lm
              else
                 iadd=(k-1)*im*jm*4
                 kord(i)=1
              end if
              offset(i)=n_position+iadd ; length(i)=im*jm ; igtype(i)=1 ; kdim(i)=lm
              if(mype == 0.and.k==1) write(6,*)' f_rain i,igtype(i),offset(i) = ',i,igtype(i),offset(i)
           end do

           i_f_rimef=i+1
           read(lendian_in) n_position,memoryorder
           do k=1,lm
              i=i+1                                                       ! f_rimef(k)
              if(trim(memoryorder)=='XZY') then
                 iadd=0
                 kord(i)=lm
              else
                 iadd=(k-1)*im*jm*4
                 kord(i)=1
              end if
              offset(i)=n_position+iadd ; length(i)=im*jm ; igtype(i)=1 ; kdim(i)=lm
              if(mype == 0.and.k==1) write(6,*)' f_rimef i,igtype(i),offset(i) = ',i,igtype(i),offset(i)
           end do
        end if  ! end of n_actual_clouds>0

!       bring in z0 (roughness length)
        mm1=mype+1
        read(lendian_in) rough_in
        if(half_grid) call half_nmm_grid2a(rough_in,nlon_regional,nlat_regional,rough0,1)
        if(filled_grid) then
           rough_in2=rough_in
           call fill_nmm_grid2a3(rough_in2,nlon_regional,nlat_regional,rough0)
        end if
        do k=1,itotsub
           i=ltosi_s(k)
           j=ltosj_s(k)
           work(k)=rough0(j,i)
        end do
        call mpi_scatterv(work,ijn_s,displs_s,mpi_rtype, &
                       sfc_rough,ijn_s(mm1),mpi_rtype,0,mpi_comm_world,ierror)

        close(lendian_in)

!    End of stuff from NMM restart file

!          set up evenly distributed index range over all processors for all input fields


        num_loc_groups=num_nmm_fields/npe
        nextra=num_nmm_fields-num_loc_groups*npe
        kbegin(0)=1
        if(nextra > 0) then
           do k=1,nextra
              kbegin(k)=kbegin(k-1)+1+num_loc_groups
           end do
        end if
        do k=nextra+1,npe
           kbegin(k)=kbegin(k-1)+num_loc_groups
        end do
        do k=0,npe-1
           kend(k)=kbegin(k+1)-1
        end do
        if(mype == 0) then
           write(6,*)' kbegin=',kbegin
           write(6,*)' kend= ',kend
        end if
        num_j_groups=jm/npe
        jextra=jm-num_j_groups*npe
        jbegin(0)=1
        if(jextra > 0) then
           do j=1,jextra
              jbegin(j)=jbegin(j-1)+1+num_j_groups
           end do
        end if
        do j=jextra+1,npe
           jbegin(j)=jbegin(j-1)+num_j_groups
        end do
        do j=0,npe-1
           jend(j)=min(jbegin(j+1)-1,jm)
        end do
        if(mype == 0) then
           write(6,*)' jbegin=',jbegin
           write(6,*)' jend= ',jend
        end if
        
        allocate(ibuf(im*jm,kbegin(mype):kend(mype)))

        call mpi_file_open(mpi_comm_world,trim(wrfges),mpi_mode_rdonly,mpi_info_null,mfcst,ierror)
        
!                                    read pint
        if(update_pint.and.kord(i_pint)/=1) then
           allocate(jbuf(im,lm+1,jbegin(mype):jend(mype)))
           this_offset=offset(i_pint)+(jbegin(mype)-1)*4*im*(lm+1)
           this_length=(jend(mype)-jbegin(mype)+1)*im*(lm+1)
           call mpi_file_read_at(mfcst,this_offset,jbuf(1,1,jbegin(mype)),this_length,mpi_integer, &
                                 status,ierror)
           if(byte_swap) then
              num_swap=this_length
              call to_native_endianness_i4(jbuf(1,1,jbegin(mype)),num_swap)
           end if
           call transfer_jbuf2ibuf(jbuf,jbegin(mype),jend(mype),ibuf,kbegin(mype),kend(mype), &
                jbegin,jend,kbegin,kend,mype,npe,im,jm,lm+1,im,jm,i_pint,i_pint+lm)
           deallocate(jbuf)
        end if
        
!                                    read temps
        if(kord(i_t)/=1) then
           allocate(jbuf(im,lm,jbegin(mype):jend(mype)))
           this_offset=offset(i_t)+(jbegin(mype)-1)*4*im*lm
           this_length=(jend(mype)-jbegin(mype)+1)*im*lm
           call mpi_file_read_at(mfcst,this_offset,jbuf(1,1,jbegin(mype)),this_length,mpi_integer, &
                                 status,ierror)
           if(byte_swap) then
              num_swap=this_length
              call to_native_endianness_i4(jbuf(1,1,jbegin(mype)),num_swap)
           end if
           call transfer_jbuf2ibuf(jbuf,jbegin(mype),jend(mype),ibuf,kbegin(mype),kend(mype), &
                jbegin,jend,kbegin,kend,mype,npe,im,jm,lm,im,jm,i_t,i_t+lm-1)
           deallocate(jbuf)
        end if

!                                    read q
        if(kord(i_q)/=1) then
           allocate(jbuf(im,lm,jbegin(mype):jend(mype)))
           this_offset=offset(i_q)+(jbegin(mype)-1)*4*im*lm
           this_length=(jend(mype)-jbegin(mype)+1)*im*lm
           call mpi_file_read_at(mfcst,this_offset,jbuf(1,1,jbegin(mype)),this_length,mpi_integer, &
                                 status,ierror)
           if(byte_swap) then
              num_swap=this_length
              call to_native_endianness_i4(jbuf(1,1,jbegin(mype)),num_swap)
           end if
           call transfer_jbuf2ibuf(jbuf,jbegin(mype),jend(mype),ibuf,kbegin(mype),kend(mype), &
                jbegin,jend,kbegin,kend,mype,npe,im,jm,lm,im,jm,i_q,i_q+lm-1)
           deallocate(jbuf)
        end if

!                                    read u
        if(kord(i_u)/=1) then
           allocate(jbuf(im,lm,jbegin(mype):jend(mype)))
           this_offset=offset(i_u)+(jbegin(mype)-1)*4*im*lm
           this_length=(jend(mype)-jbegin(mype)+1)*im*lm
           call mpi_file_read_at(mfcst,this_offset,jbuf(1,1,jbegin(mype)),this_length,mpi_integer, &
                                 status,ierror)
           if(byte_swap) then
              num_swap=this_length
              call to_native_endianness_i4(jbuf(1,1,jbegin(mype)),num_swap)
           end if
           call transfer_jbuf2ibuf(jbuf,jbegin(mype),jend(mype),ibuf,kbegin(mype),kend(mype), &
                jbegin,jend,kbegin,kend,mype,npe,im,jm,lm,im,jm,i_u,i_u+lm-1)
           deallocate(jbuf)
        end if

!                                    read v
        if(kord(i_v)/=1) then
           allocate(jbuf(im,lm,jbegin(mype):jend(mype)))
           this_offset=offset(i_v)+(jbegin(mype)-1)*4*im*lm
           this_length=(jend(mype)-jbegin(mype)+1)*im*lm
           call mpi_file_read_at(mfcst,this_offset,jbuf(1,1,jbegin(mype)),this_length,mpi_integer, &
                                 status,ierror)
           if(byte_swap) then
              num_swap=this_length
              call to_native_endianness_i4(jbuf(1,1,jbegin(mype)),num_swap)
           end if
           call transfer_jbuf2ibuf(jbuf,jbegin(mype),jend(mype),ibuf,kbegin(mype),kend(mype), &
                jbegin,jend,kbegin,kend,mype,npe,im,jm,lm,im,jm,i_v,i_v+lm-1)
           deallocate(jbuf)
        end if

!                                    read smc
        if(kord(i_smc)/=1) then
           allocate(jbuf(im,ksize,jbegin(mype):jend(mype)))
           this_offset=offset(i_smc)+(jbegin(mype)-1)*4*im*ksize
           this_length=(jend(mype)-jbegin(mype)+1)*im*ksize
           call mpi_file_read_at(mfcst,this_offset,jbuf(1,1,jbegin(mype)),this_length,mpi_integer, &
                                 status,ierror)
           if(byte_swap) then
              num_swap=this_length
              call to_native_endianness_i4(jbuf(1,1,jbegin(mype)),num_swap)
           end if
           call transfer_jbuf2ibuf(jbuf,jbegin(mype),jend(mype),ibuf,kbegin(mype),kend(mype), &
                jbegin,jend,kbegin,kend,mype,npe,im,jm,ksize,im,jm,i_smc,i_smc)
           deallocate(jbuf)
        end if

!                                    read stc
        if(kord(i_stc)/=1) then
           allocate(jbuf(im,ksize,jbegin(mype):jend(mype)))
           this_offset=offset(i_stc)+(jbegin(mype)-1)*4*im*ksize
           this_length=(jend(mype)-jbegin(mype)+1)*im*ksize
           call mpi_file_read_at(mfcst,this_offset,jbuf(1,1,jbegin(mype)),this_length,mpi_integer, &
                                 status,ierror)
           if(byte_swap) then
              num_swap=this_length
              call to_native_endianness_i4(jbuf(1,1,jbegin(mype)),num_swap)
           end if
           call transfer_jbuf2ibuf(jbuf,jbegin(mype),jend(mype),ibuf,kbegin(mype),kend(mype), &
                jbegin,jend,kbegin,kend,mype,npe,im,jm,ksize,im,jm,i_stc,i_stc)
           deallocate(jbuf)
        end if

        if (n_actual_clouds>0) then
!                                    read cwm
           if(kord(i_cwm)/=1) then
              allocate(jbuf(im,lm,jbegin(mype):jend(mype)))
              this_offset=offset(i_cwm)+(jbegin(mype)-1)*4*im*lm
              this_length=(jend(mype)-jbegin(mype)+1)*im*lm
              call mpi_file_read_at(mfcst,this_offset,jbuf(1,1,jbegin(mype)),this_length,mpi_integer, &
                                    status,ierror)
              if(byte_swap) then
                 num_swap=this_length
                 call to_native_endianness_i4(jbuf(1,1,jbegin(mype)),num_swap)
              end if
              call transfer_jbuf2ibuf(jbuf,jbegin(mype),jend(mype),ibuf,kbegin(mype),kend(mype), &
                   jbegin,jend,kbegin,kend,mype,npe,im,jm,lm,im,jm,i_cwm,i_cwm+lm-1)
              deallocate(jbuf)
           end if

!                                    read f_ice
           if(kord(i_f_ice)/=1) then
              allocate(jbuf(im,lm,jbegin(mype):jend(mype)))
              this_offset=offset(i_f_ice)+(jbegin(mype)-1)*4*im*lm
              this_length=(jend(mype)-jbegin(mype)+1)*im*lm
              call mpi_file_read_at(mfcst,this_offset,jbuf(1,1,jbegin(mype)),this_length,mpi_integer, &
                                    status,ierror)
              if(byte_swap) then
                 num_swap=this_length
                 call to_native_endianness_i4(jbuf(1,1,jbegin(mype)),num_swap)
              end if
              call transfer_jbuf2ibuf(jbuf,jbegin(mype),jend(mype),ibuf,kbegin(mype),kend(mype), &
                   jbegin,jend,kbegin,kend,mype,npe,im,jm,lm,im,jm,i_f_ice,i_f_ice+lm-1)
              deallocate(jbuf)
           end if

!                                    read f_rain
           if(kord(i_f_rain)/=1) then
              allocate(jbuf(im,lm,jbegin(mype):jend(mype)))
              this_offset=offset(i_f_rain)+(jbegin(mype)-1)*4*im*lm
              this_length=(jend(mype)-jbegin(mype)+1)*im*lm
              call mpi_file_read_at(mfcst,this_offset,jbuf(1,1,jbegin(mype)),this_length,mpi_integer, &
                                    status,ierror)
              if(byte_swap) then
                 num_swap=this_length
                 call to_native_endianness_i4(jbuf(1,1,jbegin(mype)),num_swap)
              end if
              call transfer_jbuf2ibuf(jbuf,jbegin(mype),jend(mype),ibuf,kbegin(mype),kend(mype), &
                   jbegin,jend,kbegin,kend,mype,npe,im,jm,lm,im,jm,i_f_rain,i_f_rain+lm-1)
              deallocate(jbuf)
           end if

!                                    read f_rimef
           if(kord(i_f_rimef)/=1) then
              allocate(jbuf(im,lm,jbegin(mype):jend(mype)))
              this_offset=offset(i_f_rimef)+(jbegin(mype)-1)*4*im*lm
              this_length=(jend(mype)-jbegin(mype)+1)*im*lm
              call mpi_file_read_at(mfcst,this_offset,jbuf(1,1,jbegin(mype)),this_length,mpi_integer, &
                                    status,ierror)
              if(byte_swap) then
                 num_swap=this_length
                 call to_native_endianness_i4(jbuf(1,1,jbegin(mype)),num_swap)
              end if
              call transfer_jbuf2ibuf(jbuf,jbegin(mype),jend(mype),ibuf,kbegin(mype),kend(mype), &
                   jbegin,jend,kbegin,kend,mype,npe,im,jm,lm,im,jm,i_f_rimef,i_f_rimef+lm-1)
              deallocate(jbuf)
           end if
        end if

!---------------------- read surface files last
        do k=kbegin(mype),kend(mype)
           if(kdim(k)==1.or.kord(k)==1) then
              call mpi_file_read_at(mfcst,offset(k),ibuf(1,k),length(k),mpi_integer,status,ierror)
              if(byte_swap) then
                 num_swap=length(k)
                 call to_native_endianness_i4(ibuf(1,k),num_swap)
              end if
           end if
        end do

        call mpi_file_close(mfcst,ierror)

!   next interpolate to analysis grid, then distribute to subdomains

        allocate(tempa(itotsub,kbegin(mype):kend(mype)))
        do ifld=kbegin(mype),kend(mype)
           if(igtype(ifld) >  0) then
              call move_ibuf_hg(ibuf(1,ifld),temp1,im,jm,im,jm)
           else
              call move_ibuf_ihg(ibuf(1,ifld),temp1,im,jm,im,jm)
           end if
           if(filled_grid) call fill_nmm_grid2(temp1,im,jm,tempa(1,ifld),abs(igtype(ifld)),1)
           if(half_grid)   call half_nmm_grid2(temp1,im,jm,tempa(1,ifld),abs(igtype(ifld)),1)
        end do
        deallocate(ibuf)

        call generic_grid2sub(tempa,all_loc,kbegin(mype),kend(mype),kbegin,kend,mype,num_nmm_fields)
     
        deallocate(tempa)
!    Next do conversion of units as necessary and
!    reorganize into WeiYu's format--

        ier=0
        call GSI_BundleGetPointer ( GSI_MetGuess_Bundle(it), 'ps' ,ges_ps ,istatus );ier=ier+istatus
        call GSI_BundleGetPointer ( GSI_MetGuess_Bundle(it), 'z' , ges_z  ,istatus );ier=ier+istatus
        call GSI_BundleGetPointer ( GSI_MetGuess_Bundle(it), 'u' , ges_u  ,istatus );ier=ier+istatus
        call GSI_BundleGetPointer ( GSI_MetGuess_Bundle(it), 'v' , ges_v  ,istatus );ier=ier+istatus
        call GSI_BundleGetPointer ( GSI_MetGuess_Bundle(it), 'tv' ,ges_tv ,istatus );ier=ier+istatus
        call GSI_BundleGetPointer ( GSI_MetGuess_Bundle(it), 'q'  ,ges_q  ,istatus );ier=ier+istatus
        if (ier/=0) call die(trim(myname),'cannot get pointers for met-fields, ier =',ier)

!       Get pointer to cloud water mixing ratio
        if (n_actual_clouds>0) then
           call gsi_bundlegetpointer (gsi_metguess_bundle(it),'ql',ges_ql,iret); ier=iret
           call gsi_bundlegetpointer (gsi_metguess_bundle(it),'qi',ges_qi,iret); ier=ier+iret
           call gsi_bundlegetpointer (gsi_metguess_bundle(it),'qr',ges_qr,iret); ier=ier+iret
           call gsi_bundlegetpointer (gsi_metguess_bundle(it),'qs',ges_qs,iret); ier=ier+iret
           call gsi_bundlegetpointer (gsi_metguess_bundle(it),'qg',ges_qg,iret); ier=ier+iret
           call gsi_bundlegetpointer (gsi_metguess_bundle(it),'qh',ges_qh,iret); ier=ier+iret
        end if

        kt=i_t-1
        kq=i_q-1
        ku=i_u-1
        kv=i_v-1
        if (n_actual_clouds>0) then 
           kcwm=i_cwm-1
           kf_ice=i_f_ice-1
           kf_rain=i_f_rain-1
           kf_rimef=i_f_rimef-1
        end if
        do k=1,nsig_read  
           kt=kt+1      
           kq=kq+1
           ku=ku+1
           kv=kv+1
           if (n_actual_clouds>0) then
              kcwm=kcwm+1
              kf_ice=kf_ice+1
              kf_rain=kf_rain+1
              kf_rimef=kf_rimef+1
           end if
           do i=1,lon2
              do j=1,lat2
                 ges_u(j,i,k) = all_loc(j,i,ku)
                 ges_v(j,i,k) = all_loc(j,i,kv)
                 ges_q(j,i,k)   = all_loc(j,i,kq)
                 ges_tsen(j,i,k,it)  = all_loc(j,i,kt) ! actually holds sensible temperature

                 if (n_actual_clouds>0) then
                    clwmr(j,i,k) = all_loc(j,i,kcwm)
                    fice(j,i,k) = all_loc(j,i,kf_ice)
                    frain(j,i,k) = all_loc(j,i,kf_rain)
                    frimef(j,i,k) = all_loc(j,i,kf_rimef)
                 end if
              end do
           end do
           if (n_actual_clouds>0 .and. (icw4crtm>0 .or. iqtotal>0) .and. ier==0) then 
              do i=1,lon2
                 do j=1,lat2
                    ges_prsl(j,i,k,it)=one_tenth* &
                                (aeta1_ll(k)*pdtop_ll + &
                                 aeta2_ll(k)*(ten*ges_ps(j,i)-pdtop_ll-pt_ll) + &
                                 pt_ll)
                 end do
              end do
              call cloud_calc(ges_prsl(:,:,k,it),ges_q(:,:,k),ges_tsen(:,:,k,it),clwmr(:,:,k), &
                   fice(:,:,k),frain(:,:,k),frimef(:,:,k), &
                   ges_ql(:,:,k),ges_qi(:,:,k),ges_qr(:,:,k),ges_qs(:,:,k),ges_qg(:,:,k),ges_qh(:,:,k), &
                   efr_ql(:,:,k,it),efr_qi(:,:,k,it),efr_qr(:,:,k,it),efr_qs(:,:,k,it),efr_qg(:,:,k,it),efr_qh(:,:,k,it))
           end if
        end do
        do k=nsig_read+1,nsig
           do i=1,lon2
              do j=1,lat2
                 ges_u(j,i,k)    = zero
                 ges_v(j,i,k)    = zero
                 ges_q(j,i,k)    = zero
                 ges_tsen(j,i,k,it) = zero
                 if (n_actual_clouds>0) then
                    clwmr(j,i,k)  = zero
                    fice(j,i,k)   = zero
                    frain(j,i,k)  = zero
                    frimef(j,i,k) = zero
                 end if
              end do
           end do
        end do

        if (n_actual_clouds>0) then
           call gsi_bundlegetpointer (gsi_metguess_bundle(it),'cw',ges_cwmr,iret)
           if (iret==0) ges_cwmr=clwmr
        end if

        do i=1,lon2
           do j=1,lat2
              ges_z(j,i)    = all_loc(j,i,i_fis)/grav ! NMM surface elevation multiplied by g
              
!             convert wrf nmm pd variable to psfc in mb, and then to log(psfc) in cb
              
              pd=r0_01*all_loc(j,i,i_pd)
              psfc_this=pd+pdtop_ll+pt_ll
              ges_ps(j,i)=one_tenth*psfc_this   ! convert from mb to cb
              sno(j,i,it)=all_loc(j,i,i_sno)
              soil_moi(j,i,it)=all_loc(j,i,i_smc)
              soil_temp(j,i,it)=all_loc(j,i,i_stc)
           end do
        end do
        if(update_pint) then
           ier=0
           call gsi_bundlegetpointer(gsi_metguess_bundle(it),'pint', ges_pint, istatus)
           ier=ier+istatus
           call gsi_bundlegetpointer(gsi_metguess_bundle(it),'pd'  , ges_pd  , istatus)
           ier=ier+istatus
           if (ier/=0) then ! doesn't need to die (but needs careful revision)
              call die(myname,': missing pint/pd fields',ier)
           endif
           kpint=i_pint-1
           do k=1,nsig_read+1 
              kpint=kpint+1
              do i=1,lon2
                 do j=1,lat2
                    ges_pint(j,i,k)  = all_loc(j,i,kpint)
                 end do
              end do
           end do
           do k=nsig_read+2,nsig+1 
              do i=1,lon2
                 do j=1,lat2
                    ges_pint(j,i,k)  = zero
                 enddo
              enddo
           enddo
           do i=1,lon2
              do j=1,lat2
                 ges_pd(j,i)=all_loc(j,i,i_pd)
              end do
           end do
        end if

!       Convert sensible temp to virtual temp
        do k=1,nsig_read       
           do i=1,lon2       
              do j=1,lat2
                 ges_tv(j,i,k) = ges_tsen(j,i,k,it) * (one+fv*ges_q(j,i,k))
              end do
           end do
        end do
           do k=nsig_read+1,nsig 
              do i=1,lon2
                 do j=1,lat2
                    ges_tv(j,i,k)  = zero
                 enddo
              enddo
          enddo
     
!    Transfer surface fields
        do i=1,lon2
           do j=1,lat2
              fact10(j,i,it)=one    !  later fix this by using correct w10/w(1)
              wmag=sqrt(ges_u(j,i,1)**2+ges_v(j,i,1)**2)
              if(wmag > zero)fact10(j,i,it)=sqrt(all_loc(j,i,i_u10)**2 + &
                      all_loc(j,i,i_v10)**2)/wmag
              fact10(j,i,it)=min(max(fact10(j,i,it),half),0.95_r_kind)
              veg_type(j,i,it)=all_loc(j,i,i_ivgtyp)
              veg_frac(j,i,it)=all_loc(j,i,i_vegfrac)
              soil_type(j,i,it)=all_loc(j,i,i_isltyp)
              sm_this=zero
              if(all_loc(j,i,i_sm) /= zero_single) sm_this=one
              sice_this=zero
              if(all_loc(j,i,i_sice) /= zero_single) sice_this=one
              
              isli_this=0
              if(sice_this == one) isli_this=2
              if(sice_this == zero.and.sm_this == zero) isli_this=1
              isli(j,i,it)=isli_this
              
              sfct(j,i,it)=all_loc(j,i,i_sst)
              if(isli(j,i,it) /= 0) sfct(j,i,it)=all_loc(j,i,i_tsk)
              if(sfct(j,i,it) < one) then

!             For now, replace missing skin temps with 1st sigma level temp
                 sfct(j,i,it)=all_loc(j,i,i_t) 
                 num_doubtful_sfct=num_doubtful_sfct+1
                 if(num_doubtful_sfct <= 100) &
                      write(6,*)' doubtful skint replaced with 1st sigma level t, j,i,mype,sfct=',&
                      j,i,mype,sfct(j,i,it)
              end if
           end do
        end do

     
        call mpi_reduce(num_doubtful_sfct,num_doubtful_sfct_all,1,mpi_integer,mpi_sum,&
             0,mpi_comm_world,ierror)
        if(mype == 0) write(6,*)' in read_wrf_nmm_binary_guess, num_doubtful_sfct_all = ',num_doubtful_sfct_all
        if(mype == 0) write(6,*)' in read_wrf_nmm_binary_guess, num_doubtful_sfct_all = ',num_doubtful_sfct_all
     end do ! enddo it     
     deallocate(all_loc)
     deallocate(temp1,igtype,kdim,kord,offset,length)
     
     if (use_gfs_stratosphere) then
        if (mype==0) write(6,*)'in read_wrf_binary_netcdf: use_gfs_stratosphere ...beg'                          
        call add_gfs_stratosphere
        if (mype==0) write(6,*)'in read_wrf_binary_netcdf: use_gfs_stratosphere ...end'                         
     endif

     return 
end subroutine read_wrf_nmm_binary_guess

subroutine read_wrf_nmm_netcdf_guess(mype)
!$$$  subprogram documentation block
!                .      .    .                                       .
! subprogram:    read_wrf_nmm_netcdf_guess        read wrf_nmm interface file
!   prgmmr: parrish          org: np22                date: 2003-09-05
!
! abstract: in place of read_guess for global application, read guess
!             from regional model, in this case the wrf nmm (non-hydrostatic
!             mesoscale model).  This version reads a binary file created
!             in a previous step that interfaces with the wrf infrastructure.
!             A later version will read directly from the wrf restart file.
!             The guess is read in by complete horizontal fields, one field
!             per processor, in parallel.  Each horizontal input field is 
!             converted from the staggered e-grid to an unstaggered a-grid.
!             If filled_grid=.true., then the unstaggered a-grid has all the
!             holes of the e-grid filled, and has twice as many points as the
!             input grid.  If half_grid=.true., then the unstaggered grid is
!             derived from every other row of the input e-grid, and has 1/2 as
!             many points as the input grid.
!
! program history log:
!   2003-09-05  parrish
!   2004-06-22  parrish, document
!   2004-08-02  treadon - add only to module use, add intent in/out
!   2005-02-23  wu - setup for qoption=2 and output stats of RH
!   2005-04-01  treadon - add initialization of ges_oz, prsi_oz; comestic format changes
!   2005-05-27  parrish - add call get_derivatives
!   2005-07_06  parrish - add changes to read pint if available (update_pint=.true.)
!   2005-11-21  derber - make qoption=1 work same as qoption=2
!   2005-11-29  derber - remove external iteration dependent calculations
!   2005-12-15  treadon - remove initialization of certain guess arrays (done elsewhere)
!   2006-02-02  treadon - remove load_prsges,load_geop_hgt,prsi,prsl (not used)
!   2006-03-06  parrish - correct u10,v10 grid type flag, igtype.  s/b 1, not 2
!   2006-04-03  derber  - include tuned fact10 for 10m winds
!   2006-04-06  middlecoff - changed nfcst from 11 to lendian_in
!   2006-07-28  derber  - include sensible temperature
!   2006-07-31  kleist - change to use ges_ps instead of lnps
!   2007-03-13  derber - remove unused qsinv2 from jfunc use list
!   2008-04-16  safford - rm unused uses
!   2012-10-11  eliu - add capability of uing gfs-regional blended vertical coordinate 
!                      for wrf_nmm_regional (HWRF)                 
!   2012-11-30  tong  - added the calculation of ges_prsl for the caculation of cloud mixing ratio,
!                       because load_prsges is called after this subroutine is called.
!   2013-10-13  todling - efr_q vars now in cloud_efr module (update mod name too)
!
!   input argument list:
!     mype     - pe number
!
!     NOTES:  need to pay special attention to various surface fields to make sure
!             they are correct (check units).  fact10 needs to be computed from 
!             10m wind, which is included in wrf nmm interface file.
!
!             Cloud water currently set to zero.  Need to fix before doing precip
!             assimilation--wait until global adopts Brad Ferrier's multi-species 
!             scheme??
!
!             Ozone currently set to zero.  No ozone variable in wrf nmm--climatology
!             instead.  Do we use climatology?
!
!             No background bias yet. (biascor ignored)
!
! attributes:
!   language: f90
!   machine:  ibm RS/6000 SP
!
!$$$
  use kinds, only: r_kind,r_single,i_kind
  use mpimod, only: ierror,mpi_integer,mpi_sum,mpi_real4,mpi_comm_world,npe
  use guess_grids, only: &
       fact10,soil_type,veg_frac,veg_type,sfct,sno,soil_temp,soil_moi,&
       isli,nfldsig,ifilesig,ges_tsen,ges_prsl,sfc_rough
  use cloud_efr_mod, only: efr_ql,efr_qi,efr_qr,efr_qs,efr_qg,efr_qh
  use cloud_efr_mod, only: cloud_calc
  use gridmod, only: lat2,lon2,itotsub,displs_s,ijn_s,&
       pdtop_ll,pt_ll,nlon_regional,nsig,nlat_regional,half_grid,&
       filled_grid,aeta1_ll,aeta2_ll
  use gridmod, only: regional
  use constants, only: zero,one_tenth,half,one,grav,fv,zero_single,r0_01,ten
  use regional_io, only: update_pint
  use gsi_io, only: lendian_in
  use gfs_stratosphere, only: use_gfs_stratosphere,nsig_save,good_o3mr,add_gfs_stratosphere
  use gsi_metguess_mod, only: gsi_metguess_get,gsi_metguess_bundle
  use gsi_bundlemod, only: gsi_bundlegetpointer
  use mpeu_util, only: die,getindex
  use control_vectors, only: cvars3d
  implicit none

! Declare passed variables here
  integer(i_kind),intent(in):: mype

! Declare local parameters
  character(len=*),parameter :: myname='read_wrf_nmm_netcdf_guess:: '

! Declare local variables
  integer(i_kind) kpint,kt,kq,ku,kv
  integer(i_kind) kcwm,kf_ice,kf_rain,kf_rimef

! NMM variable names stuck in here

! other internal variables
  real(r_single) tempa(itotsub)
  real(r_single),allocatable::temp1(:,:)
  real(r_single),allocatable::all_loc(:,:,:)
  integer(i_kind),allocatable::itemp1(:,:)
  integer(i_kind),allocatable::igtype(:),jsig_skip(:)
  character(60),allocatable::identity(:)
  character(6) filename 
  integer(i_kind) irc_s_reg(npe),ird_s_reg(npe)
  integer(i_kind) ifld,im,jm,lm,num_nmm_fields
  integer(i_kind) num_all_fields,num_loc_groups,num_all_pad
  integer(i_kind) i,icount,icount_prev,it,j,k
  integer(i_kind) i_0,i_pd,i_fis,i_pint,i_t,i_q,i_u,i_v,i_sno,i_u10,i_v10,i_smc,i_stc
  integer(i_kind) i_sm,i_sice,i_sst,i_tsk,i_ivgtyp,i_isltyp,i_vegfrac
  integer(i_kind) i_cwm,i_f_ice,i_f_rain,i_f_rimef
  integer(i_kind) isli_this
  integer(i_kind) nsig_read 
  real(r_kind) pd,psfc_this,sm_this,sice_this,wmag
  integer(i_kind) num_doubtful_sfct,num_doubtful_sfct_all

! variables for cloud info
  integer(i_kind) n_actual_clouds,istatus,ier,iret
  integer(i_kind) iqtotal,icw4crtm
  real(r_kind),dimension(lat2,lon2,nsig):: clwmr,fice,frain,frimef
  real(r_kind),pointer,dimension(:,:  ):: ges_pd  =>NULL()
  real(r_kind),pointer,dimension(:,:  ):: ges_ps  =>NULL()
  real(r_kind),pointer,dimension(:,:  ):: ges_z   =>NULL()
  real(r_kind),pointer,dimension(:,:,:):: ges_u   =>NULL()
  real(r_kind),pointer,dimension(:,:,:):: ges_v   =>NULL()
  real(r_kind),pointer,dimension(:,:,:):: ges_tv  =>NULL()
  real(r_kind),pointer,dimension(:,:,:):: ges_pint=>NULL()
  real(r_kind),pointer,dimension(:,:,:):: ges_q   =>NULL()
  real(r_kind),pointer,dimension(:,:,:):: ges_oz  =>NULL()
  real(r_kind),pointer,dimension(:,:,:):: ges_cwmr=>NULL()

  real(r_kind),pointer,dimension(:,:,:):: ges_ql=>NULL()
  real(r_kind),pointer,dimension(:,:,:):: ges_qi=>NULL()
  real(r_kind),pointer,dimension(:,:,:):: ges_qr=>NULL()
  real(r_kind),pointer,dimension(:,:,:):: ges_qs=>NULL()
  real(r_kind),pointer,dimension(:,:,:):: ges_qg=>NULL()
  real(r_kind),pointer,dimension(:,:,:):: ges_qh=>NULL()

!  NMM input grid dimensions in module reg_glob_ll
!      These are the following:
!          im -- number of NMM longitudes (x-points) on E-grid
!          jm -- number of NMM latitudes (y-points) on E-grid
!          lm -- number of NMM vertical levels ( = nsig for now)

     sfc_rough = 0.05_r_kind   !default value
     good_o3mr=.false.  ! no input guess for ozone; will use gfs ozone

     num_doubtful_sfct=0

     im=nlon_regional
     jm=nlat_regional
     if(use_gfs_stratosphere) then
        nsig_read=nsig_save
        lm=nsig_save
     else
        nsig_read=nsig
        lm=nsig
     end if

!    Inquire about cloud guess fields
     call gsi_metguess_get('clouds::3d',n_actual_clouds,istatus)

!    Determine whether or not cloud-condensate is the control variable (ges_cw=ges_ql+ges_qi)
     icw4crtm=getindex(cvars3d,'cw')

!    Determine whether or not total moisture (water vapor+total cloud condensate) is the control variable
     iqtotal=getindex(cvars3d,'qt')

!    Following is for convenient NMM/WRF NMM input
     num_nmm_fields=14+4*lm
     if(update_pint) num_nmm_fields=num_nmm_fields+lm+1   ! add contribution of PINT
     if (n_actual_clouds>0) num_nmm_fields=num_nmm_fields+4*lm
     num_all_fields=num_nmm_fields*nfldsig
     num_loc_groups=num_all_fields/npe

     if(mype == 0) write(6,'(" at 1 in read_wrf_nmm_netcdf_guess, lm            =",i6)')lm
     if(mype == 0) write(6,'(" at 1 in read_wrf_nmm_netcdf_guess, num_nmm_fields=",i6)')num_nmm_fields
     if(mype == 0) write(6,'(" at 1 in read_wrf_nmm_netcdf_guess, nfldsig       =",i6)')nfldsig
     if(mype == 0) write(6,'(" at 1 in read_wrf_nmm_netcdf_guess, num_all_fields=",i6)')num_all_fields
     if(mype == 0) write(6,'(" at 1 in read_wrf_nmm_netcdf_guess, npe           =",i6)')npe
     if(mype == 0) write(6,'(" at 1 in read_wrf_nmm_netcdf_guess, num_loc_groups=",i6)')num_loc_groups
     do 
        num_all_pad=num_loc_groups*npe
        if(num_all_pad >= num_all_fields) exit
        num_loc_groups=num_loc_groups+1
     end do
     if(mype == 0) write(6,'(" at 1 in read_wrf_nmm_netcdf_guess, num_all_pad   =",i6)')num_all_pad
     if(mype == 0) write(6,'(" at 1 in read_wrf_nmm_netcdf_guess, num_loc_groups=",i6)')num_loc_groups

     allocate(all_loc(lat2,lon2,num_all_pad))
     allocate(jsig_skip(num_nmm_fields))
     allocate(igtype(num_nmm_fields))
     allocate(identity(num_nmm_fields))

!    igtype is a flag indicating whether each input NMM field is h-grid or v-grid
!    and whether integer or real
!     abs(igtype)=1 for h-grid
!                =2 for v-grid
!     igtype < 0 for integer field

     i=0
     i=i+1 ; i_pd=i                                                ! pd
     write(identity(i),'("record ",i3,"--pd")')i
     jsig_skip(i)=9     ! number of files to skip before getting to pd
     igtype(i)=1
     i=i+1 ; i_fis=i                                               ! fis
     write(identity(i),'("record ",i3,"--fis")')i
     jsig_skip(i)=0
     igtype(i)=1

     if(update_pint) then
        i_pint=i+1
        do k=1,lm+1
           i=i+1                                                       ! pint(k)
           write(identity(i),'("record ",i3,"--pint(",i2,")")')i,k
           jsig_skip(i)=0
           igtype(i)=1
        end do
     end if

     i_t=i+1
     do k=1,lm
        i=i+1                                                       ! t(k)
        write(identity(i),'("record ",i3,"--t(",i2,")")')i,k
        jsig_skip(i)=0
        igtype(i)=1
     end do
     i_q=i+1
     do k=1,lm
        i=i+1                                                       ! q(k)
        write(identity(i),'("record ",i3,"--q(",i2,")")')i,k
        jsig_skip(i)=0 ; igtype(i)=1
     end do
     i_u=i+1
     do k=1,lm
        i=i+1                                                       ! u(k)
        write(identity(i),'("record ",i3,"--u(",i2,")")')i,k
        jsig_skip(i)=0 ; igtype(i)=2
     end do
     i_v=i+1
     do k=1,lm
        i=i+1                                                       ! v(k)
        write(identity(i),'("record ",i3,"--v(",i2,")")')i,k
        jsig_skip(i)=0 ; igtype(i)=2
     end do
     i=i+1   ; i_sm=i                                              ! sm
     write(identity(i),'("record ",i3,"--sm")')i
     jsig_skip(i)=0 ; igtype(i)=1
     i=i+1 ; i_sice=i                                              ! sice
     write(identity(i),'("record ",i3,"--sice")')i
     jsig_skip(i)=0 ; igtype(i)=1
     i=i+1 ; i_sst=i                                               ! sst
     write(identity(i),'("record ",i3,"--sst")')i
     jsig_skip(i)=0 ; igtype(i)=1
     i=i+1 ; i_ivgtyp=i                                            ! ivgtyp
     write(identity(i),'("record ",i3,"--ivgtyp")')i
     jsig_skip(i)=0 ; igtype(i)=-1
     i=i+1 ; i_isltyp=i                                            ! isltyp
     write(identity(i),'("record ",i3,"--isltyp")')i
     jsig_skip(i)=0 ; igtype(i)=-1
     i=i+1 ; i_vegfrac=i                                           ! vegfrac
     write(identity(i),'("record ",i3,"--vegfrac")')i
     jsig_skip(i)=0 ; igtype(i)=1
     i=i+1 ; i_sno=i                                               ! sno
     write(identity(i),'("record ",i3,"--sno")')i
     jsig_skip(i)=0 ; igtype(i)=1
     i=i+1 ; i_u10=i                                               ! u10
     write(identity(i),'("record ",i3,"--u10")')i
     jsig_skip(i)=0 ; igtype(i)=1
     i=i+1 ; i_v10=i                                               ! v10
     write(identity(i),'("record ",i3,"--v10")')i
     jsig_skip(i)=0 ; igtype(i)=1
     i=i+1 ; i_smc=i                                               ! smc
     write(identity(i),'("record ",i3,"--smc(",i2,")")')i,k
     jsig_skip(i)=0 ; igtype(i)=1
     i=i+1 ; i_stc=i                                               ! stc
     write(identity(i),'("record ",i3,"--stc(",i2,")")')i,k
     jsig_skip(i)=0 ; igtype(i)=1
     i=i+1 ; i_tsk=i                                               ! tsk
     write(identity(i),'("record ",i3,"--sst")')i
     jsig_skip(i)=0 ; igtype(i)=1
     if (n_actual_clouds>0) then
        i_cwm=i+1
        do k=1,lm
           i=i+1                                                   ! cwm(k)
           write(identity(i),'("record ",i3,"--cwm(",i2,")")')i,k
           jsig_skip(i)=0
           igtype(i)=1
        end do
        i_f_ice=i+1
        do k=1,lm
           i=i+1                                                   ! f_ice(k)
           write(identity(i),'("record ",i3,"--f_ice(",i2,")")')i,k
           jsig_skip(i)=0
           igtype(i)=1
        end do
        i_f_rain=i+1
        do k=1,lm
           i=i+1                                                   ! f_rain(k)
           write(identity(i),'("record ",i3,"--f_rain(",i2,")")')i,k
           jsig_skip(i)=0
           igtype(i)=1
        end do
        i_f_rimef=i+1
        do k=1,lm
           i=i+1                                                   ! f_rimef(k)
           write(identity(i),'("record ",i3,"--f_rimef(",i2,")")')i,k
           jsig_skip(i)=0
           igtype(i)=1
        end do
     end if  ! end of n_actual_clouds>0

!    End of stuff from NMM restart file

     allocate(temp1(im,jm),itemp1(im,jm))
     
     do i=1,npe
        irc_s_reg(i)=ijn_s(mype+1)
     end do
     ird_s_reg(1)=0
     do i=1,npe
        if(i /= 1) ird_s_reg(i)=ird_s_reg(i-1)+irc_s_reg(i-1)
     end do
     
!    Read wrf NMM fixed format file created from external interface
!    This is done by reading in parallel from every pe, and redistributing
!    to local domains once for every npe fields read in, using 
!    mpi_all_to_allv

!     if (mype==0) then
!        do ifld=1,num_nmm_fields
!           write(6,'("ifld,identity,icount,icount_prev,jsig_skip:",i12,a30,2x,i12,2x,i12)') &
!                       ifld,identity(ifld),jsig_skip(ifld),igtype(ifld)
!        enddo
!        do i=1,npe
!          write(6,'(" i,irec_s_reg,ird_s_reg = ",i12,2x,i12,2x,i12)') &
!                       i,irc_s_reg(i),ird_s_reg(i)
!        enddo
!     endif

     icount=0
     icount_prev=1
     do it=1,nfldsig
        write(filename,'("sigf",i2.2)')ifilesig(it)
        open(lendian_in,file=filename,form='unformatted') ; rewind lendian_in
        if (mype==0) &
        write(6,*) 'in read_wrf_nmm_netcdf: it filename = ', it, filename

!       Read, interpolate, and distribute NMM restart fields
        do ifld=1,num_nmm_fields
           icount=icount+1
           if(jsig_skip(ifld) > 0) then
              do i=1,jsig_skip(ifld)
                 read(lendian_in)
              end do
           end if
           if(mype == mod(icount-1,npe)) then
              if(igtype(ifld) > 0) then
                 read(lendian_in)((temp1(i,j),i=1,im),j=1,jm)
              else
                 read(lendian_in)((itemp1(i,j),i=1,im),j=1,jm)
                 do j=1,jm
                    do i=1,im
                       temp1(i,j)=itemp1(i,j)
                    end do
                 end do
              end if
!             write(6,'(" ifld, temp1(im/2,jm/2)=",i6,e15.5)'),ifld,temp1(im/2,jm/2)
!             write(6,'(" ifld, temp1(im/2,jm/2)=",i6,5x,a30,e15.5)')ifld,identity(ifld),temp1(im/2,jm/2)                                                  
              if(filled_grid) call fill_nmm_grid2(temp1,im,jm,tempa,abs(igtype(ifld)),1)
              if(half_grid)   call half_nmm_grid2(temp1,im,jm,tempa,abs(igtype(ifld)),1)

           else
              read(lendian_in)
           end if
           
!          Distribute to local domains everytime we have npe fields
           if(mod(icount,npe) == 0.or.icount == num_all_fields) then
              call mpi_alltoallv(tempa,ijn_s,displs_s,mpi_real4, &
                   all_loc(1,1,icount_prev),irc_s_reg,ird_s_reg,mpi_real4,mpi_comm_world,ierror)
              icount_prev=icount+1
           end if

        end do
        close(lendian_in)
     end do


!    Next do conversion of units as necessary and
!    reorganize into WeiYu's format--

     do it=1,nfldsig

!       Get pointers to typical met-fields
        ier=0
        call GSI_BundleGetPointer ( GSI_MetGuess_Bundle(it), 'ps' ,ges_ps ,istatus );ier=ier+istatus
        call GSI_BundleGetPointer ( GSI_MetGuess_Bundle(it), 'z' , ges_z  ,istatus );ier=ier+istatus
        call GSI_BundleGetPointer ( GSI_MetGuess_Bundle(it), 'u' , ges_u  ,istatus );ier=ier+istatus
        call GSI_BundleGetPointer ( GSI_MetGuess_Bundle(it), 'v' , ges_v  ,istatus );ier=ier+istatus
        call GSI_BundleGetPointer ( GSI_MetGuess_Bundle(it), 'tv' ,ges_tv ,istatus );ier=ier+istatus
        call GSI_BundleGetPointer ( GSI_MetGuess_Bundle(it), 'q'  ,ges_q  ,istatus );ier=ier+istatus
        call GSI_BundleGetPointer ( GSI_MetGuess_Bundle(it), 'oz' ,ges_oz ,istatus );ier=ier+istatus
        if (ier/=0) call die(trim(myname),'cannot get pointers for met-fields, ier =',ier)

!       Get pointer to cloud water mixing ratio
        if (n_actual_clouds>0) then
           call gsi_bundlegetpointer (gsi_metguess_bundle(it),'ql',ges_ql,iret); ier=iret
           call gsi_bundlegetpointer (gsi_metguess_bundle(it),'qi',ges_qi,iret); ier=ier+iret
           call gsi_bundlegetpointer (gsi_metguess_bundle(it),'qr',ges_qr,iret); ier=ier+iret
           call gsi_bundlegetpointer (gsi_metguess_bundle(it),'qs',ges_qs,iret); ier=ier+iret
           call gsi_bundlegetpointer (gsi_metguess_bundle(it),'qg',ges_qg,iret); ier=ier+iret
           call gsi_bundlegetpointer (gsi_metguess_bundle(it),'qh',ges_qh,iret); ier=ier+iret
        end if

        i_0=(it-1)*num_nmm_fields
        kt=i_0+i_t-1
        kq=i_0+i_q-1
        ku=i_0+i_u-1
        kv=i_0+i_v-1
        if (n_actual_clouds>0) then
           kcwm=i_0+i_cwm-1
           kf_ice=i_0+i_f_ice-1
           kf_rain=i_0+i_f_rain-1
           kf_rimef=i_0+i_f_rimef-1
        end if

        do k=1,nsig_read
           kt=kt+1
           kq=kq+1
           ku=ku+1
           kv=kv+1
           if (n_actual_clouds>0) then
              kcwm=kcwm+1
              kf_ice=kf_ice+1
              kf_rain=kf_rain+1
              kf_rimef=kf_rimef+1
           end if

           do i=1,lon2
              do j=1,lat2
                 ges_u(j,i,k) = all_loc(j,i,ku)
                 ges_v(j,i,k) = all_loc(j,i,kv)
                 ges_q(j,i,k)   = all_loc(j,i,kq)
                 ges_tsen(j,i,k,it)  = all_loc(j,i,kt) ! actually holds sensible temperature
                 ges_oz(j,i,k) = zero                  ! set to zero for now 

                 if (n_actual_clouds>0) then
                    clwmr(j,i,k) = all_loc(j,i,kcwm)
                    fice(j,i,k) = all_loc(j,i,kf_ice)
                    frain(j,i,k) = all_loc(j,i,kf_rain)
                    frimef(j,i,k) = all_loc(j,i,kf_rimef)
                 end if
              end do
           end do
           if (n_actual_clouds>0 .and. (icw4crtm>0 .or. iqtotal>0) .and. ier==0) then 
              do i=1,lon2
                 do j=1,lat2
                    ges_prsl(j,i,k,it)=one_tenth* &
                                (aeta1_ll(k)*pdtop_ll + &
                                 aeta2_ll(k)*(ten*ges_ps(j,i)-pdtop_ll-pt_ll) + &
                                 pt_ll)
                 end do
              end do
              call cloud_calc(ges_prsl(:,:,k,it),ges_q(:,:,k),ges_tsen(:,:,k,it),clwmr(:,:,k), &
                   fice(:,:,k),frain(:,:,k),frimef(:,:,k), &
                   ges_ql(:,:,k),ges_qi(:,:,k),ges_qr(:,:,k),ges_qs(:,:,k),ges_qg(:,:,k),ges_qh(:,:,k), &
                   efr_ql(:,:,k,it),efr_qi(:,:,k,it),efr_qr(:,:,k,it),efr_qs(:,:,k,it),efr_qg(:,:,k,it),efr_qh(:,:,k,it))
           end if
        end do
        do k=nsig_read+1,nsig
           do i=1,lon2
              do j=1,lat2
                 ges_u(j,i,k)    = zero 
                 ges_v(j,i,k)    = zero 
                 ges_q(j,i,k)    = zero 
                 ges_tsen(j,i,k,it) = zero
                 ges_oz(j,i,k)   = zero 

                 if (n_actual_clouds>0) then
                    clwmr(j,i,k)  = zero 
                    fice(j,i,k)   = zero 
                    frain(j,i,k)  = zero
                    frimef(j,i,k) = zero 
                 end if
              enddo
           enddo
        enddo
        if (n_actual_clouds>0) then
           call gsi_bundlegetpointer (gsi_metguess_bundle(it),'cw',ges_cwmr,iret)
           if (iret==0) ges_cwmr=clwmr
        end if

        do i=1,lon2
           do j=1,lat2
              ges_z(j,i)    = all_loc(j,i,i_0+i_fis)/grav ! NMM surface elevation multiplied by g

!             convert wrf nmm pd variable to psfc in mb, and then to log(psfc) in cb
              
              pd=r0_01*all_loc(j,i,i_0+i_pd)
              psfc_this=pd+pdtop_ll+pt_ll
              ges_ps(j,i)=one_tenth*psfc_this   ! convert from mb to cb
              sno(j,i,it)=all_loc(j,i,i_0+i_sno)
              soil_moi(j,i,it)=all_loc(j,i,i_0+i_smc)
              soil_temp(j,i,it)=all_loc(j,i,i_0+i_stc)
           end do
        end do

        if(mype == 10) write(6,*)' in read_wrf_nmm_netcdf_guess, min,max(ges_ps)=', &          
             minval(ges_ps),maxval(ges_ps)                                                        
        if(mype == 10) write(6,*)' in read_wrf_nmm_netcdf_guess, min,max(soil_moi)=', &
             minval(soil_moi),maxval(soil_moi)
        if(mype == 10) write(6,*)' in read_wrf_nmm_netcdf_guess, min,max(soil_temp)=', &
             minval(soil_temp),maxval(soil_temp)
        if(update_pint) then
           ier=0
           call gsi_bundlegetpointer(gsi_metguess_bundle(it),'pint', ges_pint, istatus)
           ier=ier+istatus
           call gsi_bundlegetpointer(gsi_metguess_bundle(it),'pd'  , ges_pd  , istatus)
           ier=ier+istatus
           if (ier/=0) then ! doesn't need to die (but needs careful revision)
              call die(myname,': missing pint/pd fields',ier)
           endif
           kpint=i_0+i_pint-1
           do k=1,nsig_read+1
              kpint=kpint+1
              do i=1,lon2
                 do j=1,lat2
                    ges_pint(j,i,k)  = all_loc(j,i,kpint) ! actually holds sensible temperature
                 end do
              end do
           end do
           do k=nsig_read+2,nsig+1
              do i=1,lon2
                 do j=1,lat2
                    ges_pint(j,i,k) = zero
                 end do
              end do
           end do

           do i=1,lon2
              do j=1,lat2
                 ges_pd(j,i)  = all_loc(j,i,i_0+i_pd)
              end do
           end do
        end if

!       Convert sensible temp to virtual temp
        do k=1,nsig_read
           do i=1,lon2
              do j=1,lat2
                 ges_tv(j,i,k) = ges_tsen(j,i,k,it) * (one+fv*ges_q(j,i,k))
              end do
           end do
        end do
        do k=nsig_read+1,nsig
           do i=1,lon2
              do j=1,lat2
                 ges_tv(j,i,k) = zero 
              end do
           end do
        end do

!    Transfer surface fields
        do i=1,lon2
           do j=1,lat2
              fact10(j,i,it)=one    !  later fix this by using correct w10/w(1)
              wmag=sqrt(ges_u(j,i,1)**2+ges_v(j,i,1)**2)
              if(wmag > zero)fact10(j,i,it)=sqrt(all_loc(j,i,i_0+i_u10)**2 + &
                      all_loc(j,i,i_0+i_v10)**2)/wmag
              fact10(j,i,it)=min(max(fact10(j,i,it),half),0.95_r_kind)
              veg_type(j,i,it)=all_loc(j,i,i_0+i_ivgtyp)
              veg_frac(j,i,it)=all_loc(j,i,i_0+i_vegfrac)
              soil_type(j,i,it)=all_loc(j,i,i_0+i_isltyp)
!             soil_temp(j,i,it)=all_loc(j,i,i_0+i_stc)
!             soil_moi(j,i,it)=all_loc(j,i,i_0+i_smc)
              sm_this=zero
              if(all_loc(j,i,i_0+i_sm) /= zero_single) sm_this=one
              sice_this=zero
              if(all_loc(j,i,i_0+i_sice) /= zero_single) sice_this=one
              
              isli_this=0
              if(sice_this == one) isli_this=2
              if(sice_this == zero.and.sm_this == zero) isli_this=1
              isli(j,i,it)=isli_this
              
              sfct(j,i,it)=all_loc(j,i,i_0+i_sst)
              if(isli(j,i,it) /= 0) sfct(j,i,it)=all_loc(j,i,i_0+i_tsk)
              if(sfct(j,i,it) < one) then

!             For now, replace missing skin temps with 1st sigma level temp
                 sfct(j,i,it)=all_loc(j,i,i_0+i_t) 
                 write(6,*)' doubtful skint replaced with 1st sigma level t, j,i,mype,sfct=',&
                      j,i,mype,sfct(j,i,it)
                 num_doubtful_sfct=num_doubtful_sfct+1
              end if
           end do
        end do
     end do ! it loop 
     
     call mpi_reduce(num_doubtful_sfct,num_doubtful_sfct_all,1,mpi_integer,mpi_sum,&
          0,mpi_comm_world,ierror)
     if(mype == 0) write(6,*)' in read_wrf_nmm_netcdf_guess, num_doubtful_sfct_all = ',num_doubtful_sfct_all
     if(mype == 0) write(6,*)' in read_wrf_nmm_netcdf_guess, num_doubtful_sfct_all = ',num_doubtful_sfct_all
     if(mype == 10) write(6,*)' in read_wrf_nmm_netcdf_guess, min,max(sfct)=', &
          minval(sfct),maxval(sfct)
     if(mype == 10) write(6,*)' in read_wrf_nmm_netcdf_guess, min,max(veg_type)=', &
          minval(veg_type),maxval(veg_type)
     if(mype == 10) write(6,*)' in read_wrf_nmm_netcdf_guess, min,max(veg_frac)=', &
          minval(veg_frac),maxval(veg_frac)
     if(mype == 10) write(6,*)' in read_wrf_nmm_netcdf_guess, min,max(soil_type)=', &
          minval(soil_type),maxval(soil_type)
     if(mype == 10) write(6,*)' in read_wrf_nmm_netcdf_guess, min,max(isli)=', &
          minval(isli),maxval(isli)
     
     deallocate(all_loc,jsig_skip,igtype,identity)
     deallocate(temp1,itemp1)

     if (use_gfs_stratosphere) then
        if (mype==0) write(6,*)'in read_wrf_nmm_netcdf: use_gfs_stratosphere ...beg'     
        call add_gfs_stratosphere
        if (mype==0) write(6,*)'in read_wrf_nmm_netcdf: use_gfs_stratosphere ...end'         
     endif

     if (mype==0) then
        do k=1,nsig
           write(6,*)' in read_wrf_nmm_netcdf_k,ges_tv  =',k,ges_tv(10,10,k)   !debug            
           write(6,*)' in read_wrf_nmm_netcdf_k,ges_tsen=',k,ges_tsen(10,10,k,1) !debug        
        enddo
     endif

end subroutine read_wrf_nmm_netcdf_guess

subroutine read_nems_nmmb_guess(mype)
!$$$  subprogram documentation block
!                .      .    .                                       .
! subprogram:    read_nems_nmmb_guess             read nems_nmmb guess file
!   prgmmr: parrish          org: np22                date: 2003-09-05
!
! abstract: in place of read_guess for global application, read guess
!             from regional model, in this case the nems nmmb (non-hydrostatic
!             mesoscale model).  This version reads directly from the nems input file
!             using nemsio routines.  Each horizontal input field is interpolated
!             from the b-grid to the a-grid with different resolution, determined
!             by parameter grid_ratio_nmmb.
!
! program history log:
!   2009-03-18  parrish
!   2010-03-12  parrish - add option to read ozone from location "o3mr".  If use_gfs_ozone =.true.
!                           then skip reading of ozone, since it will be brought in directly
!                           from gfs sigma file to analysis grid with later call to
!                           read_gfs_ozone_for_regional.
!   2010-03-15  parrish - add option regional_ozone to turn on ozone in regional analysis
!   2011-06-16  zhu     - add option to read cloud info for cloudy radiance
!   2012-02-16  parrish - include option to replace nmmb stratosphere with gfs stratosphere.
!   2012-10-18  s.liu   - add use_reflectivity option for cloud analysis variables.
!   2012-12-16  s.liu   - add gsd cloud analysis variables.
!   2013-10-19  todling - efr fields now live in cloud_efr_mod
!   2013-02-26  zhu - add cold_start option when the restart file is from the GFS
!   2016_03_02  s.liu/carley   - remove use_reflectivity and use i_gsdcldanal_type
!   2016_06_21  s.liu   - delete unused variable qhtmp
!   2016_06_30  s.liu   - delete unused variable gridtype in read fraction
!
!   input argument list:
!     mype     - pe number
!
!     NOTES:  need to pay special attention to various surface fields to make sure
!             they are correct (check units).  fact10 needs to be computed from 
!             10m wind, which is included in wrf nmm interface file.
!
!             Cloud water currently set to zero.  Need to fix before doing precip
!             assimilation--wait until global adopts Brad Ferrier's multi-species 
!             scheme??
!
!             Ozone currently set to zero.  No ozone variable in wrf nmm--climatology
!             instead.  Do we use climatology?
!
!             No background bias yet. (biascor ignored)
!
! attributes:
!   language: f90
!   machine:  ibm RS/6000 SP
!
!$$$
  use kinds, only: r_kind,i_kind
  use mpimod, only: ierror,mpi_comm_world,mpi_integer,mpi_sum
  use guess_grids, only: &
       fact10,soil_type,veg_frac,veg_type,sfc_rough,sfct,sno,soil_temp,soil_moi,&
       isli,nfldsig,ges_tsen,ges_prsl,ifilesig
  use cloud_efr_mod, only: efr_ql,efr_qi,efr_qr,efr_qs,efr_qg,efr_qh
  use guess_grids, only: ges_prsi,ges_prsl,ges_prslavg
  use gridmod, only: lat2,lon2,pdtop_ll,pt_ll,nsig,nmmb_verttype,use_gfs_ozone,regional_ozone,& 
       aeta1_ll,aeta2_ll
  use rapidrefresh_cldsurf_mod, only: i_gsdcldanal_type  
  use constants, only: zero,one_tenth,half,one,fv,rd_over_cp,r100,r0_01,ten
  use regional_io, only: update_pint, cold_start
  use gsi_nemsio_mod, only: gsi_nemsio_open,gsi_nemsio_close,gsi_nemsio_read,gsi_nemsio_read_fraction
  use gfs_stratosphere, only: use_gfs_stratosphere,nsig_save,good_o3mr,add_gfs_stratosphere  
  use gsi_metguess_mod, only: gsi_metguess_get,gsi_metguess_bundle
  use gsi_bundlemod, only: gsi_bundlegetpointer
  use mpeu_util, only: die,getindex
  use control_vectors, only: cvars3d
  use cloud_efr_mod, only: cloud_calc,cloud_calc_gfs
  implicit none

! Declare passed variables here
  integer(i_kind),intent(in):: mype

! Declare local parameters

! Declare local variables

! other internal variables
  character(255) wrfges
  character(len=*),parameter :: myname='read_nems_nmmb_guess:: '
  integer(i_kind) i,it,j,k,kr,mype_input
  integer(i_kind) isli_this,nsig_read
  real(r_kind) pd,psfc_this,wmag,pd_to_ps
  integer(i_kind) num_doubtful_sfct,num_doubtful_sfct_all
  real(r_kind),dimension(lat2,lon2):: smthis,sicethis,u10this,v10this,sstthis,tskthis

! variables for cloud info
  logical good_fice, good_frain, good_frimef
  integer(i_kind) iqtotal,icw4crtm,ier,iret,n_actual_clouds,istatus,ierr
  real(r_kind),dimension(lat2,lon2,nsig):: clwmr,fice,frain,frimef
  real(r_kind),pointer,dimension(:,:  ):: ges_pd  =>NULL()
  real(r_kind),pointer,dimension(:,:  ):: ges_ps  =>NULL()
  real(r_kind),pointer,dimension(:,:  ):: ges_z   =>NULL()
  real(r_kind),pointer,dimension(:,:,:):: ges_u   =>NULL()
  real(r_kind),pointer,dimension(:,:,:):: ges_v   =>NULL()
  real(r_kind),pointer,dimension(:,:,:):: ges_tv  =>NULL()
  real(r_kind),pointer,dimension(:,:,:):: ges_pint=>NULL()
  real(r_kind),pointer,dimension(:,:,:):: ges_q   =>NULL()
  real(r_kind),pointer,dimension(:,:,:):: ges_oz  =>NULL()
  real(r_kind),pointer,dimension(:,:,:):: ges_cwmr=>NULL()
  real(r_kind),pointer,dimension(:,:,:):: ges_ref =>NULL()
  real(r_kind),pointer,dimension(:,:,:):: dfi_tten=>NULL()

  real(r_kind),pointer,dimension(:,:,:):: ges_ql=>NULL()
  real(r_kind),pointer,dimension(:,:,:):: ges_qi=>NULL()
  real(r_kind),pointer,dimension(:,:,:):: ges_qr=>NULL()
  real(r_kind),pointer,dimension(:,:,:):: ges_qs=>NULL()
  real(r_kind),pointer,dimension(:,:,:):: ges_qg=>NULL()
  real(r_kind),pointer,dimension(:,:,:):: ges_qh=>NULL()

!  check to see if using GFS stratosphere:
  if(use_gfs_stratosphere) then
     nsig_read=nsig_save
  else
     nsig_read=nsig
  end if

! get conversion factor for pd to psfc

  if(nmmb_verttype=='OLD') then
     pd_to_ps=pdtop_ll+pt_ll
  else
     pd_to_ps=pt_ll
  end if
      write(6,*) ' in read_nems_nmmb_guess, nmmb_verttype,pdtop_ll,pt_ll,pd_to_ps=', &
                                            nmmb_verttype,pdtop_ll,pt_ll,pd_to_ps

! Determine whether or not cloud-condensate is the control variable (ges_cw=ges_ql+ges_qi)
  icw4crtm=getindex(cvars3d,'cw')

! Determine whether or not total moisture (water vapor+total cloud condensate) is the control variable
  iqtotal=getindex(cvars3d,'qt')

! Inquire about cloud guess fields
  call gsi_metguess_get('clouds::3d',n_actual_clouds,istatus)

! do serial input for now, with mpi_send to put on appropriate processor.

  mype_input=0
  do it=1,nfldsig
     num_doubtful_sfct=0
       
     ier=0
     call GSI_BundleGetPointer ( GSI_MetGuess_Bundle(it), 'ps' ,ges_ps ,istatus );ier=ier+istatus
     call GSI_BundleGetPointer ( GSI_MetGuess_Bundle(it), 'z' , ges_z  ,istatus );ier=ier+istatus
     call GSI_BundleGetPointer ( GSI_MetGuess_Bundle(it), 'u' , ges_u  ,istatus );ier=ier+istatus
     call GSI_BundleGetPointer ( GSI_MetGuess_Bundle(it), 'v' , ges_v  ,istatus );ier=ier+istatus
     call GSI_BundleGetPointer ( GSI_MetGuess_Bundle(it), 'tv' ,ges_tv ,istatus );ier=ier+istatus
     call GSI_BundleGetPointer ( GSI_MetGuess_Bundle(it), 'q'  ,ges_q  ,istatus );ier=ier+istatus
     call GSI_BundleGetPointer ( GSI_MetGuess_Bundle(it), 'oz' ,ges_oz ,istatus );ier=ier+istatus
     call GSI_BundleGetPointer ( GSI_MetGuess_Bundle(it), 'pd' ,ges_pd,istatus );ier=ier+istatus
     if (ier/=0) call die(trim(myname),'cannot get pointers for met-fields, ier =',ier)

     if(mype==mype_input) then
           write(wrfges,'("wrf_inout",i2.2)')ifilesig(it)
     end if
     call gsi_nemsio_open(wrfges,'READ', &
                          'READ_NEMS_NMMB_GUESS:  problem with wrfges',mype,mype_input,ierr)
     if(ierr==1)cycle

!                            ! pd

     call gsi_nemsio_read('dpres','hybrid sig lev','H',1,ges_pd,mype,mype_input)
     do i=1,lon2
        do j=1,lat2
!               convert wrf nmm pd variable to psfc in mb, and then to log(psfc) in cb
           pd=r0_01*ges_pd(j,i)
           psfc_this=pd+pd_to_ps
           ges_ps(j,i)=one_tenth*psfc_this
           if(i==1.and.j==1) write(6,*)' it,i,j,psfc_this,ges_ps(j,i)=',it,i,j,psfc_this,ges_ps(j,i)
        end do
     end do

!                          !   fis

     call gsi_nemsio_read('hgt','sfc','H',1,ges_z(:,:),mype,mype_input)

!                          !   u,v,q,tsen,tv
     do k=nsig_read+1,nsig
        ges_u(:,:,k)=zero
        ges_v(:,:,k)=zero
        ges_q(:,:,k)=zero
        ges_tsen(:,:,k,it)=zero
        ges_oz(:,:,k)=zero
     end do
     do kr=1,nsig_read
        k=nsig_read+1-kr
        call gsi_nemsio_read('ugrd','mid layer','V',kr,ges_u(:,:,k),   mype,mype_input)
        call gsi_nemsio_read('vgrd','mid layer','V',kr,ges_v(:,:,k),   mype,mype_input)
        call gsi_nemsio_read('spfh','mid layer','H',kr,ges_q(:,:,k),   mype,mype_input)
        call gsi_nemsio_read('tmp' ,'mid layer','H',kr,ges_tsen(:,:,k,it),mype,mype_input)
        do i=1,lon2
           do j=1,lat2
              ges_tv(j,i,k) = ges_tsen(j,i,k,it) * (one+fv*ges_q(j,i,k))
           end do
        end do
        if(regional_ozone) then
           if(use_gfs_ozone) then
              ges_oz(:,:,k)=zero
           else
              good_o3mr=.false.
              call gsi_nemsio_read('o3mr' ,'mid layer','H',kr,ges_oz(:,:,k),mype,mype_input,good_o3mr)
              if(.not.good_o3mr) then
                 write(6,*)' IN READ_NEMS_NMMB_GUESS, O3MR FIELD NOT YET AVAILABLE'
                 ges_oz(:,:,k)=zero
              end if
           end if
        end if
     end do

!                          !  cloud liquid water,ice,snow,graupel,hail,rain for cloudy radiance
     if (n_actual_clouds>0 .and. (i_gsdcldanal_type/=2)) then

!       Get pointer to cloud water mixing ratio
        call gsi_bundlegetpointer (gsi_metguess_bundle(it),'ql',ges_ql,iret); ier=iret
        call gsi_bundlegetpointer (gsi_metguess_bundle(it),'qi',ges_qi,iret); ier=ier+iret
        call gsi_bundlegetpointer (gsi_metguess_bundle(it),'qr',ges_qr,iret); ier=ier+iret
        call gsi_bundlegetpointer (gsi_metguess_bundle(it),'qs',ges_qs,iret); ier=ier+iret
        call gsi_bundlegetpointer (gsi_metguess_bundle(it),'qg',ges_qg,iret); ier=ier+iret
        call gsi_bundlegetpointer (gsi_metguess_bundle(it),'qh',ges_qh,iret); ier=ier+iret
        if ((icw4crtm>0 .or. iqtotal>0) .and. ier==0) then
           ges_ql=zero; ges_qi=zero; ges_qr=zero; ges_qs=zero; ges_qg=zero; ges_qh=zero
           efr_ql=zero; efr_qi=zero; efr_qr=zero; efr_qs=zero; efr_qg=zero; efr_qh=zero
           do kr=1,nsig_read
              k=nsig_read+1-kr
              call gsi_nemsio_read('clwmr', 'mid layer','H',kr,clwmr(:,:,k), mype,mype_input) !read total condensate
              call gsi_nemsio_read('f_ice', 'mid layer','H',kr,fice(:,:,k),  mype,mype_input,good_fice) !read ice fraction
              call gsi_nemsio_read('f_rain','mid layer','H',kr,frain(:,:,k), mype,mype_input,good_frain) !read rain fraction
              call gsi_nemsio_read('f_rimef','mid layer','H',kr,frimef(:,:,k), mype,mype_input,good_frimef) !read rime factor
              if (good_fice .and. good_frain .and. good_frimef) cold_start=.false.
              if (.not. cold_start) then
                 do i=1,lon2
                    do j=1,lat2
                       ges_prsl(j,i,k,it)=one_tenth* &
                                   (aeta1_ll(k)*pdtop_ll + &
                                    aeta2_ll(k)*(ten*ges_ps(j,i)-pdtop_ll-pt_ll) + &
                                    pt_ll)
                    end do
                 end do
                 call cloud_calc(ges_prsl(:,:,k,it),ges_q(:,:,k),ges_tsen(:,:,k,it),clwmr(:,:,k), &
                      fice(:,:,k),frain(:,:,k),frimef(:,:,k), &
                      ges_ql(:,:,k),ges_qi(:,:,k),ges_qr(:,:,k),ges_qs(:,:,k),ges_qg(:,:,k),ges_qh(:,:,k), &
                      efr_ql(:,:,k,it),efr_qi(:,:,k,it),efr_qr(:,:,k,it),efr_qs(:,:,k,it),efr_qg(:,:,k,it),efr_qh(:,:,k,it))
              end if
           end do
           if (cold_start) call cloud_calc_gfs(ges_ql,ges_qi,clwmr,ges_q,ges_tv)

           call gsi_bundlegetpointer (gsi_metguess_bundle(it),'cw',ges_cwmr,iret)
           if (iret==0) ges_cwmr=clwmr 
        end if  ! icw4crtm>10 .or. iqtotal>0
     end if    ! end of (n_actual_clouds>0)


!    if (n_actual_clouds>0 .and. use_reflectivity) then
     if (i_gsdcldanal_type==2) then

!       Get pointer to cloud water mixing ratio
        call gsi_bundlegetpointer (gsi_metguess_bundle(it),'qi',ges_qi,iret); ier=iret
        call gsi_bundlegetpointer (gsi_metguess_bundle(it),'ql',ges_ql,iret); ier=ier+iret
        call gsi_bundlegetpointer (gsi_metguess_bundle(it),'qr',ges_qr,iret); ier=ier+iret
        call gsi_bundlegetpointer (gsi_metguess_bundle(it),'qs',ges_qs,iret); ier=ier+iret
        call gsi_bundlegetpointer (gsi_metguess_bundle(it),'qg',ges_qg,iret); ier=ier+iret
        call gsi_bundlegetpointer (GSI_MetGuess_Bundle(it),'ref',ges_ref,istatus);ier=ier+istatus
        call gsi_bundlegetpointer (GSI_MetGuess_Bundle(it),'tten',dfi_tten,istatus);ier=ier+istatus
           do kr=1,nsig
              k=nsig+1-kr
              call gsi_nemsio_read_fraction('f_rain','f_ice','clwmr','tmp','mid layer',kr, &
                       ges_qi(:,:,k),ges_qs(:,:,k),ges_qr(:,:,k),ges_ql(:,:,k), mype,mype_input) !read total condensate
           end do

     end if 

                                   !   pint
     if(update_pint) then

        ier=0
        call gsi_bundlegetpointer(gsi_metguess_bundle(it),'pint', ges_pint, istatus)
        ier=ier+istatus
        call gsi_bundlegetpointer(gsi_metguess_bundle(it),'pd'  , ges_pd  , istatus)
        ier=ier+istatus
        if (ier/=0) then ! doesn't need to die (but needs careful revision)
           call die(myname,': missing pint/pd fields',ier)
        endif

        do k=nsig_read+2,nsig+1
           ges_pint(:,:,k)=zero
        end do
        do kr=1,nsig_read+1
           k=nsig_read+2-kr
           call gsi_nemsio_read('pres' ,'layer','H',kr,ges_pint(:,:,k),mype,mype_input)
        end do

     end if

!                            ! sno
     call gsi_nemsio_read('sno' ,'sfc','H',1,sno(:,:,it),mype,mype_input)

!                            ! surface roughness
     call gsi_nemsio_read('zorl' ,'sfc','H',1,sfc_rough(:,:,it),mype,mype_input)

!                            ! soil_moisture
     call gsi_nemsio_read('smc' ,'soil layer','H',1,soil_moi(:,:,it),mype,mype_input)

!                            ! soil_temp
     call gsi_nemsio_read('stc' ,'soil layer','H',1,soil_temp(:,:,it),mype,mype_input)

!                            ! veg type
     call gsi_nemsio_read('vgtyp' ,'sfc','H',1,veg_type(:,:,it),mype,mype_input)

    !           because veg_type is integer quantity, do an nint operation to remove fractional values
    !           due to interpolation
     do i=1,lon2
        do j=1,lat2
           veg_type(j,i,it)=float(nint(veg_type(j,i,it)))
        end do
     end do
!                            ! veg frac
     call gsi_nemsio_read('vegfrc' ,'sfc','H',1,veg_frac(:,:,it),mype,mype_input)


!                            ! soil type
     call gsi_nemsio_read('sltyp' ,'sfc','H',1,soil_type(:,:,it),mype,mype_input)

    !           because soil_type is integer quantity, do an nint operation to remove fractional values
    !           due to interpolation
     do i=1,lon2
        do j=1,lat2
           soil_type(j,i,it)=float(nint(soil_type(j,i,it)))
        end do
     end do

!                            ! sm
     call gsi_nemsio_read('sm' ,'sfc','H',1,smthis(:,:),mype,mype_input)

    !           because sm is integer quantity, do an nint operation to remove fractional values
    !           due to interpolation
     do i=1,lon2
        do j=1,lat2
           smthis(j,i)=float(nint(smthis(j,i)))
        end do
     end do

!                            ! sice
     call gsi_nemsio_read('sice' ,'sfc','H',1,sicethis(:,:),mype,mype_input)

    !           because sice is integer quantity, do an nint operation to remove fractional values
    !           due to interpolation
     do i=1,lon2
        do j=1,lat2
           sicethis(j,i)=float(nint(sicethis(j,i)))
        end do
     end do

!                            ! sst
     call gsi_nemsio_read('tsea' ,'sfc','H',1,sstthis(:,:),mype,mype_input)

!                            ! tsk
     call gsi_nemsio_read('ths' ,'sfc','H',1,tskthis(:,:),mype,mype_input)
!                 convert tsk from potential to virtual temperature
     if(mype==0) write(6,*)' in read_nems_nmmb_guess, rd_over_cp=',rd_over_cp
     do i=1,lon2
        do j=1,lat2
           tskthis(j,i)=tskthis(j,i)*(ges_ps(j,i)/r100)**rd_over_cp
        end do
     end do

!                            ! u10,v10
     call gsi_nemsio_read('u10' ,'10 m above gnd','H',1,u10this(:,:),mype,mype_input)
     call gsi_nemsio_read('v10' ,'10 m above gnd','H',1,v10this(:,:),mype,mype_input)

     do i=1,lon2
        do j=1,lat2
           fact10(j,i,it)=one    !  later fix this by using correct w10/w(1)
           wmag=sqrt(ges_u(j,i,1)**2+ges_v(j,i,1)**2)
           if(wmag > zero)fact10(j,i,it)=sqrt(u10this(j,i)**2+v10this(j,i)**2)/wmag
           fact10(j,i,it)=min(max(fact10(j,i,it),half),0.95_r_kind)

           if(smthis(j,i)/=zero) smthis(j,i)=one
           if(sicethis(j,i)/=zero) sicethis(j,i)=one
           isli_this=0
           if(sicethis(j,i)==one) isli_this=2
           if(sicethis(j,i)==zero.and.smthis(j,i)==zero) isli_this=1
           isli(j,i,it)=isli_this

           sfct(j,i,it)=sstthis(j,i)
           if(isli(j,i,it)/=0) sfct(j,i,it)=tskthis(j,i)
           if(sfct(j,i,it)<one) then

!             For now, replace missing skin temps with 1st sigma level temp
              sfct(j,i,it)=ges_tsen(j,i,1,it)
              num_doubtful_sfct=num_doubtful_sfct+1
              if(num_doubtful_sfct <= 100) &
                   write(6,*)' doubtful skint replaced with 1st sigma level t, j,i,mype,sfct=',&
                   j,i,mype,sfct(j,i,it)
           end if
        end do
     end do

     call gsi_nemsio_close(wrfges,'READ_NEMS_NMMB_GUESS',mype,mype_input)

!    read in radar reflectivity
!    mype_input=0
     if(i_gsdcldanal_type==2) then
     if(mype==mype_input) then
        wrfges = 'obsref.nemsio'
!       write(6,*)'start to read obsref.nemsio'
     end if
     call gsi_nemsio_open(wrfges,'READ', &
                    'READ_radar_reflecitivity_mosaic:  problem with obsref.nemsio',mype,mype_input,ierr)
     do kr=1,nsig
        k=nsig+1-kr
        call gsi_nemsio_read('obs_ref' ,'mid layer','H',kr,ges_ref(:,:,k),mype,mype_input)
!       write(6,*)'reading obsref.nemsio'
     end do

     call gsi_nemsio_close(wrfges,'READ_radar_reflectivity_mosaic',mype,mype_input)
     end if
!    end read in radar reflectivity


     call mpi_reduce(num_doubtful_sfct,num_doubtful_sfct_all,1,mpi_integer,mpi_sum,&
                     0,mpi_comm_world,ierror)
     if(mype == 0) write(6,*)' in read_nems_nmmb_binary_guess, num_doubtful_sfct_all = ', &
                                                           num_doubtful_sfct_all
  end do ! enddo it

  if(use_gfs_stratosphere) call add_gfs_stratosphere

     do k=1,nsig
                     if(mype==0) &
         write(6,*)' k,ges_tv=',k,ges_tv(10,10,k)  ! debug
     end do

  return 
end subroutine read_nems_nmmb_guess

#else /* Start no WRF-library block */
subroutine read_wrf_nmm_binary_guess()
  write(6,*)'READ_WRF_NMM_BINARY_GUESS:  dummy routine, does nothing!'
end subroutine read_wrf_nmm_binary_guess
subroutine read_wrf_nmm_netcdf_guess()
  write(6,*)'READ_WRF_NMM_NETCDF_GUESS:  dummy routine, does nothing!'
end subroutine read_wrf_nmm_netcdf_guess
subroutine read_nems_nmmb_guess()
  write(6,*)'READ_NEMS_NMMB_GUESS:  dummy routine, does nothing!'
end subroutine read_nems_nmmb_guess
#endif /* End no WRF-library block */<|MERGE_RESOLUTION|>--- conflicted
+++ resolved
@@ -62,12 +62,9 @@
 !   2013-10-30  todling - ltosj/i now live in commvars
 !   2014-06-27  S.Liu   - detach use_reflectivity from n_actual_clouds
 !   2015_05_12  wu      - bug fixes for FGAT
-<<<<<<< HEAD
-!   2016_04_28  eliu    - remove cwgues0 
-=======
 !   2015_09_20  s.liu   - convert nmmb F_ICE, F_RAIN to water content before interpolation
 !   2016_03_02  s.liu/carley   - remove use_reflectivity and use i_gsdcldanal_type
->>>>>>> b5b89b77
+!   2016_04_28  eliu    - remove cwgues0 
 !
 !   input argument list:
 !     mype     - pe number
