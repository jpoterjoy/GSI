--- conflicted
+++ resolved
@@ -15,16 +15,13 @@
 ! program history log:
 !   2014-03-15  ejones   - read amsr2
 !   2015-09-17  Thomas   - add l4densvar and thin4d to data selection procedure
-<<<<<<< HEAD
 !   2015-08-20  zhu - add radmod for all-sky and aerosol usages in radiance assimilation
-=======
 !   2015-09-30  ejones   - modify solar angle info passed for calculating
 !                          sunglint in QC routine, get rid of old sun glint calc
 !   2016-03-21  ejones   - add spatial averaging capability (use SSMI/S spatial averaging)
 !   2016-05-05  ejones   - remove isfcalc; no procedure exists for this for
 !                          AMSR2
 !   2016-07-25  ejones   - made most allocatable arrays static
->>>>>>> 13432726
 ! 
 !
 ! input argument list:
