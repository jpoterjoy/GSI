--- conflicted
+++ resolved
@@ -408,12 +408,7 @@
       initialized_=.true.
       return
    endif
-<<<<<<< HEAD
-
    if (print_verbose) then
-=======
-   if (VERBOSE_) then
->>>>>>> c1dc6d5e
        allocate(diag(nch_active))
        do ii=1,nch_active
           diag(ii)=ErrorCov%R(ii,ii)
