--- conflicted
+++ resolved
@@ -28,11 +28,8 @@
 !                       - (2) use t4dv rather than tdiff in calls to deter_sfc
 !                       - (3) use tsavg that is computed at observation depth
 !   2013-01-26  parrish - change from grdcrd to grdcrd1 (to allow successful debug compile on WCOSS)
-<<<<<<< HEAD
+!   2014-1-28   xli     - modify NSST related tz
 !   2014-11-24  Rancic/Thomas - add l4densvar to time window logical
-=======
-!   2014-1-28   xli     - modify NSST related tz
->>>>>>> bf01c633
 !
 !   input argument list:
 !     infile   - unit from which to read BUFR data
