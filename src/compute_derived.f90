--- conflicted
+++ resolved
@@ -73,10 +73,7 @@
 !   2014-11-28  zhu     - move cwgues0 to cloud_efr
 !   2014-11-28  zhu     - re-compute ges_cwmr & cwgues the same way as in the regional when cw is not state variable
 !   2015-07-10  pondeca - load dcldchdlog used in weak-constraint for cldch
-<<<<<<< HEAD
-=======
 !   2016-04-28  eliu    - copy cloud water to cwgues to be used in the inner loop     
->>>>>>> 4e59f17d
 !
 !   input argument list:
 !     mype     - mpi task id
