subroutine compute_derived(mype,init_pass)
!$$$  subprogram documentation block
!                .      .    .                                       .
! subprogram:    compute_derived     compute derived quantites from current solution
!   prgmmr: derber           org: np2                 date: 2005-11-29
!
! abstract:  This routine performs various functions, all related in one
!            way or the other to the model guess or current solution.  
!
!            Functions performed in this routine include the following
!              a) compute guess-derived fields required by pcp forward model
!              b) compute 3d pressure grids
!              c) compute saturation specific humidity.  on first outer iteration
!                 save qs for normalization in background error.  qs for limq
!                 is updated each outer iteration.
!              d) compute 3d geopotential height
!              e) compute 2d tropopause pressure map
!
! program history log:
!   2005-11-21  derber  - new routine from read_*.f90 routines
!   2005-11-22  wu - bug fix qoption=2 for regional nmm on dqdp and 
!                    set dqdt=0 above sigma=0.15; for regional mass
!                    set dqdt=dqdp=0 above sigma=0.15
!   2005-12-09  guo - remove GMAO derivative computation code.  Use
!                         unified NCEP compact_diff procedures.
!   2006-01-09  derber - include calculation of sigsum add capability of set_nrh_var
!   2006-01-30  kleist - correct tropprs unit error in qoption=2 q/t decoupling
!   2006-02-02  treadon - consolidate/unify use of guess pressure arrays
!   2006-02-03  derber - clean up RH statistics printout
!   2006-03-07  treadon - remove ges_prslk and related code
!   2006-03-27  treadon - remove guess bias correction arrays since not used
!   2006-04-17  treadon - replace sigi with bk5; replace sigl with
!                         ges_prslavg/ges_psfcavg
!   2006-04-21  kleist - modify call to calctends
!   2006-07-31  kleist - changes to use ps instead of ln(ps)
!   2006-09-29  treadon - add option to compute 10m wind factor fields
!   2007-03-13  derber  - add changes to make qoption=2 variances work as others
!   2007-05-08  kleist  - remove jcdivt from use list
!   2007-06-21  rancic - add pbl code
!   2007-07-26  cucurull - call gesprs, add ges_3dp and remove ps 
!                          in calctends argument list 
!   2007-08-08  derber - pass ges_teta to calctends rather than calculate seperately
!   2008-06-05  safford - rm unused uses
!   2008-10-10  derber  - add calculation of fact_tv
!   2008-11-03  sato - add anisotropic mode procedures
!   2008-12-08  todling - move 3dprs/geop-hght calculation from here into setuprhsall
!   2009-08-19  guo     - add verifications of drv_initialized and tnd_initialized
!                         before the use of related module variables.
!   2009-10-15  parrish - add rescale of ensemble rh perturbations
!                           (currently for internal generated ensemble only)
!   2010-03-11  derber/zhu - add qvar3d to prewgt and prewgt_reg, remove rescale_ensemble_rh_perturbations
!   2010-05-28  todling - obtain variable id's on the fly (add getindex)
!   2010-06-01  todling - remove nrf3 pointer
!   2010-06-05  todling - an_amp0 coming from control_vectors
!   2011-05-01  todling - cwmr no longer in guess-grids; use metguess bundle now
!   2011-05-22  rancic/todling - add traj-init call here (but it is undesirable to be here)
!   2011-07-15  zhu     - add cwgues for regional; update efr_ql 
!   2011-11-01  eliu    - assign cwgues for global
!   2011-12-02  zhu     - add safe-guard for the case when there is no entry in the metguess table
!   2012-02-08  kleist  - add ges_qsat, add uvflag arg in call to strong_bal_correction,
!                         compute ges_qsat over nfldsig bins for limq (when nobs_bins /=0)
!   2013-10-19  todling - bug fix in cal to strong_bal: prs_ten was being passed as 3d array
!                       - efr_q vars move to cloud_efr
!                       - unlike original code, now all derivates available at all time slots
!   2013-10-30  jung    - add test and removal of supersaturation
!   2012-12-03  eliu    - add variables and computations related to total water
!   2013-02-26  m.kim   - applying qcmin to  ges_cwmr_it
!   2013-03-04  m.kim   - saving starting ges_cwmr_it(with negative values) as cwgues_original                          
!   
!   2014-04-18  todling - revisit interface to q_diag
!   2014-03-19  pondeca - add "load wspd10m guess"
!   2014-05-07  pondeca - add "load howv guess"
!   2014-06-19  carley/zhu - add lgues and dlcbasdlog
!
!   input argument list:
!     mype     - mpi task id
!
!   output argument list:
!
! attributes:
!   language: f90
!   machine:  ibm RS/6000 SP
!
!$$$

  use kinds, only: r_kind,i_kind
  use jfunc, only: jiter,jiterstart,&
       qoption,switch_on_derivatives,&
       tendsflag,varq,clip_supersaturation,&
       use_rhtot,do_gfsphys
  use control_vectors, only: cvars3d,cvars2d
  use control_vectors, only: nrf_var
  use control_vectors, only: an_amp0
  use mpimod, only: levs_id
  use guess_grids, only: ges_tsen,ges_qsat,ges_prsl,ges_prsi,ntguessig,nfldsig,&
       ges_teta,fact_tv
  use guess_grids, only: nfldsig
  use cloud_efr_mod, only: efr_ql
  use derivsmod, only: drv_initialized
  use derivsmod, only: gsi_xderivative_bundle
  use derivsmod, only: gsi_yderivative_bundle
<<<<<<< HEAD
  use derivsmod, only: qsatg,qgues,ggues,vgues,pgues,&
       dvisdlog,cwgues,cwgues0
  use derivsmod, only: rhtgues,qtgues,qtdist_gues,cfgues,&
                     sl,del_si
=======
  use derivsmod, only: qsatg,qgues,ggues,vgues,pgues,lgues,dlcbasdlog,&
       dvisdlog,w10mgues,howvgues,cwgues
>>>>>>> 5b960399
  use tendsmod, only: tnd_initialized
  use tendsmod, only: gsi_tendency_bundle
  use gridmod, only: lat2,lon2,nsig,nlat,nlon,nnnn1o,aeta2_ll,nsig1o  
  use gridmod, only: istart,rbs2   
  use gridmod, only: regional
  use gridmod, only: twodvar_regional
  use gridmod, only: wrf_nmm_regional,wrf_mass_regional
  use berror, only: hswgt
  use balmod, only: rllat1,llmax
  use mod_strong, only: l_tlnmc,baldiag_full
  use obsmod, only: write_diag
  use gsi_4dvar, only: l4dvar

  use gsi_metguess_mod, only: gsi_metguess_get,gsi_metguess_bundle
  use gsi_bundlemod, only: gsi_bundlegetpointer

  use constants, only: zero,one,two,one_tenth,half,fv,qmin,qcmin,ten,t0c,five,r0_05 
  use constants, only: rhctop,rhcbot,dx_min,dx_inv  

! for anisotropic mode
  use sub2fslab_mod, only: setup_sub2fslab, sub2fslab, sub2fslab_glb, destroy_sub2fslab
  use anberror, only: anisotropic, idvar, kvar_start, ngauss, indices, indices_p, &
                      filter_all,   filter_p2,   filter_p3, &
                      pf2aP1, pf2aP2, pf2aP3, rtma_subdomain_option
  use anisofilter, only: rh0f, corz, ensamp, mlat, rllatf, fact_qopt2
  use anisofilter_glb, only: rh2f, rh3f, ensamp0f, ensamp2f, ensamp3f, &
                             p0ilatf, p2ilatf, p3ilatf, p2ilatfm, p3ilatfm, get_stat_factk

  use gsi_4dvar, only: idmodel
  use gsi_4dcouplermod, only: gsi_4dcoupler_init_traj
  use mpeu_util, only: getindex
  use mpeu_util, only: die, tell
  implicit none


! Declare passed variables
  integer(i_kind),intent(in   ) :: mype
  logical        ,intent(in   ) :: init_pass

! Declare local variables
  character(len=*),parameter::myname='compute_derived'
  logical ice,fullfield
  integer(i_kind) i,j,k,ii,it,l,l2,iderivative,nrf3_q,istatus,ier
  integer(i_kind) nt,n_actual_clouds
  integer(i_kind) mm1   

  real(r_kind),parameter:: r0_99=0.99_r_kind  
  real(r_kind) work1,work2,tem,rcs,qx         
  real(r_kind) dl1,dl2
  real(r_kind) tem4,indexw
  real(r_kind),dimension(lat2,lon2,nsig+1):: ges_3dp
  real(r_kind),dimension(lat2,lon2,nsig):: rhgues
  real(r_kind),dimension(nsig):: rhc 

  real(r_kind),allocatable,dimension(:,:,:):: ges_prs_ten
  real(r_kind),allocatable,dimension(:,:,:):: ges_u_ten
  real(r_kind),allocatable,dimension(:,:,:):: ges_v_ten
  real(r_kind),allocatable,dimension(:,:,:):: ges_tv_ten

  real(r_kind),allocatable,dimension(:,:  ):: ges_ps
  real(r_kind),allocatable,dimension(:,:,:):: ges_u
  real(r_kind),allocatable,dimension(:,:,:):: ges_v
  real(r_kind),allocatable,dimension(:,:,:):: ges_tv

  real(r_kind),pointer,dimension(:,:  ):: ptr2d   =>NULL()
  real(r_kind),pointer,dimension(:,:,:):: ges_q   =>NULL()
  real(r_kind),pointer,dimension(:,:,:):: ges_ql  =>NULL()
  real(r_kind),pointer,dimension(:,:,:):: ges_qi  =>NULL()
  real(r_kind),pointer,dimension(:,:,:):: ges_cwmr=>NULL()

! for anisotropic mode
  integer(i_kind):: k1,ivar,kvar,igauss,iq_loc
  real(r_kind):: factor,factk,hswgtsum

  if(init_pass .and. (ntguessig<1 .or. ntguessig>nfldsig)) &
     call die(myname,'invalid init_pass, ntguessig =',ntguessig)

  mm1=mype+1  

! Get required indexes from control vector names
  nrf3_q=getindex(cvars3d,'q')
  iq_loc=getindex(nrf_var,'q')

! Compute qsat regardless of presence of q in guess
  iderivative=0
  ice=.true.
  do ii=1,nfldsig
     call genqsat(ges_qsat(1,1,1,ii),ges_tsen(1,1,1,ii),ges_prsl(1,1,1,ii),lat2,lon2, &
                  nsig,ice,iderivative)
  enddo

! If q in guess, check/fix q limits
  do ii=1,nfldsig
     call gsi_bundlegetpointer (gsi_metguess_bundle(ii),'q',ges_q,ier)
     if (ier/=0) exit
     if(ii == ntguessig) call q_diag(ii,mype)
     do k=1,nsig
        do j=1,lon2
           do i=1,lat2
! Limit q to be >= qmin
              ges_q(i,j,k)=max(ges_q(i,j,k),qmin)
! limit q to be <= ges_qsat
              if(clip_supersaturation) ges_q(i,j,k) = min(ges_q(i,j,k),ges_qsat(i,j,k,ii))
           end do
        end do
     end do
  end do

! Load guess cw for use in inner loop
! Get pointer to cloud water mixing ratio
  it=ntguessig
  if (regional) then
     call gsi_metguess_get('clouds::3d',n_actual_clouds,ier)
     if (n_actual_clouds>0) then
        call gsi_bundlegetpointer (gsi_metguess_bundle(it),'ql',ges_ql,istatus);ier=istatus
        call gsi_bundlegetpointer (gsi_metguess_bundle(it),'qi',ges_qi,istatus);ier=ier+istatus
        if (ier==0) then
           do k=1,nsig
              do j=1,lon2
                 do i=1,lat2
                    cwgues(i,j,k)=ges_ql(i,j,k)+ges_qi(i,j,k)
                 end do
              end do
           end do
        end if
        call gsi_bundlegetpointer (gsi_metguess_bundle(it),'cw',ges_cwmr,istatus)
        if (istatus/=0) ges_cwmr => cwgues    ! temporarily, revise after moist physics is ready 

!       update efr_ql
        if(regional .and. (.not. wrf_mass_regional) .and. jiter>jiterstart) then
          do ii=1,nfldsig
             do k=1,nsig
                do j=1,lon2
                   do i=1,lat2
                      tem4=max(zero,(t0c-ges_tsen(i,j,k,ii))*r0_05)
                      indexw=five + five * min(one, tem4) 
                      efr_ql(i,j,k,ii)=1.5_r_kind*indexw
                   end do
                end do
             end do
          end do
        end if  ! jiter
     else
        if(associated(ges_cwmr)) ges_cwmr => cwgues
     end if  ! end of n_actual_clouds
  else
     call gsi_bundlegetpointer (gsi_metguess_bundle(it),'cw',ges_cwmr,istatus)
     if (istatus==0) then

        if(jiter==jiterstart) then
            do j=1,lon2
               do i=1,lat2
                  do k=1,nsig
                     cwgues0(i,j,k)=ges_cwmr(i,j,k)
                  end do
               end do
            end do
        endif

        do k=1,nsig
           do j=1,lon2
              do i=1,lat2
                 ges_cwmr(i,j,k)=max(ges_cwmr(i,j,k),qcmin)
                 cwgues(i,j,k)=ges_cwmr(i,j,k)
              end do
           end do
        end do
     endif
  end if

! RTodling: The following call is in a completely undesirable place
! -----------------------------------------------------------------
! Initialize atmospheric AD and TL model trajectory
  if(l4dvar.and.jiter==jiterstart) then
    call gsi_4dcoupler_init_traj(idmodel,rc=istatus)
       if(istatus/=0) call die(myname,'gsi_4dcoupler_init_traj(), rc =',istatus)
  endif

  call init_vars_('guess')

!-----------------------------------------------------------------------------------
! Compute derivatives for .not. twodvar_regional case
  if (.not. twodvar_regional)then

     if (switch_on_derivatives) then
        if(.not.drv_initialized) &
          call die(myname,'unexpected drv_initialized =',drv_initialized)

!       Instead, update gradients of all guess fields.  these will
!       be used for forward models that need gradient of background field,
!       and for getting time derivatives of prognostic variables for
!       time extrapolation and non-linear balance constraints.

        do nt=1,nfldsig
           call get_derivatives(gsi_metguess_bundle(nt),&
                                gsi_xderivative_bundle(nt), &
                                gsi_yderivative_bundle(nt))
        enddo

        if(.not. wrf_mass_regional .and. tendsflag)then
          if(.not.tnd_initialized) &
            call die(myname,'unexpected tnd_initialized =',tnd_initialized)


! now that we have derivs, get time tendencies if necessary
          if(init_pass) then

           if(allocated(ges_ps)) call getprs(ges_ps,ges_3dp)

           call calctends(mype,ges_teta(1,1,1,it),ges_3dp,gsi_metguess_bundle(it), &
                          gsi_xderivative_bundle(it),gsi_yderivative_bundle(it),&
                          gsi_tendency_bundle)

           if(l_tlnmc .and. write_diag(jiter) .and. baldiag_full) then
              fullfield=.true.

              call init_vars_('tendency')

              call strong_bal_correction(ges_u_ten,ges_v_ten,ges_tv_ten,ges_prs_ten(:,:,1),mype, &
                                         ges_u,ges_v,ges_tv,&
                                         ges_ps,.true.,fullfield,.false.,.true.)

              call final_vars_('tendency')
           end if
          end if       ! (init_pass)
        end if
     end if

     if(init_pass) then

! Compute tropopause level (in pressure, hPa).  The 'pvoz'
! string means compute tropopause using potential vorticity
! and ozone. The 'temp' string means compute tropopause 
! using WMO temperature lapse rate method.

! NOTE:  tropopause pressure is not needed for 2dvar option

       if(regional)then
          call tpause(mype,'temp')
       else     ! (regional)
          call tpause(mype,'pvoz')
       end if   ! (regional)
  
     endif       ! (init_pass)

  endif         ! (!twodvar_regional)

  if(.not. init_pass) return

! Load guess q for use in limq.  Initialize saturation array to guess.
  call gsi_bundlegetpointer (gsi_metguess_bundle(ntguessig),'q',ges_q,istatus)
  if (istatus==0) then
     do k=1,nsig
        do j=1,lon2
           do i=1,lat2
              qgues(i,j,k)=ges_q(i,j,k)             ! q guess
              fact_tv(i,j,k)=one/(one+fv*qgues(i,j,k)) ! factor for tv to tsen conversion
           end do
        end do
     end do
  end if

! Load guess gust, vis, pblh, & lcbas for use in limg, limv, limp, & liml.
  call gsi_bundlegetpointer (gsi_metguess_bundle(ntguessig),'gust',ptr2d,istatus)
  if (istatus==0) then
     do j=1,lon2
        do i=1,lat2
           ggues(i,j)=max(one,ptr2d(i,j))
        end do
     end do
  end if
  call gsi_bundlegetpointer (gsi_metguess_bundle(ntguessig),'vis',ptr2d,istatus)
  if (istatus==0) then
     do j=1,lon2
        do i=1,lat2
           vgues(i,j)=max(100.0_r_kind,ptr2d(i,j))
           dvisdlog(i,j)=log(ten)*ptr2d(i,j)  !d(vis)/d(log(vis))
        end do
     end do
  end if
  call gsi_bundlegetpointer (gsi_metguess_bundle(ntguessig),'pblh',ptr2d,istatus)
  if (istatus==0) then
     do j=1,lon2
        do i=1,lat2
           pgues(i,j)=max(100.0_r_kind,ptr2d(i,j))
        end do
     end do
  end if
  call gsi_bundlegetpointer (gsi_metguess_bundle(ntguessig),'wspd10m',ptr2d,istatus)
  if (istatus==0) then
     do j=1,lon2
        do i=1,lat2
           w10mgues(i,j)=max(one,ptr2d(i,j))
        end do
     end do
  end if
  call gsi_bundlegetpointer (gsi_metguess_bundle(ntguessig),'howv',ptr2d,istatus)
  if (istatus==0) then
     do j=1,lon2
        do i=1,lat2
           howvgues(i,j)=max(one,ptr2d(i,j))
        end do
     end do
  end if
  call gsi_bundlegetpointer (gsi_metguess_bundle(ntguessig),'lcbas',ptr2d,istatus)
  if (istatus==0) then
     do j=1,lon2
        do i=1,lat2
           lgues(i,j)=max(100.0_r_kind,ptr2d(i,j))
           dlcbasdlog(i,j)=log(ten)*ptr2d(i,j)  !d(lcbas)/d(log(lcbas))
        end do
     end do
  end if

  if(allocated(ges_tv).and.allocated(ges_ps)) then

! Compute saturation specific humidity.   
     iderivative = 0
     if(qoption == 1)then
         if(jiter == jiterstart)iderivative = 1
     else
         iderivative = 2
     end if
      
     ice=.true.
     call genqsat(qsatg,ges_tsen(1,1,1,ntguessig),ges_prsl(1,1,1,ntguessig),lat2,lon2, &
              nsig,ice,iderivative)

!   Now load over nfldsig bins for limq (when nobs_bins /= zero)
    iderivative = 0
    do ii=1,nfldsig
      call genqsat(ges_qsat(1,1,1,ii),ges_tsen(1,1,1,ii),ges_prsl(1,1,1,ii),lat2,lon2, &
             nsig,ice,iderivative)
    end do
  endif

! Calculate sigma levels and delta sigma levels 
  if (do_gfsphys) then
     it = ntguessig
     do j=1,lon2
        do i=1,lat2
           do k=1,nsig
              sl(i,j,k)     = ges_prsl(i,j,k,it)/ges_ps(i,j)
              del_si(i,j,k) = (ges_prsi(i,j,k,it)-ges_prsi(i,j,k+1,it))/ges_ps(i,j)                                                                                
           end do
        end do
     end do
  endif
! Calculate cloud cover and total water uniform distribution width
  if (use_rhtot) then
     do i=1,lat2
     ii = i+istart(mm1)-2
!    ii = min0(max0(1,ii),nlat)
     ii = max(1,min(ii,nlat))
     rcs = sqrt(rbs2(ii))
     tem = (rhctop-rhcbot)/(nsig-one)
     work1 = (log(one/(rcs*nlon))-dx_min)*dx_inv
     work1 = max(zero,min(one,work1))
     work2 = one - work1
     do j=1,lon2
        do k=1,nsig
           qtgues(i,j,k) = ges_q(i,j,k)+ges_cwmr(i,j,k)
           rhtgues(i,j,k)= qtgues(i,j,k)/qsatg(i,j,k)
           rhgues(i,j,k) = qgues(i,j,k)/qsatg(i,j,k)
!          Get critical relative humidity first
           rhc(k) = rhcbot + tem*(k-1)
           rhc(k) = r0_99*work1 + rhc(k)*work2
           rhc(k) = max(zero,min(one,rhc(k)))
!          Calculate distribution width
           qx = qsatg(i,j,k)-qgues(i,j,k)
           if (qx > zero) then
              if (cwgues(i,j,k) > qcmin) then ! when cloud exists
                 qtdist_gues(i,j,k) = cwgues(i,j,k)+qx+two*sqrt(cwgues(i,j,k)*qx)                                               
              else
                 qtdist_gues(i,j,k) = (one-rhc(k))*qsatg(i,j,k)
              endif
           else
              qtdist_gues(i,j,k) = (one-rhc(k))*qsatg(i,j,k)
           endif
!          Add constraint to distribution width to prevent negative total water
           qtdist_gues(i,j,k) = min(qtdist_gues(i,j,k),qtgues(i,j,k))
           qtdist_gues(i,j,k) = max(qtdist_gues(i,j,k),qsatg(i,j,k)*0.0001_r_kind)                                                   
!          Diagnose cloud cover
           if (rhgues(i,j,k) >= one) then
              cfgues(i,j,k) = one
           else
              qx = qtgues(i,j,k)-qsatg(i,j,k)
              if (qtdist_gues(i,j,k) > 1.0e-12) then
                 if (qx <= -qtdist_gues(i,j,k)) then
                    cfgues(i,j,k) = zero
                 else if (qx >= qtdist_gues(i,j,k)) then
                    cfgues(i,j,k) = one
                 else
                    cfgues(i,j,k) = half*qx/qtdist_gues(i,j,k)+half
                 endif
              else
                 if (qx > zero) then
                    cfgues(i,j,k) = one
                 else
                    cfgues(i,j,k) = zero
                 endif
              endif
           endif ! RH condition
        end do ! K-Loop
     end do ! J-Loop
     end do ! I-Loop
  endif

  call final_vars_('guess')

!??????????????????????????  need any of this????
!! qoption 1:  use psuedo-RH
!  if(qoption==1)then
!
!
!! qoption 2:  use normalized RH
!  else
  if(qoption == 2) then


! Load arrays based on option for moisture background error

! variance update for anisotropic mode
     if( anisotropic .and. .not.rtma_subdomain_option ) then
        hswgtsum=sum(hswgt(1:ngauss))
        call setup_sub2fslab
        do k=1,nsig
           do j=1,lon2
              do i=1,lat2
                 rhgues(i,j,k)=qgues(i,j,k)/qsatg(i,j,k)
              end do
           end do
        end do
        if( regional ) then
           allocate(rh0f(pf2aP1%nlatf,pf2aP1%nlonf,nsig1o))
           call sub2fslab(rhgues,rh0f)
           do k=indices%kps,indices%kpe
              ivar=idvar(k)
              if(ivar==iq_loc) then
                 kvar=k-kvar_start(ivar)+1
                 do k1=1,nsig1o
                    if(levs_id(k1)==kvar) exit
                 end do
                 do j=indices%jps,indices%jpe
                    do i=indices%ips,indices%ipe
                       l =max(min(int(rllatf(i,j)),mlat),1)
                       l2=min((l+1),mlat)
                       dl2=rllatf(i,j)-float(l)
                       dl1=one-dl2

                       factk=dl1*corz(l,kvar,nrf3_q)+dl2*corz(l2,kvar,nrf3_q)
                       call fact_qopt2(factk,rh0f(i,j,k1),kvar)
 
                       do igauss=1,ngauss
                          factor=hswgt(igauss)*factk*an_amp0(ivar)/sqrt(hswgtsum)
                          filter_all(1)%amp(igauss,i,j,k)=factor*filter_all(2)%amp(igauss,i,j,k)
                          if (allocated(ensamp)) then
                             filter_all(1)%amp(igauss,i,j,k)=filter_all(1)%amp(igauss,i,j,k)*ensamp(i,j,k1)
                          end if
                       end do
                    end do
                 end do
              end if
           end do
           deallocate(rh0f)
        else
           allocate(rh0f(pf2aP1%nlatf,pf2aP1%nlonf,nsig1o))
           allocate(rh2f(pf2aP2%nlatf,pf2aP2%nlonf,nsig1o))
           allocate(rh3f(pf2aP3%nlatf,pf2aP3%nlonf,nsig1o))

           call sub2fslab_glb (rhgues,rh0f,rh2f,rh3f)
           do k=indices%kps,indices%kpe
              ivar=idvar(k)
              if(ivar==iq_loc) then
                 kvar=k-kvar_start(ivar)+1
                 do k1=1,nsig1o
                    if(levs_id(k1)==kvar) exit
                 end do
                 ! zonal patch
                 do j=indices%jps,indices%jpe
                    do i=indices%ips,indices%ipe
                       call get_stat_factk(p0ilatf(i),ivar,kvar,factk, &
                                           rh0f(i,j,k1),one)
                       do igauss=1,ngauss
                          factor=hswgt(igauss)*factk*an_amp0(ivar)/sqrt(hswgtsum)
                          filter_all(1)%amp(igauss,i,j,k)=factor*filter_all(2)%amp(igauss,i,j,k)
                          if (allocated(ensamp0f)) then
                             filter_all(1)%amp(igauss,i,j,k)=filter_all(1)%amp(igauss,i,j,k)*ensamp0f(i,j,k1)
                          end if
                       end do
 
                    end do
                 end do
                 ! polar patches
                 do j=indices_p%jps,indices_p%jpe
                    do i=indices_p%ips,indices_p%ipe
                       ! north polar
                       if(p2ilatf(i,j)/=zero) then
                          call get_stat_factk(p2ilatf(i,j),ivar,kvar,factk, &
                                              rh2f(i,j,k1),one)
                       else
                          call get_stat_factk(p2ilatfm    ,ivar,kvar,factk, &
                                              rh2f(i,j,k1),one)
                       end if
                       do igauss=1,ngauss
                          factor=hswgt(igauss)*factk*an_amp0(ivar)/sqrt(hswgtsum)
                          filter_p2(1)%amp(igauss,i,j,k)=factor*filter_p2(2)%amp(igauss,i,j,k)
                          if(allocated(ensamp2f)) then
                             filter_p2(1)%amp(igauss,i,j,k)=filter_p2(1)%amp(igauss,i,j,k)*sqrt(ensamp2f(i,j,k))
                          end if
                       end do
                       ! south polar
                       if(p3ilatf(i,j)/=zero) then
                          call get_stat_factk(p3ilatf(i,j),ivar,kvar,factk, &
                                              rh3f(i,j,k1),one)
                       else
                          call get_stat_factk(p3ilatfm    ,ivar,kvar,factk, &
                                              rh3f(i,j,k1),one)
                       end if
                       do igauss=1,ngauss
                          factor=factk*an_amp0(ivar)/sqrt(real(ngauss,r_kind))
                          filter_p3(1)%amp(igauss,i,j,k)=factor*filter_p3(2)%amp(igauss,i,j,k)
                          if(allocated(ensamp3f)) then
                             filter_p3(1)%amp(igauss,i,j,k)=filter_p3(1)%amp(igauss,i,j,k)*sqrt(ensamp3f(i,j,k))
                          end if
                       end do

                    end do
                 end do

              end if
           end do
           deallocate(rh0f,rh2f,rh3f)
        end if
        call destroy_sub2fslab
     end if

! End of qoption block
  endif

! End of routine
  return
  contains
  subroutine init_vars_(thiscase)
  implicit none
  character(len=*) thiscase

  real(r_kind),dimension(:,:  ),pointer:: rank2=>NULL()
  real(r_kind),dimension(:,:,:),pointer:: rank3=>NULL()
  character(len=5) :: varname
  integer(i_kind) istatus

! If require guess vars available, extract from bundle ...
  if(trim(thiscase)=='guess') then
!    get ps ...
     varname='ps'
     call gsi_bundlegetpointer(gsi_metguess_bundle(it),trim(varname),rank2,istatus)
     if (istatus==0) then
         if(allocated(ges_ps))then
            write(6,*) trim(myname), ': ', trim(varname), ' already incorrectly alloc '
            call stop2(999)
         endif
         allocate(ges_ps(size(rank2,1),size(rank2,2)))
         ges_ps(:,:)=rank2
     else
         if(mype==0) &
         write(6,*) trim(myname),': ', trim(varname), ' not found in met bundle'
     endif
!    get u ...
     varname='u'
     call gsi_bundlegetpointer(gsi_metguess_bundle(it),trim(varname),rank3,istatus)
     if (istatus==0) then
         if(allocated(ges_u))then
            write(6,*) trim(myname), ': ', trim(varname), ' already incorrectly alloc '
            call stop2(999)
         endif
         allocate(ges_u(size(rank3,1),size(rank3,2),size(rank3,3)))
         ges_u(:,:,:)=rank3
     else
         if(mype==0) &
         write(6,*) trim(myname),': ', trim(varname), ' not found in met bundle'
     endif
!    get v ...
     varname='v'
     call gsi_bundlegetpointer(gsi_metguess_bundle(it),trim(varname),rank3,istatus)
     if (istatus==0) then
         if(allocated(ges_v))then
            write(6,*) trim(myname), ': ', trim(varname), ' already incorrectly alloc '
            call stop2(999)
         endif
         allocate(ges_v(size(rank3,1),size(rank3,2),size(rank3,3)))
         ges_v(:,:,:)=rank3
     else
         if(mype==0) &
         write(6,*) trim(myname),': ', trim(varname), ' not found in met bundle'
     endif
!    get tv ...
     varname='tv'
     call gsi_bundlegetpointer(gsi_metguess_bundle(it),trim(varname),rank3,istatus)
     if (istatus==0) then
         if(allocated(ges_tv))then
            write(6,*) trim(myname), ': ', trim(varname), ' already incorrectly alloc '
            call stop2(999)
         endif
         allocate(ges_tv(size(rank3,1),size(rank3,2),size(rank3,3)))
         ges_tv(:,:,:)=rank3
     else
         if(mype==0) &
         write(6,*) trim(myname),': ', trim(varname), ' not found in met bundle'
     endif
  endif
! extract tendencies from tendency bundle
  if(trim(thiscase)=='tendency'.and.tnd_initialized) then
!    get u ...
     varname='u'
     call gsi_bundlegetpointer(gsi_tendency_bundle,trim(varname),rank3,istatus)
     if (istatus==0) then
         if(allocated(ges_u_ten))then
            write(6,*) trim(myname), ': ', trim(varname), ' already incorrectly alloc '
            call stop2(999)
         endif
         allocate(ges_u_ten(size(rank3,1),size(rank3,2),size(rank3,3)))
         ges_u_ten(:,:,:)=rank3
     else
         if(mype==0) &
         write(6,*) trim(myname),': ', trim(varname), ' not found in met bundle'
     endif
!    get v ...
     varname='v'
     call gsi_bundlegetpointer(gsi_tendency_bundle,trim(varname),rank3,istatus)
     if (istatus==0) then
         if(allocated(ges_v_ten))then
            write(6,*) trim(myname), ': ', trim(varname), ' already incorrectly alloc '
            call stop2(999)
         endif
         allocate(ges_v_ten(size(rank3,1),size(rank3,2),size(rank3,3)))
         ges_v_ten(:,:,:)=rank3
     else
         if(mype==0) &
         write(6,*) trim(myname),': ', trim(varname), ' not found in met bundle'
     endif
!    get tv ...
     varname='tv'
     call gsi_bundlegetpointer(gsi_tendency_bundle,trim(varname),rank3,istatus)
     if (istatus==0) then
         if(allocated(ges_tv_ten))then
            write(6,*) trim(myname), ': ', trim(varname), ' already incorrectly alloc '
            call stop2(999)
         endif
         allocate(ges_tv_ten(size(rank3,1),size(rank3,2),size(rank3,3)))
         ges_tv_ten(:,:,:)=rank3
     else
         if(mype==0) &
         write(6,*) trim(myname),': ', trim(varname), ' not found in met bundle'
     endif
!    get prs ...
     varname='prse'
     call gsi_bundlegetpointer(gsi_tendency_bundle,trim(varname),rank3,istatus)
     if (istatus==0) then
         if(allocated(ges_prs_ten))then
            write(6,*) trim(myname), ': ', trim(varname), ' already incorrectly alloc '
            call stop2(999)
         endif
         allocate(ges_prs_ten(size(rank3,1),size(rank3,2),size(rank3,3)))
         ges_prs_ten(:,:,:)=rank3
     else
         if(mype==0) &
         write(6,*) trim(myname),': ', trim(varname), ' not found in met bundle'
     endif
  endif

  end subroutine init_vars_

  subroutine final_vars_(thiscase)
  implicit none
  character(len=*) thiscase
  if (trim(thiscase)=='guess') then
     if(allocated(ges_tv)) deallocate(ges_tv)
     if(allocated(ges_v)) deallocate(ges_v)
     if(allocated(ges_u)) deallocate(ges_u)
     if(allocated(ges_ps)) deallocate(ges_ps)
  endif

  if (trim(thiscase)=='tendency') then
     if(allocated(ges_prs_ten)) deallocate(ges_prs_ten)
     if(allocated(ges_tv_ten)) deallocate(ges_tv_ten)
     if(allocated(ges_v_ten)) deallocate(ges_v_ten)
     if(allocated(ges_u_ten)) deallocate(ges_u_ten)
  endif
  end subroutine final_vars_

end subroutine compute_derived<|MERGE_RESOLUTION|>--- conflicted
+++ resolved
@@ -99,15 +99,10 @@
   use derivsmod, only: drv_initialized
   use derivsmod, only: gsi_xderivative_bundle
   use derivsmod, only: gsi_yderivative_bundle
-<<<<<<< HEAD
-  use derivsmod, only: qsatg,qgues,ggues,vgues,pgues,&
-       dvisdlog,cwgues,cwgues0
+  use derivsmod, only: qsatg,qgues,ggues,vgues,pgues,lgues,dlcbasdlog,&
+       dvisdlog,w10mgues,howvgues,cwgues,cwgues0
   use derivsmod, only: rhtgues,qtgues,qtdist_gues,cfgues,&
                      sl,del_si
-=======
-  use derivsmod, only: qsatg,qgues,ggues,vgues,pgues,lgues,dlcbasdlog,&
-       dvisdlog,w10mgues,howvgues,cwgues
->>>>>>> 5b960399
   use tendsmod, only: tnd_initialized
   use tendsmod, only: gsi_tendency_bundle
   use gridmod, only: lat2,lon2,nsig,nlat,nlon,nnnn1o,aeta2_ll,nsig1o  
