subroutine compute_derived(mype,init_pass)
!$$$  subprogram documentation block
!                .      .    .                                       .
! subprogram:    compute_derived     compute derived quantites from current solution
!   prgmmr: derber           org: np2                 date: 2005-11-29
!
! abstract:  This routine performs various functions, all related in one
!            way or the other to the model guess or current solution.  
!
!            Functions performed in this routine include the following
!              a) compute guess-derived fields required by pcp forward model
!              b) compute 3d pressure grids
!              c) compute saturation specific humidity.  on first outer iteration
!                 save qs for normalization in background error.  qs for limq
!                 is updated each outer iteration.
!              d) compute 3d geopotential height
!              e) compute 2d tropopause pressure map
!
! program history log:
!   2005-11-21  derber  - new routine from read_*.f90 routines
!   2005-11-22  wu - bug fix qoption=2 for regional nmm on dqdp and 
!                    set dqdt=0 above sigma=0.15; for regional mass
!                    set dqdt=dqdp=0 above sigma=0.15
!   2005-12-09  guo - remove GMAO derivative computation code.  Use
!                         unified NCEP compact_diff procedures.
!   2006-01-09  derber - include calculation of sigsum add capability of set_nrh_var
!   2006-01-30  kleist - correct tropprs unit error in qoption=2 q/t decoupling
!   2006-02-02  treadon - consolidate/unify use of guess pressure arrays
!   2006-02-03  derber - clean up RH statistics printout
!   2006-03-07  treadon - remove ges_prslk and related code
!   2006-03-27  treadon - remove guess bias correction arrays since not used
!   2006-04-17  treadon - replace sigi with bk5; replace sigl with
!                         ges_prslavg/ges_psfcavg
!   2006-04-21  kleist - modify call to calctends
!   2006-07-31  kleist - changes to use ps instead of ln(ps)
!   2006-09-29  treadon - add option to compute 10m wind factor fields
!   2007-03-13  derber  - add changes to make qoption=2 variances work as others
!   2007-05-08  kleist  - remove jcdivt from use list
!   2007-06-21  rancic - add pbl code
!   2007-07-26  cucurull - call gesprs, add ges_3dp and remove ps 
!                          in calctends argument list 
!   2007-08-08  derber - pass ges_teta to calctends rather than calculate seperately
!   2008-06-05  safford - rm unused uses
!   2008-10-10  derber  - add calculation of fact_tv
!   2008-11-03  sato - add anisotropic mode procedures
!   2008-12-08  todling - move 3dprs/geop-hght calculation from here into setuprhsall
!   2009-08-19  guo     - add verifications of drv_initialized and tnd_initialized
!			  before the use of related module variables.
!   2009-10-15  parrish - add rescale of ensemble rh perturbations
!                           (currently for internal generated ensemble only)
!   2010-03-11  derber/zhu - add qvar3d to prewgt and prewgt_reg, remove rescale_ensemble_rh_perturbations
!   2010-05-28  todling - obtain variable id's on the fly (add getindex)
!   2010-06-01  todling - remove nrf3 pointer
!   2010-06-05  todling - an_amp0 coming from control_vectors
!   2011-05-01  todling - cwmr no longer in guess-grids; use metguess bundle now
!   2011-05-22  rancic/todling - add traj-init call here (but it is undesirable to be here)
!   2011-07-15  zhu     - add cwgues for regional; update efr_ql 
!   2011-11-01  eliu    - assign cwgues for global
!   2011-12-02  zhu     - add safe-guard for the case when there is no entry in the metguess table
!   2012-02-08  kleist  - add ges_qsat, add uvflag arg in call to strong_bal_correction,
!                         compute ges_qsat over nfldsig bins for limq (when nobs_bins /=0)
<<<<<<< HEAD
!   2013-10-30  jung    - add test and removal of supersaturation
!   2012-12-03  eliu    - add variables and computations related to total water
!   2013-02-26  m.kim   - applying qcmin to  ges_cwmr_it
!   2013-03-04  m.kim   - saving starting ges_cwmr_it(with negative values) as cwgues_original                          
!   
=======
!   2013-10-19  todling - bug fix in cal to strong_bal: prs_ten was being passed as 3d array
!                       - efr_q vars move to cloud_efr
!                       - unlike original code, now all derivates available at all time slots
!   2013-10-30  jung    - add test and removal of supersaturation
!   2014-04-18  todling - revisit interface to q_diag
>>>>>>> fde44a02
!
!   input argument list:
!     mype     - mpi task id
!
!   output argument list:
!
! attributes:
!   language: f90
!   machine:  ibm RS/6000 SP
!
!$$$

  use kinds, only: r_kind,i_kind
  use jfunc, only: jiter,jiterstart,&
       qoption,switch_on_derivatives,&
<<<<<<< HEAD
       tendsflag,varq,dvisdlog,cwgues,cwgues0,clip_supersaturation
  use jfunc, only: rhtgues,qtgues,qtdist_gues,cfgues,&  
                   sl,del_si
=======
       tendsflag,clip_supersaturation
>>>>>>> fde44a02
  use control_vectors, only: cvars3d,cvars2d
  use control_vectors, only: nrf_var
  use control_vectors, only: an_amp0
  use mpimod, only: levs_id
<<<<<<< HEAD
  use guess_grids, only: ges_z,ges_ps,ges_u,ges_v,&
       ges_tv,ges_q,ges_oz,ges_tsen,sfct,&
       ges_gust,ges_vis,ges_pblh,&
       ges_qsat, &
       tropprs,ges_prsl,ges_prsi,ntguessig,& 
       nfldsig,&
       ges_teta,fact_tv, &
       ges_u_lon,ges_v_lon,ges_tvlon,ges_ps_lon,ges_qlon,ges_ozlon,ges_cwmr_lon, &
       ges_u_lat,ges_v_lat,ges_tvlat,ges_ps_lat,ges_qlat,ges_ozlat,ges_cwmr_lat
  use guess_grids, only: ges_u_ten,ges_v_ten,ges_tv_ten,ges_prs_ten,ges_q_ten,&
       ges_oz_ten,ges_cwmr_ten,ges_tsen_ten
  use guess_grids, only: ges_prslavg,ges_psfcavg
  use guess_grids, only: tnd_initialized
  use guess_grids, only: drv_initialized
  use guess_grids, only: efr_ql,nfldsig
  use gridmod, only: lat2,lon2,nsig,nlat,nlon,nnnn1o,aeta2_ll,nsig1o  
  use gridmod, only: istart,rbs2   
=======
  use guess_grids, only: ges_tsen,ges_qsat,ges_prsl,ntguessig,nfldsig,&
       ges_teta,fact_tv
  use guess_grids, only: nfldsig
  use cloud_efr_mod, only: efr_ql
  use derivsmod, only: drv_initialized
  use derivsmod, only: gsi_xderivative_bundle
  use derivsmod, only: gsi_yderivative_bundle
  use derivsmod, only: qsatg,qgues,ggues,vgues,pgues,&
       dvisdlog,cwgues
  use tendsmod, only: tnd_initialized
  use tendsmod, only: gsi_tendency_bundle
  use gridmod, only: lat2,lon2,nsig,nnnn1o,aeta2_ll,nsig1o
>>>>>>> fde44a02
  use gridmod, only: regional
  use gridmod, only: twodvar_regional
  use gridmod, only: wrf_nmm_regional,wrf_mass_regional
  use berror, only: hswgt
  use balmod, only: rllat1,llmax
  use mod_strong, only: l_tlnmc,baldiag_full
  use obsmod, only: write_diag
  use gsi_4dvar, only: l4dvar

  use gsi_metguess_mod, only: gsi_metguess_get,gsi_metguess_bundle
  use gsi_bundlemod, only: gsi_bundlegetpointer

  use constants, only: zero,one,two,one_tenth,half,fv,qmin,qcmin,ten,t0c,five,r0_05 
  use constants, only: rhctop,rhcbot,dx_min,dx_inv  

! for anisotropic mode
  use sub2fslab_mod, only: setup_sub2fslab, sub2fslab, sub2fslab_glb, destroy_sub2fslab
  use anberror, only: anisotropic, idvar, kvar_start, ngauss, indices, indices_p, &
                      filter_all,   filter_p2,   filter_p3, &
                      pf2aP1, pf2aP2, pf2aP3, rtma_subdomain_option
  use anisofilter, only: rh0f, corz, ensamp, mlat, rllatf, fact_qopt2
  use anisofilter_glb, only: rh2f, rh3f, ensamp0f, ensamp2f, ensamp3f, &
                             p0ilatf, p2ilatf, p3ilatf, p2ilatfm, p3ilatfm, get_stat_factk

  use gsi_4dvar, only: idmodel
  use gsi_4dcouplermod, only: gsi_4dcoupler_init_traj
  use mpeu_util, only: getindex
  use mpeu_util, only: die, tell
  implicit none


! Declare passed variables
  integer(i_kind),intent(in   ) :: mype
  logical        ,intent(in   ) :: init_pass

! Declare local variables
  character(len=*),parameter::myname='compute_derived'
  logical ice,fullfield
<<<<<<< HEAD
  integer(i_kind) i,j,k,it,k150,kpres,n,np,l,l2,iderivative,nrf3_q,istatus,ier,nguess
  integer(i_kind) mm1,ii   

  real(r_kind),parameter:: r0_99=0.99_r_kind  
  real(r_kind) work1,work2,tem,rcs,qx         
=======
  integer(i_kind) i,j,k,ii,it,k150,kpres,n,np,l,l2,iderivative,nrf3_q,istatus,ier
  integer(i_kind) nt,n_actual_clouds
  
>>>>>>> fde44a02
  real(r_kind) d,dl1,dl2,psfc015,dn1,dn2
  real(r_kind) tem4,indexw
  real(r_kind),dimension(lat2,lon2,nsig+1):: ges_3dp
  real(r_kind),dimension(lat2,lon2,nsig):: rhgues
<<<<<<< HEAD
  real(r_kind),dimension(nsig):: rhc 
  real(r_kind),pointer,dimension(:,:,:):: ges_cwmr_it
  real(r_kind),pointer,dimension(:,:,:):: ges_ql
  real(r_kind),pointer,dimension(:,:,:):: ges_qi
=======

  real(r_kind),allocatable,dimension(:,:,:):: ges_prs_ten
  real(r_kind),allocatable,dimension(:,:,:):: ges_u_ten
  real(r_kind),allocatable,dimension(:,:,:):: ges_v_ten
  real(r_kind),allocatable,dimension(:,:,:):: ges_tv_ten

  real(r_kind),allocatable,dimension(:,:  ):: ges_ps
  real(r_kind),allocatable,dimension(:,:,:):: ges_u
  real(r_kind),allocatable,dimension(:,:,:):: ges_v
  real(r_kind),allocatable,dimension(:,:,:):: ges_tv

  real(r_kind),pointer,dimension(:,:  ):: ptr2d   =>NULL()
  real(r_kind),pointer,dimension(:,:,:):: ges_q   =>NULL()
  real(r_kind),pointer,dimension(:,:,:):: ges_ql  =>NULL()
  real(r_kind),pointer,dimension(:,:,:):: ges_qi  =>NULL()
  real(r_kind),pointer,dimension(:,:,:):: ges_cwmr=>NULL()
>>>>>>> fde44a02

! for anisotropic mode
  integer(i_kind):: k1,ivar,kvar,igauss,iq_loc
  real(r_kind):: factor,factk,hswgtsum

  if(init_pass .and. (ntguessig<1 .or. ntguessig>nfldsig)) &
	call die(myname,'invalid init_pass, ntguessig =',ntguessig)

  mm1=mype+1  

! Get required indexes from control vector names
  nrf3_q=getindex(cvars3d,'q')
  iq_loc=getindex(nrf_var,'q')

<<<<<<< HEAD
  iderivative = 0
  ice = .true.
  do it=1,nfldsig
     call genqsat(ges_qsat(1,1,1,it),ges_tsen(1,1,1,it),ges_prsl(1,1,1,it),lat2,lon2, &
            nsig,ice,iderivative)
     if(it == ntguessig) call q_diag(mype)
=======
! Compute qsat regardless of presence of q in guess
  iderivative=0
  ice=.true.
  do ii=1,nfldsig
     call genqsat(ges_qsat(1,1,1,ii),ges_tsen(1,1,1,ii),ges_prsl(1,1,1,ii),lat2,lon2, &
                  nsig,ice,iderivative)
  enddo

! If q in guess, check/fix q limits
  do ii=1,nfldsig
     call gsi_bundlegetpointer (gsi_metguess_bundle(ii),'q',ges_q,ier)
     if (ier/=0) exit
     if(ii == ntguessig) call q_diag(ii,mype)
>>>>>>> fde44a02
     do k=1,nsig
        do j=1,lon2
           do i=1,lat2
! Limit q to be >= qmin
<<<<<<< HEAD
              ges_q(i,j,k,it)=max(ges_q(i,j,k,it),qmin)
! limit q to be <= ges_qsat
              if(clip_supersaturation) ges_q(i,j,k,it) = min(ges_q(i,j,k,it),ges_qsat(i,j,k,it))
=======
              ges_q(i,j,k)=max(ges_q(i,j,k),qmin)
! limit q to be <= ges_qsat
              if(clip_supersaturation) ges_q(i,j,k) = min(ges_q(i,j,k),ges_qsat(i,j,k,ii))
>>>>>>> fde44a02
           end do
        end do
     end do
  end do

! Load guess cw for use in inner loop
! Get pointer to cloud water mixing ratio
  it=ntguessig
  if (regional) then
     call gsi_metguess_get('clouds::3d',n_actual_clouds,ier)
     if (n_actual_clouds>0) then
        call gsi_bundlegetpointer (gsi_metguess_bundle(it),'ql',ges_ql,istatus);ier=istatus
        call gsi_bundlegetpointer (gsi_metguess_bundle(it),'qi',ges_qi,istatus);ier=ier+istatus
        if (ier==0) then
           do k=1,nsig
              do j=1,lon2
                 do i=1,lat2
                    cwgues(i,j,k)=ges_ql(i,j,k)+ges_qi(i,j,k)
                 end do
              end do
           end do
        end if
        call gsi_bundlegetpointer (gsi_metguess_bundle(it),'cw',ges_cwmr,istatus)
        if (istatus/=0) ges_cwmr => cwgues    ! temporarily, revise after moist physics is ready 

!       update efr_ql
        if(regional .and. (.not. wrf_mass_regional) .and. jiter>jiterstart) then
          do ii=1,nfldsig
             do k=1,nsig
                do j=1,lon2
                   do i=1,lat2
                      tem4=max(zero,(t0c-ges_tsen(i,j,k,ii))*r0_05)
                      indexw=five + five * min(one, tem4) 
                      efr_ql(i,j,k,ii)=1.5_r_kind*indexw
                   end do
                end do
             end do
          end do
        end if  ! jiter
     else
        if(associated(ges_cwmr)) ges_cwmr => cwgues
     end if  ! end of n_actual_clouds
  else
<<<<<<< HEAD
     call gsi_bundlegetpointer (gsi_metguess_bundle(it),'cw',ges_cwmr_it,istatus)
     if (istatus/=0) call die('compute_derived','cannot get pointer to cwmr, istatus =',istatus)
     if(jiter==jiterstart) then
        do j=1,lon2
           do i=1,lat2
              do k=1,nsig
                 cwgues0(i,j,k)=ges_cwmr_it(i,j,k)
              end do
           end do
        end do
     endif
     do j=1,lon2
        do i=1,lat2
           do k=1,nsig
              ges_cwmr_it(i,j,k) = max(ges_cwmr_it(i,j,k),qcmin)  
              cwgues(i,j,k)      = ges_cwmr_it(i,j,k)           
=======
     call gsi_bundlegetpointer (gsi_metguess_bundle(it),'cw',ges_cwmr,istatus)
     if (istatus==0) then
        do k=1,nsig
           do j=1,lon2
              do i=1,lat2
                 cwgues(i,j,k)=ges_cwmr(i,j,k)
              end do
>>>>>>> fde44a02
           end do
        end do
     endif
  end if

! RTodling: The following call is in a completely undesirable place
! -----------------------------------------------------------------
! Initialize atmospheric AD and TL model trajectory
  if(l4dvar.and.jiter==jiterstart) then
    call gsi_4dcoupler_init_traj(idmodel,rc=istatus)
       if(istatus/=0) call die(myname,'gsi_4dcoupler_init_traj(), rc =',istatus)
  endif

  call init_vars_('guess')

!-----------------------------------------------------------------------------------
! Compute derivatives for .not. twodvar_regional case
  if (.not. twodvar_regional)then

     if (switch_on_derivatives) then
        if(.not.drv_initialized) &
		call die(myname,'unexpected drv_initialized =',drv_initialized)

!       Instead, update gradients of all guess fields.  these will
!       be used for forward models that need gradient of background field,
!       and for getting time derivatives of prognostic variables for
!       time extrapolation and non-linear balance constraints.

        do nt=1,nfldsig
           call get_derivatives(gsi_metguess_bundle(nt),&
                                gsi_xderivative_bundle(nt), &
                                gsi_yderivative_bundle(nt))
        enddo

        if(.not. wrf_mass_regional .and. tendsflag)then
          if(.not.tnd_initialized) &
		call die(myname,'unexpected tnd_initialized =',tnd_initialized)


! now that we have derivs, get time tendencies if necessary
	  if(init_pass) then

           if(allocated(ges_ps)) call getprs(ges_ps,ges_3dp)

           call calctends(mype,ges_teta(1,1,1,it),ges_3dp,gsi_metguess_bundle(it), &
                          gsi_xderivative_bundle(it),gsi_yderivative_bundle(it),&
                          gsi_tendency_bundle)

!          Convert guess time derivative of Tv to guess time derivatives of Tsen
!          ges_tv_ten ---> ges_tsen_ten
           ges_tsen_ten = ges_tv_ten*fact_tv

           if(l_tlnmc .and. write_diag(jiter) .and. baldiag_full) then
              fullfield=.true.

              call init_vars_('tendency')

              call strong_bal_correction(ges_u_ten,ges_v_ten,ges_tv_ten,ges_prs_ten(:,:,1),mype, &
                                         ges_u,ges_v,ges_tv,&
                                         ges_ps,.true.,fullfield,.false.,.true.)

              call final_vars_('tendency')
           end if
          end if	! (init_pass)
        end if
     end if

     if(init_pass) then

! Compute tropopause level (in pressure, hPa).  The 'pvoz'
! string means compute tropopause using potential vorticity
! and ozone. The 'temp' string means compute tropopause 
! using WMO temperature lapse rate method.

! NOTE:  tropopause pressure is not needed for 2dvar option

       if(regional)then
          call tpause(mype,'temp')
       else	! (regional)
          call tpause(mype,'pvoz')
       end if	! (regional)
  
     endif       ! (init_pass)

  endif         ! (!twodvar_regional)

  if(.not. init_pass) return

! Load guess q for use in limq.  Initialize saturation array to guess.
  call gsi_bundlegetpointer (gsi_metguess_bundle(ntguessig),'q',ges_q,istatus)
  if (istatus==0) then
     do k=1,nsig
        do j=1,lon2
           do i=1,lat2
              qgues(i,j,k)=ges_q(i,j,k)             ! q guess
              fact_tv(i,j,k)=one/(one+fv*qgues(i,j,k)) ! factor for tv to tsen conversion
           end do
        end do
     end do
  end if

! Load guess gust, vis & pblh for use in limg, limv & limp.
  call gsi_bundlegetpointer (gsi_metguess_bundle(ntguessig),'gust',ptr2d,istatus)
  if (istatus==0) then
     do j=1,lon2
        do i=1,lat2
           ggues(i,j)=max(one,ptr2d(i,j))
        end do
     end do
  end if
  call gsi_bundlegetpointer (gsi_metguess_bundle(ntguessig),'vis',ptr2d,istatus)
  if (istatus==0) then
     do j=1,lon2
        do i=1,lat2
           vgues(i,j)=max(100.0_r_kind,ptr2d(i,j))
           dvisdlog(i,j)=log(ten)*ptr2d(i,j)  !d(vis)/d(log(vis))
        end do
     end do
  end if
  call gsi_bundlegetpointer (gsi_metguess_bundle(ntguessig),'pblh',ptr2d,istatus)
  if (istatus==0) then
     do j=1,lon2
        do i=1,lat2
           pgues(i,j)=max(100.0_r_kind,ptr2d(i,j))
        end do
     end do
  end if


  if(allocated(ges_tv).and.allocated(ges_ps)) then

! Compute saturation specific humidity.   
     iderivative = 0
     if(qoption == 1)then
         if(jiter == jiterstart)iderivative = 1
     else
         iderivative = 2
     end if
      
     ice=.true.
     call genqsat(qsatg,ges_tsen(1,1,1,ntguessig),ges_prsl(1,1,1,ntguessig),lat2,lon2, &
              nsig,ice,iderivative)

!   Now load over nfldsig bins for limq (when nobs_bins /= zero)
    iderivative = 0
    do ii=1,nfldsig
      call genqsat(ges_qsat(1,1,1,ii),ges_tsen(1,1,1,ii),ges_prsl(1,1,1,ii),lat2,lon2, &
             nsig,ice,iderivative)
    end do

  endif

<<<<<<< HEAD
! Calculate total water relative humidity
  it = ntguessig
  do j=1,lon2
     do i=1,lat2
        do k=1,nsig
           qtgues(i,j,k) = ges_q(i,j,k,it)+ges_cwmr_it(i,j,k)
           rhtgues(i,j,k)= qtgues(i,j,k)/qsatg(i,j,k)
           rhgues(i,j,k) = qgues(i,j,k)/qsatg(i,j,k)
           sl(i,j,k)     = ges_prsl(i,j,k,it)/ges_ps(i,j,it)
           del_si(i,j,k) =(ges_prsi(i,j,k,it)-ges_prsi(i,j,k+1,it))/ges_ps(i,j,it)                         
        end do
     end do
  end do
! Calculate cloud cover and total water uniform distribution width
  do i=1,lat2
     ii = i+istart(mm1)-2
!    ii = min0(max0(1,ii),nlat)
     ii = max(1,min(ii,nlat))
     rcs = sqrt(rbs2(ii))
     tem = (rhctop-rhcbot)/(nsig-one)
     work1 = (log(one/(rcs*nlon))-dx_min)*dx_inv
     work1 = max(zero,min(one,work1))
     work2 = one - work1
     do j=1,lon2
        do k=1,nsig
!          Get critical relative humidity first
           rhc(k) = rhcbot + tem*(k-1)
           rhc(k) = r0_99*work1 + rhc(k)*work2
           rhc(k) = max(zero,min(one,rhc(k)))
!          Calculate distribution width
           qx = qsatg(i,j,k)-qgues(i,j,k)
           if (qx > zero) then
              if (cwgues(i,j,k) > qcmin) then ! when cloud exists
                 qtdist_gues(i,j,k) = cwgues(i,j,k)+qx+two*sqrt(cwgues(i,j,k)*qx)                        
              else
                 qtdist_gues(i,j,k) = (one-rhc(k))*qsatg(i,j,k)
              endif
           else
              qtdist_gues(i,j,k) = (one-rhc(k))*qsatg(i,j,k)
           endif
!          Add constraint to distribution width to prevent negative total water
           qtdist_gues(i,j,k) = min(qtdist_gues(i,j,k),qtgues(i,j,k))
           qtdist_gues(i,j,k) = max(qtdist_gues(i,j,k),qsatg(i,j,k)*0.0001_r_kind)  
                                                                                   
                                                                                   
!          Diagnose cloud cover
           if (rhgues(i,j,k) >= one) then
              cfgues(i,j,k) = one
           else
              qx = qtgues(i,j,k)-qsatg(i,j,k)
              if (qtdist_gues(i,j,k) > 1.0e-12) then
                 if (qx <= -qtdist_gues(i,j,k)) then
                    cfgues(i,j,k) = zero
                 else if (qx >= qtdist_gues(i,j,k)) then
                    cfgues(i,j,k) = one
                 else
                    cfgues(i,j,k) = half*qx/qtdist_gues(i,j,k)+half
                 endif
              else
                 if (qx > zero) then
                    cfgues(i,j,k) = one
                 else
                    cfgues(i,j,k) = zero
                 endif
              endif
           endif ! RH condition
        end do ! K-Loop
     end do ! J-Loop
  end do ! I-Loop
=======
  call final_vars_('guess')
>>>>>>> fde44a02

!??????????????????????????  need any of this????
!! qoption 1:  use psuedo-RH
!  if(qoption==1)then
!
!
!! qoption 2:  use normalized RH
!  else
  if(qoption == 2) then


! Load arrays based on option for moisture background error

! variance update for anisotropic mode
     if( anisotropic .and. .not.rtma_subdomain_option ) then
        hswgtsum=sum(hswgt(1:ngauss))
        call setup_sub2fslab
        do k=1,nsig
           do j=1,lon2
              do i=1,lat2
                 rhgues(i,j,k)=qgues(i,j,k)/qsatg(i,j,k)
              end do
           end do
        end do
        if( regional ) then
           allocate(rh0f(pf2aP1%nlatf,pf2aP1%nlonf,nsig1o))
           call sub2fslab(rhgues,rh0f)
           do k=indices%kps,indices%kpe
              ivar=idvar(k)
              if(ivar==iq_loc) then
                 kvar=k-kvar_start(ivar)+1
                 do k1=1,nsig1o
                    if(levs_id(k1)==kvar) exit
                 end do
                 do j=indices%jps,indices%jpe
                    do i=indices%ips,indices%ipe
                       l =max(min(int(rllatf(i,j)),mlat),1)
                       l2=min((l+1),mlat)
                       dl2=rllatf(i,j)-float(l)
                       dl1=one-dl2

                       factk=dl1*corz(l,kvar,nrf3_q)+dl2*corz(l2,kvar,nrf3_q)
                       call fact_qopt2(factk,rh0f(i,j,k1),kvar)
 
                       do igauss=1,ngauss
                          factor=hswgt(igauss)*factk*an_amp0(ivar)/sqrt(hswgtsum)
                          filter_all(1)%amp(igauss,i,j,k)=factor*filter_all(2)%amp(igauss,i,j,k)
                          if (allocated(ensamp)) then
                             filter_all(1)%amp(igauss,i,j,k)=filter_all(1)%amp(igauss,i,j,k)*ensamp(i,j,k1)
                          end if
                       end do
                    end do
                 end do
              end if
           end do
           deallocate(rh0f)
        else
           allocate(rh0f(pf2aP1%nlatf,pf2aP1%nlonf,nsig1o))
           allocate(rh2f(pf2aP2%nlatf,pf2aP2%nlonf,nsig1o))
           allocate(rh3f(pf2aP3%nlatf,pf2aP3%nlonf,nsig1o))

           call sub2fslab_glb (rhgues,rh0f,rh2f,rh3f)
           do k=indices%kps,indices%kpe
              ivar=idvar(k)
              if(ivar==iq_loc) then
                 kvar=k-kvar_start(ivar)+1
                 do k1=1,nsig1o
                    if(levs_id(k1)==kvar) exit
                 end do
                 ! zonal patch
                 do j=indices%jps,indices%jpe
                    do i=indices%ips,indices%ipe
                       call get_stat_factk(p0ilatf(i),ivar,kvar,factk, &
                                           rh0f(i,j,k1),one)
                       do igauss=1,ngauss
                          factor=hswgt(igauss)*factk*an_amp0(ivar)/sqrt(hswgtsum)
                          filter_all(1)%amp(igauss,i,j,k)=factor*filter_all(2)%amp(igauss,i,j,k)
                          if (allocated(ensamp0f)) then
                             filter_all(1)%amp(igauss,i,j,k)=filter_all(1)%amp(igauss,i,j,k)*ensamp0f(i,j,k1)
                          end if
                       end do
 
                    end do
                 end do
                 ! polar patches
                 do j=indices_p%jps,indices_p%jpe
                    do i=indices_p%ips,indices_p%ipe
                       ! north polar
                       if(p2ilatf(i,j)/=zero) then
                          call get_stat_factk(p2ilatf(i,j),ivar,kvar,factk, &
                                              rh2f(i,j,k1),one)
                       else
                          call get_stat_factk(p2ilatfm    ,ivar,kvar,factk, &
                                              rh2f(i,j,k1),one)
                       end if
                       do igauss=1,ngauss
                          factor=hswgt(igauss)*factk*an_amp0(ivar)/sqrt(hswgtsum)
                          filter_p2(1)%amp(igauss,i,j,k)=factor*filter_p2(2)%amp(igauss,i,j,k)
                          if(allocated(ensamp2f)) then
                             filter_p2(1)%amp(igauss,i,j,k)=filter_p2(1)%amp(igauss,i,j,k)*sqrt(ensamp2f(i,j,k))
                          end if
                       end do
                       ! south polar
                       if(p3ilatf(i,j)/=zero) then
                          call get_stat_factk(p3ilatf(i,j),ivar,kvar,factk, &
                                              rh3f(i,j,k1),one)
                       else
                          call get_stat_factk(p3ilatfm    ,ivar,kvar,factk, &
                                              rh3f(i,j,k1),one)
                       end if
                       do igauss=1,ngauss
                          factor=factk*an_amp0(ivar)/sqrt(real(ngauss,r_kind))
                          filter_p3(1)%amp(igauss,i,j,k)=factor*filter_p3(2)%amp(igauss,i,j,k)
                          if(allocated(ensamp3f)) then
                             filter_p3(1)%amp(igauss,i,j,k)=filter_p3(1)%amp(igauss,i,j,k)*sqrt(ensamp3f(i,j,k))
                          end if
                       end do

                    end do
                 end do

              end if
           end do
           deallocate(rh0f,rh2f,rh3f)
        end if
        call destroy_sub2fslab
     end if

! End of qoption block
  endif

! End of routine
  return
  contains
  subroutine init_vars_(thiscase)
  implicit none
  character(len=*) thiscase

  real(r_kind),dimension(:,:  ),pointer:: rank2=>NULL()
  real(r_kind),dimension(:,:,:),pointer:: rank3=>NULL()
  character(len=5) :: varname
  integer(i_kind) ifld, istatus

! If require guess vars available, extract from bundle ...
  if(trim(thiscase)=='guess') then
!    get ps ...
     varname='ps'
     call gsi_bundlegetpointer(gsi_metguess_bundle(it),trim(varname),rank2,istatus)
     if (istatus==0) then
         if(allocated(ges_ps))then
            write(6,*) trim(myname), ': ', trim(varname), ' already incorrectly alloc '
            call stop2(999)
         endif
         allocate(ges_ps(size(rank2,1),size(rank2,2)))
         ges_ps(:,:)=rank2
     else
         if(mype==0) &
         write(6,*) trim(myname),': ', trim(varname), ' not found in met bundle'
     endif
!    get u ...
     varname='u'
     call gsi_bundlegetpointer(gsi_metguess_bundle(it),trim(varname),rank3,istatus)
     if (istatus==0) then
         if(allocated(ges_u))then
            write(6,*) trim(myname), ': ', trim(varname), ' already incorrectly alloc '
            call stop2(999)
         endif
         allocate(ges_u(size(rank3,1),size(rank3,2),size(rank3,3)))
         ges_u(:,:,:)=rank3
     else
         if(mype==0) &
         write(6,*) trim(myname),': ', trim(varname), ' not found in met bundle'
     endif
!    get v ...
     varname='v'
     call gsi_bundlegetpointer(gsi_metguess_bundle(it),trim(varname),rank3,istatus)
     if (istatus==0) then
         if(allocated(ges_v))then
            write(6,*) trim(myname), ': ', trim(varname), ' already incorrectly alloc '
            call stop2(999)
         endif
         allocate(ges_v(size(rank3,1),size(rank3,2),size(rank3,3)))
         ges_v(:,:,:)=rank3
     else
         if(mype==0) &
         write(6,*) trim(myname),': ', trim(varname), ' not found in met bundle'
     endif
!    get tv ...
     varname='tv'
     call gsi_bundlegetpointer(gsi_metguess_bundle(it),trim(varname),rank3,istatus)
     if (istatus==0) then
         if(allocated(ges_tv))then
            write(6,*) trim(myname), ': ', trim(varname), ' already incorrectly alloc '
            call stop2(999)
         endif
         allocate(ges_tv(size(rank3,1),size(rank3,2),size(rank3,3)))
         ges_tv(:,:,:)=rank3
     else
         if(mype==0) &
         write(6,*) trim(myname),': ', trim(varname), ' not found in met bundle'
     endif
  endif
! extract tendencies from tendency bundle
  if(trim(thiscase)=='tendency'.and.tnd_initialized) then
!    get u ...
     varname='u'
     call gsi_bundlegetpointer(gsi_tendency_bundle,trim(varname),rank3,istatus)
     if (istatus==0) then
         if(allocated(ges_u_ten))then
            write(6,*) trim(myname), ': ', trim(varname), ' already incorrectly alloc '
            call stop2(999)
         endif
         allocate(ges_u_ten(size(rank3,1),size(rank3,2),size(rank3,3)))
         ges_u_ten(:,:,:)=rank3
     else
         if(mype==0) &
         write(6,*) trim(myname),': ', trim(varname), ' not found in met bundle'
     endif
!    get v ...
     varname='v'
     call gsi_bundlegetpointer(gsi_tendency_bundle,trim(varname),rank3,istatus)
     if (istatus==0) then
         if(allocated(ges_v_ten))then
            write(6,*) trim(myname), ': ', trim(varname), ' already incorrectly alloc '
            call stop2(999)
         endif
         allocate(ges_v_ten(size(rank3,1),size(rank3,2),size(rank3,3)))
         ges_v_ten(:,:,:)=rank3
     else
         if(mype==0) &
         write(6,*) trim(myname),': ', trim(varname), ' not found in met bundle'
     endif
!    get tv ...
     varname='tv'
     call gsi_bundlegetpointer(gsi_tendency_bundle,trim(varname),rank3,istatus)
     if (istatus==0) then
         if(allocated(ges_tv_ten))then
            write(6,*) trim(myname), ': ', trim(varname), ' already incorrectly alloc '
            call stop2(999)
         endif
         allocate(ges_tv_ten(size(rank3,1),size(rank3,2),size(rank3,3)))
         ges_tv_ten(:,:,:)=rank3
     else
         if(mype==0) &
         write(6,*) trim(myname),': ', trim(varname), ' not found in met bundle'
     endif
!    get prs ...
     varname='prse'
     call gsi_bundlegetpointer(gsi_tendency_bundle,trim(varname),rank3,istatus)
     if (istatus==0) then
         if(allocated(ges_prs_ten))then
            write(6,*) trim(myname), ': ', trim(varname), ' already incorrectly alloc '
            call stop2(999)
         endif
         allocate(ges_prs_ten(size(rank3,1),size(rank3,2),size(rank3,3)))
         ges_prs_ten(:,:,:)=rank3
     else
         if(mype==0) &
         write(6,*) trim(myname),': ', trim(varname), ' not found in met bundle'
     endif
  endif

  end subroutine init_vars_

  subroutine final_vars_(thiscase)
  implicit none
  character(len=*) thiscase
  if (trim(thiscase)=='guess') then
     if(allocated(ges_tv)) deallocate(ges_tv)
     if(allocated(ges_v)) deallocate(ges_v)
     if(allocated(ges_u)) deallocate(ges_u)
     if(allocated(ges_ps)) deallocate(ges_ps)
  endif

  if (trim(thiscase)=='tendency') then
     if(allocated(ges_prs_ten)) deallocate(ges_prs_ten)
     if(allocated(ges_tv_ten)) deallocate(ges_tv_ten)
     if(allocated(ges_v_ten)) deallocate(ges_v_ten)
     if(allocated(ges_u_ten)) deallocate(ges_u_ten)
  endif
  end subroutine final_vars_

end subroutine compute_derived<|MERGE_RESOLUTION|>--- conflicted
+++ resolved
@@ -59,19 +59,15 @@
 !   2011-12-02  zhu     - add safe-guard for the case when there is no entry in the metguess table
 !   2012-02-08  kleist  - add ges_qsat, add uvflag arg in call to strong_bal_correction,
 !                         compute ges_qsat over nfldsig bins for limq (when nobs_bins /=0)
-<<<<<<< HEAD
+!   2013-10-19  todling - bug fix in cal to strong_bal: prs_ten was being passed as 3d array
+!                       - efr_q vars move to cloud_efr
+!                       - unlike original code, now all derivates available at all time slots
 !   2013-10-30  jung    - add test and removal of supersaturation
 !   2012-12-03  eliu    - add variables and computations related to total water
 !   2013-02-26  m.kim   - applying qcmin to  ges_cwmr_it
 !   2013-03-04  m.kim   - saving starting ges_cwmr_it(with negative values) as cwgues_original                          
 !   
-=======
-!   2013-10-19  todling - bug fix in cal to strong_bal: prs_ten was being passed as 3d array
-!                       - efr_q vars move to cloud_efr
-!                       - unlike original code, now all derivates available at all time slots
-!   2013-10-30  jung    - add test and removal of supersaturation
 !   2014-04-18  todling - revisit interface to q_diag
->>>>>>> fde44a02
 !
 !   input argument list:
 !     mype     - mpi task id
@@ -87,37 +83,13 @@
   use kinds, only: r_kind,i_kind
   use jfunc, only: jiter,jiterstart,&
        qoption,switch_on_derivatives,&
-<<<<<<< HEAD
-       tendsflag,varq,dvisdlog,cwgues,cwgues0,clip_supersaturation
-  use jfunc, only: rhtgues,qtgues,qtdist_gues,cfgues,&  
-                   sl,del_si
-=======
-       tendsflag,clip_supersaturation
->>>>>>> fde44a02
+       tendsflag,varq,clip_supersaturation,&
+       use_rhtot,do_gfsphys
   use control_vectors, only: cvars3d,cvars2d
   use control_vectors, only: nrf_var
   use control_vectors, only: an_amp0
   use mpimod, only: levs_id
-<<<<<<< HEAD
-  use guess_grids, only: ges_z,ges_ps,ges_u,ges_v,&
-       ges_tv,ges_q,ges_oz,ges_tsen,sfct,&
-       ges_gust,ges_vis,ges_pblh,&
-       ges_qsat, &
-       tropprs,ges_prsl,ges_prsi,ntguessig,& 
-       nfldsig,&
-       ges_teta,fact_tv, &
-       ges_u_lon,ges_v_lon,ges_tvlon,ges_ps_lon,ges_qlon,ges_ozlon,ges_cwmr_lon, &
-       ges_u_lat,ges_v_lat,ges_tvlat,ges_ps_lat,ges_qlat,ges_ozlat,ges_cwmr_lat
-  use guess_grids, only: ges_u_ten,ges_v_ten,ges_tv_ten,ges_prs_ten,ges_q_ten,&
-       ges_oz_ten,ges_cwmr_ten,ges_tsen_ten
-  use guess_grids, only: ges_prslavg,ges_psfcavg
-  use guess_grids, only: tnd_initialized
-  use guess_grids, only: drv_initialized
-  use guess_grids, only: efr_ql,nfldsig
-  use gridmod, only: lat2,lon2,nsig,nlat,nlon,nnnn1o,aeta2_ll,nsig1o  
-  use gridmod, only: istart,rbs2   
-=======
-  use guess_grids, only: ges_tsen,ges_qsat,ges_prsl,ntguessig,nfldsig,&
+  use guess_grids, only: ges_tsen,ges_qsat,ges_prsl,ges_prsi,ntguessig,nfldsig,&
        ges_teta,fact_tv
   use guess_grids, only: nfldsig
   use cloud_efr_mod, only: efr_ql
@@ -125,11 +97,13 @@
   use derivsmod, only: gsi_xderivative_bundle
   use derivsmod, only: gsi_yderivative_bundle
   use derivsmod, only: qsatg,qgues,ggues,vgues,pgues,&
-       dvisdlog,cwgues
+       dvisdlog,cwgues,cwgues0
+  use derivsmod, only: rhtgues,qtgues,qtdist_gues,cfgues,&
+                     sl,del_si
   use tendsmod, only: tnd_initialized
   use tendsmod, only: gsi_tendency_bundle
-  use gridmod, only: lat2,lon2,nsig,nnnn1o,aeta2_ll,nsig1o
->>>>>>> fde44a02
+  use gridmod, only: lat2,lon2,nsig,nlat,nlon,nnnn1o,aeta2_ll,nsig1o  
+  use gridmod, only: istart,rbs2   
   use gridmod, only: regional
   use gridmod, only: twodvar_regional
   use gridmod, only: wrf_nmm_regional,wrf_mass_regional
@@ -168,27 +142,17 @@
 ! Declare local variables
   character(len=*),parameter::myname='compute_derived'
   logical ice,fullfield
-<<<<<<< HEAD
-  integer(i_kind) i,j,k,it,k150,kpres,n,np,l,l2,iderivative,nrf3_q,istatus,ier,nguess
-  integer(i_kind) mm1,ii   
+  integer(i_kind) i,j,k,ii,it,k150,kpres,n,np,l,l2,iderivative,nrf3_q,istatus,ier
+  integer(i_kind) nt,n_actual_clouds
+  integer(i_kind) mm1   
 
   real(r_kind),parameter:: r0_99=0.99_r_kind  
   real(r_kind) work1,work2,tem,rcs,qx         
-=======
-  integer(i_kind) i,j,k,ii,it,k150,kpres,n,np,l,l2,iderivative,nrf3_q,istatus,ier
-  integer(i_kind) nt,n_actual_clouds
-  
->>>>>>> fde44a02
   real(r_kind) d,dl1,dl2,psfc015,dn1,dn2
   real(r_kind) tem4,indexw
   real(r_kind),dimension(lat2,lon2,nsig+1):: ges_3dp
   real(r_kind),dimension(lat2,lon2,nsig):: rhgues
-<<<<<<< HEAD
   real(r_kind),dimension(nsig):: rhc 
-  real(r_kind),pointer,dimension(:,:,:):: ges_cwmr_it
-  real(r_kind),pointer,dimension(:,:,:):: ges_ql
-  real(r_kind),pointer,dimension(:,:,:):: ges_qi
-=======
 
   real(r_kind),allocatable,dimension(:,:,:):: ges_prs_ten
   real(r_kind),allocatable,dimension(:,:,:):: ges_u_ten
@@ -205,7 +169,6 @@
   real(r_kind),pointer,dimension(:,:,:):: ges_ql  =>NULL()
   real(r_kind),pointer,dimension(:,:,:):: ges_qi  =>NULL()
   real(r_kind),pointer,dimension(:,:,:):: ges_cwmr=>NULL()
->>>>>>> fde44a02
 
 ! for anisotropic mode
   integer(i_kind):: k1,ivar,kvar,igauss,iq_loc
@@ -220,14 +183,6 @@
   nrf3_q=getindex(cvars3d,'q')
   iq_loc=getindex(nrf_var,'q')
 
-<<<<<<< HEAD
-  iderivative = 0
-  ice = .true.
-  do it=1,nfldsig
-     call genqsat(ges_qsat(1,1,1,it),ges_tsen(1,1,1,it),ges_prsl(1,1,1,it),lat2,lon2, &
-            nsig,ice,iderivative)
-     if(it == ntguessig) call q_diag(mype)
-=======
 ! Compute qsat regardless of presence of q in guess
   iderivative=0
   ice=.true.
@@ -241,20 +196,13 @@
      call gsi_bundlegetpointer (gsi_metguess_bundle(ii),'q',ges_q,ier)
      if (ier/=0) exit
      if(ii == ntguessig) call q_diag(ii,mype)
->>>>>>> fde44a02
      do k=1,nsig
         do j=1,lon2
            do i=1,lat2
 ! Limit q to be >= qmin
-<<<<<<< HEAD
-              ges_q(i,j,k,it)=max(ges_q(i,j,k,it),qmin)
-! limit q to be <= ges_qsat
-              if(clip_supersaturation) ges_q(i,j,k,it) = min(ges_q(i,j,k,it),ges_qsat(i,j,k,it))
-=======
               ges_q(i,j,k)=max(ges_q(i,j,k),qmin)
 ! limit q to be <= ges_qsat
               if(clip_supersaturation) ges_q(i,j,k) = min(ges_q(i,j,k),ges_qsat(i,j,k,ii))
->>>>>>> fde44a02
            end do
         end do
      end do
@@ -298,32 +246,25 @@
         if(associated(ges_cwmr)) ges_cwmr => cwgues
      end if  ! end of n_actual_clouds
   else
-<<<<<<< HEAD
-     call gsi_bundlegetpointer (gsi_metguess_bundle(it),'cw',ges_cwmr_it,istatus)
-     if (istatus/=0) call die('compute_derived','cannot get pointer to cwmr, istatus =',istatus)
-     if(jiter==jiterstart) then
-        do j=1,lon2
-           do i=1,lat2
-              do k=1,nsig
-                 cwgues0(i,j,k)=ges_cwmr_it(i,j,k)
-              end do
-           end do
-        end do
-     endif
-     do j=1,lon2
-        do i=1,lat2
-           do k=1,nsig
-              ges_cwmr_it(i,j,k) = max(ges_cwmr_it(i,j,k),qcmin)  
-              cwgues(i,j,k)      = ges_cwmr_it(i,j,k)           
-=======
      call gsi_bundlegetpointer (gsi_metguess_bundle(it),'cw',ges_cwmr,istatus)
      if (istatus==0) then
+
+        if(jiter==jiterstart) then
+            do j=1,lon2
+               do i=1,lat2
+                  do k=1,nsig
+                     cwgues0(i,j,k)=ges_cwmr(i,j,k)
+                  end do
+               end do
+            end do
+        endif
+
         do k=1,nsig
            do j=1,lon2
               do i=1,lat2
+                 ges_cwmr(i,j,k)=max(ges_cwmr(i,j,k),qcmin)
                  cwgues(i,j,k)=ges_cwmr(i,j,k)
               end do
->>>>>>> fde44a02
            end do
         end do
      endif
@@ -371,10 +312,6 @@
            call calctends(mype,ges_teta(1,1,1,it),ges_3dp,gsi_metguess_bundle(it), &
                           gsi_xderivative_bundle(it),gsi_yderivative_bundle(it),&
                           gsi_tendency_bundle)
-
-!          Convert guess time derivative of Tv to guess time derivatives of Tsen
-!          ges_tv_ten ---> ges_tsen_ten
-           ges_tsen_ten = ges_tv_ten*fact_tv
 
            if(l_tlnmc .and. write_diag(jiter) .and. baldiag_full) then
               fullfield=.true.
@@ -473,25 +410,23 @@
       call genqsat(ges_qsat(1,1,1,ii),ges_tsen(1,1,1,ii),ges_prsl(1,1,1,ii),lat2,lon2, &
              nsig,ice,iderivative)
     end do
-
-  endif
-
-<<<<<<< HEAD
-! Calculate total water relative humidity
-  it = ntguessig
-  do j=1,lon2
-     do i=1,lat2
-        do k=1,nsig
-           qtgues(i,j,k) = ges_q(i,j,k,it)+ges_cwmr_it(i,j,k)
-           rhtgues(i,j,k)= qtgues(i,j,k)/qsatg(i,j,k)
-           rhgues(i,j,k) = qgues(i,j,k)/qsatg(i,j,k)
-           sl(i,j,k)     = ges_prsl(i,j,k,it)/ges_ps(i,j,it)
-           del_si(i,j,k) =(ges_prsi(i,j,k,it)-ges_prsi(i,j,k+1,it))/ges_ps(i,j,it)                         
+  endif
+
+! Calculate sigma levels and delta sigma levels 
+  if (do_gfsphys) then
+     it = ntguessig
+     do j=1,lon2
+        do i=1,lat2
+           do k=1,nsig
+              sl(i,j,k)     = ges_prsl(i,j,k,it)/ges_ps(i,j)
+              del_si(i,j,k) = (ges_prsi(i,j,k,it)-ges_prsi(i,j,k+1,it))/ges_ps(i,j)                                                                                
+           end do
         end do
      end do
-  end do
+  endif
 ! Calculate cloud cover and total water uniform distribution width
-  do i=1,lat2
+  if (use_rhtot) then
+     do i=1,lat2
      ii = i+istart(mm1)-2
 !    ii = min0(max0(1,ii),nlat)
      ii = max(1,min(ii,nlat))
@@ -502,6 +437,9 @@
      work2 = one - work1
      do j=1,lon2
         do k=1,nsig
+           qtgues(i,j,k) = ges_q(i,j,k)+ges_cwmr(i,j,k)
+           rhtgues(i,j,k)= qtgues(i,j,k)/qsatg(i,j,k)
+           rhgues(i,j,k) = qgues(i,j,k)/qsatg(i,j,k)
 !          Get critical relative humidity first
            rhc(k) = rhcbot + tem*(k-1)
            rhc(k) = r0_99*work1 + rhc(k)*work2
@@ -510,7 +448,7 @@
            qx = qsatg(i,j,k)-qgues(i,j,k)
            if (qx > zero) then
               if (cwgues(i,j,k) > qcmin) then ! when cloud exists
-                 qtdist_gues(i,j,k) = cwgues(i,j,k)+qx+two*sqrt(cwgues(i,j,k)*qx)                        
+                 qtdist_gues(i,j,k) = cwgues(i,j,k)+qx+two*sqrt(cwgues(i,j,k)*qx)                                               
               else
                  qtdist_gues(i,j,k) = (one-rhc(k))*qsatg(i,j,k)
               endif
@@ -519,9 +457,7 @@
            endif
 !          Add constraint to distribution width to prevent negative total water
            qtdist_gues(i,j,k) = min(qtdist_gues(i,j,k),qtgues(i,j,k))
-           qtdist_gues(i,j,k) = max(qtdist_gues(i,j,k),qsatg(i,j,k)*0.0001_r_kind)  
-                                                                                   
-                                                                                   
+           qtdist_gues(i,j,k) = max(qtdist_gues(i,j,k),qsatg(i,j,k)*0.0001_r_kind)                                                   
 !          Diagnose cloud cover
            if (rhgues(i,j,k) >= one) then
               cfgues(i,j,k) = one
@@ -545,10 +481,10 @@
            endif ! RH condition
         end do ! K-Loop
      end do ! J-Loop
-  end do ! I-Loop
-=======
+     end do ! I-Loop
+  endif
+
   call final_vars_('guess')
->>>>>>> fde44a02
 
 !??????????????????????????  need any of this????
 !! qoption 1:  use psuedo-RH
