--- conflicted
+++ resolved
@@ -279,15 +279,11 @@
               mype,ges_u_ten,ges_v_ten,ges_tv_ten,ges_prs_ten,ges_q_ten,&
               ges_oz_ten,ges_cwmr_ten,ges_3dp)
 
-<<<<<<< HEAD
 !          Convert guess time derivative of Tv to guess time derivatives of Tsen
 !          ges_tv_ten ---> ges_tsen_ten
            ges_tsen_ten = ges_tv_ten*fact_tv
 
-           if(jcstrong .and. write_diag(jiter) .and. baldiag_full) then
-=======
            if(l_tlnmc .and. write_diag(jiter) .and. baldiag_full) then
->>>>>>> c658c886
               fullfield=.true.
 
 
