subroutine compute_derived(mype,init_pass)
!$$$  subprogram documentation block
!                .      .    .                                       .
! subprogram:    compute_derived     compute derived quantites from current solution
!   prgmmr: derber           org: np2                 date: 2005-11-29
!
! abstract:  This routine performs various functions, all related in one
!            way or the other to the model guess or current solution.  
!
!            Functions performed in this routine include the following
!              a) compute guess-derived fields required by pcp forward model
!              b) compute 3d pressure grids
!              c) compute saturation specific humidity.  on first outer iteration
!                 save qs for normalization in background error.  qs for limq
!                 is updated each outer iteration.
!              d) compute 3d geopotential height
!              e) compute 2d tropopause pressure map
!
! program history log:
!   2005-11-21  derber  - new routine from read_*.f90 routines
!   2005-11-22  wu - bug fix qoption=2 for regional nmm on dqdp and 
!                    set dqdt=0 above sigma=0.15; for regional mass
!                    set dqdt=dqdp=0 above sigma=0.15
!   2005-12-09  guo - remove GMAO derivative computation code.  Use
!                         unified NCEP compact_diff procedures.
!   2006-01-09  derber - include calculation of sigsum add capability of set_nrh_var
!   2006-01-30  kleist - correct tropprs unit error in qoption=2 q/t decoupling
!   2006-02-02  treadon - consolidate/unify use of guess pressure arrays
!   2006-02-03  derber - clean up RH statistics printout
!   2006-03-07  treadon - remove ges_prslk and related code
!   2006-03-27  treadon - remove guess bias correction arrays since not used
!   2006-04-17  treadon - replace sigi with bk5; replace sigl with
!                         ges_prslavg/ges_psfcavg
!   2006-04-21  kleist - modify call to calctends
!   2006-07-31  kleist - changes to use ps instead of ln(ps)
!   2006-09-29  treadon - add option to compute 10m wind factor fields
!   2007-03-13  derber  - add changes to make qoption=2 variances work as others
!   2007-05-08  kleist  - remove jcdivt from use list
!   2007-06-21  rancic - add pbl code
!   2007-07-26  cucurull - call gesprs, add ges_3dp and remove ps 
!                          in calctends argument list 
!   2007-08-08  derber - pass ges_teta to calctends rather than calculate seperately
!   2008-06-05  safford - rm unused uses
!   2008-10-10  derber  - add calculation of fact_tv
!   2008-11-03  sato - add anisotropic mode procedures
!   2008-12-08  todling - move 3dprs/geop-hght calculation from here into setuprhsall
!   2009-08-19  guo     - add verifications of drv_initialized and tnd_initialized
!                         before the use of related module variables.
!   2009-10-15  parrish - add rescale of ensemble rh perturbations
!                           (currently for internal generated ensemble only)
!   2010-03-11  derber/zhu - add qvar3d to prewgt and prewgt_reg, remove rescale_ensemble_rh_perturbations
!   2010-05-28  todling - obtain variable id's on the fly (add getindex)
!   2010-06-01  todling - remove nrf3 pointer
!   2010-06-05  todling - an_amp0 coming from control_vectors
!   2011-05-01  todling - cwmr no longer in guess-grids; use metguess bundle now
!   2011-05-22  rancic/todling - add traj-init call here (but it is undesirable to be here)
!   2011-07-15  zhu     - add cwgues for regional; update efr_ql 
!   2011-11-01  eliu    - assign cwgues for global
!   2011-12-02  zhu     - add safe-guard for the case when there is no entry in the metguess table
!   2012-02-08  kleist  - add ges_qsat, add uvflag arg in call to strong_bal_correction,
!                         compute ges_qsat over nfldsig bins for limq (when nobs_bins /=0)
!   2013-10-19  todling - bug fix in cal to strong_bal: prs_ten was being passed as 3d array
!                       - efr_q vars move to cloud_efr
!                       - unlike original code, now all derivates available at all time slots
!   2013-10-30  jung    - add test and removal of supersaturation
!   2013-02-26  m.kim   - applying qcmin to  ges_cwmr_it
!   2013-03-04  m.kim   - saving starting ges_cwmr_it(with negative values) as cwgues_original                          
!   
!   2014-04-18  todling - revisit interface to q_diag
!   2014-03-19  pondeca - add "load wspd10m guess"
!   2014-05-07  pondeca - add "load howv guess"
!   2014-06-19  carley/zhu - add lgues and dlcbasdlog
!   2014-11-28  zhu     - move cwgues0 to cloud_efr
!   2014-11-28  zhu     - re-compute ges_cwmr & cwgues the same way as in the regional when cw is not state variable
<<<<<<< HEAD
!   2016-04-28  eliu    - copy cloud water to cwgues to be used in the inner loop     
=======
!   2015-07-10  pondeca - load dcldchdlog used in weak-constraint for cldch
>>>>>>> b5b89b77
!
!   input argument list:
!     mype     - mpi task id
!
!   output argument list:
!
! attributes:
!   language: f90
!   machine:  ibm RS/6000 SP
!
!$$$

  use kinds, only: r_kind,i_kind
  use jfunc, only: jiter,jiterstart,&
       qoption,switch_on_derivatives,&
       tendsflag,varq,clip_supersaturation
  use control_vectors, only: cvars3d,cvars2d
  use control_vectors, only: nrf_var
  use control_vectors, only: an_amp0
  use mpimod, only: levs_id
  use guess_grids, only: ges_tsen,ges_qsat,ges_prsl,ntguessig,nfldsig,&
       ges_teta,fact_tv
  use guess_grids, only: nfldsig
  use cloud_efr_mod, only: efr_ql
  use derivsmod, only: drv_initialized
  use derivsmod, only: gsi_xderivative_bundle
  use derivsmod, only: gsi_yderivative_bundle
  use derivsmod, only: qsatg,qgues,ggues,vgues,pgues,lgues,dlcbasdlog,&
       dvisdlog,w10mgues,howvgues,cwgues,cldchgues,dcldchdlog
  use tendsmod, only: tnd_initialized
  use tendsmod, only: gsi_tendency_bundle
  use gridmod, only: lat2,lon2,nsig,nnnn1o,aeta2_ll,nsig1o  
  use gridmod, only: regional
  use gridmod, only: twodvar_regional
  use gridmod, only: wrf_nmm_regional,wrf_mass_regional
  use berror, only: hswgt
  use balmod, only: rllat1,llmax
  use mod_strong, only: l_tlnmc,baldiag_full
  use obsmod, only: write_diag
  use gsi_4dvar, only: l4dvar

  use gsi_metguess_mod, only: gsi_metguess_get,gsi_metguess_bundle
  use gsi_bundlemod, only: gsi_bundlegetpointer

  use constants, only: zero,one,one_tenth,half,fv,qmin,qcmin,ten,t0c,five,r0_05 

! for anisotropic mode
  use sub2fslab_mod, only: setup_sub2fslab, sub2fslab, sub2fslab_glb, destroy_sub2fslab
  use anberror, only: anisotropic, idvar, kvar_start, ngauss, indices, indices_p, &
                      filter_all,   filter_p2,   filter_p3, &
                      pf2aP1, pf2aP2, pf2aP3, rtma_subdomain_option
  use anisofilter, only: rh0f, corz, ensamp, mlat, rllatf, fact_qopt2
  use anisofilter_glb, only: rh2f, rh3f, ensamp0f, ensamp2f, ensamp3f, &
                             p0ilatf, p2ilatf, p3ilatf, p2ilatfm, p3ilatfm, get_stat_factk

  use gsi_4dvar, only: idmodel
  use gsi_4dcouplermod, only: gsi_4dcoupler_init_traj
  use mpeu_util, only: getindex
  use mpeu_util, only: die, tell
  implicit none


! Declare passed variables
  integer(i_kind),intent(in   ) :: mype
  logical        ,intent(in   ) :: init_pass

! Declare local variables
  character(len=*),parameter::myname='compute_derived'
  logical ice,fullfield
  integer(i_kind) i,j,k,ii,it,l,l2,iderivative,nrf3_q,istatus,ier
  integer(i_kind) nt,n_actual_clouds

  real(r_kind) dl1,dl2
  real(r_kind) tem4,indexw
  real(r_kind),dimension(lat2,lon2,nsig+1):: ges_3dp
  real(r_kind),dimension(lat2,lon2,nsig):: rhgues

  real(r_kind),allocatable,dimension(:,:,:):: ges_prs_ten
  real(r_kind),allocatable,dimension(:,:,:):: ges_u_ten
  real(r_kind),allocatable,dimension(:,:,:):: ges_v_ten
  real(r_kind),allocatable,dimension(:,:,:):: ges_tv_ten

  real(r_kind),allocatable,dimension(:,:  ):: ges_ps
  real(r_kind),allocatable,dimension(:,:,:):: ges_u
  real(r_kind),allocatable,dimension(:,:,:):: ges_v
  real(r_kind),allocatable,dimension(:,:,:):: ges_tv

  real(r_kind),pointer,dimension(:,:  ):: ptr2d   =>NULL()
  real(r_kind),pointer,dimension(:,:,:):: ges_q   =>NULL()
  real(r_kind),pointer,dimension(:,:,:):: ges_ql  =>NULL()
  real(r_kind),pointer,dimension(:,:,:):: ges_qi  =>NULL()
  real(r_kind),pointer,dimension(:,:,:):: ges_cwmr=>NULL()

! for anisotropic mode
  integer(i_kind):: k1,ivar,kvar,igauss,iq_loc
  real(r_kind):: factor,factk,hswgtsum

  if(init_pass .and. (ntguessig<1 .or. ntguessig>nfldsig)) &
     call die(myname,'invalid init_pass, ntguessig =',ntguessig)


! Get required indexes from control vector names
  nrf3_q=getindex(cvars3d,'q')
  iq_loc=getindex(nrf_var,'q')

! Compute qsat regardless of presence of q in guess
  iderivative=0
  ice=.true.
  do ii=1,nfldsig
     call genqsat(ges_qsat(1,1,1,ii),ges_tsen(1,1,1,ii),ges_prsl(1,1,1,ii),lat2,lon2, &
                  nsig,ice,iderivative)
  enddo

! If q in guess, check/fix q limits
  do ii=1,nfldsig
     call gsi_bundlegetpointer (gsi_metguess_bundle(ii),'q',ges_q,ier)
     if (ier/=0) exit
     if(ii == ntguessig) call q_diag(ii,mype)
     do k=1,nsig
        do j=1,lon2
           do i=1,lat2
! Limit q to be >= qmin
              ges_q(i,j,k)=max(ges_q(i,j,k),qmin)
! limit q to be <= ges_qsat
              if(clip_supersaturation) ges_q(i,j,k) = min(ges_q(i,j,k),ges_qsat(i,j,k,ii))
           end do
        end do
     end do
  end do

! Load guess cw for use in inner loop
! Get pointer to cloud water mixing ratio
  it=ntguessig
  call gsi_metguess_get('clouds::3d',n_actual_clouds,ier)
  if (n_actual_clouds>0) then
     call gsi_bundlegetpointer (gsi_metguess_bundle(it),'ql',ges_ql,istatus);ier=istatus
     call gsi_bundlegetpointer (gsi_metguess_bundle(it),'qi',ges_qi,istatus);ier=ier+istatus
     if (ier==0) then
        do k=1,nsig
           do j=1,lon2
              do i=1,lat2
                 cwgues(i,j,k)=ges_ql(i,j,k)+ges_qi(i,j,k)
              end do
           end do
        end do
     else
        call gsi_bundlegetpointer (gsi_metguess_bundle(it),'cw',ges_cwmr,istatus)
        if (istatus==0) then
           do k=1,nsig
              do j=1,lon2
                 do i=1,lat2
                    cwgues(i,j,k)=ges_cwmr(i,j,k)
                 end do
              end do
           end do
        endif
     end if  ! end of ier==0

!    update efr_ql
     if(regional .and. (.not. wrf_mass_regional) .and. jiter>jiterstart) then
       do ii=1,nfldsig
          do k=1,nsig
             do j=1,lon2
                do i=1,lat2
                   tem4=max(zero,(t0c-ges_tsen(i,j,k,ii))*r0_05)
                   indexw=five + five * min(one, tem4) 
                   efr_ql(i,j,k,ii)=1.5_r_kind*indexw
                end do
             end do
          end do
       end do
     end if  ! jiter
  else
     if(associated(ges_cwmr)) ges_cwmr => cwgues
  end if  ! end of n_actual_clouds

! RTodling: The following call is in a completely undesirable place
! -----------------------------------------------------------------
! Initialize atmospheric AD and TL model trajectory
  if(l4dvar.and.jiter==jiterstart) then
    call gsi_4dcoupler_init_traj(idmodel,rc=istatus)
       if(istatus/=0) call die(myname,'gsi_4dcoupler_init_traj(), rc =',istatus)
  endif

  call init_vars_('guess')

!-----------------------------------------------------------------------------------
! Compute derivatives for .not. twodvar_regional case
  if (.not. twodvar_regional)then

     if (switch_on_derivatives) then
        if(.not.drv_initialized) &
          call die(myname,'unexpected drv_initialized =',drv_initialized)

!       Instead, update gradients of all guess fields.  these will
!       be used for forward models that need gradient of background field,
!       and for getting time derivatives of prognostic variables for
!       time extrapolation and non-linear balance constraints.

        do nt=1,nfldsig
           call get_derivatives(gsi_metguess_bundle(nt),&
                                gsi_xderivative_bundle(nt), &
                                gsi_yderivative_bundle(nt))
        enddo

        if(.not. wrf_mass_regional .and. tendsflag)then
          if(.not.tnd_initialized) &
            call die(myname,'unexpected tnd_initialized =',tnd_initialized)


! now that we have derivs, get time tendencies if necessary
          if(init_pass) then

           if(allocated(ges_ps)) call getprs(ges_ps,ges_3dp)

           call calctends(mype,ges_teta(1,1,1,it),ges_3dp,gsi_metguess_bundle(it), &
                          gsi_xderivative_bundle(it),gsi_yderivative_bundle(it),&
                          gsi_tendency_bundle)

           if(l_tlnmc .and. write_diag(jiter) .and. baldiag_full) then
              fullfield=.true.

              call init_vars_('tendency')

              call strong_bal_correction(ges_u_ten,ges_v_ten,ges_tv_ten,ges_prs_ten(:,:,1),mype, &
                                         ges_u,ges_v,ges_tv,&
                                         ges_ps,.true.,fullfield,.false.,.true.)

              call final_vars_('tendency')
           end if
          end if       ! (init_pass)
        end if
     end if

     if(init_pass) then

! Compute tropopause level (in pressure, hPa).  The 'pvoz'
! string means compute tropopause using potential vorticity
! and ozone. The 'temp' string means compute tropopause 
! using WMO temperature lapse rate method.

! NOTE:  tropopause pressure is not needed for 2dvar option

       if(regional)then
          call tpause(mype,'temp')
       else     ! (regional)
          call tpause(mype,'pvoz')
       end if   ! (regional)
  
     endif       ! (init_pass)

  endif         ! (!twodvar_regional)

  if(.not. init_pass) return

! Load guess q for use in limq.  Initialize saturation array to guess.
  call gsi_bundlegetpointer (gsi_metguess_bundle(ntguessig),'q',ges_q,istatus)
  if (istatus==0) then
     do k=1,nsig
        do j=1,lon2
           do i=1,lat2
              qgues(i,j,k)=ges_q(i,j,k)             ! q guess
              fact_tv(i,j,k)=one/(one+fv*qgues(i,j,k)) ! factor for tv to tsen conversion
           end do
        end do
     end do
  end if

! Load guess gust, vis, pblh, lcbas, & cldch for use in limg, limv, limp, & liml.
  call gsi_bundlegetpointer (gsi_metguess_bundle(ntguessig),'gust',ptr2d,istatus)
  if (istatus==0) then
     do j=1,lon2
        do i=1,lat2
           ggues(i,j)=max(one,ptr2d(i,j))
        end do
     end do
  end if
  call gsi_bundlegetpointer (gsi_metguess_bundle(ntguessig),'vis',ptr2d,istatus)
  if (istatus==0) then
     do j=1,lon2
        do i=1,lat2
           vgues(i,j)=max(100.0_r_kind,ptr2d(i,j))
           dvisdlog(i,j)=log(ten)*ptr2d(i,j)  !d(vis)/d(log(vis))
        end do
     end do
  end if
  call gsi_bundlegetpointer (gsi_metguess_bundle(ntguessig),'pblh',ptr2d,istatus)
  if (istatus==0) then
     do j=1,lon2
        do i=1,lat2
           pgues(i,j)=max(100.0_r_kind,ptr2d(i,j))
        end do
     end do
  end if
  call gsi_bundlegetpointer (gsi_metguess_bundle(ntguessig),'wspd10m',ptr2d,istatus)
  if (istatus==0) then
     do j=1,lon2
        do i=1,lat2
           w10mgues(i,j)=max(one,ptr2d(i,j))
        end do
     end do
  end if
  call gsi_bundlegetpointer (gsi_metguess_bundle(ntguessig),'howv',ptr2d,istatus)
  if (istatus==0) then
     do j=1,lon2
        do i=1,lat2
           howvgues(i,j)=max(one,ptr2d(i,j))
        end do
     end do
  end if
  call gsi_bundlegetpointer (gsi_metguess_bundle(ntguessig),'lcbas',ptr2d,istatus)
  if (istatus==0) then
     do j=1,lon2
        do i=1,lat2
           lgues(i,j)=max(100.0_r_kind,ptr2d(i,j))
           dlcbasdlog(i,j)=log(ten)*ptr2d(i,j)  !d(lcbas)/d(log(lcbas))
        end do
     end do
  end if
  call gsi_bundlegetpointer (gsi_metguess_bundle(ntguessig),'cldch',ptr2d,istatus)
  if (istatus==0) then
     do j=1,lon2
        do i=1,lat2
           cldchgues(i,j)=max(100.0_r_kind,ptr2d(i,j))
           dcldchdlog(i,j)=log(ten)*ptr2d(i,j)  !d(cldch)/d(log(cldch))
        end do
     end do
  end if

  if(allocated(ges_tv).and.allocated(ges_ps)) then

! Compute saturation specific humidity.   
     iderivative = 0
     if(qoption == 1)then
         if(jiter == jiterstart)iderivative = 1
     else
         iderivative = 2
     end if
      
     ice=.true.
     call genqsat(qsatg,ges_tsen(1,1,1,ntguessig),ges_prsl(1,1,1,ntguessig),lat2,lon2, &
              nsig,ice,iderivative)

!   Now load over nfldsig bins for limq (when nobs_bins /= zero)
    iderivative = 0
    do ii=1,nfldsig
      call genqsat(ges_qsat(1,1,1,ii),ges_tsen(1,1,1,ii),ges_prsl(1,1,1,ii),lat2,lon2, &
             nsig,ice,iderivative)
    end do
  endif

  call final_vars_('guess')

!??????????????????????????  need any of this????
!! qoption 1:  use psuedo-RH
!  if(qoption==1)then
!
!
!! qoption 2:  use normalized RH
!  else
  if(qoption == 2) then


! Load arrays based on option for moisture background error

! variance update for anisotropic mode
     if( anisotropic .and. .not.rtma_subdomain_option ) then
        hswgtsum=sum(hswgt(1:ngauss))
        call setup_sub2fslab
        do k=1,nsig
           do j=1,lon2
              do i=1,lat2
                 rhgues(i,j,k)=qgues(i,j,k)/qsatg(i,j,k)
              end do
           end do
        end do
        if( regional ) then
           allocate(rh0f(pf2aP1%nlatf,pf2aP1%nlonf,nsig1o))
           call sub2fslab(rhgues,rh0f)
           do k=indices%kps,indices%kpe
              ivar=idvar(k)
              if(ivar==iq_loc) then
                 kvar=k-kvar_start(ivar)+1
                 do k1=1,nsig1o
                    if(levs_id(k1)==kvar) exit
                 end do
                 do j=indices%jps,indices%jpe
                    do i=indices%ips,indices%ipe
                       l =max(min(int(rllatf(i,j)),mlat),1)
                       l2=min((l+1),mlat)
                       dl2=rllatf(i,j)-float(l)
                       dl1=one-dl2

                       factk=dl1*corz(l,kvar,nrf3_q)+dl2*corz(l2,kvar,nrf3_q)
                       call fact_qopt2(factk,rh0f(i,j,k1),kvar)
 
                       do igauss=1,ngauss
                          factor=hswgt(igauss)*factk*an_amp0(ivar)/sqrt(hswgtsum)
                          filter_all(1)%amp(igauss,i,j,k)=factor*filter_all(2)%amp(igauss,i,j,k)
                          if (allocated(ensamp)) then
                             filter_all(1)%amp(igauss,i,j,k)=filter_all(1)%amp(igauss,i,j,k)*ensamp(i,j,k1)
                          end if
                       end do
                    end do
                 end do
              end if
           end do
           deallocate(rh0f)
        else
           allocate(rh0f(pf2aP1%nlatf,pf2aP1%nlonf,nsig1o))
           allocate(rh2f(pf2aP2%nlatf,pf2aP2%nlonf,nsig1o))
           allocate(rh3f(pf2aP3%nlatf,pf2aP3%nlonf,nsig1o))

           call sub2fslab_glb (rhgues,rh0f,rh2f,rh3f)
           do k=indices%kps,indices%kpe
              ivar=idvar(k)
              if(ivar==iq_loc) then
                 kvar=k-kvar_start(ivar)+1
                 do k1=1,nsig1o
                    if(levs_id(k1)==kvar) exit
                 end do
                 ! zonal patch
                 do j=indices%jps,indices%jpe
                    do i=indices%ips,indices%ipe
                       call get_stat_factk(p0ilatf(i),ivar,kvar,factk, &
                                           rh0f(i,j,k1),one)
                       do igauss=1,ngauss
                          factor=hswgt(igauss)*factk*an_amp0(ivar)/sqrt(hswgtsum)
                          filter_all(1)%amp(igauss,i,j,k)=factor*filter_all(2)%amp(igauss,i,j,k)
                          if (allocated(ensamp0f)) then
                             filter_all(1)%amp(igauss,i,j,k)=filter_all(1)%amp(igauss,i,j,k)*ensamp0f(i,j,k1)
                          end if
                       end do
 
                    end do
                 end do
                 ! polar patches
                 do j=indices_p%jps,indices_p%jpe
                    do i=indices_p%ips,indices_p%ipe
                       ! north polar
                       if(p2ilatf(i,j)/=zero) then
                          call get_stat_factk(p2ilatf(i,j),ivar,kvar,factk, &
                                              rh2f(i,j,k1),one)
                       else
                          call get_stat_factk(p2ilatfm    ,ivar,kvar,factk, &
                                              rh2f(i,j,k1),one)
                       end if
                       do igauss=1,ngauss
                          factor=hswgt(igauss)*factk*an_amp0(ivar)/sqrt(hswgtsum)
                          filter_p2(1)%amp(igauss,i,j,k)=factor*filter_p2(2)%amp(igauss,i,j,k)
                          if(allocated(ensamp2f)) then
                             filter_p2(1)%amp(igauss,i,j,k)=filter_p2(1)%amp(igauss,i,j,k)*sqrt(ensamp2f(i,j,k))
                          end if
                       end do
                       ! south polar
                       if(p3ilatf(i,j)/=zero) then
                          call get_stat_factk(p3ilatf(i,j),ivar,kvar,factk, &
                                              rh3f(i,j,k1),one)
                       else
                          call get_stat_factk(p3ilatfm    ,ivar,kvar,factk, &
                                              rh3f(i,j,k1),one)
                       end if
                       do igauss=1,ngauss
                          factor=factk*an_amp0(ivar)/sqrt(real(ngauss,r_kind))
                          filter_p3(1)%amp(igauss,i,j,k)=factor*filter_p3(2)%amp(igauss,i,j,k)
                          if(allocated(ensamp3f)) then
                             filter_p3(1)%amp(igauss,i,j,k)=filter_p3(1)%amp(igauss,i,j,k)*sqrt(ensamp3f(i,j,k))
                          end if
                       end do

                    end do
                 end do

              end if
           end do
           deallocate(rh0f,rh2f,rh3f)
        end if
        call destroy_sub2fslab
     end if

! End of qoption block
  endif

! End of routine
  return
  contains
  subroutine init_vars_(thiscase)
  implicit none
  character(len=*) thiscase

  real(r_kind),dimension(:,:  ),pointer:: rank2=>NULL()
  real(r_kind),dimension(:,:,:),pointer:: rank3=>NULL()
  character(len=5) :: varname
  integer(i_kind) istatus

! If require guess vars available, extract from bundle ...
  if(trim(thiscase)=='guess') then
!    get ps ...
     varname='ps'
     call gsi_bundlegetpointer(gsi_metguess_bundle(it),trim(varname),rank2,istatus)
     if (istatus==0) then
         if(allocated(ges_ps))then
            write(6,*) trim(myname), ': ', trim(varname), ' already incorrectly alloc '
            call stop2(999)
         endif
         allocate(ges_ps(size(rank2,1),size(rank2,2)))
         ges_ps(:,:)=rank2
     else
         if(mype==0) &
         write(6,*) trim(myname),': ', trim(varname), ' not found in met bundle'
     endif
!    get u ...
     varname='u'
     call gsi_bundlegetpointer(gsi_metguess_bundle(it),trim(varname),rank3,istatus)
     if (istatus==0) then
         if(allocated(ges_u))then
            write(6,*) trim(myname), ': ', trim(varname), ' already incorrectly alloc '
            call stop2(999)
         endif
         allocate(ges_u(size(rank3,1),size(rank3,2),size(rank3,3)))
         ges_u(:,:,:)=rank3
     else
         if(mype==0) &
         write(6,*) trim(myname),': ', trim(varname), ' not found in met bundle'
     endif
!    get v ...
     varname='v'
     call gsi_bundlegetpointer(gsi_metguess_bundle(it),trim(varname),rank3,istatus)
     if (istatus==0) then
         if(allocated(ges_v))then
            write(6,*) trim(myname), ': ', trim(varname), ' already incorrectly alloc '
            call stop2(999)
         endif
         allocate(ges_v(size(rank3,1),size(rank3,2),size(rank3,3)))
         ges_v(:,:,:)=rank3
     else
         if(mype==0) &
         write(6,*) trim(myname),': ', trim(varname), ' not found in met bundle'
     endif
!    get tv ...
     varname='tv'
     call gsi_bundlegetpointer(gsi_metguess_bundle(it),trim(varname),rank3,istatus)
     if (istatus==0) then
         if(allocated(ges_tv))then
            write(6,*) trim(myname), ': ', trim(varname), ' already incorrectly alloc '
            call stop2(999)
         endif
         allocate(ges_tv(size(rank3,1),size(rank3,2),size(rank3,3)))
         ges_tv(:,:,:)=rank3
     else
         if(mype==0) &
         write(6,*) trim(myname),': ', trim(varname), ' not found in met bundle'
     endif
  endif
! extract tendencies from tendency bundle
  if(trim(thiscase)=='tendency'.and.tnd_initialized) then
!    get u ...
     varname='u'
     call gsi_bundlegetpointer(gsi_tendency_bundle,trim(varname),rank3,istatus)
     if (istatus==0) then
         if(allocated(ges_u_ten))then
            write(6,*) trim(myname), ': ', trim(varname), ' already incorrectly alloc '
            call stop2(999)
         endif
         allocate(ges_u_ten(size(rank3,1),size(rank3,2),size(rank3,3)))
         ges_u_ten(:,:,:)=rank3
     else
         if(mype==0) &
         write(6,*) trim(myname),': ', trim(varname), ' not found in met bundle'
     endif
!    get v ...
     varname='v'
     call gsi_bundlegetpointer(gsi_tendency_bundle,trim(varname),rank3,istatus)
     if (istatus==0) then
         if(allocated(ges_v_ten))then
            write(6,*) trim(myname), ': ', trim(varname), ' already incorrectly alloc '
            call stop2(999)
         endif
         allocate(ges_v_ten(size(rank3,1),size(rank3,2),size(rank3,3)))
         ges_v_ten(:,:,:)=rank3
     else
         if(mype==0) &
         write(6,*) trim(myname),': ', trim(varname), ' not found in met bundle'
     endif
!    get tv ...
     varname='tv'
     call gsi_bundlegetpointer(gsi_tendency_bundle,trim(varname),rank3,istatus)
     if (istatus==0) then
         if(allocated(ges_tv_ten))then
            write(6,*) trim(myname), ': ', trim(varname), ' already incorrectly alloc '
            call stop2(999)
         endif
         allocate(ges_tv_ten(size(rank3,1),size(rank3,2),size(rank3,3)))
         ges_tv_ten(:,:,:)=rank3
     else
         if(mype==0) &
         write(6,*) trim(myname),': ', trim(varname), ' not found in met bundle'
     endif
!    get prs ...
     varname='prse'
     call gsi_bundlegetpointer(gsi_tendency_bundle,trim(varname),rank3,istatus)
     if (istatus==0) then
         if(allocated(ges_prs_ten))then
            write(6,*) trim(myname), ': ', trim(varname), ' already incorrectly alloc '
            call stop2(999)
         endif
         allocate(ges_prs_ten(size(rank3,1),size(rank3,2),size(rank3,3)))
         ges_prs_ten(:,:,:)=rank3
     else
         if(mype==0) &
         write(6,*) trim(myname),': ', trim(varname), ' not found in met bundle'
     endif
  endif

  end subroutine init_vars_

  subroutine final_vars_(thiscase)
  implicit none
  character(len=*) thiscase
  if (trim(thiscase)=='guess') then
     if(allocated(ges_tv)) deallocate(ges_tv)
     if(allocated(ges_v)) deallocate(ges_v)
     if(allocated(ges_u)) deallocate(ges_u)
     if(allocated(ges_ps)) deallocate(ges_ps)
  endif

  if (trim(thiscase)=='tendency') then
     if(allocated(ges_prs_ten)) deallocate(ges_prs_ten)
     if(allocated(ges_tv_ten)) deallocate(ges_tv_ten)
     if(allocated(ges_v_ten)) deallocate(ges_v_ten)
     if(allocated(ges_u_ten)) deallocate(ges_u_ten)
  endif
  end subroutine final_vars_

end subroutine compute_derived<|MERGE_RESOLUTION|>--- conflicted
+++ resolved
@@ -72,11 +72,8 @@
 !   2014-06-19  carley/zhu - add lgues and dlcbasdlog
 !   2014-11-28  zhu     - move cwgues0 to cloud_efr
 !   2014-11-28  zhu     - re-compute ges_cwmr & cwgues the same way as in the regional when cw is not state variable
-<<<<<<< HEAD
+!   2015-07-10  pondeca - load dcldchdlog used in weak-constraint for cldch
 !   2016-04-28  eliu    - copy cloud water to cwgues to be used in the inner loop     
-=======
-!   2015-07-10  pondeca - load dcldchdlog used in weak-constraint for cldch
->>>>>>> b5b89b77
 !
 !   input argument list:
 !     mype     - mpi task id
