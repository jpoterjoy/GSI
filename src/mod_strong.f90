module mod_strong
!$$$   module documentation block
!                .      .    .                                       .
! module:  mod_strong
! prgmmr:  parrish            org: np23               date: 2007-02-15
!
! abstract: high level module for carrying all parameters used for various
!           flavors of strong constraint.
!           Implement implicit normal mod initialization routines for
!           use with analysis increment and analysis increment tendencies.
!           reference: Temperton, C., 1989:  "Implicit Normal Mode Initialization
!                           for Spectral Models", .  MWR, 117, 436-451.
!
! program history log:
!   2007-02-15 parrish
!   2012-02-08 kleist - add option tlnmc_option to control how TLNMC is applied
!   2013-07-02 parrish - change tlnmc_type to reg_tlnmc_type.  tlnmc_type no
!                          longer used for global application of tlnmc.
!   2014-12-03  derber  - remove unused variables
!
! Subroutines Included:
!   sub init_strongvars  - set default namelist variable values
!   sub gproj            - project input u,v,mass variable to gravity modes for
!   update
!   sub gproj_diag       - project input u,v,mass variable to gravity modes plus
!   diagnostics
!   sub gproj_diag_update- project input u,v,mass variable to gravity modes plus
!   diagnostic and update
!   sub gproj0           -
!   sub gproj_ad         -
!   sub dinmi            - obtain balance increment from input tendencies
!   sub dinmi_ad         - adjoint of dinmi
!   sub dinmi0           - lower level--balance increment from input tendencies
!   sub balm_1           - compute balance diagnostic variable
!   sub getbcf           - compute matrices B,C,F as defined in above reference
!   sub scale_vars       - scale variables as defined in reference
!   sub scale_vars_ad    - adjoint of scale variables
!   sub unscale_vars     - unscale variables
!   sub unscale_vars_ad  - adjoint of unscale variables
!   sub f_mult           - multiply by F matrix
!   sub c_mult           - multiply by C matrix
!   sub i_mult           - multiply by sqrt(-1)
!   sub solve_f2c2       - solve (F*F+C*C)*x = y
!
! Variable Definitions:
!   def l_tlnmc          - Logical for TLNMC (set to true if namelist option tlnmc_option
!                          is 1, 2, or 3
!   def reg_tlnmc_type   - =1 for regional 1st version of strong constraint
!                          =2 for regional 2nd version of strong constraint
!   def nstrong          - number of iterations of strong constraint initialization
!   def scheme           - which scheme (B, C or D) is being used (see reference above)
!   def period_max       - max period (hours) of gravity modes to be balanced
!   def period_width     - width of smooth transition (hours, centered on period_max)
!                          from balanced to unbalanced gravity modes
!   def baldiag_full     - flag to toggle balance diagnostics for the full fields
!   def baldiag_inc      - flag to toggle balance diagnostics for the analysis increment
!   def tlnmc_option - Integer option for Incremental Normal Mode Constraint (inmc) / TLNMC
!                            when in hybrid ensemble mode:
!                          =0: no constraint at all
!                          =1: TLNMC on static contribution to increment (or if non-hybrid)
!                          =2: TLNMC on total increment (single time level only, or 3D mode)
!                          =3: TLNMC on total increment over all nobs_bins (if 4D mode)
! attributes:
!   language: f90
!   machine:  ibm RS/6000 SP
!
!$$$ end documentation block

use kinds,only: r_kind,i_kind
use constants, only: zero,half,one,two,four,r3600,omega,pi,rearth,one_tenth
implicit none

! set default to private
  private
! set subroutines to public
  public :: init_strongvars
  public :: gproj
  public :: gproj_diag
  public :: gproj_diag_update
  public :: gproj0
  public :: gproj_ad
  public :: dinmi
  public :: dinmi_ad
  public :: dinmi0
  public :: balm_1
  public :: getbcf
  public :: scale_vars
  public :: scale_vars_ad
  public :: unscale_vars
  public :: unscale_vars_ad
  public :: f_mult
  public :: c_mult
  public :: i_mult
  public :: solve_f2c2

! set passed variables to public
  public :: nstrong,baldiag_full,l_tlnmc,baldiag_inc,period_width,period_max,scheme
  public :: reg_tlnmc_type
  public :: tlnmc_option

  integer(i_kind) nstrong
  integer(i_kind) reg_tlnmc_type,tlnmc_option
  real(r_kind) period_max,period_width
  logical l_tlnmc,baldiag_full,baldiag_inc
  character(1) scheme

contains


  subroutine init_strongvars
!$$$  subprogram documentation block
!                .      .    .
! subprogram:    init_strongvars
!
!   prgrmmr:
!
! abstract:
!
! program history log:
!   2008-05-05  safford -- add subprogram doc block
!   2013-07-02 parrish - change tlnmc_type to reg_tlnmc_type.  Set default for reg_tlnmc_type = 1.
!
!   input argument list:
!
!   output argument list:
!
! attributes:
!   language:  f90
!   machine:   ibm RS/6000 SP
!
!$$$ end documentation block

    implicit none

    l_tlnmc=.false.
    reg_tlnmc_type=1
    tlnmc_option=0
    nstrong=0
    period_max=1000000._r_kind
    period_width=one_tenth
    scheme='B'
    baldiag_full=.false.
    baldiag_inc =.false.

  end subroutine init_strongvars
          

  subroutine gproj_diag_update(vort,div,phi,vort_g,div_g,phi_g,rmstend,rmstend_g,rmstend_f,rmstend_fg, &
         m,mmax,gspeed)
!$$$  subprogram documentation block
!                .      .    .
! subprogram:    gproj
!
!   prgrmmr:
!
! abstract:    
!         for gravity wave projection:    vort, div, phi --> vort_g, div_g, phi_g
!
!         scale:      vort,div,phi --> vort_hat,div_hat,phi_hat
!
!         solve:     (F*F+C*C)*x = F*vort_hat + C*phi_hat
!         then:
!               phi_hat_g = C*x
!              vort_hat_g = F*x
!               div_hat_g = div_hat
!
!         unscale:    vort_hat_g, div_hat_g, phi_hat_g --> vort_g, div_g, phi_g
!
! program history log:
!   2008-05-05  safford -- add subprogram doc block, rm unused uses
!
!   input argument list:
!     vort,div,phi
!     rmstend,rmstend_g
!     filtered
!
!   output argument list:
!     vort_g,div_g,phi_g
!     rmstend,rmstend_g
!
! attributes:
!   language:  f90
!   machine:   ibm RS/6000 SP
!
!$$$ end documentation block

    implicit none

    real(r_kind),intent(in   ),dimension(2,m:mmax):: vort,div,phi
    real(r_kind),intent(  out),dimension(2,m:mmax):: vort_g,div_g,phi_g
    real(r_kind),intent(in   ) :: gspeed
    real(r_kind),intent(inout) :: rmstend,rmstend_g,rmstend_f,rmstend_fg
    integer(i_kind),intent(in) :: m,mmax

    real(r_kind),dimension(2,m:mmax):: vort_hat,div_hat,phi_hat,vort_hat_g,phi_hat_g
    real(r_kind),dimension(m:mmax):: b,c,f,c2,c3

    call getbcf(b,c,f,c2,c3,m,mmax,gspeed)
    call scale_vars(vort,div,phi,vort_hat,div_hat,phi_hat,.false.,c2,c3,m,mmax,gspeed)
    call balm_1(vort_hat,div_hat,phi_hat,rmstend,m,mmax)

    call gproj0(vort_hat,phi_hat,vort_hat_g,phi_hat_g,c,f,m,mmax)
    call balm_1(vort_hat_g,div_hat,phi_hat_g,rmstend_g,m,mmax)

    call scale_vars(vort,div,phi,vort_hat,div_hat,phi_hat,.true.,c2,c3,m,mmax,gspeed)
    call balm_1(vort_hat,div_hat,phi_hat,rmstend_f,m,mmax)

    call gproj0(vort_hat,phi_hat,vort_hat_g,phi_hat_g,c,f,m,mmax)
    call balm_1(vort_hat_g,div_hat,phi_hat_g,rmstend_fg,m,mmax)

    call unscale_vars(vort_hat_g,div_hat,phi_hat_g,vort_g,div_g,phi_g,c2,c3,m,mmax)

  end subroutine gproj_diag_update
  subroutine gproj_diag(vort,div,phi,rmstend,rmstend_g,rmstend_f,rmstend_fg,&
         m,mmax,gspeed)
!$$$  subprogram documentation block
!                .      .    .
! subprogram:    gproj
!
!   prgrmmr:
!
! abstract:    
!         for gravity wave projection:    vort, div, phi --> vort_g, div_g, phi_g
!
!         scale:      vort,div,phi --> vort_hat,div_hat,phi_hat
!
!         solve:     (F*F+C*C)*x = F*vort_hat + C*phi_hat
!         then:
!               phi_hat_g = C*x
!              vort_hat_g = F*x
!               div_hat_g = div_hat
!
!         unscale:    vort_hat_g, div_hat_g, phi_hat_g --> vort_g, div_g, phi_g
!
! program history log:
!   2008-05-05  safford -- add subprogram doc block, rm unused uses
!
!   input argument list:
!     vort,div,phi
!     rmstend,rmstend_g
!     filtered
!
!   output argument list:
!     vort_g,div_g,phi_g
!     rmstend,rmstend_g
!
! attributes:
!   language:  f90
!   machine:   ibm RS/6000 SP
!
!$$$ end documentation block

    implicit none

    real(r_kind),intent(in   ),dimension(2,m:mmax):: vort,div,phi
    real(r_kind),intent(in   ) :: gspeed
    real(r_kind),intent(inout) :: rmstend,rmstend_g,rmstend_f,rmstend_fg
    integer(i_kind),intent(in) :: m,mmax

<<<<<<< HEAD
    real(r_kind),dimension(2,m:mmax):: vort_g,div_g,phi_g
=======
>>>>>>> 3e8680a2
    real(r_kind),dimension(2,m:mmax):: vort_hat,div_hat,phi_hat,vort_hat_g,phi_hat_g
    real(r_kind),dimension(m:mmax):: b,c,f,c2,c3

    call getbcf(b,c,f,c2,c3,m,mmax,gspeed)
    call scale_vars(vort,div,phi,vort_hat,div_hat,phi_hat,.false.,c2,c3,m,mmax,gspeed)
    call balm_1(vort_hat,div_hat,phi_hat,rmstend,m,mmax)

    call gproj0(vort_hat,phi_hat,vort_hat_g,phi_hat_g,c,f,m,mmax)
    call balm_1(vort_hat_g,div_hat,phi_hat_g,rmstend_g,m,mmax)

    call scale_vars(vort,div,phi,vort_hat,div_hat,phi_hat,.true.,c2,c3,m,mmax,gspeed)
    call balm_1(vort_hat,div_hat,phi_hat,rmstend_f,m,mmax)

    call gproj0(vort_hat,phi_hat,vort_hat_g,phi_hat_g,c,f,m,mmax)
    call balm_1(vort_hat_g,div_hat,phi_hat_g,rmstend_fg,m,mmax)

  end subroutine gproj_diag
  subroutine gproj(vort,div,phi,vort_g,div_g,phi_g,m,mmax,gspeed)
!$$$  subprogram documentation block
!                .      .    .
! subprogram:    gproj
!
!   prgrmmr:
!
! abstract:    
!         for gravity wave projection:    vort, div, phi --> vort_g, div_g, phi_g
!
!         scale:      vort,div,phi --> vort_hat,div_hat,phi_hat
!
!         solve:     (F*F+C*C)*x = F*vort_hat + C*phi_hat
!         then:
!               phi_hat_g = C*x
!              vort_hat_g = F*x
!               div_hat_g = div_hat
!
!         unscale:    vort_hat_g, div_hat_g, phi_hat_g --> vort_g, div_g, phi_g
!
! program history log:
!   2008-05-05  safford -- add subprogram doc block, rm unused uses
!
!   input argument list:
!     vort,div,phi
!     rmstend,rmstend_g
!     filtered
!
!   output argument list:
!     vort_g,div_g,phi_g
!     rmstend,rmstend_g
!
! attributes:
!   language:  f90
!   machine:   ibm RS/6000 SP
!
!$$$ end documentation block

    implicit none

    real(r_kind),intent(in   ),dimension(2,m:mmax):: vort,div,phi
    real(r_kind),intent(  out),dimension(2,m:mmax):: vort_g,div_g,phi_g
    real(r_kind),intent(in   ) :: gspeed
    integer(i_kind),intent(in) :: m,mmax

    real(r_kind),dimension(2,m:mmax):: vort_hat,div_hat,phi_hat,vort_hat_g,phi_hat_g
    real(r_kind),dimension(m:mmax):: b,c,f,c2,c3

    call getbcf(b,c,f,c2,c3,m,mmax,gspeed)
    call scale_vars(vort,div,phi,vort_hat,div_hat,phi_hat,.true.,c2,c3,m,mmax,gspeed)

    call gproj0(vort_hat,phi_hat,vort_hat_g,phi_hat_g,c,f,m,mmax)

    call unscale_vars(vort_hat_g,div_hat,phi_hat_g,vort_g,div_g,phi_g,c2,c3,m,mmax)

  end subroutine gproj


  subroutine gproj0(vort_hat,phi_hat,vort_hat_g,phi_hat_g,c,f,m,mmax)
!$$$  subprogram documentation block
!                .      .    .
! subprogram:    gproj0
!
!   prgrmmr:
!
! abstract:
!  for gravity wave projection: vort,div,phi --> vort_g,div_g,phi_g
!  -----------------------------------------------------------------------------
!
!    solve:  (F*F+C*C)*x = F*vort_hat + C*phi_hat
!
!    then:
!          phi_hat_g  = C*x
!         vort_hat_g  = F*x
!          div_hat_g  = div_hat
!         
! program history log:
!   2008-05-05  safford -- add subprogram doc block, rm unused uses
!               
!   input argument list:
!     vort_hat,div_hat,phi_hat
!
!   output argument list:
!     vort_hat_g,div_hat_g,phi_hat_g
!   
! attributes:
!   language:  f90
!   machine:   ibm RS/6000 SP
!   
!$$$ end documentation block

    implicit none

    real(r_kind),dimension(2,m:mmax),intent(in   ) :: vort_hat,phi_hat
    real(r_kind),dimension(  m:mmax),intent(in   ) :: c,f
    real(r_kind),dimension(2,m:mmax),intent(  out) :: vort_hat_g,phi_hat_g
    integer(i_kind),intent(in) :: m,mmax

    real(r_kind),dimension(2,m:mmax):: x,y


    call f_mult(y,vort_hat,f,m,mmax)
    call c_mult(x,phi_hat,c,m,mmax)
    y=y+x
    call solve_f2c2(x,y,f,c,m,mmax)
    call c_mult(phi_hat_g,x,c,m,mmax)
    call f_mult(vort_hat_g,x,f,m,mmax)

  end subroutine gproj0


  subroutine gproj_ad(vort,div,phi,vort_g,div_g,phi_g,m,mmax,gspeed)
!$$$  subprogram documentation block
!                .      .    .
! subprogram:    gproj_ad
!
!   prgrmmr:
!
! abstract:
!    for gravity wave projection: vort,div,phi --> vort_g,div_g,phi_g
!
!    scale:      vort,div,phi --> vort_hat,div_hat,phi_hat
!
!    solve:  (F*F+C*C)*x = F*vort_hat + C*phi_hat
!
!    then:
!               phi_hat_g = C*x
!              vort_hat_g = F*x
!               div_hat_g = div_hat
!
!      unscale:    vort_hat_g, div_hat_g, phi_hat_g --> vort_g, div_g, phi_g
!         
! program history log:
!   2008-05-05  safford -- add subprogram doc block, rm unused uses
!               
!   input argument list:
!     vort,div,phi
!     vort_g,div_g,phi_g
!
!   output argument list:
!     vort,div,phi
!   
! attributes:
!   language:  f90
!   machine:   ibm RS/6000 SP
!   
!$$$ end documentation block

    implicit none

    real(r_kind),intent(inout),dimension(2,m:mmax) :: vort,div,phi
    real(r_kind),intent(in   ),dimension(2,m:mmax) :: vort_g,div_g,phi_g
    real(r_kind),intent(in   )                     :: gspeed
    integer(i_kind),intent(in) :: m,mmax

    real(r_kind),dimension(2,m:mmax)::vort_hat,div_hat,phi_hat,vort_hat_g,phi_hat_g
    real(r_kind),dimension(m:mmax):: b,c,f,c2,c3

    call getbcf(b,c,f,c2,c3,m,mmax,gspeed)
    call unscale_vars_ad(vort_hat_g,div_hat,phi_hat_g,vort_g,div_g,phi_g,c2,c3,m,mmax)
    call gproj0(vort_hat_g,phi_hat_g,vort_hat,phi_hat,c,f,m,mmax)
    call scale_vars_ad(vort,div,phi,vort_hat,div_hat,phi_hat,c2,c3,m,mmax,gspeed)

  end subroutine gproj_ad


  subroutine dinmi(vort_t,div_t,phi_t,del_vort,del_div,del_phi,m,mmax,gspeed)
!$$$  subprogram documentation block
!                .      .    .
! subprogram:    dinmi
!
!   prgrmmr:
!
! abstract:
!      for implicit nmi correction: vort_t,div_t,phi_t --> del_vort,del_div,del_phi
!
!      scale:      vort_t,div_t,phi_t --> vort_t_hat,div_t_hat,phi_t_hat
!
!      solve:  (F*F+C*C)*del_div_hat = sqrt(-1)*(F*vort_t_hat + C*phi_t_hat)
!
!      solve:  (F*F+C*C)*x = sqrt(-1)*div_t_hat - B*del_div_hat
!
!      then:
!            del_phi_hat  = C*x
!            del_vort_hat = F*x
!
!      unscale: del_vort_hat,del_div_hat,del_phi_hat --> del_vort,del_div,del_phi
!         
! program history log:
!   2008-05-05  safford -- add subprogram doc block, rm unused uses
!               
!   input argument list:
!     vort_t,div_t,phi_t
!
!   output argument list:
!     del_vort,del_div,del_phi
!   
! attributes:
!   language:  f90
!   machine:   ibm RS/6000 SP
!   
!$$$ end documentation block

    implicit none

    real(r_kind),intent(in   ),dimension(2,m:mmax):: vort_t,div_t,phi_t
    real(r_kind),intent(  out),dimension(2,m:mmax):: del_vort,del_div,del_phi
    real(r_kind),intent(in   ):: gspeed
    integer(i_kind),intent(in) :: m,mmax

    real(r_kind),dimension(2,m:mmax):: vort_t_hat,div_t_hat,phi_t_hat
    real(r_kind),dimension(2,m:mmax):: del_vort_hat,del_div_hat,del_phi_hat
    real(r_kind),dimension(m:mmax):: b,c,f,c2,c3

    call getbcf(b,c,f,c2,c3,m,mmax,gspeed)
    call scale_vars(vort_t,div_t,phi_t,vort_t_hat,div_t_hat,phi_t_hat,.true.,c2,c3,m,mmax,gspeed)
    call dinmi0(vort_t_hat,div_t_hat,phi_t_hat,del_vort_hat,del_div_hat,del_phi_hat,b,c,f,m,mmax)

    call unscale_vars(del_vort_hat,del_div_hat,del_phi_hat,del_vort,del_div,del_phi,c2,c3,m,mmax)

  end subroutine dinmi


  subroutine dinmi_ad(vort_t,div_t,phi_t,del_vort,del_div,del_phi,m,mmax,gspeed)
!$$$  subprogram documentation block
!                .      .    .
! subprogram:    dinmi_ad
!
!   prgrmmr:
!
! abstract:
!       for implicit nmi correction: vort_t,div_t,phi_t --> del_vort,del_div,del_phi
!
!       scale:      vort_t,div_t,phi_t --> vort_t_hat,div_t_hat,phi_t_hat
!
!       solve:  (F*F+C*C)*del_div_hat = sqrt(-1)*(F*vort_t_hat + C*phi_t_hat)
!
!       solve:  (F*F+C*C)*x = sqrt(-1)*div_t_hat - B*del_div_hat
!
!       then:
!          del_phi_hat  = C*x
!          del_vort_hat = F*x
!
!       unscale: del_vort_hat,del_div_hat,del_phi_hat --> del_vort,del_div,del_phi
!         
! program history log:
!   2008-05-05  safford -- add subprogram doc block, rm unused uses
!               
!   input argument list:
!    del_vort,del_div,del_phi
!    vort_t,div_t,phi_t
!
!   output argument list:
!    vort_t,div_t,phi_t
!   
! attributes:
!   language:  f90
!   machine:   ibm RS/6000 SP
!   
!$$$ end documentation block
    implicit none

    real(r_kind),intent(inout),dimension(2,m:mmax):: vort_t,div_t,phi_t
    real(r_kind),intent(in   ),dimension(2,m:mmax):: del_vort,del_div,del_phi
    real(r_kind),intent(in   ):: gspeed
    integer(i_kind),intent(in) :: m,mmax

    real(r_kind),dimension(2,m:mmax):: vort_t_hat,div_t_hat,phi_t_hat
    real(r_kind),dimension(2,m:mmax):: del_vort_hat,del_div_hat,del_phi_hat
    real(r_kind),dimension(m:mmax):: b,c,f,c2,c3
    integer(i_kind) n

    call getbcf(b,c,f,c2,c3,m,mmax,gspeed)
    call unscale_vars_ad(del_vort_hat,del_div_hat,del_phi_hat,del_vort,del_div,del_phi,c2,c3,m,mmax)
    call dinmi0(del_vort_hat,del_div_hat,del_phi_hat,vort_t_hat,div_t_hat,phi_t_hat,b,c,f,m,mmax)
    do n=m,mmax
       vort_t_hat(1,n)=-vort_t_hat(1,n)
       vort_t_hat(2,n)=-vort_t_hat(2,n)
       div_t_hat(1,n)=-div_t_hat(1,n)
       div_t_hat(2,n)=-div_t_hat(2,n)
       phi_t_hat(1,n)=-phi_t_hat(1,n)
       phi_t_hat(2,n)=-phi_t_hat(2,n)
    end do
    call scale_vars_ad(vort_t,div_t,phi_t,vort_t_hat,div_t_hat,phi_t_hat,c2,c3,m,mmax,gspeed)

  end subroutine dinmi_ad


  subroutine dinmi0(vort_t_hat,div_t_hat,phi_t_hat,del_vort_hat,del_div_hat,del_phi_hat,b,c,f,&
         m,mmax)
!$$$  subprogram documentation block
!                .      .    .
! subprogram:    dinmi0
!
!   prgrmmr:
!
! abstract:
!      for implicit nmi correction: vort_t,div_t,phi_t --> del_vort,del_div,del_phi
!
!      solve:  (F*F+C*C)*del_div_hat = sqrt(-1)*(F*vort_t_hat + C*phi_t_hat)
!
!      solve:  (F*F+C*C)*x = sqrt(-1)*div_t_hat - B*del_div_hat
!
!      then:
!          del_phi_hat  = C*x
!          del_vort_hat = F*x
!         
! program history log:
!   2008-05-05  safford -- add subprogram doc block, rm unused uses
!               
!   input argument list:
!    vort_t_hat,div_t_hat,phi_t_hat
!
!   output argument list:
!    del_vort_hat,del_div_hat,del_phi_hat
!   
! attributes:
!   language:  f90
!   machine:   ibm RS/6000 SP
!   
!$$$ end documentation block

    implicit none

    real(r_kind),dimension(2,m:mmax),intent(in   ) :: vort_t_hat,div_t_hat,phi_t_hat
    real(r_kind),dimension(  m:mmax),intent(in   ) :: b,c,f
    real(r_kind),dimension(2,m:mmax),intent(  out) :: del_vort_hat,del_div_hat,del_phi_hat
    integer(i_kind),intent(in)::m,mmax

    real(r_kind),dimension(2,m:mmax):: x,y


    call f_mult(y,vort_t_hat,f,m,mmax)
    call c_mult(x,phi_t_hat,c,m,mmax)
    x=y+x
    call i_mult(y,x,m,mmax)
    call solve_f2c2(del_div_hat,y,f,c,m,mmax)
    call c_mult(x,del_div_hat,b,m,mmax)       !  actually multiplying by b
    call i_mult(y,div_t_hat,m,mmax)
    y=y-x
    call solve_f2c2(x,y,f,c,m,mmax)
    call c_mult(del_phi_hat,x,c,m,mmax)
    call f_mult(del_vort_hat,x,f,m,mmax)

  end subroutine dinmi0


  subroutine balm_1(vort_t_hat,div_t_hat,phi_t_hat,balnm1,m,mmax)
!$$$  subprogram documentation block
!                .      .    .
! subprogram:    gproj
!
!   prgrmmr:
!
! abstract:      obtain balance diagnostic for each wave number n,m using 
!                method 1 (eq 4.23 of Temperton,1989)
!
!                balnm1 = abs(vort_t_hat)(n,m)**2 + abs(div_t_hat)(n,m)**2 + 
!                         abs(phi_t_hat)(n,m)**2
!         
! program history log:
!   2008-05-05  safford -- add subprogram doc block, rm unused uses
!   2011-07-01  todling -- balm1 must not be zeroed out
!               
!   input argument list:
!    vort_t_hat,div_t_hat,phi_t_hat
!
!   output argument list:
!    balnm1
!   
! attributes:
!   language:  f90
!   machine:   ibm RS/6000 SP
!   
!$$$ end documentation block

    implicit none

    real(r_kind),intent(in   ),dimension(2,m:mmax) :: vort_t_hat,div_t_hat,phi_t_hat
    real(r_kind),intent(inout) :: balnm1
    integer(i_kind),intent(in)::m,mmax

    integer(i_kind) n

    do n=m,mmax
       balnm1=balnm1+vort_t_hat(1,n)**2+vort_t_hat(2,n)**2 &
                     +div_t_hat(1,n)**2+ div_t_hat(2,n)**2 &
                     +phi_t_hat(1,n)**2+ phi_t_hat(2,n)**2
    end do

  end subroutine balm_1


  subroutine getbcf(b,c,f,c2,c3,m,mmax,gspeed)
!$$$  subprogram documentation block
!                .      .    .
! subprogram:    getbcf
!
!   prgrmmr:
!
! abstract:      compute operators needed to do gravity wave projection
!                and implicit normal mode initialization in spectral space
!         
! program history log:
!   2008-05-05  safford -- add subprogram doc block, rm unused uses
!               
!   input argument list:
!
!   output argument list:
!     b,c,f,c2,c3
!   
! attributes:
!   language:  f90
!   machine:   ibm RS/6000 SP
!   
!$$$ end documentation block

    implicit none

    real(r_kind),intent(  out),dimension(m:mmax) :: b,c,f,c2,c3
    real(r_kind),intent(in   ) ::gspeed
    integer(i_kind),intent(in)::m,mmax

    integer(i_kind) n,nstart
    real(r_kind) eps,rn,rm,rn1

!   scheme B:   b = 2*omega*m/(n*(n+1))
!               f = 2*omega*sqrt(n*n-1)*eps/n
!               c = gspeed*sqrt(n*(n+1))/erad

!   scheme C:   b = 0
!               f = 2*omega*sqrt(n*n-1)*eps/n
!               c = gspeed*sqrt(n*(n+1))/erad

!   scheme D:   b = 0
!               f = 2*omega*eps
!               c = gspeed*sqrt(n*(n+1))/erad

!     in the above, eps = sqrt((n*n-m*m)/(4*n*n-1))

    nstart=max(m,1)
    rm=m
    do n=nstart,mmax
       rn=n
       eps=sqrt((rn*rn-rm*rm )/(four*rn*rn-one))
       rn1=sqrt(rn*(rn+one))
       if(scheme=='B') then
          b(n)=two*omega*rm/(rn*(rn+one))
          f(n)=two*omega*sqrt(rn*rn-one)*eps/rn
          c(n)=gspeed*rn1/rearth
          c2(n)=rearth/rn1
          c3(n)=one/gspeed
       else if(scheme=='C') then
          b(n)=zero
          f(n)=two*omega*sqrt(rn*rn-one)*eps/rn
          c(n)=gspeed*rn1/rearth
          c2(n)=rearth/rn1
          c3(n)=one/gspeed
       else if(scheme=='D') then
          b(n)=zero
          f(n)=two*omega*eps
          c(n)=gspeed*rn1/rearth
          c2(n)=rearth
          c3(n)=rn1/gspeed
       else
          write(6,*)' scheme = ',scheme,' incorrect, must be = B, C, or D'
       end if
    end do

  end subroutine getbcf


  subroutine scale_vars(vort,div,phi,vort_hat,div_hat,phi_hat,filtered,c2,c3,&
             m,mmax,gspeed)
!$$$  subprogram documentation block
!                .      .    .
! subprogram:    scale_vars
!
!   prgrmmr:
!
! abstract:
!        input scaling:
!
!           for schemes B, C:
!               vort_hat(n) = erad*vort(n)/sqrt(n*(n+1))
!               div_hat(n)  = sqrt(-1)*erad*div(n)/sqrt(n*(n+1))
!               phi_hat(n)  = phi(n)/gspeed
!
!           for scheme D:
!               vort_hat(n) = erad*vort(n)
!               div_hat(n)  = sqrt(-1)*erad*div(n)
!               phi_hat(n)  = phi(n)*sqrt(n*(n+1))/gspeed
!         
! program history log:
!   2008-05-05  safford -- add subprogram doc block, rm unused uses
!               
!   input argument list:
!     vort,div,phi
!
!   output argument list:
!     vort_hat,div_hat,phi_hat
!   
! attributes:
!   language:  f90
!   machine:   ibm RS/6000 SP
!   
!$$$ end documentation block

    implicit none

    real(r_kind),intent(in   ),dimension(2,m:mmax):: vort,div,phi
    real(r_kind),intent(in   ),dimension(m:mmax):: c2,c3
    real(r_kind),intent(in   )                  :: gspeed
    real(r_kind),intent(  out),dimension(2,m:mmax):: vort_hat,div_hat,phi_hat
    integer(i_kind),intent(in)::m,mmax
    logical,intent(in)::filtered

    real(r_kind) pmask,c1,pmax
    integer(i_kind) n,nstart

!   following is to account for 0,0 term being zero

    vort_hat(1,m)=zero
    vort_hat(2,m)=zero
    div_hat(1,m)=zero
    div_hat(2,m)=zero
    phi_hat(1,m)=zero
    phi_hat(2,m)=zero
    nstart=max(m,1)

    c1=two*pi*rearth/(gspeed*r3600*period_width)
    pmax=period_max/period_width
    do n=nstart,mmax
       pmask=one
       if(filtered)pmask=half*(one-tanh(c1/real(n,r_kind)-pmax))
       vort_hat(1,n)=pmask*c2(n)*vort(1,n)
       vort_hat(2,n)=pmask*c2(n)*vort(2,n)
       div_hat(2,n) =pmask*c2(n)*div (1,n)
       div_hat(1,n) =-pmask*c2(n)*div(2,n)
       phi_hat(1,n) =pmask*c3(n)*phi(1,n)
       phi_hat(2,n) =pmask*c3(n)*phi(2,n)
    end do

  end subroutine scale_vars


  subroutine scale_vars_ad(vort,div,phi,vort_hat,div_hat,phi_hat,c2,c3,&
               m,mmax,gspeed)
!$$$  subprogram documentation block
!                .      .    .
! subprogram:    scale_vars_ad
!
!   prgrmmr:
!
! abstract:
!        input scaling:
!               for schemes B, C:
!                 vort_hat(n) = erad*vort(n)/sqrt(n*(n+1))
!                 div_hat(n)  = sqrt(-1)*erad*div(n)/sqrt(n*(n+1))
!                 phi_hat(n)  = phi(n)/gspeed
!
!              for scheme D:
!                 vort_hat(n) = erad*vort(n)
!                 div_hat(n)  = sqrt(-1)*erad*div(n)
!                 phi_hat(n)  = phi(n)*sqrt(n*(n+1))/gspeed
!         
! program history log:
!   2008-05-05  safford -- add subprogram doc block, rm unused uses
!               
!   input argument list:
!     vort,div,phi
!     vort_hat,div_hat,phi_hat
!
!   output argument list:
!     vort,div,phi
!   
! attributes:
!   language:  f90
!   machine:   ibm RS/6000 SP
!   
!$$$ end documentation block

    implicit none

    real(r_kind),intent(inout),dimension(2,m:mmax):: vort,div,phi
    real(r_kind),intent(in   ),dimension(m:mmax):: c2,c3
    real(r_kind),intent(in   )                  :: gspeed
    real(r_kind),intent(in   ),dimension(2,m:mmax):: vort_hat,div_hat,phi_hat
    integer(i_kind),intent(in)::m,mmax

    integer(i_kind) n,nstart
    real(r_kind) pmask,pmax,c1

    nstart=max(m,1)
    c1=two*pi*rearth/(gspeed*r3600*period_width)
    pmax=period_max/period_width
    do n=nstart,mmax
       pmask=half*(one-tanh(c1/real(n,r_kind)-pmax))
       vort(1,n)=vort(1,n)+pmask*c2(n)*vort_hat(1,n)
       vort(2,n)=vort(2,n)+pmask*c2(n)*vort_hat(2,n)
       div(1,n) =div(1,n) +pmask*c2(n)*div_hat (2,n)
       div(2,n) =div(2,n) -pmask*c2(n)*div_hat (1,n)
       phi(1,n) =phi(1,n) +pmask*c3(n)*phi_hat (1,n)
       phi(2,n) =phi(2,n) +pmask*c3(n)*phi_hat (2,n)
    end do

  end subroutine scale_vars_ad


  subroutine unscale_vars(vort_hat,div_hat,phi_hat,vort,div,phi,c2,c3,m,mmax)
!$$$  subprogram documentation block
!                .      .    .
! subprogram:    unscale_vars
!
!   prgrmmr:
!
! abstract:
!      output scaling:
!            for schemes B, C:
!                vort(n,m) = sqrt(n*(n+1))*vort_hat(n,m)/erad
!                div(n,m)  = -sqrt(-1)*sqrt(n*(n+1))*div_hat(n,m)/erad
!                phi(n,m)  = gspeed*phi_hat(n,m)
!            for scheme C:
!                vort(n,m) = vort_hat(n,m)/erad
!                div(n,m)  = -sqrt(-1)*div_hat(n,m)/erad
!                phi(n,m)  = gspeed*phi_hat(n,m)/sqrt(n*(n+1))
!         
! program history log:
!   2008-05-05  safford -- add subprogram doc block, rm unused uses
!               
!   input argument list:
!    vort_hat,div_hat,phi_hat
!
!   output argument list:
!    vort,div,phi
!   
! attributes:
!   language:  f90
!   machine:   ibm RS/6000 SP
!   
!$$$ end documentation block

    implicit none

    real(r_kind),intent(in   ),dimension(2,m:mmax):: vort_hat,div_hat,phi_hat
    real(r_kind),intent(in   ),dimension(m:mmax):: c2,c3
    real(r_kind),intent(  out),dimension(2,m:mmax):: vort,div,phi
    integer(i_kind),intent(in)::m,mmax

    integer(i_kind) n,nstart

!   following is to account for 0,0 term being zero

    vort(1,m)=zero
    vort(2,m)=zero
    div(1,m)=zero
    div(2,m)=zero
    phi(1,m)=zero
    phi(2,m)=zero
    nstart=max(m,1)
    do n=nstart,mmax
       vort(1,n)=vort_hat(1,n)/c2(n)
       vort(2,n)=vort_hat(2,n)/c2(n)
       div (1,n)=div_hat (2,n)/c2(n)
       div (2,n)=-div_hat(1,n)/c2(n)
       phi (1,n)=phi_hat (1,n)/c3(n)
       phi (2,n)=phi_hat (2,n)/c3(n)
    end do

  end subroutine unscale_vars


  subroutine unscale_vars_ad(vort_hat,div_hat,phi_hat,vort,div,phi,c2,c3,m,mmax)
!$$$  subprogram documentation block
!                .      .    .
! subprogram:    unscale_vars_ad
!
!   prgrmmr:
!
! abstract:
!      output scaling:
!          for schemes B, C:
!              vort(n,m) = sqrt(n*(n+1))*vort_hat(n,m)/erad
!              div(n,m)  = -sqrt(-1)*sqrt(n*(n+1))*div_hat(n,m)/erad
!              phi(n,m)  = gspeed*phi_hat(n,m)
!          for scheme C:
!              vort(n,m) = vort_hat(n,m)/erad
!              div(n,m)  = -sqrt(-1)*div_hat(n,m)/erad
!              phi(n,m)  = gspeed*phi_hat(n,m)/sqrt(n*(n+1))
!         
! program history log:
!   2008-05-05  safford -- add subprogram doc block, rm unused uses
!               
!   input argument list:
!    vort,div,phi
!    vort_hat,div_hat,phi_hat
!
!   output argument list:
!    vort_hat,div_hat,phi_hat
!
! attributes:
!   language:  f90
!   machine:   ibm RS/6000 SP
!   
!$$$ end documentation block

    implicit none

    real(r_kind),intent(inout),dimension(2,m:mmax):: vort_hat,div_hat,phi_hat
    real(r_kind),intent(in   ),dimension(2,m:mmax):: vort,div,phi
    real(r_kind),intent(in   ),dimension(m:mmax):: c2,c3
    integer(i_kind),intent(in)::m,mmax

    integer(i_kind) n,nstart

!   following is to account for 0,0 term being zero

    vort_hat(1,m)=zero
    vort_hat(2,m)=zero
    div_hat(1,m)=zero
    div_hat(2,m)=zero
    phi_hat(1,m)=zero
    phi_hat(2,m)=zero
    nstart=max(m,1)
    do n=nstart,mmax
       vort_hat(1,n)=vort(1,n)/c2(n)
       vort_hat(2,n)=vort(2,n)/c2(n)
       div_hat (1,n)=-div (2,n)/c2(n)
       div_hat (2,n)=div (1,n)/c2(n)
       phi_hat (1,n)=phi (1,n)/c3(n)
       phi_hat (2,n)=phi (2,n)/c3(n)
    end do

  end subroutine unscale_vars_ad


  subroutine f_mult(x,y,f,m,mmax)
!$$$  subprogram documentation block
!                .      .    .
! subprogram:    f_mult
!
!   prgrmmr:
!
! abstract:      x = F*y
!         
! program history log:
!   2008-05-05  safford -- add subprogram doc block, rm unused uses
!               
!   input argument list:
!     y,f
!
!   output argument list:
!     x
!   
! attributes:
!   language:  f90
!   machine:   ibm RS/6000 SP
!   
!$$$ end documentation block

    implicit none

    real(r_kind),intent(in   ),dimension(m:mmax):: f
    real(r_kind),intent(in   ),dimension(2,m:mmax):: y
    real(r_kind),intent(  out),dimension(2,m:mmax):: x
    integer(i_kind),intent(in)::m,mmax

    integer(i_kind) n,nstart

    if(m==mmax) then
       x=zero
       return
    end if

!   following is to account for 0,0 term being zero

    x(1,m)=zero
    x(2,m)=zero
    nstart=max(m,1)

    x(1,mmax)=zero
    x(2,mmax)=zero
    if(nstart<mmax) then

       do n=nstart,mmax-1
          x(1,n)=f(n+1)*y(1,n+1)
          x(2,n)=f(n+1)*y(2,n+1)
       end do
       do n=nstart+1,mmax
          x(1,n)=x(1,n)+f(n)*y(1,n-1)
          x(2,n)=x(2,n)+f(n)*y(2,n-1)
       end do
    end if

  end subroutine f_mult


  subroutine c_mult(x,y,c,m,mmax)
!$$$  subprogram documentation block
!                .      .    .
! subprogram:    c_mult
!
!   prgrmmr:
!
! abstract:      x = C*y
!         
! program history log:
!   2008-05-05  safford -- add subprogram doc block, rm unused uses
!               
!   input argument list:
!     y,c
!
!   output argument list:
!     x
!   
! attributes:
!   language:  f90
!   machine:   ibm RS/6000 SP
!   
!$$$ end documentation block

    implicit none

    real(r_kind),intent(in   ),dimension(m:mmax):: c
    real(r_kind),intent(in   ),dimension(2,m:mmax):: y
    real(r_kind),intent(  out),dimension(2,m:mmax):: x
    integer(i_kind),intent(in)::m,mmax

    integer(i_kind) n,nstart


!   following is to account for 0,0 term being zero

    x(1,m)=zero
    x(2,m)=zero
    nstart=max(m,1)

    do n=nstart,mmax
       x(1,n)=c(n)*y(1,n)
       x(2,n)=c(n)*y(2,n)
    end do

  end subroutine c_mult


  subroutine i_mult(x,y,m,mmax)
!$$$  subprogram documentation block
!                .      .    .
! subprogram:    i_mult
!
!   prgrmmr:
!
! abstract:      x = sqrt(-1)*y
!         
! program history log:
!   2008-05-05  safford -- add subprogram doc block, rm unused uses
!               
!   input argument list:
!     y
!
!   output argument list:
!     x
!   
! attributes:
!   language:  f90
!   machine:   ibm RS/6000 SP
!   
!$$$ end documentation block

    implicit none

    real(r_kind),intent(in   ),dimension(2,m:mmax):: y
    real(r_kind),intent(  out),dimension(2,m:mmax):: x
    integer(i_kind),intent(in)::m,mmax

    integer(i_kind) n,nstart


!   following is to account for 0,0 term being zero

    x(1,m)=zero
    x(2,m)=zero
    nstart=max(m,1)

    do n=nstart,mmax
       x(1,n)=-y(2,n)
       x(2,n)=y(1,n)
    end do

  end subroutine i_mult


  subroutine solve_f2c2(x,y,f,c,m,mmax)
!$$$  subprogram documentation block
!                .      .    .
! subprogram:    solve_f2c2
!
!   prgrmmr:
!
! abstract:      solve (F*F+C*C)*x = y
!         
! program history log:
!   2008-05-05  safford -- add subprogram doc block, rm unused uses
!               
!   input argument list:
!     y,f,c
!
!   output argument list:
!     x
!   
! attributes:
!   language:  f90
!   machine:   ibm RS/6000 SP
!   
!$$$ end documentation block

    implicit none

    real(r_kind),intent(in   ),dimension(m:mmax):: f,c
    real(r_kind),intent(in   ),dimension(2,m:mmax):: y
    real(r_kind),intent(  out),dimension(2,m:mmax):: x
    integer(i_kind),intent(in)::m,mmax

    integer(i_kind) n,nstart
    real(r_kind),dimension(m:mmax):: a,b
    real(r_kind),dimension(2,m:mmax):: z


!   following is to account for 0,0 term being zero

    x(1,m)=zero
    x(2,m)=zero
    nstart=max(m,1)

!     copy forcing y to internal array

    do n=nstart,mmax
       z(1,n)=y(1,n)
       z(2,n)=y(2,n)
    end do

!     if nstart==mmax, then trivial solution

    if(nstart==mmax) then
       a(  nstart)=c(  nstart)*c(nstart)
       x(1,nstart)=z(1,nstart)/a(nstart)
       x(2,nstart)=z(2,nstart)/a(nstart)
    else

!       compute main diagonal of F*F + C*C

       a(nstart)=f(nstart+1)*f(nstart+1)+c(nstart)*c(nstart)
       if(nstart+1 < mmax) then
          do n=nstart+1,mmax-1
             a(n)=f(n)*f(n)+f(n+1)*f(n+1)+c(n)*c(n)
          end do
       end if
       a(mmax)=f(mmax)*f(mmax)+c(mmax)*c(mmax)

!       compute only non-zero off-diagonal of F*F + C*C

       if(nstart+2<=mmax) then
          do n=nstart+2,mmax
             b(n)=f(n-1)*f(n)
             a(n)=a(n)-b(n)*b(n)/a(n-2)
          end do

!        forward elimination:

          do n=nstart,mmax-2
             z(1,n+2)=z(1,n+2)-b(n+2)*z(1,n)/a(n)
             z(2,n+2)=z(2,n+2)-b(n+2)*z(2,n)/a(n)
          end do

       end if

!        backward substitution:

       x(1,mmax  )=z(1,mmax  )/a(mmax  )
       x(2,mmax  )=z(2,mmax  )/a(mmax  )
       x(1,mmax-1)=z(1,mmax-1)/a(mmax-1)
       x(2,mmax-1)=z(2,mmax-1)/a(mmax-1)
       if(nstart+2 <= mmax) then
          do n=mmax-2,nstart,-1
             x(1,n)=(z(1,n) - b(n+2)*x(1,n+2))/a(n)
             x(2,n)=(z(2,n) - b(n+2)*x(2,n+2))/a(n)
          end do
       end if

    end if

  end subroutine solve_f2c2
          
end module mod_strong<|MERGE_RESOLUTION|>--- conflicted
+++ resolved
@@ -257,10 +257,6 @@
     real(r_kind),intent(inout) :: rmstend,rmstend_g,rmstend_f,rmstend_fg
     integer(i_kind),intent(in) :: m,mmax
 
-<<<<<<< HEAD
-    real(r_kind),dimension(2,m:mmax):: vort_g,div_g,phi_g
-=======
->>>>>>> 3e8680a2
     real(r_kind),dimension(2,m:mmax):: vort_hat,div_hat,phi_hat,vort_hat_g,phi_hat_g
     real(r_kind),dimension(m:mmax):: b,c,f,c2,c3
 
