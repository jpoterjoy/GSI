--- conflicted
+++ resolved
@@ -29,12 +29,9 @@
 !   2014-01-01  li     - change the protection of data_s(itz_tr)
 !   2014-02-26  zhu - add non zero jacobian
 !   2014-04-27  eliu    - add call crtm_forward to calculate clear-sky Tb under all-sky condition    
-<<<<<<< HEAD
 !   2015-09-10  zhu  - generalize enabling all-sky and using aerosol (radiance_mod & radmod) in radiance 
 !                      assimilation. use n_clouds_jac,cloud_names_jac,n_aerosols_jac,aerosol_names_jac,etc
-=======
 !   2016-06-03  Collard - Added changes to allow for historical naming conventions
->>>>>>> 13432726
 !
 ! subroutines included:
 !   sub init_crtm
@@ -155,14 +152,9 @@
 
   real(r_kind)   , save ,allocatable,dimension(:,:,:,:)  :: gesqsat ! qsat to calc rh for aero particle size estimate
 
-<<<<<<< HEAD
   character(8),save :: cfoption_wk
-  integer(i_kind),save, allocatable,dimension(:) :: nmm_to_crtm_ir
-  integer(i_kind),save, allocatable,dimension(:) :: nmm_to_crtm_mwave 
-=======
   integer(i_kind),save, allocatable,dimension(:) :: map_to_crtm_ir
   integer(i_kind),save, allocatable,dimension(:) :: map_to_crtm_mwave 
->>>>>>> 13432726
   integer(i_kind),save, allocatable,dimension(:) :: icw
   integer(i_kind),save, allocatable,dimension(:) :: iaero_jac
   integer(i_kind),save :: isatid,itime,ilon,ilat,ilzen_ang,ilazi_ang,iscan_ang
@@ -267,14 +259,10 @@
 !                         qi are separate control variables for all-sky MW radiance DA   
 !   2014-04-27  eliu    - add capability to call CRTM forward model to calculate
 !                         clear-sky Tb under all-sky condition 
-<<<<<<< HEAD
 !   2015-09-20  zhu     - use centralized radiance info from radiance_mod: rad_obs_type,
 !                         n_clouds_jac,cloud_names_jac,n_aerosols_jac,aerosol_names_jac,etc 
-=======
 !   2015-09-04  J.Jung  - Added mods for CrIS full spectral resolution (FSR) and
 !                         CRTM subset code for CrIS.
-
->>>>>>> 13432726
 !
 !   input argument list:
 !     init_pass    - state of "setup" processing
@@ -301,13 +289,8 @@
       crtm_channelinfo_subset, crtm_channelinfo_n_channels, toa_pressure,max_n_layers, &
       volume_mixing_ratio_units,h2o_id,ch4_id,n2o_id,co_id
   use radinfo, only: crtm_coeffs_path
-<<<<<<< HEAD
-  use radinfo, only: radjacindxs,radjacnames
+  use radinfo, only: radjacindxs,radjacnames,jpch_rad,nusis,nuchan
   use aeroinfo, only: aerojacindxs
-=======
-  use radinfo, only: radjacindxs,radjacnames,jpch_rad,nusis,nuchan
-  use aeroinfo, only: aerojacindxs,aerojacnames
->>>>>>> 13432726
   use guess_grids, only: ges_tsen,ges_prsl,nfldsig
   use control_vectors, only: cvars3d
   use mpeu_util, only: getindex
