--- conflicted
+++ resolved
@@ -746,9 +746,6 @@
     surface_k(ii,1)   = surface(1)
  end do
 
-<<<<<<< HEAD
-! Mapping land surface type to CRTM surface fields
-=======
  if (mixed_use) then
     do ii=1,nchanl
        atmosphere_k_clr(ii,1) = atmosphere(1)
@@ -756,8 +753,7 @@
     end do
  end if
 
-! Mapping land surface type of NMM to CRTM
->>>>>>> 6b50d4b1
+! Mapping land surface type to CRTM surface fields
  if (regional .or. nvege_type==IGBP_N_TYPES) then
     allocate(map_to_crtm_ir(nvege_type))
     allocate(map_to_crtm_mwave(nvege_type))
