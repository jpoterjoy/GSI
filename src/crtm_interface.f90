--- conflicted
+++ resolved
@@ -838,13 +838,10 @@
 !                       invoked by the global_anavinfo.ghg.l64.txt
 !   2013-02-25  zhu - add cold_start option for regional applications
 !   2014-01-31  mkim-- remove 60.0degree boundary for icmask for all-sky MW radiance DA 
-<<<<<<< HEAD
 !   2014-02-26  zhu - add non zero jacobian so jacobian will be produced for            
 !                     clear-sky background or background with small amount of cloud     
 !   2014-04-27  eliu - add option to calculate clear-sky Tb under all-sky condition                
-=======
 !   2015-02-27  eliu-- wind direction fix for using CRTM FASTEM model 
->>>>>>> f205df3c
 !
 !   input argument list:
 !     obstype      - type of observations for which to get profile
@@ -902,11 +899,7 @@
   use regional_io, only: cold_start
   use constants, only: zero,one,one_tenth,fv,r0_05,r10,r100,r1000,constoz,grav,rad2deg,deg2rad, &
       sqrt_tiny_r_kind,constoz, rd, rd_over_g, two, three, four,five,t0c
-<<<<<<< HEAD
-  use constants, only: max_varname_length,qmin,qcmin,pi 
-=======
   use constants, only: max_varname_length,pi  
->>>>>>> f205df3c
 
 
   use set_crtm_aerosolmod, only: set_crtm_aerosol
@@ -948,15 +941,7 @@
                -1.0_r_kind, 1.0_r_kind, -1.0_r_kind/), (/4, 2/))
 
 ! Declare local variables  
-<<<<<<< HEAD
-  real(r_kind),parameter:: windscale = 999999.0_r_kind
-  real(r_kind),parameter:: windlimit = 0.0001_r_kind
-  real(r_kind),parameter:: quadcof  (4, 2  ) =      &
-      reshape((/0.0_r_kind, 1.0_r_kind, 1.0_r_kind, 2.0_r_kind, 1.0_r_kind, &
-               -1.0_r_kind, 1.0_r_kind, -1.0_r_kind/), (/4, 2/))
-=======
   integer(i_kind):: iquadrant  
->>>>>>> f205df3c
   integer(i_kind):: ier,ii,kk,kk2,i,itype,leap_day,day_of_year
   integer(i_kind):: ig,istatus
   integer(i_kind):: j,k,m1,ix,ix1,ixp,iy,iy1,iyp,m,iii
@@ -1355,7 +1340,6 @@
                          gsi_metguess_bundle(itsigp)%r3(icloud(iii))%q(ix ,iyp,k)*w01+ &
                          gsi_metguess_bundle(itsigp)%r3(icloud(iii))%q(ixp,iyp,k)*w11)*dtsigp
            cloud(k,ii)=max(cloud(k,ii),zero)     
-!          cloud(k,ii)=max(cloud(k,ii),qcmin)    
          end do
 
          if (regional .and. (.not. wrf_mass_regional) .and. (.not. cold_start)) then
