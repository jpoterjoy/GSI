--- conflicted
+++ resolved
@@ -16,11 +16,8 @@
 ! program history log:
 !   2012-02-18  parrish, initial documentation
 !   2012-10-11  eliu - add FGAT capability for wrf_nmm_regional (HWRF) 
-<<<<<<< HEAD
 !   2013-02-08  zhu  - add blending capability for hydrometeros 
-=======
 !   2013-10-19  todling - metguess now holds background
->>>>>>> fde44a02
 !
 !   input argument list:
 !
@@ -110,7 +107,7 @@
   real(r_kind),dimension(:,:,:),pointer:: ges_oz =>NULL()
 
 ! variables for cloud info
-  integer(i_kind) nguess,istatus,ier_cw,ier_ql,ier_qi,ier_qr,ier_qs,ier_qg,ier_qh
+  integer(i_kind) nguess,ier_cw,ier_ql,ier_qi,ier_qr,ier_qs,ier_qg,ier_qh
   integer(i_kind) iqtotal,icw4crtm
   real(r_kind) worktmp
   real(r_kind),pointer,dimension(:,:,:):: ges_cwmr
@@ -959,11 +956,8 @@
 !
 ! program history log:
 !   2012-09-06  parrish, initial documentation
-<<<<<<< HEAD
 !   2013-02-08  zhu  - add cloud hydrometeros
-=======
 !   2013-10-19  todling - metguess now holds background
->>>>>>> fde44a02
 !
 !   input argument list:
 !
@@ -990,17 +984,12 @@
   use gfs_stratosphere, only: ges_tv_r,ges_q_r,ges_u_r,ges_v_r,ges_tsen_r,ges_oz_r
   use gfs_stratosphere, only: ges_cw_r,ges_ql_r,ges_qi_r,ges_qr_r,ges_qs_r,ges_qg_r,ges_qh_r
   use gfs_stratosphere, only: ges_tv_r_g,ges_q_r_g,ges_u_r_g,ges_v_r_g,ges_tsen_r_g,ges_oz_r_g
-<<<<<<< HEAD
   use gfs_stratosphere, only: ges_cw_r_g,ges_ql_r_g,ges_qi_r_g,ges_qr_r_g,ges_qs_r_g,ges_qg_r_g,ges_qh_r_g
   use gsi_metguess_mod, only: gsi_metguess_get,gsi_metguess_bundle
   use gsi_bundlemod, only: gsi_bundlegetpointer
   use mpeu_util, only: getindex
+  use mpeu_util, only: die
   use control_vectors, only: cvars3d
-=======
-  use gsi_bundlemod, only : gsi_bundlegetpointer
-  use gsi_metguess_mod, only: gsi_metguess_bundle
-  use mpeu_util, only: die
->>>>>>> fde44a02
   implicit none
 
   character(len=*),parameter::myname='revert_to_nmmb'
@@ -1009,25 +998,23 @@
   real(r_kind) yspli(nsig),ysplo(nsig_save)
   real(r_kind) prsl_r(lat2,lon2,nsig_save),prsl_m(lat2,lon2,nsig)
 
-<<<<<<< HEAD
 ! variables for cloud info
-  integer(i_kind) nguess,istatus,ier_cw,ier_ql,ier_qi,ier_qr,ier_qs,ier_qg,ier_qh,iret
+  integer(i_kind) nguess,ier_cw,ier_ql,ier_qi,ier_qr,ier_qs,ier_qg,ier_qh,iret
   integer(i_kind) iqtotal,icw4crtm
-  real(r_kind),pointer,dimension(:,:,:):: ges_cwmr
-  real(r_kind),pointer,dimension(:,:,:):: ges_ql
-  real(r_kind),pointer,dimension(:,:,:):: ges_qi
-  real(r_kind),pointer,dimension(:,:,:):: ges_qr
-  real(r_kind),pointer,dimension(:,:,:):: ges_qs
-  real(r_kind),pointer,dimension(:,:,:):: ges_qg
-  real(r_kind),pointer,dimension(:,:,:):: ges_qh
-=======
+  real(r_kind),pointer,dimension(:,:,:):: ges_cwmr =>NULL()
+  real(r_kind),pointer,dimension(:,:,:):: ges_ql =>NULL()
+  real(r_kind),pointer,dimension(:,:,:):: ges_qi =>NULL()
+  real(r_kind),pointer,dimension(:,:,:):: ges_qr =>NULL()
+  real(r_kind),pointer,dimension(:,:,:):: ges_qs =>NULL()
+  real(r_kind),pointer,dimension(:,:,:):: ges_qg =>NULL()
+  real(r_kind),pointer,dimension(:,:,:):: ges_qh =>NULL()
+
   real(r_kind),dimension(:,:  ),pointer:: ges_ps =>NULL()
   real(r_kind),dimension(:,:,:),pointer:: ges_u  =>NULL()
   real(r_kind),dimension(:,:,:),pointer:: ges_v  =>NULL()
   real(r_kind),dimension(:,:,:),pointer:: ges_tv =>NULL()
   real(r_kind),dimension(:,:,:),pointer:: ges_q  =>NULL()
   real(r_kind),dimension(:,:,:),pointer:: ges_oz =>NULL()
->>>>>>> fde44a02
 
 !  GET 3D PRESSURE FOR ORIGINAL NMMB COORDINATE:
 
@@ -1300,11 +1287,8 @@
 !
 ! program history log:
 !   2012-09-06  parrish, initial documentation
-<<<<<<< HEAD
 !   2013-02-09  zhu - add cloud hydrometeros
-=======
 !   2013-10-19  todling - metguess now holds background
->>>>>>> fde44a02
 !
 !   input argument list:
 !
@@ -1323,17 +1307,12 @@
   use guess_grids, only: ntguessig
   use guess_grids, only: ges_tsen
   use gfs_stratosphere, only: ges_tv_r_g,ges_q_r_g,ges_u_r_g,ges_v_r_g,ges_tsen_r_g,ges_oz_r_g
-<<<<<<< HEAD
   use gfs_stratosphere, only: ges_cw_r_g,ges_ql_r_g,ges_qi_r_g,ges_qr_r_g,ges_qs_r_g,ges_qg_r_g,ges_qh_r_g
   use gsi_metguess_mod, only: gsi_metguess_get,gsi_metguess_bundle
   use gsi_bundlemod, only: gsi_bundlegetpointer
   use mpeu_util, only: getindex
+  use mpeu_util, only: die
   use control_vectors, only: cvars3d
-=======
-  use gsi_bundlemod, only : gsi_bundlegetpointer
-  use gsi_metguess_mod, only: gsi_metguess_bundle
-  use mpeu_util, only: die
->>>>>>> fde44a02
   implicit none
 
   character(len=*),parameter::myname='restore_nmmb_gfs'
@@ -1343,6 +1322,17 @@
   real(r_kind),dimension(:,:,:),pointer:: ges_q  =>NULL()
   real(r_kind),dimension(:,:,:),pointer:: ges_oz =>NULL()
 
+! variables for cloud info
+  integer(i_kind) nguess,ier_cw,ier_ql,ier_qi,ier_qr,ier_qs,ier_qg,ier_qh,iret
+  integer(i_kind) iqtotal,icw4crtm
+  real(r_kind),pointer,dimension(:,:,:):: ges_cwmr =>NULL()
+  real(r_kind),pointer,dimension(:,:,:):: ges_ql =>NULL()
+  real(r_kind),pointer,dimension(:,:,:):: ges_qi =>NULL()
+  real(r_kind),pointer,dimension(:,:,:):: ges_qr =>NULL()
+  real(r_kind),pointer,dimension(:,:,:):: ges_qs =>NULL()
+  real(r_kind),pointer,dimension(:,:,:):: ges_qg =>NULL()
+  real(r_kind),pointer,dimension(:,:,:):: ges_qh =>NULL()
+
   ier=0
   call gsi_bundlegetpointer(gsi_metguess_bundle(ntguessig),'u'  ,ges_u ,istatus) 
   ier=ier+istatus
@@ -1353,18 +1343,6 @@
   call gsi_bundlegetpointer(gsi_metguess_bundle(ntguessig),'oz' ,ges_oz,istatus) 
   ier=ier+istatus
   if(ier/=0) call die(myname,': missing guess vars, aborting ...',ier)
-
-! variables for cloud info
-  integer(i_kind) nguess,istatus,ier_cw,ier_ql,ier_qi,ier_qr,ier_qs,ier_qg,ier_qh,iret
-  integer(i_kind) iqtotal,icw4crtm
-  real(r_kind),pointer,dimension(:,:,:):: ges_cwmr
-  real(r_kind),pointer,dimension(:,:,:):: ges_ql
-  real(r_kind),pointer,dimension(:,:,:):: ges_qi
-  real(r_kind),pointer,dimension(:,:,:):: ges_qr
-  real(r_kind),pointer,dimension(:,:,:):: ges_qs
-  real(r_kind),pointer,dimension(:,:,:):: ges_qg
-  real(r_kind),pointer,dimension(:,:,:):: ges_qh
-
 
 !  restore nmmb-gfs analysis variable
   do k=1,nsig
