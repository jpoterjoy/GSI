--- conflicted
+++ resolved
@@ -155,15 +155,11 @@
 !   2010-10-15  pagowski - add intpm2_5 call
 !   2010-10-20  hclin    - added aod
 !   2011-02-20  zhu      - add intgust,intvis,intpblh calls
-<<<<<<< HEAD
 !   2013-05-20  zhu      - add codes related to aircraft temperature bias correction
 !   2014-06-18  carley/zhu - add lcbas and tcamt 
-=======
-!   2013-05-20  zhu      - add codes related to aircraft temperature bias correction 
 !   2014-03-19  pondeca  - add intwspd10m
 !   2014-04-10  pondeca  - add inttd2m,intmxtm,intmitm,intpmsl
 !   2014-05-07  pondeca  - add inthowv
->>>>>>> 3aa43e59
 !
 !   input argument list:
 !     ibin
@@ -222,17 +218,14 @@
 use intgustmod, only: intgust
 use intvismod, only: intvis
 use intpblhmod, only: intpblh
-<<<<<<< HEAD
-use inttcamtmod, only: inttcamt
-use intlcbasmod, only: intlcbas
-=======
 use intwspd10mmod, only: intwspd10m
 use inttd2mmod, only: inttd2m
 use intmxtmmod, only: intmxtm
 use intmitmmod, only: intmitm
 use intpmslmod, only: intpmsl
 use inthowvmod, only: inthowv
->>>>>>> 3aa43e59
+use inttcamtmod, only: inttcamt
+use intlcbasmod, only: intlcbas
 use gsi_bundlemod, only: gsi_bundle
 use gsi_bundlemod, only: gsi_bundlegetpointer
 implicit none
@@ -333,31 +326,29 @@
 ! RHS for conventional pblh observations
   call intpblh(yobs%pblh,rval,sval)
 
-<<<<<<< HEAD
+! RHS for conventional wspd10m observations
+  call intwspd10m(yobs%wspd10m,rval,sval)
+
+! RHS for conventional td2m observations
+  call inttd2m(yobs%td2m,rval,sval)
+
+! RHS for conventional mxtm observations
+  call intmxtm(yobs%mxtm,rval,sval)
+
+! RHS for conventional mitm observations
+  call intmitm(yobs%mitm,rval,sval)
+
+! RHS for conventional pmsl observations
+  call intpmsl(yobs%pmsl,rval,sval)
+
+! RHS for conventional howv observations
+  call inthowv(yobs%howv,rval,sval)
+
 ! RHS for tcamt observations
   call inttcamt(yobs%tcamt,rval,sval)
 
 ! RHS for lcbas observations
   call intlcbas(yobs%lcbas,rval,sval)
-=======
-! RHS for conventional wspd10m observations
-  call intwspd10m(yobs%wspd10m,rval,sval)
-
-! RHS for conventional td2m observations
-  call inttd2m(yobs%td2m,rval,sval)
-
-! RHS for conventional mxtm observations
-  call intmxtm(yobs%mxtm,rval,sval)
-
-! RHS for conventional mitm observations
-  call intmitm(yobs%mitm,rval,sval)
-
-! RHS for conventional pmsl observations
-  call intpmsl(yobs%pmsl,rval,sval)
-
-! RHS for conventional howv observations
-  call inthowv(yobs%howv,rval,sval)
->>>>>>> 3aa43e59
 
 ! Take care of background error for bias correction terms
 
