--- conflicted
+++ resolved
@@ -59,12 +59,8 @@
 public :: dvars2d, dvars3d
 public :: dsrcs2d, dsrcs3d
 public :: cwgues
-<<<<<<< HEAD
 public :: ggues,vgues,pgues,lgues,dvisdlog,dlcbasdlog
-=======
-public :: ggues,vgues,pgues,dvisdlog
 public :: w10mgues,howvgues
->>>>>>> 3aa43e59
 public :: qsatg,qgues,dqdt,dqdrh,dqdp
 
 logical :: drv_initialized = .false.
@@ -75,12 +71,8 @@
 character(len=32),allocatable,dimension(:):: dsrcs2d, dsrcs3d
 
 real(r_kind),allocatable,dimension(:,:,:):: qsatg,qgues,dqdt,dqdrh,dqdp
-<<<<<<< HEAD
 real(r_kind),allocatable,dimension(:,:):: ggues,vgues,pgues,lgues,dvisdlog,dlcbasdlog
-=======
-real(r_kind),allocatable,dimension(:,:):: ggues,vgues,pgues,dvisdlog
 real(r_kind),allocatable,dimension(:,:):: w10mgues,howvgues
->>>>>>> 3aa43e59
 real(r_kind),target,allocatable,dimension(:,:,:):: cwgues
 
 ! below this point: declare vars not to be made public
@@ -408,12 +400,9 @@
 !   2013-10-25  todling - revisit variable initialization
 !   2013-11-12  lueken - revisit logic around cwgues
 !   2014-02-03  todling - CV length and B-dims here (no longer in observer)
-<<<<<<< HEAD
-!   2014-06-18  carley - add lgues and dlcbasdlog
-=======
 !   2014-03-19  pondeca - add w10mgues
 !   2014-05-07  pondeca - add howvgues
->>>>>>> 3aa43e59
+!   2014-06-18  carley - add lgues and dlcbasdlog
 !
 !   input argument list:
 !    mlat
@@ -485,7 +474,6 @@
           end do
        end do
     end if
-<<<<<<< HEAD
     if (getindex(svars2d,'lcbas')>0) then
        allocate(lgues(lat2,lon2),dlcbasdlog(lat2,lon2))
        do j=1,lon2
@@ -495,8 +483,6 @@
           end do
        end do
     end if
-
-=======
     if (getindex(svars2d,'wspd10m')>0) then
        allocate(w10mgues(lat2,lon2))
        do j=1,lon2
@@ -513,7 +499,7 @@
           end do
        end do
     end if
->>>>>>> 3aa43e59
+
 
     return
   end subroutine create_auxiliar_
@@ -532,12 +518,9 @@
 !   2011-02-16  zhu     - add ggues,vgues,pgues
 !   2011-07-15  zhu     - add cwgues
 !   2013-10-25  todling, revisit deallocs
-<<<<<<< HEAD
-!   2014-06-18  carley - add lgues and dlcbasdlog 
-=======
 !   2014-03-19  pondeca - add w10mgues
 !   2014-05-07  pondeca - add howvgues
->>>>>>> 3aa43e59
+!   2014-06-18  carley - add lgues and dlcbasdlog 
 !
 !   input argument list:
 !
@@ -560,13 +543,10 @@
     if(allocated(vgues)) deallocate(vgues)
     if(allocated(dvisdlog)) deallocate(dvisdlog)
     if(allocated(pgues)) deallocate(pgues)
-<<<<<<< HEAD
     if(allocated(lgues)) deallocate(lgues)
     if(allocated(dlcbasdlog)) deallocate(dlcbasdlog)
-=======
     if(allocated(w10mgues)) deallocate(w10mgues)
     if(allocated(howvgues)) deallocate(howvgues)
->>>>>>> 3aa43e59
 
     return
   end subroutine destroy_auxiliar_
