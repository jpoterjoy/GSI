module derivsmod
!$$$   module documentation block
!                .      .    .                                       .
! module:    derivsmod
!
! abstract:  This module defines and holds bundles that contain 
!            guess derivative fields.
!
! program history log:
!   2013-10-19 Todling - Initial code.
!   2014-06-18 Carley - add lgues and dlcbasdlog
!
! public subroutines:
!  drv_initialized         - initialize name of fields to calc derivs for
!  create_ges_derivatives  - initialize bundles holding derivatives
!  destroy_ges_derivatives - finalize bundles holding derivatives

! public variables:
!  gsi_xderivative_bundle  - bundle holding longitudinal derivatives
!  gsi_yderivative_bundle  - bundle holding latitudinal derivatives
!  dvars2d, dvars3d        - names of 2d/3d derivatives
!  dsrcs2d, dsrcs3d        - names of where original fields reside
!  drv_initialized         - flag indicating initialization status
!
! attributes:
!   language: f90
!   machine:  ibm RS/6000 SP; SGI Origin 2000; Compaq/HP
!
!$$$ end documentation block

use kinds, only: i_kind, r_kind
use mpimod, only: mype
use gridmod, only: lat2,lon2,nsig
use constants, only: zero
use state_vectors, only: svars2d,svars3d
use GSI_BundleMod, only : GSI_BundleCreate
use GSI_BundleMod, only : GSI_Bundle
use GSI_BundleMod, only : GSI_BundleGetPointer
use GSI_BundleMod, only : GSI_BundleDestroy
use GSI_BundleMod, only : GSI_BundleUnset

use GSI_BundleMod, only : GSI_Grid
use GSI_BundleMod, only : GSI_GridCreate

use GSI_MetGuess_Mod, only: gsi_metguess_bundle
use GSI_ChemGuess_Mod, only: gsi_chemguess_bundle

use mpeu_util, only: getindex
implicit none
save
private

public :: drv_initialized
public :: create_ges_derivatives
public :: destroy_ges_derivatives

public :: gsi_xderivative_bundle
public :: gsi_yderivative_bundle
public :: dvars2d, dvars3d
public :: dsrcs2d, dsrcs3d
<<<<<<< HEAD
public :: cwgues,cwgues0  
public :: ggues,vgues,pgues,dvisdlog
=======
public :: cwgues
public :: ggues,vgues,pgues,lgues,dvisdlog,dlcbasdlog
public :: w10mgues,howvgues
>>>>>>> 5b960399
public :: qsatg,qgues,dqdt,dqdrh,dqdp
public :: dqsdt,dqsdp,qtgues                  
public :: rhtgues,cfgues,qtdist_gues          
public :: sl,del_si                          
public :: tgs,qgs,cwgs,tlrg,qlrg,cwlrg,rnlrg  

logical :: drv_initialized = .false.

type(gsi_bundle),pointer :: gsi_xderivative_bundle(:)
type(gsi_bundle),pointer :: gsi_yderivative_bundle(:)
character(len=32),allocatable,dimension(:):: dvars2d, dvars3d
character(len=32),allocatable,dimension(:):: dsrcs2d, dsrcs3d

real(r_kind),allocatable,dimension(:,:,:):: qsatg,qgues,dqdt,dqdrh,dqdp
<<<<<<< HEAD
real(r_kind),allocatable,dimension(:,:):: ggues,vgues,pgues,dvisdlog
real(r_kind),target,allocatable,dimension(:,:,:):: cwgues,cwgues0        
real(r_kind),target,allocatable,dimension(:,:,:):: dqsdt,dqsdp,qtgues   
real(r_kind),allocatable,dimension(:,:,:)::rhtgues,cfgues,qtdist_gues                                 
real(r_kind),allocatable,dimension(:,:,:)::sl,del_si                                                 
real(r_kind),allocatable,dimension(:,:,:):: tgs,qgs,cwgs,tlrg,qlrg,cwlrg  
real(r_kind),allocatable,dimension(:,:):: rnlrg                          
=======
real(r_kind),allocatable,dimension(:,:):: ggues,vgues,pgues,lgues,dvisdlog,dlcbasdlog
real(r_kind),allocatable,dimension(:,:):: w10mgues,howvgues
real(r_kind),target,allocatable,dimension(:,:,:):: cwgues
>>>>>>> 5b960399

! below this point: declare vars not to be made public

character(len=*),parameter:: myname='derivsmod'
logical,save :: drv_set_=.false.
integer(i_kind),allocatable,dimension(:):: levels
contains

subroutine set_ (iamroot,rcname)
!$$$  subprogram documentation block
!                .      .    .                                       .
! subprogram:	 define derivatives
!   prgmmr:	 todling
!      org:	 NASA/GSFC, Global Modeling and Assimilation Office, 610.1
!     date:	 2013-10-19
!
! abstract: - set which derivatives to calculate from guess fields
!
! program history log:
!   2013-09-27  todling  - initial code
!   2014-02-03  todling  - negative levels mean rank-3 array
!
!   input argument list: see Fortran 90 style document below
!
!   output argument list: see Fortran 90 style document below
!
! attributes:
!   language: Fortran 90 and/or above
!   machine:
!
!$$$  end subprogram documentation block
use file_utility, only : get_lun
use mpeu_util, only: gettablesize
use mpeu_util, only: gettable
use mpeu_util, only: getindex
implicit none

logical,optional,intent(in) :: iamroot         ! optional root processor id
character(len=*),optional,intent(in) :: rcname ! optional input filename

character(len=*),parameter::myname_=myname//'*set_'
character(len=*),parameter:: tbname='state_derivatives::'
integer(i_kind) luin,ii,nrows,ntot,ipnt,istatus
integer(i_kind) i2d,i3d,n2d,n3d,irank
integer(i_kind),allocatable,dimension(:)::nlevs
character(len=256),allocatable,dimension(:):: utable
character(len=32),allocatable,dimension(:):: vars
character(len=32),allocatable,dimension(:):: sources
logical iamroot_,matched

if(drv_set_) return

iamroot_=mype==0
if(present(iamroot)) iamroot_=iamroot 

! load file
if (present(rcname)) then
   luin=get_lun()
   open(luin,file=trim(rcname),form='formatted')
else
   luin=5
endif

! Scan file for desired table first
! and get size of table
call gettablesize(tbname,luin,ntot,nrows)
if(nrows==0) then
   if(luin/=5) close(luin)
   return
endif

! Get contents of table
allocate(utable(nrows))
call gettable(tbname,luin,ntot,nrows,utable)

! release file unit
if(luin/=5) close(luin)

! allocate space for entries from table
allocate(vars(nrows),nlevs(nrows),sources(nrows))

! Retrieve each token of interest from table and define
! variables participating in state vector
n2d=0; n3d=0
do ii=1,nrows
   read(utable(ii),*) vars(ii),&  ! variable name
                      nlevs(ii),& ! number of levels
                      sources(ii) ! source
   if (nlevs(ii)==1) then
      n2d=n2d+1
   else
      n3d=n3d+1
   endif
enddo

deallocate(utable)

allocate(dvars2d(n2d),dvars3d(n3d),&
         dsrcs2d(n2d),dsrcs3d(n3d),levels(n3d))

! loop over variables and identify them by comparison
i2d=0; i3d=0
do ii=1,nrows
   matched=.false.
   if(trim(sources(ii))=='met_guess') then
      if(associated(gsi_metguess_bundle)) then
         call gsi_bundlegetpointer(gsi_metguess_bundle(1),trim(vars(ii)),ipnt,istatus,irank=irank);
         if (ipnt>0) then
            if(irank==2) then 
               i2d=i2d+1
               dvars2d(i2d)=trim(vars(ii))
               dsrcs2d(i2d)=trim(sources(ii))
               matched=.true.
            endif
            if(irank==3) then 
               i3d=i3d+1
               dvars3d(i3d)=trim(vars(ii))
               dsrcs3d(i3d)=trim(sources(ii))
               levels(i3d) =abs(nlevs(ii))
               matched=.true.
            endif
         endif
      endif
   endif
   if(trim(sources(ii))=='chem_guess') then
      if(associated(gsi_chemguess_bundle)) then
         call gsi_bundlegetpointer(gsi_chemguess_bundle(1),trim(vars(ii)),ipnt,istatus,irank=irank);
         if (ipnt>0) then
            if(irank==2) then
               i2d=i2d+1
               dvars2d(i2d)=trim(vars(ii))
               dsrcs2d(i2d)=trim(sources(ii))
               matched=.true.
            endif
            if(irank==3) then 
               i3d=i3d+1
               dvars3d(i3d)=trim(vars(ii))
               dsrcs3d(i3d)=trim(sources(ii))
               levels(i3d) =abs(nlevs(ii))
               matched=.true.
            endif
         endif
      endif
   endif
   ! now care for variables not in guess (usually, derived tendencies)
   if (.not.matched) then
      if(nlevs(ii)==1) then
         i2d=i2d+1
         dvars2d(i2d)=trim(vars(ii))
         dsrcs2d(i2d)='derived'
      else
         i3d=i3d+1
         dvars3d(i3d)=trim(vars(ii))
         dsrcs3d(i3d)='derived'
         levels(i3d) =abs(nlevs(ii))
      endif
   endif
enddo

if (iamroot_) then
    write(6,*) myname_,':  DERIVATIVE VARIABLES: '
    write(6,*) myname_,':  2D-DERV STATE VARIABLES: '
    do ii=1,n2d
       write(6,*) trim(dvars2d(ii))
    enddo
    write(6,*) myname_,':  3D-DERV STATE VARIABLES:'
    do ii=1,n3d
       write(6,*) trim(dvars3d(ii))
    enddo
end if

deallocate(vars,nlevs,sources)
drv_set_=.true.

 end subroutine set_

 subroutine create_ges_derivatives(switch_on_derivatives,nfldsig)
!$$$  subprogram documentation block
!                .      .    .                                       .
! subprogram:	 create derivatives
!   prgmmr:	 todling
!      org:	 NASA/GSFC, Global Modeling and Assimilation Office, 610.1
!     date:	 2013-10-19
!
! abstract: - allocate space for bundle-kept derivatives
!
! program history log:
!   2013-09-27  todling  - initial code
!
!   input argument list: see Fortran 90 style document below
!
!   output argument list: see Fortran 90 style document below
!
! attributes:
!   language: Fortran 90 and/or above
!   machine:
!
!$$$  end subprogram documentation block
 implicit none

 logical, intent(in) :: switch_on_derivatives
 integer(i_kind),intent(in) :: nfldsig

 integer nt,ierror
 character(len=32) bname
 type(gsi_grid) :: grid

! Extra mambo-jambo
  call create_auxiliar_

  if (.not.switch_on_derivatives) return
  if (drv_initialized) return 

! initialize table with fields
  call set_(rcname='anavinfo')

! create derivative grid
  call GSI_GridCreate(grid,lat2,lon2,nsig)

! allocate structures
  allocate(gsi_xderivative_bundle(nfldsig))
  allocate(gsi_yderivative_bundle(nfldsig))

! Note: 
!   Original code needed ps derivatives in all time slots
!   Present code creates all derivatives in all time slots
  do nt=1,nfldsig

!    create logitudinal derivative bundle
     write(bname,'(a,i3.3)') 'Lon Derivative Vector-',nt
     call GSI_BundleCreate(gsi_xderivative_bundle(nt),grid,bname,ierror, &
                           names2d=dvars2d,names3d=dvars3d,levels=levels,bundle_kind=r_kind)

!    create latidutinal derivative bundle
     write(bname,'(a,i3.3)') 'Lat Derivative Vector-',nt
     call GSI_BundleCreate(gsi_yderivative_bundle(nt),grid,bname,ierror, &
                           names2d=dvars2d,names3d=dvars3d,levels=levels,bundle_kind=r_kind)

  enddo

  drv_initialized = .true.

  if(mype==0) write(6,*) 'create_ges_derivatives: successfully complete'
  end subroutine create_ges_derivatives

  subroutine destroy_ges_derivatives
!$$$  subprogram documentation block
!                .      .    .                                       .
! subprogram:	 destroy derivatives
!   prgmmr:	 todling
!      org:	 NASA/GSFC, Global Modeling and Assimilation Office, 610.1
!     date:	 2013-10-19
!
! abstract: - deallocates bundles keeping derivatives
!
! program history log:
!   2013-09-27  todling  - initial code
!
!   input argument list: see Fortran 90 style document below
!
!   output argument list: see Fortran 90 style document below
!
! attributes:
!   language: Fortran 90 and/or above
!   machine:
!
!$$$  end subprogram documentation block
  use mpimod, only: mpi_comm_world
  implicit none
  integer(i_kind) nt,ierror

  if(.not.drv_initialized) return

! destroy mambo-jambo
  call destroy_auxiliar_

! destroy each instance of derivatives
  do nt=1,size(gsi_yderivative_bundle)

!    create logitudinal derivative bundle
     call GSI_BundleDestroy(gsi_yderivative_bundle(nt),ierror)
     if(ierror/=0) then
        if(mype==0) write(6,*)'warning: y-derivative not properly destroyed'
     endif

!    create latidutinal derivative bundle
     call GSI_BundleDestroy(gsi_xderivative_bundle(nt),ierror)
     if(ierror/=0) then
        if(mype==0) write(6,*)'warning: x-derivative not properly destroyed'
     endif

  enddo

! deallocate structures
  deallocate(gsi_xderivative_bundle)
  deallocate(gsi_yderivative_bundle)

! destroy derivative grid
! call GSI_GridDestroy(grid,lat2,lon2,nsig)

  deallocate(dvars2d,dvars3d,&
             dsrcs2d,dsrcs3d,levels)

  if(mype==0) write(6,*) 'destroy_ges_derivatives: successfully complete'
  end subroutine destroy_ges_derivatives

  subroutine create_auxiliar_
!$$$  subprogram documentation block
!                .      .    .                                       .
! subprogram:    create_auxiliar_
!   prgmmr: treadon          org: np23               date:  2003-11-24
!
! abstract: allocate memory for cost function variables
!
! program history log:
!   2003-11-24  treadon
!   2004-05-18  kleist, documentation
!   2004-07-28  treadon - simplify subroutine argument list
!   2005-03-28  wu - replace mlath with mlat, modify dim of varq 
!   2005-06-15  treadon - remove "use guess_grids"
!   2008-05-12  safford - rm unused uses
!   2011-02-16  zhu     - add ggues,vgues,pgues
!   2011-07-15  zhu     - add cwgues
!   2013-10-25  todling - revisit variable initialization
!   2013-11-12  lueken - revisit logic around cwgues
!   2014-02-03  todling - CV length and B-dims here (no longer in observer)
!   2014-03-19  pondeca - add w10mgues
!   2014-05-07  pondeca - add howvgues
!   2014-06-18  carley - add lgues and dlcbasdlog
!
!   input argument list:
!    mlat
!
!   output argument list:
!
! attributes:
!   language: f90
!   machine:  ibm rs/6000 sp
!
!$$$
    use constants, only: zero
    use gridmod, only: lat2,lon2,nsig
!   use jfunc, only: use_rhtot   
    implicit none

    integer(i_kind) i,j,k

    if (getindex(svars3d,'q')>0) then
       allocate(qsatg(lat2,lon2,nsig),&
            dqdt(lat2,lon2,nsig),dqdrh(lat2,lon2,nsig),&
            dqdp(lat2,lon2,nsig),&
            qgues(lat2,lon2,nsig))

       do k=1,nsig
          do j=1,lon2
             do i=1,lat2
                qsatg(i,j,k)=zero
                dqdt(i,j,k)=zero
                dqdrh(i,j,k)=zero
                dqdp(i,j,k)=zero
                qgues(i,j,k)=zero
             end do
          end do
       end do
    endif
!    if (use_rhtot) then
       allocate(qtgues(lat2,lon2,nsig),&
            dqsdt(lat2,lon2,nsig),dqsdp(lat2,lon2,nsig))
       allocate(rhtgues(lat2,lon2,nsig))
       allocate(cfgues(lat2,lon2,nsig))
       allocate(qtdist_gues(lat2,lon2,nsig))

       do k=1,nsig
          do j=1,lon2
             do i=1,lat2
                rhtgues(i,j,k)=zero
                cfgues(i,j,k)=zero
                qtdist_gues(i,j,k)=zero
                qtgues(i,j,k)=zero
                dqsdt(i,j,k)=zero
                dqsdp(i,j,k)=zero
             end do
          end do
       end do
!    endif

!    if (use_gfsphys) then
       allocate(tgs(lat2,lon2,nsig),qgs(lat2,lon2,nsig),cwgs(lat2,lon2,nsig))
       allocate(tlrg(lat2,lon2,nsig),qlrg(lat2,lon2,nsig),cwlrg(lat2,lon2,nsig))
       allocate(rnlrg(lat2,lon2))
       allocate(sl(lat2,lon2,nsig),del_si(lat2,lon2,nsig))

       do j=1,lon2
          do i=1,lat2
             rnlrg(i,j)=zero
             do k=1,nsig
                tgs(i,j,k)=zero
                qgs(i,j,k)=zero
                cwgs(i,j,k)=zero
                tlrg(i,j,k)=zero
                qlrg(i,j,k)=zero
                cwlrg(i,j,k)=zero
                sl(i,j,k)=zero
                del_si(i,j,k)=zero
             end do
          end do
       end do
!    endif

    allocate(cwgues(lat2,lon2,nsig))
    allocate(cwgues0(lat2,lon2,nsig))  
    do k=1,nsig
       do j=1,lon2
          do i=1,lat2
             cwgues(i,j,k)=zero
             cwgues0(i,j,k)=zero  
          end do
        end do
    end do

    if (getindex(svars2d,'gust')>0) then
       allocate(ggues(lat2,lon2))
       do j=1,lon2
          do i=1,lat2
             ggues(i,j)=zero
          end do
       end do
    end if
    if (getindex(svars2d,'vis')>0) then
       allocate(vgues(lat2,lon2),dvisdlog(lat2,lon2))
       do j=1,lon2
          do i=1,lat2
             vgues(i,j)=zero
             dvisdlog(i,j)=zero
          end do
       end do
    end if
    if (getindex(svars2d,'pblh')>0) then
       allocate(pgues(lat2,lon2))
       do j=1,lon2
          do i=1,lat2
             pgues(i,j)=zero
          end do
       end do
    end if
    if (getindex(svars2d,'lcbas')>0) then
       allocate(lgues(lat2,lon2),dlcbasdlog(lat2,lon2))
       do j=1,lon2
          do i=1,lat2
             lgues(i,j)=zero
             dlcbasdlog(i,j)=zero
          end do
       end do
    end if
    if (getindex(svars2d,'wspd10m')>0) then
       allocate(w10mgues(lat2,lon2))
       do j=1,lon2
          do i=1,lat2
             w10mgues(i,j)=zero
          end do
       end do
    end if
    if (getindex(svars2d,'howv')>0) then
       allocate(howvgues(lat2,lon2))
       do j=1,lon2
          do i=1,lat2
             howvgues(i,j)=zero
          end do
       end do
    end if


    return
  end subroutine create_auxiliar_
    
  subroutine destroy_auxiliar_
!$$$  subprogram documentation block
!                .      .    .                                       .
! subprogram:    destroy_auxliar_
!   prgmmr: treadon          org: np23               date:  2003-11-24
!
! abstract: deallocate memory from cost function variables
!
! program history log:
!   2003-11-24  treadon
!   2004-05-18  kleist, documentation
!   2011-02-16  zhu     - add ggues,vgues,pgues
!   2011-07-15  zhu     - add cwgues
!   2013-10-25  todling, revisit deallocs
!   2014-03-19  pondeca - add w10mgues
!   2014-05-07  pondeca - add howvgues
!   2014-06-18  carley - add lgues and dlcbasdlog 
!
!   input argument list:
!
!   output argument list:
!
! attributes:
!   language: f90
!   machine:  ibm rs/6000 sp
!
!$$$
    implicit none

    if(allocated(dqdt)) deallocate(dqdt)
    if(allocated(dqdrh)) deallocate(dqdrh)
    if(allocated(dqdp)) deallocate(dqdp)
    if(allocated(qsatg)) deallocate(qsatg)
    if(allocated(qgues)) deallocate(qgues)
    if(allocated(cwgues)) deallocate(cwgues)
    if(allocated(cwgues0)) deallocate(cwgues0)
    if(allocated(ggues)) deallocate(ggues)
    if(allocated(vgues)) deallocate(vgues)
    if(allocated(dvisdlog)) deallocate(dvisdlog)
    if(allocated(pgues)) deallocate(pgues)
<<<<<<< HEAD
    if(allocated(qtgues)) deallocate(qtgues) 
    if(allocated(dqsdt)) deallocate(dqsdt)    
    if(allocated(dqsdp)) deallocate(dqsdp)    
    if(allocated(rhtgues)) deallocate(rhtgues)
    if(allocated(cfgues)) deallocate(cfgues)          
    if(allocated(qtdist_gues)) deallocate(qtdist_gues)
    if(allocated(tgs)) deallocate(tgs)  
    if(allocated(qgs)) deallocate(qgs)   
    if(allocated(cwgs)) deallocate(cwgs) 
    if(allocated(tlrg)) deallocate(tlrg)  
    if(allocated(qlrg)) deallocate(qlrg)  
    if(allocated(cwlrg)) deallocate(cwlrg)
    if(allocated(rnlrg)) deallocate(rnlrg)
=======
    if(allocated(lgues)) deallocate(lgues)
    if(allocated(dlcbasdlog)) deallocate(dlcbasdlog)
    if(allocated(w10mgues)) deallocate(w10mgues)
    if(allocated(howvgues)) deallocate(howvgues)
>>>>>>> 5b960399

    return
  end subroutine destroy_auxiliar_
end module derivsmod<|MERGE_RESOLUTION|>--- conflicted
+++ resolved
@@ -58,14 +58,9 @@
 public :: gsi_yderivative_bundle
 public :: dvars2d, dvars3d
 public :: dsrcs2d, dsrcs3d
-<<<<<<< HEAD
 public :: cwgues,cwgues0  
-public :: ggues,vgues,pgues,dvisdlog
-=======
-public :: cwgues
 public :: ggues,vgues,pgues,lgues,dvisdlog,dlcbasdlog
 public :: w10mgues,howvgues
->>>>>>> 5b960399
 public :: qsatg,qgues,dqdt,dqdrh,dqdp
 public :: dqsdt,dqsdp,qtgues                  
 public :: rhtgues,cfgues,qtdist_gues          
@@ -80,19 +75,14 @@
 character(len=32),allocatable,dimension(:):: dsrcs2d, dsrcs3d
 
 real(r_kind),allocatable,dimension(:,:,:):: qsatg,qgues,dqdt,dqdrh,dqdp
-<<<<<<< HEAD
-real(r_kind),allocatable,dimension(:,:):: ggues,vgues,pgues,dvisdlog
+real(r_kind),allocatable,dimension(:,:):: ggues,vgues,pgues,lgues,dvisdlog,dlcbasdlog
+real(r_kind),allocatable,dimension(:,:):: w10mgues,howvgues
 real(r_kind),target,allocatable,dimension(:,:,:):: cwgues,cwgues0        
 real(r_kind),target,allocatable,dimension(:,:,:):: dqsdt,dqsdp,qtgues   
 real(r_kind),allocatable,dimension(:,:,:)::rhtgues,cfgues,qtdist_gues                                 
 real(r_kind),allocatable,dimension(:,:,:)::sl,del_si                                                 
 real(r_kind),allocatable,dimension(:,:,:):: tgs,qgs,cwgs,tlrg,qlrg,cwlrg  
 real(r_kind),allocatable,dimension(:,:):: rnlrg                          
-=======
-real(r_kind),allocatable,dimension(:,:):: ggues,vgues,pgues,lgues,dvisdlog,dlcbasdlog
-real(r_kind),allocatable,dimension(:,:):: w10mgues,howvgues
-real(r_kind),target,allocatable,dimension(:,:,:):: cwgues
->>>>>>> 5b960399
 
 ! below this point: declare vars not to be made public
 
@@ -608,7 +598,6 @@
     if(allocated(vgues)) deallocate(vgues)
     if(allocated(dvisdlog)) deallocate(dvisdlog)
     if(allocated(pgues)) deallocate(pgues)
-<<<<<<< HEAD
     if(allocated(qtgues)) deallocate(qtgues) 
     if(allocated(dqsdt)) deallocate(dqsdt)    
     if(allocated(dqsdp)) deallocate(dqsdp)    
@@ -622,12 +611,10 @@
     if(allocated(qlrg)) deallocate(qlrg)  
     if(allocated(cwlrg)) deallocate(cwlrg)
     if(allocated(rnlrg)) deallocate(rnlrg)
-=======
     if(allocated(lgues)) deallocate(lgues)
     if(allocated(dlcbasdlog)) deallocate(dlcbasdlog)
     if(allocated(w10mgues)) deallocate(w10mgues)
     if(allocated(howvgues)) deallocate(howvgues)
->>>>>>> 5b960399
 
     return
   end subroutine destroy_auxiliar_
