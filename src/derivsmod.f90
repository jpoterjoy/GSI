--- conflicted
+++ resolved
@@ -9,11 +9,8 @@
 ! program history log:
 !   2013-10-19 Todling - Initial code.
 !   2014-06-18 Carley - add lgues and dlcbasdlog
-<<<<<<< HEAD
+!   2015-07-10 Pondeca - add cldchgues and dcldchdlog
 !   2016-05-10 Thomas - remove references to cwgues0
-=======
-!   2015-07-10 Pondeca - add cldchgues and dcldchdlog
->>>>>>> b5b89b77
 !
 ! public subroutines:
 !  drv_initialized         - initialize name of fields to calc derivs for
@@ -77,13 +74,8 @@
 
 real(r_kind),allocatable,dimension(:,:,:):: qsatg,qgues,dqdt,dqdrh,dqdp
 real(r_kind),allocatable,dimension(:,:):: ggues,vgues,pgues,lgues,dvisdlog,dlcbasdlog
-<<<<<<< HEAD
-real(r_kind),allocatable,dimension(:,:):: w10mgues,howvgues
+real(r_kind),allocatable,dimension(:,:):: w10mgues,howvgues,cldchgues,dcldchdlog
 real(r_kind),target,allocatable,dimension(:,:,:):: cwgues
-=======
-real(r_kind),allocatable,dimension(:,:):: w10mgues,howvgues,cldchgues,dcldchdlog
-real(r_kind),target,allocatable,dimension(:,:,:):: cwgues,cwgues0        
->>>>>>> b5b89b77
 
 ! below this point: declare vars not to be made public
 
