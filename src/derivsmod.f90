module derivsmod
!$$$   module documentation block
!                .      .    .                                       .
! module:    derivsmod
!
! abstract:  This module defines and holds bundles that contain 
!            guess derivative fields.
!
! program history log:
!   2013-10-19 Todling - Initial code.
!   2014-06-18 Carley - add lgues and dlcbasdlog
!   2015-07-10 Pondeca - add cldchgues and dcldchdlog
<<<<<<< HEAD
=======
!   2016-05-10 Thomas - remove references to cwgues0
>>>>>>> 4e59f17d
!
! public subroutines:
!  drv_initialized         - initialize name of fields to calc derivs for
!  create_ges_derivatives  - initialize bundles holding derivatives
!  destroy_ges_derivatives - finalize bundles holding derivatives

! public variables:
!  gsi_xderivative_bundle  - bundle holding longitudinal derivatives
!  gsi_yderivative_bundle  - bundle holding latitudinal derivatives
!  dvars2d, dvars3d        - names of 2d/3d derivatives
!  dsrcs2d, dsrcs3d        - names of where original fields reside
!  drv_initialized         - flag indicating initialization status
!
! attributes:
!   language: f90
!   machine:  ibm RS/6000 SP; SGI Origin 2000; Compaq/HP
!
!$$$ end documentation block

use kinds, only: i_kind, r_kind
use mpimod, only: mype
use gridmod, only: lat2,lon2,nsig
use constants, only: zero,max_varname_length
use state_vectors, only: svars2d,svars3d
use GSI_BundleMod, only : GSI_BundleCreate
use GSI_BundleMod, only : GSI_Bundle
use GSI_BundleMod, only : GSI_BundleGetPointer
use GSI_BundleMod, only : GSI_BundleDestroy
use GSI_BundleMod, only : GSI_BundleUnset

use GSI_BundleMod, only : GSI_Grid
use GSI_BundleMod, only : GSI_GridCreate

use GSI_MetGuess_Mod, only: gsi_metguess_bundle
use GSI_ChemGuess_Mod, only: gsi_chemguess_bundle

use mpeu_util, only: getindex
implicit none
save
private

public :: drv_initialized
public :: create_ges_derivatives
public :: destroy_ges_derivatives

public :: gsi_xderivative_bundle
public :: gsi_yderivative_bundle
public :: dvars2d, dvars3d
public :: dsrcs2d, dsrcs3d
public :: cwgues
public :: ggues,vgues,pgues,lgues,dvisdlog,dlcbasdlog
public :: w10mgues,howvgues,cldchgues,dcldchdlog
public :: qsatg,qgues,dqdt,dqdrh,dqdp

logical :: drv_initialized = .false.

type(gsi_bundle),pointer :: gsi_xderivative_bundle(:)
type(gsi_bundle),pointer :: gsi_yderivative_bundle(:)
character(len=max_varname_length),allocatable,dimension(:):: dvars2d, dvars3d
character(len=max_varname_length),allocatable,dimension(:):: dsrcs2d, dsrcs3d

real(r_kind),allocatable,dimension(:,:,:):: qsatg,qgues,dqdt,dqdrh,dqdp
real(r_kind),allocatable,dimension(:,:):: ggues,vgues,pgues,lgues,dvisdlog,dlcbasdlog
real(r_kind),allocatable,dimension(:,:):: w10mgues,howvgues,cldchgues,dcldchdlog
<<<<<<< HEAD
real(r_kind),target,allocatable,dimension(:,:,:):: cwgues,cwgues0        
=======
real(r_kind),target,allocatable,dimension(:,:,:):: cwgues
>>>>>>> 4e59f17d

! below this point: declare vars not to be made public

character(len=*),parameter:: myname='derivsmod'
logical,save :: drv_set_=.false.
integer(i_kind),allocatable,dimension(:):: levels
contains

subroutine set_ (iamroot,rcname)
!$$$  subprogram documentation block
!                .      .    .                                       .
! subprogram:	 define derivatives
!   prgmmr:	 todling
!      org:	 NASA/GSFC, Global Modeling and Assimilation Office, 610.1
!     date:	 2013-10-19
!
! abstract: - set which derivatives to calculate from guess fields
!
! program history log:
!   2013-09-27  todling  - initial code
!   2014-02-03  todling  - negative levels mean rank-3 array
!
!   input argument list: see Fortran 90 style document below
!
!   output argument list: see Fortran 90 style document below
!
! attributes:
!   language: Fortran 90 and/or above
!   machine:
!
!$$$  end subprogram documentation block
use file_utility, only : get_lun
use mpeu_util, only: gettablesize
use mpeu_util, only: gettable
use mpeu_util, only: getindex
implicit none

logical,optional,intent(in) :: iamroot         ! optional root processor id
character(len=*),optional,intent(in) :: rcname ! optional input filename

character(len=*),parameter::myname_=myname//'*set_'
character(len=*),parameter:: tbname='state_derivatives::'
integer(i_kind) luin,ii,nrows,ntot,ipnt,istatus
integer(i_kind) i2d,i3d,n2d,n3d,irank
integer(i_kind),allocatable,dimension(:)::nlevs
character(len=256),allocatable,dimension(:):: utable
character(len=max_varname_length),allocatable,dimension(:):: vars
character(len=max_varname_length),allocatable,dimension(:):: sources
logical iamroot_,matched

if(drv_set_) return

iamroot_=mype==0
if(present(iamroot)) iamroot_=iamroot 

! load file
if (present(rcname)) then
   luin=get_lun()
   open(luin,file=trim(rcname),form='formatted')
else
   luin=5
endif

! Scan file for desired table first
! and get size of table
call gettablesize(tbname,luin,ntot,nrows)
if(nrows==0) then
   if(luin/=5) close(luin)
   return
endif

! Get contents of table
allocate(utable(nrows))
call gettable(tbname,luin,ntot,nrows,utable)

! release file unit
if(luin/=5) close(luin)

! allocate space for entries from table
allocate(vars(nrows),nlevs(nrows),sources(nrows))

! Retrieve each token of interest from table and define
! variables participating in state vector
n2d=0; n3d=0
do ii=1,nrows
   read(utable(ii),*) vars(ii),&  ! variable name
                      nlevs(ii),& ! number of levels
                      sources(ii) ! source
   if (nlevs(ii)==1) then
      n2d=n2d+1
   else
      n3d=n3d+1
   endif
enddo

deallocate(utable)

allocate(dvars2d(n2d),dvars3d(n3d),&
         dsrcs2d(n2d),dsrcs3d(n3d),levels(n3d))

! loop over variables and identify them by comparison
i2d=0; i3d=0
do ii=1,nrows
   matched=.false.
   if(trim(sources(ii))=='met_guess') then
      if(associated(gsi_metguess_bundle)) then
         call gsi_bundlegetpointer(gsi_metguess_bundle(1),trim(vars(ii)),ipnt,istatus,irank=irank);
         if (ipnt>0) then
            if(irank==2) then 
               i2d=i2d+1
               dvars2d(i2d)=trim(vars(ii))
               dsrcs2d(i2d)=trim(sources(ii))
               matched=.true.
            endif
            if(irank==3) then 
               i3d=i3d+1
               dvars3d(i3d)=trim(vars(ii))
               dsrcs3d(i3d)=trim(sources(ii))
               levels(i3d) =abs(nlevs(ii))
               matched=.true.
            endif
         endif
      endif
   endif
   if(trim(sources(ii))=='chem_guess') then
      if(associated(gsi_chemguess_bundle)) then
         call gsi_bundlegetpointer(gsi_chemguess_bundle(1),trim(vars(ii)),ipnt,istatus,irank=irank);
         if (ipnt>0) then
            if(irank==2) then
               i2d=i2d+1
               dvars2d(i2d)=trim(vars(ii))
               dsrcs2d(i2d)=trim(sources(ii))
               matched=.true.
            endif
            if(irank==3) then 
               i3d=i3d+1
               dvars3d(i3d)=trim(vars(ii))
               dsrcs3d(i3d)=trim(sources(ii))
               levels(i3d) =abs(nlevs(ii))
               matched=.true.
            endif
         endif
      endif
   endif
   ! now care for variables not in guess (usually, derived tendencies)
   if (.not.matched) then
      if(nlevs(ii)==1) then
         i2d=i2d+1
         dvars2d(i2d)=trim(vars(ii))
         dsrcs2d(i2d)='derived'
      else
         i3d=i3d+1
         dvars3d(i3d)=trim(vars(ii))
         dsrcs3d(i3d)='derived'
         levels(i3d) =abs(nlevs(ii))
      endif
   endif
enddo

if (iamroot_) then
    write(6,*) myname_,':  DERIVATIVE VARIABLES: '
    write(6,*) myname_,':  2D-DERV STATE VARIABLES: '
    do ii=1,n2d
       write(6,*) trim(dvars2d(ii))
    enddo
    write(6,*) myname_,':  3D-DERV STATE VARIABLES:'
    do ii=1,n3d
       write(6,*) trim(dvars3d(ii))
    enddo
end if

deallocate(vars,nlevs,sources)
drv_set_=.true.

 end subroutine set_

 subroutine create_ges_derivatives(switch_on_derivatives,nfldsig)
!$$$  subprogram documentation block
!                .      .    .                                       .
! subprogram:	 create derivatives
!   prgmmr:	 todling
!      org:	 NASA/GSFC, Global Modeling and Assimilation Office, 610.1
!     date:	 2013-10-19
!
! abstract: - allocate space for bundle-kept derivatives
!
! program history log:
!   2013-09-27  todling  - initial code
!
!   input argument list: see Fortran 90 style document below
!
!   output argument list: see Fortran 90 style document below
!
! attributes:
!   language: Fortran 90 and/or above
!   machine:
!
!$$$  end subprogram documentation block
 implicit none

 logical, intent(in) :: switch_on_derivatives
 integer(i_kind),intent(in) :: nfldsig

 integer nt,ierror
 character(len=32) bname
 type(gsi_grid) :: grid

! Extra mambo-jambo
  call create_auxiliar_

  if (.not.switch_on_derivatives) return
  if (drv_initialized) return 

! initialize table with fields
  call set_(rcname='anavinfo')

! create derivative grid
  call GSI_GridCreate(grid,lat2,lon2,nsig)

! allocate structures
  allocate(gsi_xderivative_bundle(nfldsig))
  allocate(gsi_yderivative_bundle(nfldsig))

! Note: 
!   Original code needed ps derivatives in all time slots
!   Present code creates all derivatives in all time slots
  do nt=1,nfldsig

!    create logitudinal derivative bundle
     write(bname,'(a,i3.3)') 'Lon Derivative Vector-',nt
     call GSI_BundleCreate(gsi_xderivative_bundle(nt),grid,bname,ierror, &
                           names2d=dvars2d,names3d=dvars3d,levels=levels,bundle_kind=r_kind)

!    create latidutinal derivative bundle
     write(bname,'(a,i3.3)') 'Lat Derivative Vector-',nt
     call GSI_BundleCreate(gsi_yderivative_bundle(nt),grid,bname,ierror, &
                           names2d=dvars2d,names3d=dvars3d,levels=levels,bundle_kind=r_kind)

  enddo

  drv_initialized = .true.

  if(mype==0) write(6,*) 'create_ges_derivatives: successfully complete'
  end subroutine create_ges_derivatives

  subroutine destroy_ges_derivatives
!$$$  subprogram documentation block
!                .      .    .                                       .
! subprogram:	 destroy derivatives
!   prgmmr:	 todling
!      org:	 NASA/GSFC, Global Modeling and Assimilation Office, 610.1
!     date:	 2013-10-19
!
! abstract: - deallocates bundles keeping derivatives
!
! program history log:
!   2013-09-27  todling  - initial code
!
!   input argument list: see Fortran 90 style document below
!
!   output argument list: see Fortran 90 style document below
!
! attributes:
!   language: Fortran 90 and/or above
!   machine:
!
!$$$  end subprogram documentation block
  use mpimod, only: mpi_comm_world
  implicit none
  integer(i_kind) nt,ierror

  if(.not.drv_initialized) return

! destroy mambo-jambo
  call destroy_auxiliar_

! destroy each instance of derivatives
  do nt=1,size(gsi_yderivative_bundle)

!    create logitudinal derivative bundle
     call GSI_BundleDestroy(gsi_yderivative_bundle(nt),ierror)
     if(ierror/=0) then
        if(mype==0) write(6,*)'warning: y-derivative not properly destroyed'
     endif

!    create latidutinal derivative bundle
     call GSI_BundleDestroy(gsi_xderivative_bundle(nt),ierror)
     if(ierror/=0) then
        if(mype==0) write(6,*)'warning: x-derivative not properly destroyed'
     endif

  enddo

! deallocate structures
  deallocate(gsi_xderivative_bundle)
  deallocate(gsi_yderivative_bundle)

! destroy derivative grid
! call GSI_GridDestroy(grid,lat2,lon2,nsig)

  deallocate(dvars2d,dvars3d,&
             dsrcs2d,dsrcs3d,levels)

  if(mype==0) write(6,*) 'destroy_ges_derivatives: successfully complete'
  end subroutine destroy_ges_derivatives

  subroutine create_auxiliar_
!$$$  subprogram documentation block
!                .      .    .                                       .
! subprogram:    create_auxiliar_
!   prgmmr: treadon          org: np23               date:  2003-11-24
!
! abstract: allocate memory for cost function variables
!
! program history log:
!   2003-11-24  treadon
!   2004-05-18  kleist, documentation
!   2004-07-28  treadon - simplify subroutine argument list
!   2005-03-28  wu - replace mlath with mlat, modify dim of varq 
!   2005-06-15  treadon - remove "use guess_grids"
!   2008-05-12  safford - rm unused uses
!   2011-02-16  zhu     - add ggues,vgues,pgues
!   2011-07-15  zhu     - add cwgues
!   2013-10-25  todling - revisit variable initialization
!   2013-11-12  lueken - revisit logic around cwgues
!   2014-02-03  todling - CV length and B-dims here (no longer in observer)
!   2014-03-19  pondeca - add w10mgues
!   2014-05-07  pondeca - add howvgues
!   2014-06-18  carley - add lgues and dlcbasdlog
!   2015-07-10  pondeca- add cldchgues and dcldchdlog
!
!   input argument list:
!    mlat
!
!   output argument list:
!
! attributes:
!   language: f90
!   machine:  ibm rs/6000 sp
!
!$$$
    use constants, only: zero
    use gridmod, only: lat2,lon2,nsig
    implicit none

    integer(i_kind) i,j,k

    if (getindex(svars3d,'q')>0) then
       allocate(qsatg(lat2,lon2,nsig),&
            dqdt(lat2,lon2,nsig),dqdrh(lat2,lon2,nsig),&
            dqdp(lat2,lon2,nsig),&
            qgues(lat2,lon2,nsig))

       do k=1,nsig
          do j=1,lon2
             do i=1,lat2
                qsatg(i,j,k)=zero
                dqdt(i,j,k)=zero
                dqdrh(i,j,k)=zero
                dqdp(i,j,k)=zero
                qgues(i,j,k)=zero
             end do
          end do
       end do
    endif

    allocate(cwgues(lat2,lon2,nsig))
    do k=1,nsig
       do j=1,lon2
          do i=1,lat2
             cwgues(i,j,k)=zero
          end do
        end do
    end do

    if (getindex(svars2d,'gust')>0) then
       allocate(ggues(lat2,lon2))
       do j=1,lon2
          do i=1,lat2
             ggues(i,j)=zero
          end do
       end do
    end if
    if (getindex(svars2d,'vis')>0) then
       allocate(vgues(lat2,lon2),dvisdlog(lat2,lon2))
       do j=1,lon2
          do i=1,lat2
             vgues(i,j)=zero
             dvisdlog(i,j)=zero
          end do
       end do
    end if
    if (getindex(svars2d,'pblh')>0) then
       allocate(pgues(lat2,lon2))
       do j=1,lon2
          do i=1,lat2
             pgues(i,j)=zero
          end do
       end do
    end if
    if (getindex(svars2d,'lcbas')>0) then
       allocate(lgues(lat2,lon2),dlcbasdlog(lat2,lon2))
       do j=1,lon2
          do i=1,lat2
             lgues(i,j)=zero
             dlcbasdlog(i,j)=zero
          end do
       end do
    end if
    if (getindex(svars2d,'wspd10m')>0) then
       allocate(w10mgues(lat2,lon2))
       do j=1,lon2
          do i=1,lat2
             w10mgues(i,j)=zero
          end do
       end do
    end if
    if (getindex(svars2d,'howv')>0) then
       allocate(howvgues(lat2,lon2))
       do j=1,lon2
          do i=1,lat2
             howvgues(i,j)=zero
          end do
       end do
    end if
    if (getindex(svars2d,'cldch')>0) then
       allocate(cldchgues(lat2,lon2),dcldchdlog(lat2,lon2))
       do j=1,lon2
          do i=1,lat2
             cldchgues(i,j)=zero
             dcldchdlog(i,j)=zero
          end do
       end do
    end if


    return
  end subroutine create_auxiliar_
    
  subroutine destroy_auxiliar_
!$$$  subprogram documentation block
!                .      .    .                                       .
! subprogram:    destroy_auxliar_
!   prgmmr: treadon          org: np23               date:  2003-11-24
!
! abstract: deallocate memory from cost function variables
!
! program history log:
!   2003-11-24  treadon
!   2004-05-18  kleist, documentation
!   2011-02-16  zhu     - add ggues,vgues,pgues
!   2011-07-15  zhu     - add cwgues
!   2013-10-25  todling, revisit deallocs
!   2014-03-19  pondeca - add w10mgues
!   2014-05-07  pondeca - add howvgues
!   2014-06-18  carley - add lgues and dlcbasdlog 
!   2015-07-10  pondeca- add cldchgues and dcldchdlog
!
!   input argument list:
!
!   output argument list:
!
! attributes:
!   language: f90
!   machine:  ibm rs/6000 sp
!
!$$$
    implicit none

    if(allocated(dqdt)) deallocate(dqdt)
    if(allocated(dqdrh)) deallocate(dqdrh)
    if(allocated(dqdp)) deallocate(dqdp)
    if(allocated(qsatg)) deallocate(qsatg)
    if(allocated(qgues)) deallocate(qgues)
    if(allocated(cwgues)) deallocate(cwgues)
    if(allocated(ggues)) deallocate(ggues)
    if(allocated(vgues)) deallocate(vgues)
    if(allocated(dvisdlog)) deallocate(dvisdlog)
    if(allocated(pgues)) deallocate(pgues)
    if(allocated(lgues)) deallocate(lgues)
    if(allocated(dlcbasdlog)) deallocate(dlcbasdlog)
    if(allocated(w10mgues)) deallocate(w10mgues)
    if(allocated(howvgues)) deallocate(howvgues)
    if(allocated(cldchgues)) deallocate(cldchgues)
    if(allocated(dcldchdlog)) deallocate(dcldchdlog)

    return
  end subroutine destroy_auxiliar_
end module derivsmod<|MERGE_RESOLUTION|>--- conflicted
+++ resolved
@@ -10,10 +10,7 @@
 !   2013-10-19 Todling - Initial code.
 !   2014-06-18 Carley - add lgues and dlcbasdlog
 !   2015-07-10 Pondeca - add cldchgues and dcldchdlog
-<<<<<<< HEAD
-=======
 !   2016-05-10 Thomas - remove references to cwgues0
->>>>>>> 4e59f17d
 !
 ! public subroutines:
 !  drv_initialized         - initialize name of fields to calc derivs for
@@ -78,11 +75,7 @@
 real(r_kind),allocatable,dimension(:,:,:):: qsatg,qgues,dqdt,dqdrh,dqdp
 real(r_kind),allocatable,dimension(:,:):: ggues,vgues,pgues,lgues,dvisdlog,dlcbasdlog
 real(r_kind),allocatable,dimension(:,:):: w10mgues,howvgues,cldchgues,dcldchdlog
-<<<<<<< HEAD
-real(r_kind),target,allocatable,dimension(:,:,:):: cwgues,cwgues0        
-=======
 real(r_kind),target,allocatable,dimension(:,:,:):: cwgues
->>>>>>> 4e59f17d
 
 ! below this point: declare vars not to be made public
 
