--- conflicted
+++ resolved
@@ -123,7 +123,6 @@
   allocate(q_day_rjlist(nmax))
   allocate(q_night_rjlist(nmax))
 
-<<<<<<< HEAD
 !==> Read mesonet provider names from the uselist
  clistname='mesonetuselist'
  call readin_rjlists(clistname,listexist,cprovider,500,nprov)
@@ -184,99 +183,6 @@
 
  
 !==> Read in 'good' mesonet station names from the station uselist
-=======
-!==> Read mesonet provider names from the uselist if it exists.
- inquire(file='mesonetuselist',exist=listexist)
- if(listexist) then
-    open (meso_unit,file='mesonetuselist',form='formatted')
-    ncount=0
-    do m=1,3
-       read(meso_unit,*,end=131) cstring
-    enddo
-130 continue
-    ncount=ncount+1
-    read(meso_unit,*,end=131) cprovider(ncount)
-    goto 130
-131 continue
-    nprov=ncount-1
-    print*,'mesonetuselist: nprov=',nprov
- endif
- close(meso_unit)
-!
-!==> Read in station names from the reject list for wind if it exists
- inquire(file='w_rejectlist',exist=wlistexist)
- if(wlistexist) then
-    open (meso_unit,file='w_rejectlist',form='formatted')
-    ncount=0
-    do m=1,3
-       read(meso_unit,*,end=141) cstring
-    enddo
-140 continue
-    ncount=ncount+1
-    read(meso_unit,*,end=141) w_rjlist(ncount)
-    goto 140
-141 continue
-    nwrjs=ncount-1
-    print*,'w_rejectlist: nwrjs=',nwrjs
- endif
- close(meso_unit)
-!
-!==> Read in station names from the reject list for temperature if it exists
- inquire(file='t_rejectlist',exist=tlistexist)
- if(tlistexist) then
-    open (meso_unit,file='t_rejectlist',form='formatted')
-    ncount=0
-    do m=1,3
-       read(meso_unit,*,end=151) cstring
-    enddo
-150 continue
-    ncount=ncount+1
-    read(meso_unit,*,end=151) t_rjlist(ncount)
-    goto 150
-151 continue
-    ntrjs=ncount-1
-    print*,'t_rejectlist: ntrjs=',ntrjs
- endif
- close(meso_unit)
-!
-!==> Read in station names from the reject list for surface pressure if it exists
- inquire(file='p_rejectlist',exist=plistexist)
- if(plistexist) then
-    open (meso_unit,file='p_rejectlist',form='formatted')
-    ncount=0
-    do m=1,3
-       read(meso_unit,*,end=161) cstring
-    enddo
-160 continue
-    ncount=ncount+1
-    read(meso_unit,*,end=161) p_rjlist(ncount)
-    goto 160
-161 continue
-    nprjs=ncount-1
-    print*,'p_rejectlist: nprjs=',nprjs
- endif
- close(meso_unit)
-!
-!==> Read in station names from the reject list for specific humidity if it exists
- inquire(file='q_rejectlist',exist=qlistexist)
- if(qlistexist) then
-    open (meso_unit,file='q_rejectlist',form='formatted')
-    ncount=0
-    do m=1,3
-       read(meso_unit,*,end=171) cstring
-    enddo
-170 continue
-    ncount=ncount+1
-    read(meso_unit,*,end=171) q_rjlist(ncount)
-    goto 170
-171 continue
-    nqrjs=ncount-1
-    print*,'q_rejectlist: nqrjs=',nqrjs
- endif
- close(meso_unit)
-!
-!==> Read in 'good' mesonet station names from the station uselist if it exists.
->>>>>>> c1781767
  inquire(file='mesonet_stnuselist',exist=listexist2)
  if(listexist2) then
     open (meso_unit,file='mesonet_stnuselist',form='formatted')
