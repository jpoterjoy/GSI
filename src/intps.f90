--- conflicted
+++ resolved
@@ -84,13 +84,8 @@
 !
 !$$$
   use kinds, only: r_kind,i_kind
-<<<<<<< HEAD
   use constants, only: half,one,tiny_r_kind,cg_term,r3600,two
-  use obsmod, only: ps_ob_type,lsaveobsens,l_do_adjoint
-=======
-  use constants, only: half,one,tiny_r_kind,cg_term,r3600
   use obsmod, only: ps_ob_type,lsaveobsens,l_do_adjoint,luse_obsdiag
->>>>>>> 9f68332d
   use qcmod, only: nlnqc_iter,varqc_iter
   use gridmod, only: latlon1n1
   use jfunc, only: jiter,l_foto,xhat_dt,dhat_dt
