--- conflicted
+++ resolved
@@ -1,14 +1,8 @@
 subroutine read_bufrtovs(mype,val_tovs,ithin,isfcalc,&
      rmesh,jsatid,gstime,infile,lunout,obstype,&
      nread,ndata,nodata,twind,sis, &
-<<<<<<< HEAD
-     mype_root,mype_sub,npe_sub,mpi_comm_sub, &
-     llb,lll,nobs, &
-     nrec_start,nrec_start_ears,dval_use,radmod)
-=======
      mype_root,mype_sub,npe_sub,mpi_comm_sub, nobs, &
-     nrec_start,nrec_start_ears,nrec_start_db,dval_use)
->>>>>>> 13432726
+     nrec_start,nrec_start_ears,nrec_start_db,dval_use,radmod)
 !$$$  subprogram documentation block
 !                .      .    .                                       .
 ! subprogram:    read_bufrtovs                  read bufr tovs 1b data
@@ -91,13 +85,10 @@
 !   2014-01-31  mkim - added iql4crtm for all-sky mw radiance data assimilation 
 !   2014-04-27  eliu/zhu - add thinning options for AMSU-A under allsky condition 
 !   2015-02-23  Rancic/Thomas - add thin4d to time window logical
-<<<<<<< HEAD
 !   2015-08-20  zhu - use centralized radmod for all-sky and aerosol usages in radiance assimilation
-=======
 !   2016-04-28  jung - added logic for RARS and direct broadcast from NESDIS/UW
 !   2016-10-20  collard - fix to allow monitoring and limited assimilation of spectra when key 
 !                         channels are missing.
->>>>>>> 13432726
 !
 !   input argument list:
 !     mype     - mpi task id
@@ -203,13 +194,8 @@
   integer(i_kind) lnbufr,ksatid,ichan8,isflg,ichan3,ich3,ich4,ich6
   integer(i_kind) ilat,ilon,ifovmod
   integer(i_kind),dimension(5):: idate5
-<<<<<<< HEAD
   integer(i_kind) instr,ichan
-  integer(i_kind) error_status,ier,irecx
-=======
-  integer(i_kind) instr,ichan,icw4crtm
   integer(i_kind) error_status,ier,irecx,ierr
->>>>>>> 13432726
   integer(i_kind) radedge_min, radedge_max
   integer(i_kind),allocatable,dimension(:)::nrec
   character(len=20),dimension(1):: sensorlist
@@ -751,70 +737,6 @@
            if(.not. iuse)cycle read_loop
 
 
-<<<<<<< HEAD
-!          Set data quality predictor
-           if (msu) then
-              if (newpc4pred) then
-                 ch1 = data1b8(ich1)-ang_rad(ichan1)*cbias(ifov,ichan1)- &
-                       predx(1,ichan1)*air_rad(ichan1)
-              else
-                 ch1 = data1b8(ich1)-ang_rad(ichan1)*cbias(ifov,ichan1)- &
-                       r01*predx(1,ichan1)*air_rad(ichan1)
-              end if
-              ch1flg = tsavg-ch1
-              if(isflg == 0)then
-                 pred = 100._r_kind-min(ch1flg,100.0_r_kind)
-              else
-                 pred = abs(ch1flg)
-              end if
-           else if (hirs) then
-              if (newpc4pred) then
-                 ch8 = data1b8(ich8) -ang_rad(ichan8)*cbias(ifov,ichan8)- &
-                       predx(1,ichan8)*air_rad(ichan8)
-              else
-                 ch8 = data1b8(ich8) -ang_rad(ichan8)*cbias(ifov,ichan8)- &
-                       r01*predx(1,ichan8)*air_rad(ichan8)
-              end if
-              ch8flg = tsavg-ch8
-              pred   = 10.0_r_kind*max(zero,ch8flg)
-           else if (amsua) then
-!   Remove angle dependent pattern (not mean)
-              if (adp_anglebc .and. newpc4pred) then
-                 ch1 = data1b8(ich1)-ang_rad(ichan1)*cbias(ifov,ichan1) 
-                 ch2 = data1b8(ich2)-ang_rad(ichan2)*cbias(ifov,ichan2) 
-                 ch15= data1b8(ich15)-ang_rad(ichan15)*cbias(ifov,ichan15)
-              else
-                 ch1 = data1b8(ich1)-ang_rad(ichan1)*cbias(ifov,ichan1)+ &
-                       air_rad(ichan1)*cbias(15,ichan1)
-                 ch2 = data1b8(ich2)-ang_rad(ichan2)*cbias(ifov,ichan2)+ &
-                       air_rad(ichan2)*cbias(15,ichan2)   
-                 ch15= data1b8(ich15)-ang_rad(ichan15)*cbias(ifov,ichan15)
-              end if
-              if (isflg == 0 .and. ch1<285.0_r_kind .and. ch2<285.0_r_kind) then
-                 cosza = cos(lza)
-                 d0    = 8.24_r_kind - 2.622_r_kind*cosza + 1.846_r_kind*cosza*cosza                                 
-                 qval=cosza*(d0+d1*log(285.0_r_kind-ch1)+d2*log(285.0_r_kind-ch2))
-                 if (radmod%lcloud_fwd) then
-                  ! no preference in selecting clouds/precipitation
-                  ! qval=zero 
-                  ! favor non-precipitating clouds                                                   
-                    qval=-113.2_r_kind+(2.41_r_kind-0.0049_r_kind*ch1)*ch1 +  &         
-                                        0.454_r_kind*ch2-ch15   
-                    if (qval>=9.0_r_kind) then
-                       qval=1000.0_r_kind*qval
-                    else
-                       qval=zero
-                    end if
-                  ! favor thinner clouds
-                  ! cosza = cos(lza)
-                  ! d0= 8.24_r_kind - 2.622_r_kind*cosza + 1.846_r_kind*cosza*cosza
-                  ! qval=cosza*(d0+d1*log(285.0_r_kind-ch1)+d2*log(285.0_r_kind-ch2))
-                  ! if (qval>0.2_r_kind) then
-                  !    qval=1000.0_r_kind*qval
-                  ! else
-                  !    qval=zero
-                  ! end if
-=======
            if (critical_channels_missing) then
 
              pred=1.0e8_r_kind
@@ -843,7 +765,6 @@
                  else
                     ch8 = data1b8(ich8) -ang_rad(ichan8)*cbias(ifov,ichan8)- &
                          r01*predx(1,ichan8)*air_rad(ichan8)
->>>>>>> 13432726
                  end if
                  ch8flg = tsavg-ch8
                  pred   = 10.0_r_kind*max(zero,ch8flg)
@@ -864,7 +785,7 @@
                     cosza = cos(lza)
                     d0    = 8.24_r_kind - 2.622_r_kind*cosza + 1.846_r_kind*cosza*cosza                                 
                     qval=cosza*(d0+d1*log(285.0_r_kind-ch1)+d2*log(285.0_r_kind-ch2))
-                    if (icw4crtm>10) then
+                    if (radmod%lcloud_fwd) then
                        ! no preference in selecting clouds/precipitation
                        ! qval=zero 
                        ! favor non-precipitating clouds                                                   
