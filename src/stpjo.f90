--- conflicted
+++ resolved
@@ -135,13 +135,10 @@
 !   2010-10-15  pagowski - add stppm2_5 call 
 !   2011-02-24  zhu    - add gust,vis,pblh calls
 !   2013-05-23  zhu    - add bias correction contribution from aircraft T bias correction
-<<<<<<< HEAD
-!   2014-06-17  carley/zhu - add lcbas and tcamt
-=======
 !   2014-03-19  pondeca - add wspd10m
 !   2014-04-10  pondeca - add td2m,mxtm,mitm,pmsl
 !   2014-05-07  pondeca - add howv
->>>>>>> 3aa43e59
+!   2014-06-17  carley/zhu - add lcbas and tcamt
 !
 !   input argument list:
 !     yobs
@@ -178,12 +175,9 @@
                   & i_sst_ob_type, i_pw_ob_type, i_oz_ob_type, i_colvk_ob_type, &
                   & i_gps_ob_type, i_rad_ob_type, i_pcp_ob_type,i_tcp_ob_type, &
                   & i_pm2_5_ob_type, i_gust_ob_type, i_vis_ob_type, i_pblh_ob_type, &
-<<<<<<< HEAD
-                  & i_tcamt_ob_type,i_lcbas_ob_type,nobs_type
-=======
                   & i_wspd10m_ob_type,i_td2m_ob_type,i_mxtm_ob_type,i_mitm_ob_type, &
-                    i_pmsl_ob_type,i_howv_ob_type,nobs_type
->>>>>>> 3aa43e59
+                    i_pmsl_ob_type,i_howv_ob_type,i_tcamt_ob_type,i_lcbas_ob_type,  &
+                    nobs_type
   use stptmod, only: stpt
   use stpwmod, only: stpw
   use stppsmod, only: stpps
@@ -204,17 +198,14 @@
   use stpgustmod, only: stpgust
   use stpvismod, only: stpvis
   use stppblhmod, only: stppblh
-<<<<<<< HEAD
-  use stptcamtmod, only: stptcamt
-  use stplcbasmod, only: stplcbas
-=======
   use stpwspd10mmod, only: stpwspd10m
   use stptd2mmod, only: stptd2m
   use stpmxtmmod, only: stpmxtm
   use stpmitmmod, only: stpmitm
   use stppmslmod, only: stppmsl
   use stphowvmod, only: stphowv
->>>>>>> 3aa43e59
+  use stptcamtmod, only: stptcamt
+  use stplcbasmod, only: stplcbas
   use bias_predictors, only: predictors
   use aircraftinfo, only: aircraft_t_bc_pof,aircraft_t_bc
   use gsi_bundlemod, only: gsi_bundle
@@ -327,7 +318,34 @@
     call stppblh(yobs%pblh,dval,xval,pbcjo(1,i_pblh_ob_type),sges,nstep)
 
 !$omp section
-<<<<<<< HEAD
+!   penalty, b, and c for conventional wspd10m
+    if (getindex(cvars2d,'wspd10m')>0) &
+    call stpwspd10m(yobs%wspd10m,dval,xval,pbcjo(1,i_wspd10m_ob_type),sges,nstep)
+
+!$omp section
+!   penalty, b, and c for conventional td2m
+    if (getindex(cvars2d,'td2m')>0) &
+    call stptd2m(yobs%td2m,dval,xval,pbcjo(1,i_td2m_ob_type),sges,nstep)
+
+!$omp section
+!   penalty, b, and c for conventional mxtm
+    if (getindex(cvars2d,'mxtm')>0) &
+    call stpmxtm(yobs%mxtm,dval,xval,pbcjo(1,i_mxtm_ob_type),sges,nstep)
+
+!$omp section
+!   penalty, b, and c for conventional mitm
+    if (getindex(cvars2d,'mitm')>0) &
+    call stpmitm(yobs%mitm,dval,xval,pbcjo(1,i_mitm_ob_type),sges,nstep)
+
+!   penalty, b, and c for conventional pmsl
+    if (getindex(cvars2d,'pmsl')>0) &
+    call stppmsl(yobs%pmsl,dval,xval,pbcjo(1,i_pmsl_ob_type),sges,nstep)
+
+!   penalty, b, and c for conventional howv
+    if (getindex(cvars2d,'howv')>0) &
+    call stphowv(yobs%howv,dval,xval,pbcjo(1,i_howv_ob_type),sges,nstep)
+
+!$omp section
 !   penalty, b, and c for total cloud amount
     if (getindex(cvars2d,'tcamt')>0) &
     call stptcamt(yobs%tcamt,dval,xval,pbcjo(1,i_tcamt_ob_type),sges,nstep)
@@ -336,34 +354,6 @@
 !   penalty, b, and c for cloud base of lowest cloud
     if (getindex(cvars2d,'lcbas')>0) &
     call stplcbas(yobs%lcbas,dval,xval,pbcjo(1,i_lcbas_ob_type),sges,nstep)
-=======
-!   penalty, b, and c for conventional wspd10m
-    if (getindex(cvars2d,'wspd10m')>0) &
-    call stpwspd10m(yobs%wspd10m,dval,xval,pbcjo(1,i_wspd10m_ob_type),sges,nstep)
-
-!$omp section
-!   penalty, b, and c for conventional td2m
-    if (getindex(cvars2d,'td2m')>0) &
-    call stptd2m(yobs%td2m,dval,xval,pbcjo(1,i_td2m_ob_type),sges,nstep)
-
-!$omp section
-!   penalty, b, and c for conventional mxtm
-    if (getindex(cvars2d,'mxtm')>0) &
-    call stpmxtm(yobs%mxtm,dval,xval,pbcjo(1,i_mxtm_ob_type),sges,nstep)
-
-!$omp section
-!   penalty, b, and c for conventional mitm
-    if (getindex(cvars2d,'mitm')>0) &
-    call stpmitm(yobs%mitm,dval,xval,pbcjo(1,i_mitm_ob_type),sges,nstep)
-
-!   penalty, b, and c for conventional pmsl
-    if (getindex(cvars2d,'pmsl')>0) &
-    call stppmsl(yobs%pmsl,dval,xval,pbcjo(1,i_pmsl_ob_type),sges,nstep)
-
-!   penalty, b, and c for conventional howv
-    if (getindex(cvars2d,'howv')>0) &
-    call stphowv(yobs%howv,dval,xval,pbcjo(1,i_howv_ob_type),sges,nstep)
->>>>>>> 3aa43e59
 
 !$omp end parallel sections
 
