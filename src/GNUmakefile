#
# Makefile for ESMA components.
#
# REVISION HISTORY:
#
# 3mar2004  Zaslavsky  Initial imlementation.
# 20Oct2004  da Silva  Standardization
# 16Mar2007  Kokron    Remove default optimization; Add LOOP_VECT 
# 19Aug2009 Jing Guo   Add m_rhs.F90 and m_dtime.F90 to support multi-pass observer
#

# Make sure ESMADIR is defined
# ----------------------------
ifndef ESMADIR
       ESMADIR := $(PWD)/../../..
endif

# Compilation rules, flags, etc
# -----------------------------
  include $(ESMADIR)/Config/ESMA_base.mk  # Generic stuff
  include $(ESMADIR)/Config/ESMA_arch.mk  # System dependencies
  include $(ESMADIR)/Config/GMAO_base.mk  # System dependencies

#                  ---------------------
#                  Standard ESMA Targets
#                  ---------------------


THIS = $(shell basename `pwd`)
LIB  = lib$(THIS).a
LIBgsi_util  = libGSI_Util.a
LIBgsi_solver  = libGSI_Solver.a
BIN  = prepbykx.x

test:
	: test  = "$@"
	: SHELL = $(SHELL)
	: PWD   = `pwd`
	: THIS  = $(THIS)
	: LIB   = $(LIB)
	: MODD	= $(MOD_DIRS)

#                  --------------------------------
#                   Recurse Make in Sub-directories
#                  --------------------------------

ALLDIRS = mksi

SUBDIRS = $(wildcard $(ALLDIRS))

TARGETS = esma_install esma_clean esma_distclean esma_doc \
	  install clean distclean doc 

.PHONY: install local_install install_lib install_inc install_bin install_etc

export ESMADIR BASEDIR ARCH SITE

$(TARGETS): 
	@ t=$@; argv="$(SUBDIRS)" ;\
	  for d in $$argv; do                    \
	    ( cd $$d                            ;\
	      echo ""; echo Making $$t in `pwd`          ;\
	      $(MAKE) -e $$t ) \
	  done
	$(MAKE) local_$@

#                  ----------------------
#                   User Defined Targets
#                  ----------------------

MAPL_MOD	= $(wildcard $(LIB_MAPL_BASE))
ifeq ("$(MAPL_MOD)", "")
   HAVE_ESMF  =
   INC_ESMF   =
   INC_GEOS   =
   GSIGC_SRCS =
   SRCSX      = crtm_cloud.f90 stub_set_crtm_cloud.f90
   BIN       += #gsi.x
   LIB_GMAO   =
else
   HAVE_ESMF = -DHAVE_ESMF
   INC_GEOS  = $(INC_MAPL_BASE) $(INC_TRANSF) $(INC_GEOS_SHARED) $(INC_MPEU)
   GSIGC_SRCS = GSI_GridCompMod.F90
   SRCSX      = 
   LIB_GMAO =  $(LIB_GFIO) $(LIB_MPEU)
endif

# To deactivate GEOS_PERT-related routines
# ----------------------------------------
GEOS_PERT = -DGEOS_PERT
GEOS_PERT =
INC_FVGCM =
LIB_FVGCM =

RSRC =	gmao_airs_bufr.tbl		\
        gmao_global_aeroinfo.txt        \
        gmao_global_anavinfo.txt        \
	gmao_global_blacklist.txt	\
	gmao_global_coinfo.txt		\
	gmao_global_convinfo.txt	\
	gmao_global_insituinfo.txt	\
	gmao_global_ozinfo.txt		\
	gmao_global_pcpinfo.txt		\
	gmao_global_satinfo.txt		\
        gmao_global_scaninfo.txt        \
	gsi_fdda_1.rc.tmpl 		\
	gsi_fdda_2.rc.tmpl 		\
	gsi_fgat_1.rc.tmpl 		\
	gsi_fgat_2.rc.tmpl 		\
	gsi.rc.tmpl			\
	gsi_sens.rc.tmpl		\
	obs.rc.tmpl

local_esma_install local_install:
	$(MAKE) install_lib
	$(MAKE) install_inc
	$(MAKE) install_bin
	$(MAKE) install_etc

install_lib: $(ESMALIB) $(LIB)
	@ echo "-- $@: $(LIB) --> $(ESMALIB)/ --"
	$(CP) -p $(LIBgsi_util)   $(ESMALIB)/
	$(CP) -p $(LIBgsi_solver) $(ESMALIB)/
	$(CP) -p $(LIB)           $(ESMALIB)/

install_inc: $(ESMAINC)/$(THIS)
	@ echo "-- $@: *.mod --> $(ESMAINC)/ --"
	$(CP) -p *.mod     $(ESMAINC)/$(THIS)

install_bin: $(ESMABIN) $(BIN) analyzer gsidiags
	@ echo "-- $@: $(BIN) --> $(ESMABIN)/ --"
	$(CP) -p $(BIN)     $(ESMABIN)/
	$(SED) -e "s^@DASPERL^$(PERL)^" < analyzer > $(ESMABIN)/analyzer
	$(SED) -e "s^@DASPERL^$(PERL)^" < gsidiags > $(ESMABIN)/gsidiags
	chmod 755 $(ESMABIN)/analyzer
	chmod 755 $(ESMABIN)/gsidiags

install_etc: $(ESMAETC) $(RSRC)
	@ echo "-- $@: $(RSRC) --> $(ESMAETC)/ --"
	@ for f in $(RSRC); do \
	    ( case $$f in \
	      *.sample)		F=`basename $$f .sample` ;;\
	      *.txt)		F=`basename $$f .txt`.rc ;;\
	      *)		F=$$f			 ;;\
	      esac ;\
	      echo "$(CP) -p $$f     $(ESMAETC)/$$F" ;\
	      $(CP) -p $$f $(ESMAETC)/$$F )\
	  done

$(ESMALIB) $(ESMABIN) $(ESMAINC)/$(THIS) $(ESMAETC):
	@ echo "$@: making directory $@ ..."
	$(MKDIR) $@

local_esma_clean local_clean:
	$(RM) *~ *.[aox] *.[Mm][Oo][Dd]

local_esma_distclean local_distclean:
	$(RM) *~ *.[aoxd] *.[Mm][Oo][Dd]

local_esma_doc local_doc:
	@echo "Target $@ not implemented yet in `pwd`"


esma_help help:
	@echo "Standard ESMA targets:"
	@echo "% make esma_install    (builds and install under ESMADIR)"
	@echo "% make esma_clean      (removes deliverables: *.[aox], etc)"
	@echo "% make esma_distclean  (leaves in the same state as cvs co)"
	@echo "% make esma_doc        (generates PDF, installs under ESMADIR)"
	@echo "% make esma_help       (this message)"
	@echo "Environment:"
	@echo "      ESMADIR = $(ESMADIR)"
	@echo "      BASEDIR = $(BASEDIR)"
	@echo "         ARCH = $(ARCH)"
	@echo "         SITE = $(SITE)"
	@echo "        FREAL = $(FREAL)"

show_fflags:
	@echo "FFLAGS          = $(FFLAGS)"
	@echo "F90FLAGS        = $(F90FLAGS)"
	@echo "FFLAGS_OPENBUFR = $(FFLAGS_OPENBUFR)"
	@echo "FFLAGS_OPENBIG  = $(FFLAGS_OPENBIG)"
	@echo "USER_FFLAGS     = $(USER_FFLAGS)"
	@echo "_D              = $(_D)"


#                  ----------------------------------------
#                  Define What Participates in GSI Util Lib
#                  ----------------------------------------
#                  Requirement: things depending on gridmod
#                               and below gridmod level with
#                               some reaon (obviously)

SRCS_UTIL =	$(wildcard \
	aniso_ens_util.f90 \
	antcorr_application.f90 \
	compact_diffs.f90 \
	compute_fact10.f90 \
	constants.f90 \
        control_vectors.f90 \
	egrid2agrid_mod.f90 \
	fgrid2agrid_mod.f90 \
	fill_mass_grid2.f90 \
	fill_nmm_grid2.f90 \
	fpvsx_ad.f90 \
        general_read_gfsatm.f90 \
        general_specmod.f90 \
        general_spectral_transforms.f90 \
        general_sub2grid_mod.f90 \
        general_transform.f90 \
	gengrid_vars.f90 \
	get_derivatives.f90 \
	get_derivatives2.f90 \
        get_gefs_ensperts_dualres.f90 \
        get_gefs_for_regional.f90 \
        get_wrf_mass_ensperts_netcdf.F90 \
	get_semimp_mats.f90 \
	getuv.f90 \
        gsi_bundlemod.F90 \
        gsi_chemguess_mod.F90 \
        gsi_metguess_mod.F90 \
	grdcrd.f90 \
	grid2sub.f90 \
	gridmod.F90 \
	gscond_ad.f90 \
        gsi_4dcouplermod.f90 \
	gsi_io.f90 \
	gsi_nemsio_mod.f90 \
	half_nmm_grid2.f90 \
	hilbert_curve.f90 \
	hybrid_ensemble_isotropic.F90 \
	hybrid_ensemble_parameters.f90 \
	init_commvars.f90 \
        insitu_info.f90 \
	kinds.F90 \
        looplimits.f90 \
	m_dgeevx.F90 \
	m_rerank.f90 \
	m_stats.f90 \
	m_tick.F90 \
	mpeu_mpif.F90 \
	mpeu_util.F90 \
	missing_routines.f90 \
	mod_nmmb_to_a.f90 \
	mod_strong.f90 \
	mp_compact_diffs_mod1.f90 \
	mp_compact_diffs_support.f90 \
	mpimod.F90 \
	mpl_allreduce.F90 \
	mpl_bcast.f90 \
        ncepgfs_ghg.f90 \
	ncepnems_io.f90 \
	nstio_module.f90 \
	nlmsas_ad.f90 \
	omegas_ad.f90 \
	phil.f90 \
	phil1.f90 \
	plib8.f90 \
	polcarf.f90 \
	prad_bias.f90 \
	precond.f90 \
	precpd_ad.f90 \
	psichi2uv_reg.f90 \
	psichi2uvt_reg.f90 \
	raflib.f90 \
        rapidrefresh_cldsurf_mod.f90 \
	rdgrbsst.f90 \
	rfdpar.f90 \
	rsearch.F90 \
	rtlnmc_version3.f90 \
        set_crtm_aerosolmod.f90 \
        set_crtm_cloudmod.f90 \
	sfc_model.f90 \
	simpin1.f90 \
	simpin1_init.f90 \
	smoothwwrf.f90 \
	state_vectors.f90 \
        stop1.f90 \
        stub_set_crtm_aerosol.f90 \
        stub_pertmod.F90 \
        stub_timermod.f90 \
	sub2grid.f90 \
	tendsmod.f90 \
	timermod.f90 \
	tintrp2a.f90 \
	tintrp3.f90 \
	turbl.f90 \
	turbl_ad.f90 \
	turbl_tl.f90 \
	turblmod.f90 \
	unfill_mass_grid2.f90 \
	unfill_nmm_grid2.f90 \
	unhalf_nmm_grid2.f90 \
	wind_fft.f90 \
	blockIO.c ${SRCSX} )

#                  --------------------
#                  User Defined Targets
#                  --------------------

SRCS_SOLVER =	$(wildcard \
	adjtest.f90 \
        aeroinfo.f90 \
	anberror.f90 \
	anbkerror.f90 \
	anisofilter.f90 \
	anisofilter_glb.f90 \
	antest_maps0.f90 \
	antest_maps0_glb.f90 \
	atms_spatial_average_mod.f90 \
	balmod.f90 \
	berror.f90 \
	bias_predictors.f90 \
	bkerror.f90 \
	bkgcov.f90 \
	bkgvar.f90 \
	bkgvar_rewgt.f90 \
        bicg.f90 \
        bicglanczos.F90 \
	blacklist.f90 \
	cal_tztr.f90 \
	calc_fov_conical.f90 \
	calc_fov_crosstrk.f90 \
	calctends.f90 \
	calctends_ad.f90 \
	calctends_tl.f90 \
	calctends_no_ad.f90 \
	calctends_no_tl.f90 \
	chemmod.f90 \
        clw_mod.f90 \
	cmaq_routines.f90 \
        co_mop_ak.f90 \
        coinfo.f90 \
	combine_radobs.f90 \
	compute_derived.f90 \
        compute_qvar3d.f90 \
	control2model.f90 \
	control2state.f90 \
	converr.f90 \
	convinfo.f90 \
	convthin.f90 \
        crtm_interface.f90 \
	cvsection.f90 \
	dtast.f90 \
	deter_nst.f90 \
        deter_sfc_mod.f90 \
        enorm_state.f90 \
        evaljgrad.f90 \
        evaljcdfi.f90 \
        evaljo.f90 \
        evalqlim.f90 \
	genqsat.f90 \
	genstats_gps.f90 \
	gesinfo.f90 \
	getprs.f90 \
        getsiga.f90 \
	getvvel.f90 \
	glbsoi.f90 \
	grtest.f90 \
        gsd_terrain_match_surfTobs.f90 \
        gsdcloudanalysis.F90 \
	gsi_4dvar.f90 \
	gsimod.F90 \
	gsisub.F90 \
	guess_grids.F90 \
	inc2guess.f90 \
	init_jcdfi.f90 \
	int3dvar.f90 \
	intall.f90 \
	intco.f90 \
	intdw.f90 \
	intgps.f90 \
	intgust.f90 \
	intjcpdry.f90 \
	intjo.f90 \
	intlag.f90 \
	intlimq.f90 \
	intlimq.f90 \
	intlimv.f90 \
	intlimp.f90 \
	intoz.f90 \
	intpblh.f90 \
	intpcp.f90 \
	intpm2_5.f90 \
	intps.f90 \
	intpw.f90 \
	intq.f90 \
	intrad.f90 \
	intrp2a.f90 \
	intrp3oz.f90 \
	intrw.f90 \
	intspd.f90 \
	intsrw.f90 \
	intsst.f90 \
	intt.f90 \
	inttcp.f90 \
	intvis.f90 \
	intw.f90 \
	jcmod.f90 \
	jfunc.f90 \
        jgrad.f90 \
	lag_fields.f90 \
	lag_interp.f90 \
	lag_traj.f90 \
	lagmod.f90 \
        lanczos.F90 \
	logvis_to_vis.f90 \
	m_berror_stats.f90 \
        m_berror_stats_reg.f90 \
	m_gsiBiases.f90 \
	m_dtime.F90 \
	m_gpsrhs.F90 \
	m_obdiag.F90 \
	m_rhs.F90 \
	mod_vtrans.f90 \
	model_ad.F90 \
	model_tl.F90 \
	model2control.f90 \
	ncepgfs_io.f90 \
	normal_rh_to_q.f90 \
	obs_ferrscale.F90 \
	obs_para.f90 \
	obs_sensitivity.f90 \
	observer.F90 \
	obsmod.F90 \
	oneobmod.F90 \
	ozinfo.f90 \
	patch2grid_mod.f90 \
	pcgsoi.f90 \
	pcgsqrt.f90 \
	pcp_k.f90 \
	pcpinfo.f90 \
	penal.f90 \
	prewgt.f90 \
	prewgt_reg.f90 \
	projmethod_support.f90 \
	prt_guess.f90 \
	q_diag.f90 \
	qcmod.f90 \
	qnewton3.f90 \
	radinfo.f90 \
        read_aerosol.f90 \
	read_airs.f90 \
	read_amsre.f90 \
	read_anowbufr.f90 \
<<<<<<< HEAD
=======
	read_atms.f90 \
>>>>>>> 7e893336
	read_avhrr.f90 \
	read_avhrr_navy.f90 \
	read_bufrtovs.f90 \
	read_co.f90 \
	read_diag.f90 \
	read_files.f90 \
        read_gfs_ozone_for_regional.f90 \
	read_goesimg.f90 \
	read_goesndr.f90 \
	read_gps.f90 \
	read_guess.F90 \
	read_iasi.f90 \
        read_cris.f90 \
	read_l2bufr_mod.f90 \
	read_lag.f90 \
	read_lidar.f90 \
        read_Lightning.f90 \
	read_modsbufr.f90 \
        read_NASA_LaRC.f90 \
	read_obs.F90 \
	read_obsdiags.F90 \
	read_ozone.f90 \
	read_pblh.f90 \
	read_pcp.f90 \
	read_prepbufr.f90 \
	read_radar.f90 \
        read_RadarRef_mosaic.f90 \
        read_satwnd.f90 \
        read_seviri.f90 \
	read_ssmi.f90 \
	read_ssmis.f90 \
	read_superwinds.f90 \
	read_tcps.f90 \
	read_wrf_mass_files.f90 \
	read_wrf_mass_guess.F90 \
	read_wrf_nmm_files.f90 \
	read_wrf_nmm_guess.F90 \
	regional_io.f90 \
        reorg_metar_cloud.f90 \
	satthin.F90 \
	setupbend.f90 \
	setupco.f90 \
	setupdw.f90 \
	setupgust.f90 \
	setuplag.f90 \
	setupoz.f90 \
	setuppblh.f90 \
	setuppcp.f90 \
        setuppm2_5.f90 \
	setupps.f90 \
	setuppw.f90 \
	setupq.f90 \
	setuprad.f90 \
	setupref.f90 \
	setuprhsall.f90 \
	setuprw.f90 \
	setupspd.f90 \
	setupsrw.f90 \
	setupsst.f90 \
	setupt.f90 \
	setuptcp.f90 \
	setupvis.f90 \
	setupw.f90 \
	setupyobs.f90 \
	sfcobsqc.f90 \
	skindepth.f90 \
	smooth_polcarf.f90 \
	smoothrf.f90 \
	smoothzrf.f90 \
        sqrtmin.f90 \
	sst_retrieval.f90 \
	state2control.f90 \
	statsco.f90 \
	statsconv.f90 \
	statsoz.f90 \
	statspcp.f90 \
	statsrad.f90 \
	stp3dvar.f90 \
	stpcalc.f90 \
	stpco.f90 \
	stpdw.f90 \
	stpgps.f90 \
	stpgust.f90 \
	stpjo.f90 \
	stpjcpdry.f90 \
	stplimq.f90 \
	stplimg.f90 \
	stplimv.f90 \
	stplimp.f90 \
	stpoz.f90 \
	stppblh.f90 \
	stppcp.f90 \
	stppm2_5.f90 \
	stpps.f90 \
	stppw.f90 \
	stpq.f90 \
	stprad.f90 \
	stprw.f90 \
	stpspd.f90 \
	stpsrw.f90 \
	stpsst.f90 \
	stpt.f90 \
	stptcp.f90 \
	stpvis.f90 \
	stpw.f90 \
	strong_bal_correction.f90 \
	strong_baldiag_inc.f90 \
	strong_fast_global_mod.f90 \
	strong_slow_global_mod.f90 \
	sub2fslab_mod.f90 \
	support_2dvar.f90 \
	test_obsens.f90 \
	tcv_mod.f90 \
	tpause.f90 \
	tpause_t.F90 \
	tv_to_tsen.f90 \
	update_guess.f90 \
	update_geswtend.f90 \
	wrf_binary_interface.F90 \
	wrf_mass_guess_mod.f90 \
	wrf_netcdf_interface.F90 \
	write_all.F90 \
	write_bkgvars_grid.f90 \
	write_obsdiags.F90 \
	wrwrfmassa.F90 \
	wrwrfnmma.F90 \
	xhat_vordivmod.f90 \
	zrnmi_mod.f90 )


SRCS = $(SRCS_UTIL) $(SRCS_SOLVER) $(GSIGC_SRCS)
ALLSRCS = $(SRCS) gsimain.f90 prepbykx.f

OBJS_UTIL   := $(addsuffix .o, $(basename $(SRCS_UTIL)))
OBJS_SOLVER := $(addsuffix .o, $(basename $(SRCS_SOLVER)))
OBJS_GC     := $(addsuffix .o, $(basename $(GSIGC_SRCS)))
DEPS := $(addsuffix .d, $(basename $(ALLSRCS)))

_D = -D_GMAO_FVGSI_ -D_IGNORE_GRIDVERIFY_ $(GEOS_PERT)
_D =                                      $(GEOS_PERT)

ifeq ("$(FOPT)","-O3")
   FOPT += $(LOOP_VECT)
endif
FREAL      = $(FREAL4) 
FOPT_nobig = $(FOPT) $(BYTERECLEN) $(_D)
FPE        =

THIS_BUFR  = NCEP_bufr_r8i4
INC_BACIO  = # $(ESMADIR)/$(ARCH)/include/$(THIS_BACIO)   # move to proper place

MOD_DIRS = . $(INC_ESMF) $(INC_CRTM)              \
	     $(INC_SIGIO) $(INC_BACIO) $(INC_NEMSIO) \
	     $(INC_SFCIO) $(INC_GEOS) $(INC_MPI)
USER_FINCS = $(foreach dir,$(MOD_DIRS), $(I)$(dir))
USER_FDEFS = $(_D) $(HAVE_ESMF)
USER_FFLAGS = -CB $(BIG_ENDIAN) $(BYTERECLEN)
USER_FFLAGS = $(BYTERECLEN)
USER_FFLAGS =
USER_FFLAGS = $(BIG_ENDIAN) $(BYTERECLEN) -D_REAL8_
USER_CFLAGS = -I . -DLINUX -Dfunder -DFortranByte=char -DFortranInt=int -DFortranLlong='long long' -O3
USER_FMODS  = $(foreach dir,$(MOD_DIRS),$(M)$(dir)) 

vpath % $(MOD_DIRS)

$(LIBgsi_util) : $(OBJS_UTIL)
	$(RM) $(LIBgsi_util)
	$(AR) $(AR_FLAGS) $(LIBgsi_util) $(OBJS_UTIL)

$(LIBgsi_solver) : $(OBJS_SOLVER)
	$(RM) $(LIBgsi_solver)
	$(AR) $(AR_FLAGS) $(LIBgsi_solver) $(OBJS_SOLVER)

$(LIB) lib : $(LIBgsi_util) $(LIBgsi_solver) $(OBJS_GC)
	$(RM) $(LIB)
	$(AR) $(AR_FLAGS) $(LIB) $(OBJS_GC)

%.x : $(LIB) %.o 
	$(LD) $(LDFLAGS) -o $@ $*.o $(LIB) $(LIB_SYS)

#gsi.x:  $(LIBgsi_util)  $(LIBgsi_solver) gsimain.o
#	$(FC) $(LDFLAGS) -o gsi.x gsimain.o $(LIBgsi_solver) $(LIBgsi_util) $(LIB_CRTM)  \
#	     $(LIB_SFCIO)  $(LIB_BUFR) $(LIB_NEMSIO) $(LIB_BACIO) $(LIB_SIGIO) \
#	     $(LIB_SP) $(LIB_W3) \
#	     $(LIB_MPI) $(LIB_SCI) $(LIB_SYS)

ut_gsibundle.x:  $(OBJS) $(LIB) ut_gsibundle.o
	$(FC) $(LDFLAGS) -o ut_gsibundle.x ut_gsibundle.o $(LIBgsi_util) \
	     $(LIB_MPI) $(LIB_SCI) $(LIB_SYS)

fFLAGSx = $(patsubst -convert big_endian,,$(fFLAGS))
prepbykx.o : prepbykx.f
	$(ESMA_TIMER) $(FC) -c $(fFLAGSx) $<

prepbykx.x: prepbykx.o
	$(LD) $(LDFLAGS) -o prepbykx.x prepbykx.o $(LIB_BUFR)

blockIO.o : blockIO.c
	@echo '---> Special handling of C code $<'
	$(CC) $(USER_CFLAGS) -c $<

blockIO.d : blockIO.c
	@ touch $@

# OBJS_OPENBUFR lists all i/o (OPEN) objects opened the same way as 
# NCEP_bufr files (native).

OBJS_OPENBUFR	= read_airs.o		\
		  read_amsre.o		\
		  read_anowbufr.o       \
		  read_avhrr.o		\
		  read_avhrr_navy.o	\
		  read_bufrtovs.o	\
		  read_cris.o		\
		  read_goesimg.o	\
		  read_goesndr.o	\
		  read_gps.o		\
		  read_iasi.o		\
		  read_l2bufr_mod.o	\
		  read_lidar.o		\
		  read_modsbufr.o	\
		  read_ozone.o		\
		  read_pcp.o		\
		  read_prepbufr.o	\
		  read_radar.o		\
                  read_satwnd.o         \
                  read_seviri.f90       \
		  read_ssmi.o		\
		  read_ssmis.o		\
		  read_superwinds.o	\
		  oneobmod.o

$(OBJS_OPENBUFR) :
	@echo '---> Special handling of Fortran "native" BUFR-OPEN $<'
	$(FC) -c $(patsubst $(BIG_ENDIAN),,$(f90FLAGS)) $<

ifeq ($(BOPT),g)
FOPTx = $(patsubst -O0,-O1,$(FOPT))
f90FLAGSx  = $(FDEFS) $(FINCS) $(FMODS) $(FOPTx) $(FREAL) $(FINT) $(XFLAGS) $(USER_FFLAGS)
nlmsas_ad.o: nlmsas_ad.f90
	$(ESMA_TIMER) $(FC) -c $(f90FLAGSx) $<
endif

FFLAGS_OPENBUFR = $(patsubst $(BIG_ENDIAN),,$(f90FLAGS))

#
OBJS_OPENBIG	= m_berror_stats.o	\
		  balmod.o		\
		  prewgt.o

$(OBJS_OPENBIG) :
	@echo '---> Special handling of Fortran "big_endian" OPEN $<'
	$(FC) -c $(BIG_ENDIAN) $(f90FLAGS) $<

FFLAGS_OPENBIG = $(BIG_ENDIAN) $(f90FLAGS)

#                  --------------------
#                     Documentation
#                  --------------------

#PDF_DOCS = GSI_BundleUserGuide.pdf GSI_ChemGuess_Mod.pdf
PDF_DOCS = GSI_ChemGuess_Mod.pdf GSI_MetGuess_Mod.pdf
PDF_DOCS = GSI_MetGuess_Mod.pdf

esma_doc doc: $(PDF_DOCS)

UG_SRCS = gsi_bundlemod.F90

GSI_BundleUserGuide.tex: $(UG_SRCS)
	$(PROTEX) -g ut_gsibundle.F90 > ut_gsibundle.tex
	$(PROTEX) -g -b -f $(UG_SRCS) > GSI_BundleUserGuide___.tex
	$(CAT) ut_gsibundle.tex GSI_BundleUserGuide___.tex > GSI_BundleUserGuide.tex

GSI_ChemGuess_Mod.tex: gsi_chemguess_mod.F90
	$(PROTEX) -g gsi_chemguess_mod.F90  > GSI_ChemGuess_Mod.tex

GSI_MetGuess_Mod.tex: gsi_metguess_mod.F90
	$(PROTEX) -g gsi_metguess_mod.F90  > GSI_MetGuess_Mod.tex

# Hack to prevent remaking dep files during cleaning
# --------------------------------------------------
  ifneq ($(findstring clean,$(MAKECMDGOALS)),clean)
    -include $(DEPS)
  endif

  -include $(ESMADIR)/Config/ESMA_post.mk  # ESMA additional targets, macros
#.<|MERGE_RESOLUTION|>--- conflicted
+++ resolved
@@ -443,10 +443,7 @@
 	read_airs.f90 \
 	read_amsre.f90 \
 	read_anowbufr.f90 \
-<<<<<<< HEAD
-=======
 	read_atms.f90 \
->>>>>>> 7e893336
 	read_avhrr.f90 \
 	read_avhrr_navy.f90 \
 	read_bufrtovs.f90 \
