subroutine ensctl2state(xhat,mval,eval)
!$$$  subprogram documentation block
!                .      .    .                                       .
! subprogram:    ensctl2state
!   prgmmr: kleist
!   2013-11-22  kleist - add option for q perturbations
!
! abstract:  Converts ensemble control variable to state vector space
!
! program history log:
!   2011-11-17  tremolet - initial code
!   2012-08-10  mkim     - add access to GFS moisture physics in the minimization
!
!   2013-10-28  todling - rename p3d to prse 
!   2013-11-22  kleist - add option for q perturbations
!
!   input argument list:
!     xhat - Control variable
!     mval - contribution from static B component
!     eval - Ensemble contribution to state vector
!
!   output argument list:
!     eval - Ensemble contribution to state vector
!
!$$$ end documentation block

use constants, only:  zero,max_varname_length
use kinds, only: r_kind,i_kind
use control_vectors, only: control_vector,cvars3d
use gsi_4dvar, only: l4dvar,l4densvar,nobs_bins,ibin_anl
use hybrid_ensemble_parameters, only: uv_hyb_ens,dual_res,ntlevs_ens,q_hyb_ens
use hybrid_ensemble_isotropic, only: ensemble_forward_model,ensemble_forward_model_dual_res
use balmod, only: strong_bk
use gsi_bundlemod, only: gsi_bundlecreate
use gsi_bundlemod, only: gsi_bundle
use gsi_bundlemod, only: gsi_bundlegetpointer
use gsi_bundlemod, only: gsi_bundlegetvar
use gsi_bundlemod, only: gsi_bundleputvar
use gsi_bundlemod, only: gsi_bundledestroy
use gsi_bundlemod, only: self_add
use gsi_bundlemod, only: assignment(=)
use mpeu_util, only: getindex
use gsi_metguess_mod, only: gsi_metguess_get
use mod_strong, only: tlnmc_option

use gridmod, only: latlon1n,latlon11,regional,lat2,lon2,nsig
use jfunc, only: nsclen,npclen,nrclen,do_gfsphys
use cwhydromod, only: cw2hydro_tl
use gfs_moistphys_mod, only: moistphys_tl     !mjk
use timermod, only: timer_ini,timer_fnl
implicit none

! Declare passed variables
type(control_vector), intent(in   ) :: xhat
type(gsi_bundle)    , intent(in   ) :: mval
type(gsi_bundle)    , intent(inout) :: eval(ntlevs_ens)

! Declare local variables
character(len=*),parameter::myname='ensctl2state'
character(len=max_varname_length),allocatable,dimension(:) :: clouds
integer(i_kind) :: i,j,k,ii,jj,ic,id,istatus,nclouds,ierr

integer(i_kind), parameter :: ncvars = 6
integer(i_kind) :: icps(ncvars)
type(gsi_bundle):: wbundle_c ! work bundle
character(len=3), parameter :: mycvars(ncvars) = (/  &  ! vars from CV needed here
                               'sf ', 'vp ', 'ps ', 't  ',    &
                               'q  ', 'cw '/)
logical :: lc_sf,lc_vp,lc_ps,lc_t,lc_rh,lc_cw
real(r_kind),pointer,dimension(:,:)   :: cv_ps
real(r_kind),pointer,dimension(:,:,:) :: cv_sf,cv_vp,cv_rh,cv_tv,cv_cw
! Declare required local state variables
integer(i_kind), parameter :: nsvars = 7
integer(i_kind) :: isps(nsvars)
character(len=4), parameter :: mysvars(nsvars) = (/  &  ! vars from ST needed here
             'u   ', 'v   ', 'prse', 'q   ', 'tsen', 'ql  ','qi  ' /)
logical :: ls_u,ls_v,ls_prse,ls_q,ls_tsen,ls_ql,ls_qi
real(r_kind),pointer,dimension(:,:)   :: sv_ps,sv_sst
real(r_kind),pointer,dimension(:,:,:) :: sv_u,sv_v,sv_prse,sv_q,sv_tsen,sv_tv,sv_oz
real(r_kind),pointer,dimension(:,:,:) :: sv_rank3
real(r_kind),pointer,dimension(:,:,:) :: sv_ql,sv_qi,sv_qc


logical :: do_getprs_tl,do_normal_rh_to_q,do_tv_to_tsen,do_getuv,lstrong_bk_vars
logical :: do_tsen_to_tv, do_cw_to_hydro
! ****************************************************************************

! Initialize timer
call timer_ini(trim(myname))

! Inquire about cloud-vars
call gsi_metguess_get('clouds::3d',nclouds,istatus)
if (nclouds>0) then
    allocate(clouds(nclouds))
    call gsi_metguess_get('clouds::3d',clouds,istatus)
endif

! Since each internal vector of xhat has the same structure, pointers are
! the same independent of the subwindow jj
call gsi_bundlegetpointer (xhat%step(1),mycvars,icps,istatus)
lc_sf =icps(1)>0; lc_vp =icps(2)>0; lc_ps =icps(3)>0
lc_t  =icps(4)>0; lc_rh =icps(5)>0; lc_cw =icps(6)>0

! Since each internal vector of xhat has the same structure, pointers are
! the same independent of the subwindow jj
call gsi_bundlegetpointer (eval(1),mysvars,isps,istatus)
ls_u  =isps(1)>0; ls_v   =isps(2)>0; ls_prse=isps(3)>0
ls_q  =isps(4)>0; ls_tsen=isps(5)>0; ls_ql =isps(6)>0; ls_qi =isps(7)>0

! Define what to do depending on what's in CV and SV
lstrong_bk_vars     =lc_ps.and.lc_sf.and.lc_vp.and.lc_t
do_getprs_tl     =lc_ps.and.lc_t .and.ls_prse
do_normal_rh_to_q=(.not.q_hyb_ens).and.&
                  lc_rh.and.lc_t .and.ls_prse.and.ls_q
do_tv_to_tsen    =lc_t .and.ls_q .and.ls_tsen
do_getuv         =lc_sf.and.lc_vp.and.ls_u.and.ls_v
do_tsen_to_tv    =do_gfsphys

do_cw_to_hydro=.false.
if (regional) then
   do_cw_to_hydro=lc_cw.and.ls_ql.and.ls_qi
else
   do_cw_to_hydro=lc_cw.and.ls_tsen.and.ls_ql.and.ls_qi  !global
endif


do jj=1,ntlevs_ens 

! Initialize ensemble contribution to zero
   eval(jj)%values=zero

!  Create a temporary bundle similar to xhat, and copy contents of xhat into it
   call gsi_bundlecreate ( wbundle_c, xhat%step(1), 'ensctl2state work', istatus )
   if(istatus/=0) then
      write(6,*) trim(myname), ': trouble creating work bundle'
      call stop2(999)
   endif

!  Initialize work bundle to first component 
!  For 4densvar, this is the "3D/Time-invariant contribution from static B"
   wbundle_c%values=zero

   call gsi_bundlegetpointer (wbundle_c,'sf' ,cv_sf ,istatus)
   call gsi_bundlegetpointer (wbundle_c,'vp' ,cv_vp ,istatus)
   call gsi_bundlegetpointer (wbundle_c,'q'  ,cv_rh ,istatus)
   call gsi_bundlegetpointer (wbundle_c,'t'  ,cv_tv, istatus)
   call gsi_bundlegetpointer (wbundle_c,'ps' ,cv_ps ,istatus)
!  if (lc_cw) then
   call gsi_bundlegetpointer (wbundle_c,'cw',cv_cw,istatus)
!  end if


   if(dual_res) then
      call ensemble_forward_model_dual_res(wbundle_c,xhat%aens(1,:),jj)
   else
      call ensemble_forward_model(wbundle_c,xhat%aens(1,:),jj)
   end if

!$omp parallel sections

!$omp section

! Get sv pointers here
!  Get pointers to required state variables
   call gsi_bundlegetpointer (eval(jj),'u'   ,sv_u,   istatus)
   call gsi_bundlegetpointer (eval(jj),'v'   ,sv_v,   istatus)
!  Convert streamfunction and velocity potential to u,v
   if(do_getuv) then
      if(uv_hyb_ens) then
         call gsi_bundlegetvar ( wbundle_c, 'sf', sv_u, istatus )
         call gsi_bundlegetvar ( wbundle_c, 'vp', sv_v, istatus )
      else
         call getuv(sv_u,sv_v,cv_sf,cv_vp,0)
      end if
   end if

!$omp section

! Get sv pointers here
!  Get pointers to required state variables
   call gsi_bundlegetpointer (eval(jj),'ps'  ,sv_ps,  istatus)
   call gsi_bundlegetpointer (eval(jj),'prse',sv_prse,istatus)
   call gsi_bundlegetpointer (eval(jj),'tv'  ,sv_tv,  istatus)
   call gsi_bundlegetpointer (eval(jj),'tsen',sv_tsen,istatus)
   call gsi_bundlegetpointer (eval(jj),'q'   ,sv_q ,  istatus)
!  Get 3d pressure
   if(do_getprs_tl) call getprs_tl(cv_ps,cv_tv,sv_prse)

!  Convert RH to Q
   if(do_normal_rh_to_q) call normal_rh_to_q(cv_rh,cv_tv,sv_prse,sv_q)
!  Else copy directly
   if(q_hyb_ens) call gsi_bundlegetvar ( wbundle_c, 'q', sv_q, istatus )

!  Calculate sensible temperature
   if(do_tv_to_tsen) call tv_to_tsen(cv_tv,sv_q,sv_tsen)

<<<<<<< HEAD
!  Convert streamfunction and velocity potential to u,v
   if(do_getuv) then
      if(uv_hyb_ens) then
         call gsi_bundlegetvar ( wbundle_c, 'sf', sv_u, istatus )
         call gsi_bundlegetvar ( wbundle_c, 'vp', sv_v, istatus )
      else
         call getuv(sv_u,sv_v,cv_sf,cv_vp,0)
      end if
   end if

   if (do_gfsphys) call moistphys_tl(sv_tsen,sv_q,cv_cw)
   if (do_tsen_to_tv) call tsen_to_tv(sv_tsen,sv_q,sv_tv)

=======
>>>>>>> 5b960399
!  Copy variables
   if (.not. do_tsen_to_tv) &
   call gsi_bundlegetvar ( wbundle_c, 't'  , sv_tv,  istatus )
   call gsi_bundlegetvar ( wbundle_c, 'ps' , sv_ps,  istatus )

!$omp section

   call gsi_bundlegetpointer (eval(jj),'oz'  ,sv_oz , istatus)
   call gsi_bundlegetpointer (eval(jj),'sst' ,sv_sst, istatus)
   call gsi_bundlegetvar ( wbundle_c, 'oz' , sv_oz,  istatus )
   call gsi_bundlegetvar ( wbundle_c, 'sst', sv_sst, istatus )

   if (do_cw_to_hydro) then
!     Case when cloud-vars do not map one-to-one (cv-to-sv)
!     e.g. cw-to-ql&qi
      if (.not. do_tv_to_tsen) then
         allocate(sv_tsen(lat2,lon2,nsig))
         call tv_to_tsen(cv_tv,sv_q,sv_tsen)
      end if
      call cw2hydro_tl(eval(jj),wbundle_c,sv_tsen,clouds,nclouds)
      if (.not. do_tv_to_tsen) deallocate(sv_tsen)
   else
!  Since cloud-vars map one-to-one, take care of them together
    do ic=1,nclouds
      id=getindex(cvars3d,clouds(ic))
      if (id>0) then
          call gsi_bundlegetpointer (eval(jj),clouds(ic),sv_rank3,istatus)
          call gsi_bundlegetvar     (wbundle_c, clouds(ic),sv_rank3,istatus)
      endif
<<<<<<< HEAD
    enddo
   endif
=======
   enddo
!$omp end parallel sections
>>>>>>> 5b960399

! Add contribution from static B, if necessary
   call self_add(eval(jj),mval)

! Call strong constraint if necessary
   if(lstrong_bk_vars) then
      if ( (tlnmc_option==3) .or. &
         (jj==ibin_anl .and. tlnmc_option==2) ) then

         call strong_bk(sv_u,sv_v,sv_ps,sv_tv,.true.)

!  Need to update 3d pressure and sensible temperature again for consistency
!  Get 3d pressure
         if(do_getprs_tl) call getprs_tl(sv_ps,sv_tv,sv_prse)
  
!  Calculate sensible temperature 
         if(do_tv_to_tsen) call tv_to_tsen(sv_tv,sv_q,sv_tsen)
      end if
   end if

   call gsi_bundledestroy(wbundle_c,istatus)
   if(istatus/=0) then
      write(6,*) trim(myname), ': trouble destroying work bundle'
      call stop2(999)
   endif

end do  ! ntlevs

if (nclouds>0) deallocate(clouds)

! Finalize timer
call timer_fnl(trim(myname))

return 
end subroutine ensctl2state<|MERGE_RESOLUTION|>--- conflicted
+++ resolved
@@ -194,22 +194,9 @@
 !  Calculate sensible temperature
    if(do_tv_to_tsen) call tv_to_tsen(cv_tv,sv_q,sv_tsen)
 
-<<<<<<< HEAD
-!  Convert streamfunction and velocity potential to u,v
-   if(do_getuv) then
-      if(uv_hyb_ens) then
-         call gsi_bundlegetvar ( wbundle_c, 'sf', sv_u, istatus )
-         call gsi_bundlegetvar ( wbundle_c, 'vp', sv_v, istatus )
-      else
-         call getuv(sv_u,sv_v,cv_sf,cv_vp,0)
-      end if
-   end if
-
    if (do_gfsphys) call moistphys_tl(sv_tsen,sv_q,cv_cw)
    if (do_tsen_to_tv) call tsen_to_tv(sv_tsen,sv_q,sv_tv)
 
-=======
->>>>>>> 5b960399
 !  Copy variables
    if (.not. do_tsen_to_tv) &
    call gsi_bundlegetvar ( wbundle_c, 't'  , sv_tv,  istatus )
@@ -239,13 +226,9 @@
           call gsi_bundlegetpointer (eval(jj),clouds(ic),sv_rank3,istatus)
           call gsi_bundlegetvar     (wbundle_c, clouds(ic),sv_rank3,istatus)
       endif
-<<<<<<< HEAD
     enddo
    endif
-=======
-   enddo
 !$omp end parallel sections
->>>>>>> 5b960399
 
 ! Add contribution from static B, if necessary
    call self_add(eval(jj),mval)
