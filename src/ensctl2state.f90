subroutine ensctl2state(xhat,mval,eval)
!$$$  subprogram documentation block
!                .      .    .                                       .
! subprogram:    ensctl2state
!   prgmmr: kleist
!
! abstract:  Converts ensemble control variable to state vector space
!
! program history log:
!   2011-11-17  tremolet - initial code
!   2012-08-10  mkim     - add access to GFS moisture physics in the minimization
!
!   input argument list:
!     xhat - Control variable
!     mval - contribution from static B component
!     eval - Ensemble contribution to state vector
!
!   output argument list:
!     eval - Ensemble contribution to state vector
!
!$$$ end documentation block

use constants, only:  zero,max_varname_length
use kinds, only: r_kind,i_kind
use control_vectors, only: control_vector,cvars3d
use gsi_4dvar, only: l4dvar,l4densvar,nobs_bins,ibin_anl
use hybrid_ensemble_parameters, only: uv_hyb_ens,dual_res,ntlevs_ens
use hybrid_ensemble_isotropic, only: ensemble_forward_model,ensemble_forward_model_dual_res
use balmod, only: strong_bk
use gsi_bundlemod, only: gsi_bundlecreate
use gsi_bundlemod, only: gsi_bundle
use gsi_bundlemod, only: gsi_bundlegetpointer
use gsi_bundlemod, only: gsi_bundlegetvar
use gsi_bundlemod, only: gsi_bundleputvar
use gsi_bundlemod, only: gsi_bundledestroy
use gsi_bundlemod, only: self_add
use gsi_bundlemod, only: assignment(=)
use mpeu_util, only: getindex
use gsi_metguess_mod, only: gsi_metguess_get
<<<<<<< HEAD
use mod_strong, only: hybens_inmc_option

use gridmod, only: latlon1n,latlon11,regional,lat2,lon2,nsig
use jfunc, only: nsclen,npclen,nrclen,do_gfsphys
use cwhydromod, only: cw2hydro_tl
use gfs_moistphys_mod, only: moistphys_tl     !mjk
=======
use mod_strong, only: tlnmc_option
>>>>>>> c658c886
implicit none

! Declare passed variables
type(control_vector), intent(in   ) :: xhat
type(gsi_bundle)    , intent(in   ) :: mval
type(gsi_bundle)    , intent(inout) :: eval(ntlevs_ens)

! Declare local variables
character(len=*),parameter::myname='ensctl2state'
character(len=max_varname_length),allocatable,dimension(:) :: clouds
integer(i_kind) :: i,j,k,ii,jj,ic,id,istatus,nclouds,ierr

integer(i_kind), parameter :: ncvars = 6
integer(i_kind) :: icps(ncvars)
type(gsi_bundle):: wbundle_c ! work bundle
character(len=3), parameter :: mycvars(ncvars) = (/  &  ! vars from CV needed here
                               'sf ', 'vp ', 'ps ', 't  ',    &
                               'q  ', 'cw '/)
logical :: lc_sf,lc_vp,lc_ps,lc_t,lc_rh,lc_cw
real(r_kind),pointer,dimension(:,:)   :: cv_ps
real(r_kind),pointer,dimension(:,:,:) :: cv_sf,cv_vp,cv_rh,cv_tv,cv_cw
! Declare required local state variables
integer(i_kind), parameter :: nsvars = 7
integer(i_kind) :: isps(nsvars)
character(len=4), parameter :: mysvars(nsvars) = (/  &  ! vars from ST needed here
             'u   ', 'v   ', 'p3d ', 'q   ', 'tsen', 'ql  ','qi  ' /)
logical :: ls_u,ls_v,ls_p3d,ls_q,ls_tsen,ls_ql,ls_qi
real(r_kind),pointer,dimension(:,:)   :: sv_ps,sv_sst
real(r_kind),pointer,dimension(:,:,:) :: sv_u,sv_v,sv_p3d,sv_q,sv_tsen,sv_tv,sv_oz
real(r_kind),pointer,dimension(:,:,:) :: sv_rank3
real(r_kind),pointer,dimension(:,:,:) :: sv_ql,sv_qi,sv_qc


logical :: do_getprs_tl,do_normal_rh_to_q,do_tv_to_tsen,do_getuv,lstrong_bk_vars
logical :: do_tsen_to_tv, do_cw_to_hydro
! ****************************************************************************

! Inquire about cloud-vars
call gsi_metguess_get('clouds::3d',nclouds,istatus)
if (nclouds>0) then
    allocate(clouds(nclouds))
    call gsi_metguess_get('clouds::3d',clouds,istatus)
endif

! Since each internal vector of xhat has the same structure, pointers are
! the same independent of the subwindow jj
call gsi_bundlegetpointer (xhat%step(1),mycvars,icps,istatus)
lc_sf =icps(1)>0; lc_vp =icps(2)>0; lc_ps =icps(3)>0
lc_t  =icps(4)>0; lc_rh =icps(5)>0; lc_cw =icps(6)>0

! Since each internal vector of xhat has the same structure, pointers are
! the same independent of the subwindow jj
call gsi_bundlegetpointer (eval(1),mysvars,isps,istatus)
ls_u  =isps(1)>0; ls_v   =isps(2)>0; ls_p3d=isps(3)>0
ls_q  =isps(4)>0; ls_tsen=isps(5)>0; ls_ql =isps(6)>0; ls_qi =isps(7)>0

! Define what to do depending on what's in CV and SV
lstrong_bk_vars     =lc_ps.and.lc_sf.and.lc_vp.and.lc_t
do_getprs_tl     =lc_ps.and.lc_t .and.ls_p3d
do_normal_rh_to_q=lc_rh.and.lc_t .and.ls_p3d.and.ls_q
do_tv_to_tsen    =lc_t .and.ls_q .and.ls_tsen
do_getuv         =lc_sf.and.lc_vp.and.ls_u.and.ls_v
do_tsen_to_tv    =do_gfsphys

do_cw_to_hydro=.false.
if (regional) then
   do_cw_to_hydro=lc_cw.and.ls_ql.and.ls_qi
else
   do_cw_to_hydro=lc_cw.and.ls_tsen.and.ls_ql.and.ls_qi  !global
endif


do jj=1,ntlevs_ens 

! Initialize ensemble contribution to zero
   eval(jj)%values=zero

!  Create a temporary bundle similar to xhat, and copy contents of xhat into it
   call gsi_bundlecreate ( wbundle_c, xhat%step(1), 'ensctl2state work', istatus )
   if(istatus/=0) then
      write(6,*) trim(myname), ': trouble creating work bundle'
      call stop2(999)
   endif

!  Initialize work bundle to first component 
!  For 4densvar, this is the "3D/Time-invariant contribution from static B"
   wbundle_c%values=zero

   call gsi_bundlegetpointer (wbundle_c,'sf' ,cv_sf ,istatus)
   call gsi_bundlegetpointer (wbundle_c,'vp' ,cv_vp ,istatus)
   call gsi_bundlegetpointer (wbundle_c,'q'  ,cv_rh ,istatus)
   call gsi_bundlegetpointer (wbundle_c,'t'  ,cv_tv, istatus)
   call gsi_bundlegetpointer (wbundle_c,'ps' ,cv_ps ,istatus)
!  if (lc_cw) then
   call gsi_bundlegetpointer (wbundle_c,'cw',cv_cw,istatus)
!  end if

! Get sv pointers here
!  Get pointers to required state variables
   call gsi_bundlegetpointer (eval(jj),'u'   ,sv_u,   istatus)
   call gsi_bundlegetpointer (eval(jj),'v'   ,sv_v,   istatus)
   call gsi_bundlegetpointer (eval(jj),'ps'  ,sv_ps,  istatus)
   call gsi_bundlegetpointer (eval(jj),'p3d' ,sv_p3d, istatus)
   call gsi_bundlegetpointer (eval(jj),'tv'  ,sv_tv,  istatus)
   call gsi_bundlegetpointer (eval(jj),'tsen',sv_tsen,istatus)
   call gsi_bundlegetpointer (eval(jj),'q'   ,sv_q ,  istatus)
   call gsi_bundlegetpointer (eval(jj),'oz'  ,sv_oz , istatus)
   call gsi_bundlegetpointer (eval(jj),'sst' ,sv_sst, istatus)

   if(dual_res) then
      call ensemble_forward_model_dual_res(wbundle_c,xhat%aens(1,:),jj)
   else
      call ensemble_forward_model(wbundle_c,xhat%aens(1,:),jj)
   end if

!  Get 3d pressure
   if(do_getprs_tl) call getprs_tl(cv_ps,cv_tv,sv_p3d)

!  Convert input normalized RH to q
   if(do_normal_rh_to_q) call normal_rh_to_q(cv_rh,cv_tv,sv_p3d,sv_q)

!  Calculate sensible temperature
   if(do_tv_to_tsen) call tv_to_tsen(cv_tv,sv_q,sv_tsen)

!  Convert streamfunction and velocity potential to u,v
   if(do_getuv) then
      if(uv_hyb_ens) then
         call gsi_bundlegetvar ( wbundle_c, 'sf', sv_u, istatus )
         call gsi_bundlegetvar ( wbundle_c, 'vp', sv_v, istatus )
      else
         call getuv(sv_u,sv_v,cv_sf,cv_vp,0)
      end if
   end if

   if (do_gfsphys) call moistphys_tl(sv_tsen,sv_q,cv_cw)
   if (do_tsen_to_tv) call tsen_to_tv(sv_tsen,sv_q,sv_tv)

!  Copy variables
   if (.not. do_tsen_to_tv) &
   call gsi_bundlegetvar ( wbundle_c, 't'  , sv_tv,  istatus )
   call gsi_bundlegetvar ( wbundle_c, 'oz' , sv_oz,  istatus )
   call gsi_bundlegetvar ( wbundle_c, 'ps' , sv_ps,  istatus )
   call gsi_bundlegetvar ( wbundle_c, 'sst', sv_sst, istatus )

   if (do_cw_to_hydro) then
!     Case when cloud-vars do not map one-to-one (cv-to-sv)
!     e.g. cw-to-ql&qi
      if (.not. do_tv_to_tsen) then
         allocate(sv_tsen(lat2,lon2,nsig))
         call tv_to_tsen(cv_tv,sv_q,sv_tsen)
      end if
      call cw2hydro_tl(eval(jj),wbundle_c,sv_tsen,clouds,nclouds)
      if (.not. do_tv_to_tsen) deallocate(sv_tsen)
   else
!  Since cloud-vars map one-to-one, take care of them together
    do ic=1,nclouds
      id=getindex(cvars3d,clouds(ic))
      if (id>0) then
          call gsi_bundlegetpointer (eval(jj),clouds(ic),sv_rank3,istatus)
          call gsi_bundlegetvar     (wbundle_c, clouds(ic),sv_rank3,istatus)
      endif
    enddo
   endif

! Add contribution from static B, if necessary
   call self_add(eval(jj),mval)

! Call strong constraint if necessary
   if(lstrong_bk_vars) then
      if ( (tlnmc_option==3) .or. &
         (jj==ibin_anl .and. tlnmc_option==2) ) then

         call strong_bk(sv_u,sv_v,sv_ps,sv_tv,.true.)

!  Need to update 3d pressure and sensible temperature again for consistency
!  Get 3d pressure
         if(do_getprs_tl) call getprs_tl(sv_ps,sv_tv,sv_p3d)
  
!  Calculate sensible temperature 
         if(do_tv_to_tsen) call tv_to_tsen(sv_tv,sv_q,sv_tsen)
      end if
   end if

   call gsi_bundledestroy(wbundle_c,istatus)
   if(istatus/=0) then
      write(6,*) trim(myname), ': trouble destroying work bundle'
      call stop2(999)
   endif

end do  ! ntlevs

if (nclouds>0) deallocate(clouds)

return 
end subroutine ensctl2state<|MERGE_RESOLUTION|>--- conflicted
+++ resolved
@@ -37,16 +37,12 @@
 use gsi_bundlemod, only: assignment(=)
 use mpeu_util, only: getindex
 use gsi_metguess_mod, only: gsi_metguess_get
-<<<<<<< HEAD
-use mod_strong, only: hybens_inmc_option
+use mod_strong, only: tlnmc_option
 
 use gridmod, only: latlon1n,latlon11,regional,lat2,lon2,nsig
 use jfunc, only: nsclen,npclen,nrclen,do_gfsphys
 use cwhydromod, only: cw2hydro_tl
 use gfs_moistphys_mod, only: moistphys_tl     !mjk
-=======
-use mod_strong, only: tlnmc_option
->>>>>>> c658c886
 implicit none
 
 ! Declare passed variables
