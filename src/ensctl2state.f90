--- conflicted
+++ resolved
@@ -123,17 +123,6 @@
 
 !  Initialize work bundle to first component 
 !  For 4densvar, this is the "3D/Time-invariant contribution from static B"
-<<<<<<< HEAD
-   wbundle_c%values=zero
-
-   call gsi_bundlegetpointer (wbundle_c,'sf' ,cv_sf ,istatus)
-   call gsi_bundlegetpointer (wbundle_c,'vp' ,cv_vp ,istatus)
-   call gsi_bundlegetpointer (wbundle_c,'q'  ,cv_rh ,istatus)
-   call gsi_bundlegetpointer (wbundle_c,'t'  ,cv_tv, istatus)
-   call gsi_bundlegetpointer (wbundle_c,'ps' ,cv_ps ,istatus)
-
-=======
->>>>>>> 3e8680a2
 
    if(dual_res) then
       call ensemble_forward_model_dual_res(wbundle_c,xhat%aens(1,:),jj)
@@ -142,50 +131,9 @@
    end if
 
 !$omp parallel sections
-<<<<<<< HEAD
 
 !$omp section
 
-! Get sv pointers here
-!  Get pointers to required state variables
-   call gsi_bundlegetpointer (eval(jj),'u'   ,sv_u,   istatus)
-   call gsi_bundlegetpointer (eval(jj),'v'   ,sv_v,   istatus)
-!  Convert streamfunction and velocity potential to u,v
-   if(do_getuv) then
-      if(uv_hyb_ens) then
-         call gsi_bundlegetvar ( wbundle_c, 'sf', sv_u, istatus )
-         call gsi_bundlegetvar ( wbundle_c, 'vp', sv_v, istatus )
-      else
-         call getuv(sv_u,sv_v,cv_sf,cv_vp,0)
-      end if
-   end if
-
-!$omp section
-
-! Get sv pointers here
-!  Get pointers to required state variables
-   call gsi_bundlegetpointer (eval(jj),'ps'  ,sv_ps,  istatus)
-   call gsi_bundlegetpointer (eval(jj),'prse',sv_prse,istatus)
-   call gsi_bundlegetpointer (eval(jj),'tv'  ,sv_tv,  istatus)
-   call gsi_bundlegetpointer (eval(jj),'tsen',sv_tsen,istatus)
-   call gsi_bundlegetpointer (eval(jj),'q'   ,sv_q ,  istatus)
-!  Get 3d pressure
-   if(do_getprs_tl) call getprs_tl(cv_ps,cv_tv,sv_prse)
-=======
->>>>>>> 3e8680a2
-
-!$omp section
-
-<<<<<<< HEAD
-!  Copy variables
-   call gsi_bundlegetvar ( wbundle_c, 't'  , sv_tv,  istatus )
-   call gsi_bundlegetvar ( wbundle_c, 'ps' , sv_ps,  istatus )
-
-!$omp section
-
-   call gsi_bundlegetpointer (eval(jj),'oz'  ,sv_oz , istatus)
-   call gsi_bundlegetpointer (eval(jj),'sst' ,sv_sst, istatus)
-=======
 !  Get pointers to required state variables
    call gsi_bundlegetpointer (eval(jj),'u'   ,sv_u,   istatus)
    call gsi_bundlegetpointer (eval(jj),'v'   ,sv_v,   istatus)
@@ -238,7 +186,6 @@
    call gsi_bundlegetpointer (eval(jj),'oz'  ,sv_oz , istatus)
    call gsi_bundlegetpointer (eval(jj),'sst' ,sv_sst, istatus)
 !  Copy variables
->>>>>>> 3e8680a2
    call gsi_bundlegetvar ( wbundle_c, 'oz' , sv_oz,  istatus )
    call gsi_bundlegetvar ( wbundle_c, 'sst', sv_sst, istatus )
 
