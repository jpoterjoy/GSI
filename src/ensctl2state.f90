--- conflicted
+++ resolved
@@ -9,12 +9,10 @@
 !
 ! program history log:
 !   2011-11-17  tremolet - initial code
-<<<<<<< HEAD
 !   2012-08-10  mkim     - add access to GFS moisture physics in the minimization
-=======
+!
 !   2013-10-28  todling - rename p3d to prse 
 !   2013-11-22  kleist - add option for q perturbations
->>>>>>> fde44a02
 !
 !   input argument list:
 !     xhat - Control variable
@@ -44,15 +42,12 @@
 use mpeu_util, only: getindex
 use gsi_metguess_mod, only: gsi_metguess_get
 use mod_strong, only: tlnmc_option
-<<<<<<< HEAD
 
 use gridmod, only: latlon1n,latlon11,regional,lat2,lon2,nsig
 use jfunc, only: nsclen,npclen,nrclen,do_gfsphys
 use cwhydromod, only: cw2hydro_tl
 use gfs_moistphys_mod, only: moistphys_tl     !mjk
-=======
 use timermod, only: timer_ini,timer_fnl
->>>>>>> fde44a02
 implicit none
 
 ! Declare passed variables
@@ -78,13 +73,8 @@
 integer(i_kind), parameter :: nsvars = 7
 integer(i_kind) :: isps(nsvars)
 character(len=4), parameter :: mysvars(nsvars) = (/  &  ! vars from ST needed here
-<<<<<<< HEAD
-             'u   ', 'v   ', 'p3d ', 'q   ', 'tsen', 'ql  ','qi  ' /)
-logical :: ls_u,ls_v,ls_p3d,ls_q,ls_tsen,ls_ql,ls_qi
-=======
-                               'u   ', 'v   ', 'prse', 'q   ', 'tsen' /)
-logical :: ls_u,ls_v,ls_prse,ls_q,ls_tsen
->>>>>>> fde44a02
+             'u   ', 'v   ', 'prse', 'q   ', 'tsen', 'ql  ','qi  ' /)
+logical :: ls_u,ls_v,ls_prse,ls_q,ls_tsen,ls_ql,ls_qi
 real(r_kind),pointer,dimension(:,:)   :: sv_ps,sv_sst
 real(r_kind),pointer,dimension(:,:,:) :: sv_u,sv_v,sv_prse,sv_q,sv_tsen,sv_tv,sv_oz
 real(r_kind),pointer,dimension(:,:,:) :: sv_rank3
@@ -114,24 +104,14 @@
 ! Since each internal vector of xhat has the same structure, pointers are
 ! the same independent of the subwindow jj
 call gsi_bundlegetpointer (eval(1),mysvars,isps,istatus)
-<<<<<<< HEAD
-ls_u  =isps(1)>0; ls_v   =isps(2)>0; ls_p3d=isps(3)>0
+ls_u  =isps(1)>0; ls_v   =isps(2)>0; ls_prse=isps(3)>0
 ls_q  =isps(4)>0; ls_tsen=isps(5)>0; ls_ql =isps(6)>0; ls_qi =isps(7)>0
-
-! Define what to do depending on what's in CV and SV
-lstrong_bk_vars     =lc_ps.and.lc_sf.and.lc_vp.and.lc_t
-do_getprs_tl     =lc_ps.and.lc_t .and.ls_p3d
-do_normal_rh_to_q=(.not.q_hyb_ens).and.lc_rh.and.lc_t .and.ls_p3d.and.ls_q
-=======
-ls_u  =isps(1)>0; ls_v   =isps(2)>0; ls_prse=isps(3)>0
-ls_q  =isps(4)>0; ls_tsen=isps(5)>0
 
 ! Define what to do depending on what's in CV and SV
 lstrong_bk_vars     =lc_ps.and.lc_sf.and.lc_vp.and.lc_t
 do_getprs_tl     =lc_ps.and.lc_t .and.ls_prse
 do_normal_rh_to_q=(.not.q_hyb_ens).and.&
                   lc_rh.and.lc_t .and.ls_prse.and.ls_q
->>>>>>> fde44a02
 do_tv_to_tsen    =lc_t .and.ls_q .and.ls_tsen
 do_getuv         =lc_sf.and.lc_vp.and.ls_u.and.ls_v
 do_tsen_to_tv    =do_gfsphys
@@ -191,15 +171,9 @@
    if(do_getprs_tl) call getprs_tl(cv_ps,cv_tv,sv_prse)
 
 !  Convert RH to Q
-<<<<<<< HEAD
-   if(do_normal_rh_to_q) call normal_rh_to_q(cv_rh,cv_tv,sv_p3d,sv_q)
-!  Else copy directly
-   if(q_hyb_ens) call gsi_bundlegetvar ( wbundle_c, 'q'  , sv_q,  istatus )
-=======
    if(do_normal_rh_to_q) call normal_rh_to_q(cv_rh,cv_tv,sv_prse,sv_q)
 !  Else copy directly
    if(q_hyb_ens) call gsi_bundlegetvar ( wbundle_c, 'q', sv_q, istatus )
->>>>>>> fde44a02
 
 !  Calculate sensible temperature
    if(do_tv_to_tsen) call tv_to_tsen(cv_tv,sv_q,sv_tsen)
