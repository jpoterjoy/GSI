subroutine read_goesndr(mype,val_goes,ithin,rmesh,jsatid,infile,&
     lunout,obstype,nread,ndata,nodata,twind,gstime,sis,&
     mype_root,mype_sub,npe_sub,mpi_comm_sub,nobs, &
     nrec_start,dval_use,radmod)
!$$$  subprogram documentation block
!                .      .    .                                       .
! subprogram:    read_goesndr                   read goes sounder data
!   prgmmr: yang             org: np23                date: 1998-05-15
!
! abstract:  This routine reads GOES sounder radiance (brightness
!            temperature) files.  Optionally, the data are thinned to 
!            a specified resolution using simple quality control checks.
!
!            When running the gsi in regional mode, the code only
!            retains those observations that fall within the regional
!            domain
!
! program history log:
!   1998-05-15 weiyu yang
!   1999-08-24 derber, j., treadon, r., yang, w., first frozen mpp version
!   2004-05-28 kleist - update subroutine call
!   2004-06-16 treadon - update documentation
!   2004-07-23 derber - make changes to eliminate obs. earlier in thinning
!   2004-07-29 treadon - add only to module use, add intent in/out
!   2005-01-26 derber - land/sea determination and weighting for data selection
!   2005-07-08 derber - clean up, fix bugs, and improve observation selection
!   2005-09-08  derber - modify to use input group time window
!   2005-09-28  derber - modify to produce consistent surface info
!   2005-10-17  treadon - add grid and earth relative obs location to output file
!   2005-10-18  treadon - remove array obs_load and call to sumload
!   2005-11-22  derber  - include mean in bias correction
!   2005-11-29  parrish - modify getsfc to work for different regional options
!   2006-02-01  parrish - remove getsfc (different version called now in read_obs)
!   2006-02-03  derber  - modify for new obs control and obs count
!   2006-03-07  derber  - combine reading of 1x1 and 5x5 (prepbufr) files
!   2006-04-27  derber - clean up code
!   2006-05-19  eliu    - add logic to reset relative weight when all channels not used
!   2006-07-28  derber  - add solar and satellite azimuth angles remove isflg from output
!                       - add ability to read g9,g11,g13
!   2006-09-21  treadon - replace serial bufr i/o with parallel bufr i/o (mpi_io)
!   2007-03-01  tremolet - measure time from beginning of assimilation window
!   2008-04-21  safford - rm unused vars
!   2009-04-18  woollen - improve mpi_io interface with bufrlib routines
!   2009-04-21  derber  - add ithin to call to makegrids
!   2009-09-01  li      - add to handle nst fields
!   2010-06-27  kokron  - added test for returned value of bmiss in hdr(15)
!   2010-06-29  zhu     - add newpc4pred option
!   2011-04-07  todling - newpc4pred now in radinfo
!   2011-04-08  li      - (1) use nst_gsi, nstinfo, fac_dtl, fac_tsl and add NSST vars
!                         (2) get zob, tz_tr (call skindepth and cal_tztr)
!                         (3) interpolate NSST Variables to Obs. location (call deter_nst)
!                         (4) add more elements (nstinfo) in data array
!   2011-08-01  lueken  - added module use deter_sfc_mod
!   2012-03-05  akella  - nst now controlled via coupler
!   2013-01-26  parrish - change from grdcrd to grdcrd1 (to allow successful debug compile on WCOSS)
!   2013-01-26  parrish - question about bmiss and hdr(15).  debug compile execution on WCOSS failed.  
!                           code tests for bmiss==1e9, but a lot of hdr(15) values = 1e11, which
!                          causes integer overflow with current logic.  Made quick fix, but needs review.
!   2013-12-30  sienkiewicz - use BUFR library function 'ibfms' to check for missing value of hdr(15)
!   2015-02-23  Rancic/Thomas - add thin4d to time window logical
<<<<<<< HEAD
!   2015-08-20  zhu - add radmod for all-sky and aerosol usages in radiance assimilation
=======
!   2015-10-01  guo     - consolidate use of ob location (in deg)
>>>>>>> bc6a2c80
!
!   input argument list:
!     mype     - mpi task id
!     val_goes - weighting factor applied to super obs
!     ithin    - flag to thin data
!     rmesh    - thinning mesh size (km)
!     jsatid   - satellite to read
!     infile   - unit from which to read BUFR data
!     lunout   - unit to which to write data for further processing
!     obstype  - observation type to process
!     twind    - input group time window(hours)
!     gstime   - guess time
!     sis      - sensor/instrument/satellite indicator
!     mype_root - "root" task for sub-communicator
!     mype_sub - mpi task id within sub-communicator
!     npe_sub  - number of data read tasks
!     mpi_comm_sub - sub-communicator for data read
!     nrec_start - first subset with useful information
!
!   output argument list:
!     nread    - number of BUFR GOES sounder observations read
!     ndata    - number of BUFR GOES sounder profiles retained for further processing
!     nodata   - number of BUFR GOES sounder observations retained for further processing
!     nobs     - array of observations on each subdomain for each processor
!
! attributes:
!   language: f90
!   machine:  ibm RS/6000 SP
!
!$$$
  use kinds, only: r_kind,r_double,i_kind
  use satthin, only: super_val,itxmax,makegrids,map2tgrid,destroygrids, &
      checkob,finalcheck,score_crit
  use obsmod, only: bmiss
  use radinfo, only: cbias,newchn,predx,iuse_rad,jpch_rad,nusis,ang_rad,air_rad,&
      newpc4pred
  use gridmod, only: diagnostic_reg,nlat,nlon,regional,tll2xy,txy2ll,rlats,rlons
  use constants, only: deg2rad,zero,rad2deg, r60inv,one,two
  use gsi_4dvar, only: l4dvar,l4densvar,time_4dvar,iwinbgn,winlen,thin4d
  use deter_sfc_mod, only: deter_sfc
  use gsi_nstcouplermod, only: nst_gsi,nstinfo
  use gsi_nstcouplermod, only: gsi_nstcoupler_skindepth, gsi_nstcoupler_deter
  use mpimod, only: npe
  use radiance_mod, only: rad_obs_type

  implicit none

! Declare passed variables
  character(len=*),intent(in   ) :: infile,obstype,jsatid
  character(len=20),intent(in  ) :: sis
  integer(i_kind) ,intent(in   ) :: mype,lunout,ithin,nrec_start
  integer(i_kind) ,intent(inout) :: ndata,nodata,nread
  integer(i_kind),dimension(npe) ,intent(inout) :: nobs
  real(r_kind)    ,intent(in   ) :: rmesh,twind,gstime
  real(r_kind)    ,intent(inout) :: val_goes
  integer(i_kind) ,intent(in   ) :: mype_root
  integer(i_kind) ,intent(in   ) :: mype_sub
  integer(i_kind) ,intent(in   ) :: npe_sub
  integer(i_kind) ,intent(in   ) :: mpi_comm_sub
  logical         ,intent(in   ) :: dval_use
  type(rad_obs_type),intent(in ) :: radmod


! Declare local parameters
  integer(i_kind),parameter:: mfov=25   ! maximum number of fovs (currently 5x5)

  real(r_kind),parameter:: r360=360.0_r_kind
  real(r_kind),parameter:: tbmin=50.0_r_kind
  real(r_kind),parameter:: tbmax=550.0_r_kind
  character(80),parameter:: hdstr = &
     'CLON CLAT ELEV SOEL BEARAZ SOLAZI SAID DINU YEAR MNTH DAYS HOUR MINU SECO ACAV' 
  character(80),parameter:: hdstr5 = &
     'XOB YOB ELEV SOEL BEARAZ SOLAZI SAID TYP ACAV DHR SID '
  character(80),parameter:: rbstr = 'TMBR'

! Declare local variables
  logical outside,iuse,g5x5,assim

  character(8)  subset

  integer(i_kind) kx,levs,ldetect
  integer(i_kind) lnbufr,nchanl,nreal,iret,ksatid,lsatid
  integer(i_kind) idate,maxinfo
  integer(i_kind) ilat,ilon,isflg,idomsfc
  integer(i_kind) itx,k,i,itt,iskip,l,ifov,n
  integer(i_kind) ichan8,ich8
  integer(i_kind) nele,iscan,nmind
  integer(i_kind) ntest,ireadsb,ireadmg,irec,next
  integer(i_kind),dimension(5):: idate5
  integer(i_kind),allocatable,dimension(:)::nrec
  integer(i_kind) ibfms         ! BUFR missing value function

  real(r_kind) dlon,dlat,timedif,emiss,sfcr
  real(r_kind) dlon_earth,dlat_earth
  real(r_kind) dlon_earth_deg,dlat_earth_deg
  real(r_kind) ch8,sstime
  real(r_kind) pred,crit1,tdiff,dist1,toff,t4dv
  real(r_kind) cdist,disterr,disterrmax,dlon00,dlat00,r01

  real(r_kind),dimension(0:4):: rlndsea
  real(r_kind),dimension(0:3):: sfcpct
  real(r_kind),dimension(0:3):: ts
  real(r_kind) :: tsavg,vty,vfr,sty,stp,sm,sn,zz,ff10
  real(r_kind) :: zob,tref,dtw,dtc,tz_tr

  real(r_kind),allocatable,dimension(:,:):: data_all

  real(r_double),dimension(15):: hdr
  real(r_double),dimension(18):: grad


!**************************************************************************

! Start routine here.  Set constants.  Initialize variables
  maxinfo=31
  lnbufr = 10
  disterrmax=zero
  ntest  = 0
  ich8   = 8        !channel 8
  ndata  = 0
  nchanl = 18
  ifov = -999
  r01 = 0.01_r_kind

  ilon=3
  ilat=4

  if (nst_gsi > 0 ) then
     call gsi_nstcoupler_skindepth(obstype, zob)         ! get penetration depth (zob) for the obstype
  endif

  rlndsea(0) = zero
  rlndsea(1) = 15._r_kind
  rlndsea(2) = 10._r_kind
  rlndsea(3) = 15._r_kind
  rlndsea(4) = 30._r_kind

! If all channels of a given sensor are set to monitor or not
! assimilate mode (iuse_rad<1), reset relative weight to zero.
! We do not want such observations affecting the relative
! weighting between observations within a given thinning group.

  assim=.false.
  search: do i=1,jpch_rad
     if ((nusis(i)==sis) .and. (iuse_rad(i)>0)) then
        assim=.true.
        exit search
     endif
  end do search
  if (.not.assim) val_goes=zero


! Make thinning grids
  call makegrids(rmesh,ithin)
 
!  check to see if prepbufr file

  g5x5 = jsatid == 'g08_prep' .or. jsatid == 'g09_prep' .or.     &
         jsatid == 'g10_prep' .or. jsatid == 'g11_prep' .or.     &
         jsatid == 'g12_prep' .or. jsatid == 'g13_prep' .or.     &
         jsatid == 'g14_prep' .or. jsatid == 'g15_prep'

  if(g5x5)then
       if(jsatid=='g08_prep')lsatid=252
       if(jsatid=='g09_prep')lsatid=253
       if(jsatid=='g10_prep')lsatid=254
       if(jsatid=='g11_prep')lsatid=255
       if(jsatid=='g12_prep')lsatid=256
       if(jsatid=='g13_prep')lsatid=257
       if(jsatid=='g14_prep')lsatid=258
       if(jsatid=='g15_prep')lsatid=259
   else
       if(jsatid=='g08')lsatid=252
       if(jsatid=='g09')lsatid=253
       if(jsatid=='g10')lsatid=254
       if(jsatid=='g11')lsatid=255
       if(jsatid=='g12')lsatid=256
       if(jsatid=='g13')lsatid=257
       if(jsatid=='g14')lsatid=258
       if(jsatid=='g15')lsatid=259
       if(obstype == 'sndrd1')ldetect = 1
       if(obstype == 'sndrd2')ldetect = 2
       if(obstype == 'sndrd3')ldetect = 3
       if(obstype == 'sndrd4')ldetect = 4
  end if

! Set array index for surface-sensing channels
  ichan8  = newchn(sis, ich8)


! Open then read the bufr data
  open(lnbufr,file=trim(infile),form='unformatted')
  call openbf(lnbufr,'IN',lnbufr)
  call datelen(10)

! Time offset
  call time_4dvar(idate,toff)

! Allocate arrays to hold data
  if(dval_use) maxinfo = maxinfo + 2
  nreal  = maxinfo + nstinfo
  nele   = nreal   + nchanl
  allocate(data_all(nele,itxmax),nrec(itxmax))

! Big loop to read data file
  nrec=999999
  next=0
  irec=0
  read_subset: do while(ireadmg(lnbufr,subset,idate)>=0)
!    Time offset
     if(next == 0)call time_4dvar(idate,toff)
     irec=irec+1
     if(irec < nrec_start) cycle read_subset
     next=next+1
     if(next == npe_sub)next=0
     if(next/=mype_sub)cycle read_subset
     read_loop: do while (ireadsb(lnbufr)==0)

!       Extract type, date, and location information
        if(g5x5)then
!       Prepbufr file
           call ufbint(lnbufr,hdr,11,1,iret,hdstr5)
           kx = hdr(8)
           if(kx /= 164 .and. kx /= 165 .and. kx /= 174 .and. kx /= 175)cycle read_loop
!          If not goes data over ocean , read next bufr record
!          if(kx /= 174 .and. kx /= 175)cycle read_loop

           ksatid=nint(hdr(7))
!          if not proper satellite read next bufr record
           if (ksatid /= lsatid) cycle read_subset

!          Extract number of averaged FOVS
           ifov = hdr(9) ! number of averaged FOVS 
           if(ifov <= 3) cycle read_loop
!          Extract obs time difference. 
           tdiff=hdr(10)  ! relative obs time in hours
           t4dv=toff+tdiff
        else
!          GOES 1x1 or 5x5 file
           call ufbint(lnbufr,hdr,15,1,iret,hdstr)

           ksatid=hdr(7)   !bufr satellite id
!          if not proper satellite/detector read next bufr record
           if (ksatid /=lsatid) cycle read_loop
           if(obstype /= 'sndr')then
              if(ldetect /= nint(hdr(8)))cycle read_loop
           end if

!   test for case when hdr(15) comes back with bmiss signifying 1x1 data
           if (ibfms(hdr(15)) .eq. 1) then
              ifov = 0
           else ! 5x5 data
              ifov = nint(hdr(15)) ! number of averaged FOVS
              if(ifov < mfov .and. ifov > 0)then
                 if(ifov <= 3) cycle read_loop
              end if
           endif

!          Extract obs time.  If not within analysis window, skip obs
!          Extract date information.  If time outside window, skip this obs
           idate5(1) = hdr(9)  !year
           idate5(2) = hdr(10) !month
           idate5(3) = hdr(11) !day
           idate5(4) = hdr(12) !hour
           idate5(5) = hdr(13) !minute
           call w3fs21(idate5,nmind)
           sstime=real(nmind,r_kind) + hdr(14)*r60inv
           tdiff=(sstime-gstime)*r60inv
           t4dv=(real(nmind-iwinbgn,r_kind) + hdr(14)*r60inv)*r60inv
        end if

!       If not within analysis window, skip obs
        if (l4dvar.or.l4densvar) then
           if (t4dv<zero .OR. t4dv>winlen) cycle read_loop
        else
           if (abs(tdiff)>twind) cycle read_loop
        endif

        if(abs(hdr(2))>90._r_kind .or. abs(hdr(1))>r360) cycle read_loop
!       Convert obs location to radians
        if (hdr(1)==r360) hdr(1)=zero
        if (hdr(1)< zero) hdr(1)=hdr(1)+r360

        dlon_earth_deg = hdr(1)
        dlat_earth_deg = hdr(2)
        dlon_earth = hdr(1)*deg2rad   !convert degrees to radians
        dlat_earth = hdr(2)*deg2rad 
        if(regional)then
           call tll2xy(dlon_earth,dlat_earth,dlon,dlat,outside)
           if(diagnostic_reg) then
              call txy2ll(dlon,dlat,dlon00,dlat00)
              ntest=ntest+1
              cdist=sin(dlat_earth)*sin(dlat00)+cos(dlat_earth)*cos(dlat00)* &
                   (sin(dlon_earth)*sin(dlon00)+cos(dlon_earth)*cos(dlon00))
              cdist=max(-one,min(cdist,one))
              disterr=acos(cdist)*rad2deg
              disterrmax=max(disterrmax,disterr)
           end if
      
!          Check to see if in domain
           if(outside) cycle read_loop

        else
           dlon = dlon_earth 
           dlat = dlat_earth 
           call grdcrd1(dlat,rlats,nlat,1)
           call grdcrd1(dlon,rlons,nlon,1)
        endif


!       Set common predictor parameters

        if (thin4d) then
           timedif = zero
        else
           timedif = 6.0_r_kind*abs(tdiff)        ! range:  0 to 18
        endif

        nread=nread+nchanl

        crit1=0.01_r_kind+timedif
        if(ifov < mfov .and. ifov > 0)then
           crit1=crit1+two*float(mfov-ifov)
        end if

        call map2tgrid(dlat_earth,dlon_earth,dist1,crit1,itx,ithin,itt,iuse,sis)
        if(.not. iuse)cycle read_loop

!       Increment goes sounder data counter
!       Extract brightness temperatures
        call ufbint(lnbufr,grad,1,18,levs,rbstr)

        iskip = 0
        do l=1,nchanl

           if( grad(l) < tbmin .or. grad(l) > tbmax )then
              iskip = iskip + 1
              if(l == ich8)iskip = nchanl
           endif
        end do

        if( iskip >= nchanl )cycle read_loop

!    "Score" observation.   We use this information to id "best" obs.

!    Locate the observation on the analysis grid.  Get sst and land/sea/ice
!    mask.  

!     isflg    - surface flag
!                0 sea
!                1 land
!                2 sea ice
!                3 snow
!                4 mixed 

        call deter_sfc(dlat,dlon,dlat_earth,dlon_earth,t4dv,isflg,idomsfc,sfcpct, &
           ts,tsavg,vty,vfr,sty,stp,sm,sn,zz,ff10,sfcr)


!       If not goes data over ocean , read next bufr record
        if(isflg /= 0) cycle read_loop

!   Following lines comment out because only using data over ocean
!       crit1 = crit1 + rlndsea(isflg)  
!       call checkob(dist1,crit1,itx,iuse)
!       if(.not. iuse)cycle read_loop

!       Set data quality predictor
        iscan   = nint(hdr(3))+0.001_r_kind   ! "scan" position
        if (newpc4pred) then
           ch8     = grad(ich8) -ang_rad(ichan8)*cbias(iscan,ichan8) -  &
                                 predx(1,ichan8)*air_rad(ichan8)
        else
           ch8     = grad(ich8) -ang_rad(ichan8)*cbias(iscan,ichan8) -  &
                                 r01*predx(1,ichan8)*air_rad(ichan8)
        end if
        emiss=0.992_r_kind-0.013_r_kind*(hdr(3)/65._r_kind)**3.5_r_kind-0.026_r_kind*(hdr(3)/65._r_kind)**7.0_r_kind
        pred = abs(ch8-tsavg*emiss)

!       Compute "score" for observation.  All scores>=0.0.  Lowest score is "best"
        crit1 = crit1+10.0_r_kind*pred  

        call finalcheck(dist1,crit1,itx,iuse)
        if(.not. iuse)cycle read_loop
!
!       interpolate NSST variables to Obs. location and get dtw, dtc, tz_tr
!
        if ( nst_gsi > 0 ) then
          tref  = ts(0)
          dtw   = zero
          dtc   = zero
          tz_tr = one
          if ( sfcpct(0) > zero ) then
             call gsi_nstcoupler_deter(dlat_earth,dlon_earth,t4dv,zob,tref,dtw,dtc,tz_tr)
          endif
        endif

!       Transfer observation location and other data to local arrays

        data_all(1,itx) = ksatid                       ! satellite id
        data_all(2,itx) = t4dv                         ! time (hours)
        data_all(3,itx) = dlon                         ! grid relative longitude
        data_all(4,itx) = dlat                         ! grid relative latitude
        data_all(5,itx) = hdr(3)*deg2rad               ! satellite zenith angle
        data_all(6,itx) = hdr(5)                       ! satellite zenith angle
        data_all(7,itx) = zero                         ! local zenith angle
        data_all(8,itx) = iscan                        ! "scan" position
        data_all(9,itx) = hdr(4)                       ! solar zenith angle
        data_all(10,itx)= hdr(6)                       ! solar zenith angle
        data_all(11,itx) = sfcpct(0)                   ! sea percentage of
        data_all(12,itx) = sfcpct(1)                   ! land percentage
        data_all(13,itx) = sfcpct(2)                   ! sea ice percentage
        data_all(14,itx) = sfcpct(3)                   ! snow percentage
        data_all(15,itx)= ts(0)                        ! ocean skin temperature
        data_all(16,itx)= ts(1)                        ! land skin temperature
        data_all(17,itx)= ts(2)                        ! ice skin temperature
        data_all(18,itx)= ts(3)                        ! snow skin temperature
        data_all(19,itx)= tsavg                        ! average skin temperature
        data_all(20,itx)= vty                          ! vegetation type
        data_all(21,itx)= vfr                          ! vegetation fraction
        data_all(22,itx)= sty                          ! soil type
        data_all(23,itx)= stp                          ! soil temperature
        data_all(24,itx)= sm                           ! soil moisture
        data_all(25,itx)= sn                           ! snow depth
        data_all(26,itx)= zz                           ! surface height
        data_all(27,itx)= idomsfc + 0.001_r_kind       ! dominate surface type
        data_all(28,itx)= sfcr                         ! surface roughness
        data_all(29,itx)= ff10                         ! ten meter wind factor
        data_all(30,itx)= dlon_earth_deg               ! earth relative longitude (degrees)
        data_all(31,itx)= dlat_earth_deg               ! earth relative latitude (degrees)


        if(dval_use)then
          data_all(32,itx)= val_goes
          data_all(33,itx)= itt
        end if

        if ( nst_gsi > 0 ) then
          data_all(maxinfo+1,itx) = tref         ! foundation temperature
          data_all(maxinfo+2,itx) = dtw          ! dt_warm at zob
          data_all(maxinfo+3,itx) = dtc          ! dt_cool at zob
          data_all(maxinfo+4,itx) = tz_tr        ! d(Tz)/d(Tr)
        endif

        do k=1,nchanl
           data_all(k+nreal,itx)=grad(k)
        end do
        nrec(itx)=irec


     end do read_loop
  end do read_subset
  call closbf(lnbufr)


! If multiple tasks read input bufr file, allow each tasks to write out
! information it retained and then let single task merge files together

  call combine_radobs(mype_sub,mype_root,npe_sub,mpi_comm_sub,&
     nele,itxmax,nread,ndata,data_all,score_crit,nrec)


! Allow single task to check for bad obs, update superobs sum,
! and write out data to scratch file for further processing.
  if (mype_sub==mype_root.and.ndata>0) then

!    Identify "bad" observation (unreasonable brightness temperatures).
!    Update superobs sum according to observation location

     do n=1,ndata
        do i=1,nchanl
           if(data_all(i+nreal,n) > tbmin .and. &
              data_all(i+nreal,n) < tbmax)nodata=nodata+1
        end do
     end do
     if(dval_use .and. assim)then
        do n=1,ndata
           itt=nint(data_all(33,n))
           super_val(itt)=super_val(itt)+val_goes
        end do
     end if

!    Write final set of "best" observations to output file
     call count_obs(ndata,nele,ilat,ilon,data_all,nobs)
     write(lunout) obstype,sis,nreal,nchanl,ilat,ilon
     write(lunout) ((data_all(k,n),k=1,nele),n=1,ndata)
  
  endif

  deallocate(data_all,nrec) ! Deallocate data arrays
  call destroygrids    ! Deallocate satthin arrays

  if(diagnostic_reg .and. ntest>0 .and. mype_sub==mype_root) &
     write(6,*)'READ_GOESNDR:  mype,ntest,disterrmax=',&
     mype,ntest,disterrmax

  return

end subroutine read_goesndr<|MERGE_RESOLUTION|>--- conflicted
+++ resolved
@@ -58,11 +58,8 @@
 !                          causes integer overflow with current logic.  Made quick fix, but needs review.
 !   2013-12-30  sienkiewicz - use BUFR library function 'ibfms' to check for missing value of hdr(15)
 !   2015-02-23  Rancic/Thomas - add thin4d to time window logical
-<<<<<<< HEAD
 !   2015-08-20  zhu - add radmod for all-sky and aerosol usages in radiance assimilation
-=======
 !   2015-10-01  guo     - consolidate use of ob location (in deg)
->>>>>>> bc6a2c80
 !
 !   input argument list:
 !     mype     - mpi task id
