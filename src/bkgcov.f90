subroutine bkgcov(cstate)
!$$$  subprogram documentation block
!                .      .    .                                       .
! subprogram:    bkgcov    perform hor & vert of background error 
!   prgmmr: kleist         org: np22                date: 2004-07-22
!
! abstract: perform horizontal and vertical parts of background error
!
! program history log:
!   2004-07-22  kleist
!   2004-10-26  kleist - remove u,v
!   2004-11-03  treadon - move definition of horizontal scale weighting 
!                         factors to namelist
!   2004-11-22  derber - add openMP
!   2008-06-05  safford - rm unused vars
!   2010-03-01  zhu     - make changes for generalizing control vectors
!                       - replace explicit use of each control variable 
!                         by a control_state 'cstate'
!                       - use nrf* for generalized control variables
!                       - make changes to interfaces of sub2grid and grid2sub
!   2010-04-28  todling - update to use gsi_bundle
!   2011-06-29  todling - no explict reference to internal bundle arrays
!   2012-06-25  parrish - replace sub2grid/grid2sub with general_sub2grid/general_grid2sub.
!                         Remove arrays sst, slndt, sicet.  These are now contained as
!                         motley variables in input/output bundle cstate.  Remove unused variables
!                         nnnn1o,latlon11.
!
!   input argument list:
!     cstate   - bundle containing control fields
!
!   output argument list:
!                 all after smoothing, combining scales
!     cstate   - bundle containing control fields
!
! attributes:
!   language: f90
!   machine:  ibm RS/6000 SP
!$$$
  use kinds, only: r_kind,i_kind
  use constants, only: zero
  use gridmod, only: nlat,nlon,lat2,lon2,nsig
  use gsi_bundlemod, only: gsi_bundle
  use gsi_bundlemod, only: gsi_bundlegetpointer
  use general_sub2grid_mod, only: general_sub2grid,general_grid2sub
  use general_commvars_mod, only: s2g_raf
  implicit none

! Passed Variables
  type(gsi_bundle),intent(inout) :: cstate

! Local Variables
<<<<<<< HEAD
  integer(i_kind) i,j,n,iflg,loc,n3d,istatus
  real(r_kind),dimension(lat2,lon2):: sst,slndt,sicet
  real(r_kind),dimension(nlat,nlon,nnnn1o):: hwork
  real(r_kind),pointer,dimension(:,:,:):: ptr3d=>NULL()

  iflg=1
=======
  integer(i_kind) i,j,n,nsloop,loc,n3d,istatus,nlevs
  real(r_kind),dimension(nlat*nlon*s2g_raf%nlevs_alloc):: hwork
  real(r_kind),pointer,dimension(:,:,:):: ptr3d=>NULL()

  nlevs=s2g_raf%nlevs_loc
  nsloop=3
>>>>>>> a062a989
  n3d=cstate%n3d

! Multiply by background error variances, and break up skin temp
! into components
  call bkgvar(cstate,0)

! Apply vertical smoother
!$omp parallel do  schedule(dynamic,1) private(n,ptr3d,istatus)
  do n=1,n3d
     call gsi_bundlegetpointer ( cstate,cstate%r3(n)%shortname,ptr3d,istatus )
     call frfhvo(ptr3d,n)
  end do

! Convert from subdomain to full horizontal field distributed among processors
  call general_sub2grid(s2g_raf,cstate%values,hwork)

! Apply horizontal smoother for number of horizontal scales
  call smoothrf(hwork,nlevs)

! Put back onto subdomains
  call general_grid2sub(s2g_raf,hwork,cstate%values)

! Apply vertical smoother
!$omp parallel do  schedule(dynamic,1) private(n,ptr3d,istatus)
  do n=1,n3d
     call gsi_bundlegetpointer ( cstate,cstate%r3(n)%shortname,ptr3d,istatus )
     call frfhvo(ptr3d,n)
  end do

! Multiply by background error variances, and combine sst,sldnt, and sicet
! into skin temperature field
  call bkgvar(cstate,1)

  return
end subroutine bkgcov
! -----------------------------------------------------------------------------
subroutine ckgcov(z,cstate,nval_lenz)
!$$$  subprogram documentation block
!                .      .    .                                       .
! subprogram:    ckgcov   sqrt of bkgcov
!   prgmmr: kleist         org: np22                date: 2004-07-22
!
! abstract: perform horizontal and vertical parts of background error
!
! program history log:
!   2007-04-24  parrish
!   2008-12-04  todling - turn sst,slndt,sicet to locals per GSI May08 
!                         update to bkgcov above.
!   2010-03-15  zhu - use nrf* and cstate for generalized control variable
!                   - make changes to interface of grid2sub
!   2010-04-28  todling - udpate to use gsi_bundle
!   2011-06-29  todling - no explict reference to internal bundle arrays
!   2011-09-05  todling - add explicit reference to navl_lenz, and remove connection through jfunc
!   2012-06-25  parrish - replace grid2sub with general_grid2sub.
!                         Remove arrays sst, slndt, sicet.  These are now contained as
!                         motley variables in input/output bundle cstate.  Remove unused variables
!                         nnnn1o,latlon11,nval_levs.
!
!   input argument list:
!     z        - long vector input control fields
!     cstate   - bundle containing control fields
!     nlevs    - number of vertical levels for smoothing
!     nval_lenz- length of sqrt-B control vector
!
!   output argument list:
!                 all after smoothing, combining scales
!     cstate   - bundle containing control fields
!
! attributes:
!   language: f90
!   machine:  ibm RS/6000 SP
!$$$
  use kinds, only: r_kind,i_kind
  use constants, only: zero
  use gridmod, only: nlat,nlon,lat2,lon2,nsig
  use gsi_bundlemod, only: gsi_bundle
  use gsi_bundlemod, only: gsi_bundlegetpointer
  use general_sub2grid_mod, only: general_grid2sub
  use general_commvars_mod, only: s2g_raf
  implicit none

! Passed Variables
  integer(i_kind)    ,intent(in   ) :: nval_lenz
  type(gsi_bundle),intent(inout) :: cstate
  real(r_kind),dimension(nval_lenz),intent(in   ) :: z

! Local Variables
<<<<<<< HEAD
  integer(i_kind) i,j,k,n3d,istatus
  real(r_kind),dimension(lat2,lon2):: sst,slndt,sicet
  real(r_kind),dimension(nlat,nlon,nnnn1o):: hwork
  real(r_kind),dimension(:,:,:),pointer:: ptr3d=>NULL()

  do j=1,lon2
     do i=1,lat2
        sst(i,j)=zero
        slndt(i,j)=zero
        sicet(i,j)=zero
     end do
  end do
=======
  integer(i_kind) i,j,k,nsloop,n3d,istatus,nlevs
  real(r_kind),dimension(nlat*nlon*s2g_raf%nlevs_alloc):: hwork
  real(r_kind),dimension(:,:,:),pointer:: ptr3d=>NULL()

  nlevs=s2g_raf%nlevs_loc
  nsloop=3
>>>>>>> a062a989

! Apply horizontal smoother for number of horizontal scales
  call sqrt_smoothrf(z,hwork,nlevs)

! Put back onto subdomains
  call general_grid2sub(s2g_raf,hwork,cstate%values)

! Apply vertical smoother
  n3d=cstate%n3d
!$omp parallel do  schedule(dynamic,1) private(k,ptr3d,istatus)
  do k=1,n3d
     call gsi_bundlegetpointer ( cstate,cstate%r3(k)%shortname,ptr3d,istatus )
     call frfhvo(ptr3d,k)
  end do

! Multiply by background error variances, and combine sst,sldnt, and sicet
! into skin temperature field
  call bkgvar(cstate,1)

  return
end subroutine ckgcov
! -----------------------------------------------------------------------------
subroutine ckgcov_ad(z,cstate,nval_lenz)
!$$$  subprogram documentation block
!                .      .    .                                       .
! subprogram:    ckgcov_ad  adjoint of ckgcov
!   prgmmr: kleist         org: np22                date: 2004-07-22
!
! abstract: perform horizontal and vertical parts of background error
!
! program history log:
!   2007-04-24  parrish
!   2008-12-04  todling - turn sst,slndt,sicet to locals per GSI May08 
!                         update to bkgcov above.
!   2010-03-15  zhu - use nrf* and cstate for generalized control variable
!                   - make changes to interface of sub2grid 
!   2010-04-15  treadon - add %values to cstate in bkgvar call
!   2010-04-28  todling - update to use gsi_bundle
!   2011-06-29  todling - no explict reference to internal bundle arrays
!   2011-09-05  todling - add explicit reference to navl_lenz, and remove connection through jfunc
!   2012-06-25  parrish - replace sub2grid with general_sub2grid.
!                         Remove arrays sst, slndt, sicet.  These are now contained as
!                         motley variables in input/output bundle cstate.  Remove unused variables
!                         nnnn1o,latlon11.
!
!   input argument list:
!     z        - long vector adjoint input/output control fields
!     cstate   - bundle containing control fields
!     nlevs    - number of vertical levels for smoothing
!     nval_lenz- length of sqrt-B control vector
!
!   output argument list:
!                 all after smoothing, combining scales
!     cstate   - bundle containing adjoint control fields
!
! attributes:
!   language: f90
!   machine:  ibm RS/6000 SP
!$$$
  use kinds, only: r_kind,i_kind
  use constants, only: zero
  use gridmod, only: nlat,nlon,lat2,lon2,nsig
  use gsi_bundlemod, only: gsi_bundle
  use gsi_bundlemod, only: gsi_bundlegetpointer
  use general_sub2grid_mod, only: general_sub2grid
  use general_commvars_mod, only: s2g_raf
  implicit none

! Passed Variables
  integer(i_kind)    ,intent(in   ) :: nval_lenz
  type(gsi_bundle),intent(inout) :: cstate
  real(r_kind),dimension(nval_lenz),intent(inout) :: z

! Local Variables
<<<<<<< HEAD
  integer(i_kind) i,j,k,iflg,n3d,istatus
  real(r_kind),dimension(lat2,lon2):: sst,slndt,sicet
  real(r_kind),dimension(nlat,nlon,nnnn1o):: hwork

  iflg=1

  do j=1,lon2
     do i=1,lat2
        sst(i,j)=zero
        slndt(i,j)=zero
        sicet(i,j)=zero
     end do
  end do
=======
  integer(i_kind) i,j,k,nsloop,n3d,istatus,nlevs
  real(r_kind),dimension(nlat*nlon*s2g_raf%nlevs_alloc):: hwork
  real(r_kind),dimension(:,:,:),pointer:: ptr3d=>NULL()

  nlevs=s2g_raf%nlevs_loc
  nsloop=3
>>>>>>> a062a989

! Multiply by background error variances, and break up skin temp
! into components
  call bkgvar(cstate,0)

! Apply vertical smoother
  n3d=cstate%n3d
!$omp parallel do  schedule(dynamic,1) private(k,ptr3d,istatus)
  do k=1,n3d
     call gsi_bundlegetpointer ( cstate,cstate%r3(k)%shortname,ptr3d,istatus )
     call frfhvo(ptr3d,k)
  end do

! Convert from subdomain to full horizontal field distributed among processors
  call general_sub2grid(s2g_raf,cstate%values,hwork)

! Apply horizontal smoother for number of horizontal scales
  call sqrt_smoothrf_ad(z,hwork,nlevs)

  return
end subroutine ckgcov_ad<|MERGE_RESOLUTION|>--- conflicted
+++ resolved
@@ -49,21 +49,12 @@
   type(gsi_bundle),intent(inout) :: cstate
 
 ! Local Variables
-<<<<<<< HEAD
-  integer(i_kind) i,j,n,iflg,loc,n3d,istatus
-  real(r_kind),dimension(lat2,lon2):: sst,slndt,sicet
-  real(r_kind),dimension(nlat,nlon,nnnn1o):: hwork
-  real(r_kind),pointer,dimension(:,:,:):: ptr3d=>NULL()
-
-  iflg=1
-=======
   integer(i_kind) i,j,n,nsloop,loc,n3d,istatus,nlevs
   real(r_kind),dimension(nlat*nlon*s2g_raf%nlevs_alloc):: hwork
   real(r_kind),pointer,dimension(:,:,:):: ptr3d=>NULL()
 
   nlevs=s2g_raf%nlevs_loc
   nsloop=3
->>>>>>> a062a989
   n3d=cstate%n3d
 
 ! Multiply by background error variances, and break up skin temp
@@ -151,27 +142,12 @@
   real(r_kind),dimension(nval_lenz),intent(in   ) :: z
 
 ! Local Variables
-<<<<<<< HEAD
-  integer(i_kind) i,j,k,n3d,istatus
-  real(r_kind),dimension(lat2,lon2):: sst,slndt,sicet
-  real(r_kind),dimension(nlat,nlon,nnnn1o):: hwork
-  real(r_kind),dimension(:,:,:),pointer:: ptr3d=>NULL()
-
-  do j=1,lon2
-     do i=1,lat2
-        sst(i,j)=zero
-        slndt(i,j)=zero
-        sicet(i,j)=zero
-     end do
-  end do
-=======
   integer(i_kind) i,j,k,nsloop,n3d,istatus,nlevs
   real(r_kind),dimension(nlat*nlon*s2g_raf%nlevs_alloc):: hwork
   real(r_kind),dimension(:,:,:),pointer:: ptr3d=>NULL()
 
   nlevs=s2g_raf%nlevs_loc
   nsloop=3
->>>>>>> a062a989
 
 ! Apply horizontal smoother for number of horizontal scales
   call sqrt_smoothrf(z,hwork,nlevs)
@@ -246,28 +222,12 @@
   real(r_kind),dimension(nval_lenz),intent(inout) :: z
 
 ! Local Variables
-<<<<<<< HEAD
-  integer(i_kind) i,j,k,iflg,n3d,istatus
-  real(r_kind),dimension(lat2,lon2):: sst,slndt,sicet
-  real(r_kind),dimension(nlat,nlon,nnnn1o):: hwork
-
-  iflg=1
-
-  do j=1,lon2
-     do i=1,lat2
-        sst(i,j)=zero
-        slndt(i,j)=zero
-        sicet(i,j)=zero
-     end do
-  end do
-=======
   integer(i_kind) i,j,k,nsloop,n3d,istatus,nlevs
   real(r_kind),dimension(nlat*nlon*s2g_raf%nlevs_alloc):: hwork
   real(r_kind),dimension(:,:,:),pointer:: ptr3d=>NULL()
 
   nlevs=s2g_raf%nlevs_loc
   nsloop=3
->>>>>>> a062a989
 
 ! Multiply by background error variances, and break up skin temp
 ! into components
