--- conflicted
+++ resolved
@@ -42,12 +42,9 @@
 !   2013-05-20  zhu     - add ntclen for aircraft temperature bias correction aircraft_t_bc=.true. 
 !                         or aircraft_t_bc_pof=.true.
 !   2013-10-30  jung    - added logical clip_supersaturation
-<<<<<<< HEAD
-!   2014-06-18  carley/zhu - add lcbas and tcamt
-=======
 !   2014-03-19  pondeca - add factw10m
 !   2014-05-07  pondeca - add facthowv
->>>>>>> 3aa43e59
+!   2014-06-18  carley/zhu - add lcbas and tcamt
 !
 ! Subroutines Included:
 !   sub init_jfunc           - set defaults for cost function variables
@@ -134,11 +131,7 @@
   public :: diurnalbc,bcoption,biascor,nval2d,dhat_dt,xhat_dt,l_foto,xhatsave,first
   public :: factqmax,factqmin,clip_supersaturation,last,yhatsave,nvals_len,nval_levs,iout_iter,nclen
   public :: niter_no_qc,print_diag_pcg,lgschmidt,penorig,gnormorig,iguess
-<<<<<<< HEAD
-  public :: factg,factv,factp,factl,R_option,diag_precon,step_start
-=======
-  public :: factg,factv,factp,factw10m,facthowv,diag_precon,step_start
->>>>>>> 3aa43e59
+  public :: factg,factv,factp,factl,R_option,factw10m,facthowv,diag_precon,step_start
   public :: pseudo_q2
   public :: varq
 
@@ -153,12 +146,8 @@
   integer(i_kind) nval2d,nclenz
 
   integer(i_kind),dimension(0:50):: niter,niter_no_qc
-<<<<<<< HEAD
-  real(r_kind) factqmax,factqmin,gnormorig,penorig,biascor,diurnalbc,factg,factv,factp,factl,step_start
-=======
-  real(r_kind) factqmax,factqmin,gnormorig,penorig,biascor,diurnalbc,factg,factv,factp, & 
+  real(r_kind) factqmax,factqmin,gnormorig,penorig,biascor,diurnalbc,factg,factv,factp,factl, & 
                factw10m,facthowv,step_start
->>>>>>> 3aa43e59
   integer(i_kind) bcoption
   real(r_kind),allocatable,dimension(:,:):: varq
   type(control_vector),save :: xhatsave,yhatsave
@@ -215,12 +204,9 @@
     factg=one
     factv=one
     factp=one
-<<<<<<< HEAD
     factl=one
-=======
     factw10m=one
     facthowv=one
->>>>>>> 3aa43e59
     iout_iter=220
     miter=1
     qoption=1
