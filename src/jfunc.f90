module jfunc
!$$$   module documentation block
!                .      .    .                                       .
! module:    jfunc
!   prgmmr: treadon          org: np23                date: 2003-11-24
!
! abstract: module containing variables used in inner loop minimzation
!           NOTE: it is ok for jfunc to depend on setting related to B,
!                 but not the other way around.
!
! program history log:
!   2003-11-24  treadon
!   2004-05-18  kleist, documentation
!   2004-10-06  kleist, create separate control vector for u,v
!   2004-10-15  parrish, add outer iteration variable for nonlinear qc
!   2004-12-23  treadon - add logical flags first and last
!   2005-02-23  wu - add qoption, dqdt,dqdrh,dqdp and varq for norm RH
!   2005-03-28  wu - replace mlath with mlat             
!   2005-06-03  parrish - add logical switch_on_derivatives
!   2005-09-29  kleist - add pointers for time derivatives
!   2005-11-21  kleist - expand time deriv pointers for tracer tendencies
!   2005-11-29  derber - fix bug in restart
!   2006-02-02  treadon - remove prsi_oz (use ges_prsi array)
!   2006-08-30  zhang,b - add bias correction control parameter
!   2007-03-13  derber - remove qsinv2 and add rhgues
!   2007-04-13  tremolet - use control vectors
!   2008-05-22  guo, j - merge GMAO MERRA changes with NCEP 2008-04-22
!                      - defer GMAO diurnal bias correction changes.
!   2008-12-01  todling - bring in Tremolet's changes
!   2009-06-01  pondeca,sato - add tsensible initialization. used in 2dvar mode only
!   2009-06-01  pondeca - add lgschmidt initalization. this variable controls the B-norm
!                         re-orthogonalization of the gradx vectors in 2dvar mode
!   2010-02-20  parrish - add change to get correct nval_len when using hybrid ensemble with dual resolution.
!   2010-02-20  zhu     - add nrf_levb and nrf_leve
!   2010-03-23  derber  - remove rhgues (not used)
!   2010-03-25  zhu     - add pointer_state
!   2010-05-12  todling - use gsi_bundle for state vector; remove pointer_state
!   2010-05-12  todling - replace some existing subdomain pointers w/ nsubwhalo/nsubnhalo
!                       - declare all variables coming from use statements
!   2010-05-20  todling - move nrf_levb and nrf_leve to control_vector where they belong
!   2010-08-15  gu/todling - add pseudo-q2 options
!   2013-05-20  zhu     - add ntclen for aircraft temperature bias correction aircraft_t_bc=.true. 
!                         or aircraft_t_bc_pof=.true.
!   2013-10-30  jung    - added logical clip_supersaturation
<<<<<<< HEAD
!   2013-12-10  eliu    - add variables realted to total water  
!   2013-12-10  zhu     - add variables varcw and cwoption
=======
!   2014-03-19  pondeca - add factw10m
!   2014-05-07  pondeca - add facthowv
!   2014-06-18  carley/zhu - add lcbas and tcamt
>>>>>>> 5b960399
!
! Subroutines Included:
!   sub init_jfunc           - set defaults for cost function variables
!   sub create_jfunc         - allocate cost function arrays 
!   sub destroy_jfunc        - deallocate cost function arrays
!   anav_info                - control variables information
!   sub read_guess_solution  - read guess solution
!   sub write_guess_solution - write guess solution
!   sub strip2               - strip off halo from subdomain arrays
!   sub set_pointer          - set location indices for components of vectors
!
! remarks: variable definitions below
!   def first      - logical flag = .true. on first outer iteration
!   def last       - logical flag = .true. following last outer iteration
!   def switch_on_derivatives - .t. = generate horizontal derivatives
!   def iout_iter  - output file number for iteration information
!   def miter      - number of outer iterations
!   def qoption    - option of q analysis variable; 1:q/qsatg 2:norm RH
!   def iguess     - flag for guess solution
!   def biascor    - background error bias correction coefficient 
!   def bcoption   - 0=ibc (no bias correction to bkg); 1= sbc(original implementation)
!   def diurnalbc  - 1= diurnal bias; 0= persistent bias
!   def niter      - number of inner interations (for each other iter.)
!   def niter_no_qc- number of inner interations without nonlinear qc (for each outer iter.)
!   def jiter      - outer iteration counter
!   def jiterstart - first outloop iteration number
!   def jiterend   - last outloop iteration number
!   def iter       - do loop iteration integer
!   def nclen      - length of control (x,y) vectors
!   def diag_precon- logical, if true do  preconditioning
!   def step_start - initial stepsize
!   def nvals_levs - number of 2d (x/y) state-vector variables
!   def nvals_len  - number of 2d state-vector variables * subdomain size (with buffer)
!   def nval_levs  - number of 2d (x/y) control-vector variables
!   def nval_len   - number of 2d control-vector variables * subdomain size (with buffer)
!   def l_foto     - option for foto
!   def print_diag_pcg - option for turning on GMAO diagnostics in pcgsoi
!   def tsensible  - option to use sensible temperature as the control variable. applicable
!                    to the 2dvar mode only
!   def lgschmidt  - option to re-biorthogonalyze the gradx and grady vectors during the
!                    inner iteration using the modified gram-schmidt method. useful for
!                    estimating the analysis error via the projection method. 
!
!   def ntracer    - total number of tracer variables
!   def nrft       - total number of time tendencies for upper level control variables
!   def nrft_      - order of time tendencies for 3d control variables
!   def R_option   - Option to use variable correlation length for lcbas based on data
!                    density - follows Hayden and Purser (1995) (twodvar_regional only)
!
! attributes:
!   language: f90
!   machine:  ibm RS/6000 SP
!
!$$$
  use kinds, only: r_kind,i_kind
  use constants, only: zero
  use control_vectors, only: nc2d,nc3d,mvars
  use control_vectors, only: nrf,nrf_3d,nrf_var
  use control_vectors, only: allocate_cv,deallocate_cv
  use control_vectors, only: control_vector
  use control_vectors, only: assignment(=)
  use control_vectors, only: setup_control_vectors
  use control_vectors, only: cvars3d
  use state_vectors, only: setup_state_vectors
  use gsi_bundlemod, only: gsi_bundle
  use gsi_bundlemod, only: gsi_bundle
  use mpeu_util, only: getindex
  implicit none

! set default to private
  private
! set subroutines to public
  public :: init_jfunc
  public :: create_jfunc
  public :: destroy_jfunc
  public :: read_guess_solution
  public :: write_guess_solution
  public :: strip2
  public :: set_pointer
  public :: set_sqrt_2dsize
! set passed variables to public
  public :: nrclen,npclen,nsclen,ntclen,qoption,nval_lenz,tendsflag,tsensible,cwoption,varcw
  public :: switch_on_derivatives,jiterend,jiterstart,jiter,iter,niter,miter
  public :: diurnalbc,bcoption,biascor,nval2d,dhat_dt,xhat_dt,l_foto,xhatsave,first
  public :: factqmax,factqmin,clip_supersaturation,last,yhatsave,nvals_len,nval_levs,iout_iter,nclen
  public :: niter_no_qc,print_diag_pcg,lgschmidt,penorig,gnormorig,iguess
  public :: factg,factv,factp,factl,R_option,factw10m,facthowv,diag_precon,step_start
  public :: pseudo_q2
  public :: varq
  public :: use_rhtot,do_gfsphys 

  logical first,last,switch_on_derivatives,tendsflag,l_foto,print_diag_pcg,tsensible,lgschmidt,diag_precon
<<<<<<< HEAD
  logical clip_supersaturation
  logical use_rhtot,do_gfsphys
=======
  logical clip_supersaturation,R_option
>>>>>>> 5b960399
  logical pseudo_q2
  integer(i_kind) iout_iter,miter,iguess,nclen,qoption,cwoption
  integer(i_kind) jiter,jiterstart,jiterend,iter
  integer(i_kind) nvals_len,nvals_levs
  integer(i_kind) nval_len,nval_lenz,nval_levs
  integer(i_kind) nclen1,nclen2,nrclen,nsclen,npclen,ntclen
  integer(i_kind) nval2d,nclenz

  integer(i_kind),dimension(0:50):: niter,niter_no_qc
  real(r_kind) factqmax,factqmin,gnormorig,penorig,biascor,diurnalbc,factg,factv,factp,factl, & 
               factw10m,facthowv,step_start
  integer(i_kind) bcoption
  real(r_kind),allocatable,dimension(:,:):: varq
  real(r_kind),allocatable,dimension(:,:):: varcw
  type(control_vector),save :: xhatsave,yhatsave
  type(gsi_bundle),save :: xhat_dt,dhat_dt

contains

  subroutine init_jfunc
!$$$  subprogram documentation block
!                .      .    .                                       .
! subprogram:    init_jfunc
!   prgmmr: treadon          org: np23               date:  2003-11-24
!
! abstract: initialize cost function variables to defaults
!
! program history log:
!   2003-11-24  treadon
!   2004-05-18  kleist, documentation
!   2004-12-23  treadon - initialize first and last
!   2005-06-03  parrish - initialize switch_on_derivatives
!   2005-10-27  kleist  - initialize tendency flag
!   2006-08-30  zhang,b - initialize bias correction scheme
!   2008-05-12  safford - rm unused uses
!   2010-08-15  gu/todling - add pseudo-q2 options
!
!   input argument list:
!
!   output argument list:
!
! attributes:
!   language: f90
!   machine:  ibm rs/6000 sp
!
!$$$
    use constants, only: zero, one
    implicit none
    integer(i_kind) i

    first = .true.
    last  = .false.
    switch_on_derivatives=.false.
    tendsflag=.false.
    l_foto=.false.
    print_diag_pcg=.false.
    tsensible=.false.
    lgschmidt=.false.
    diag_precon=.false.
    use_rhtot=.false.  
    do_gfsphys=.false. 
    step_start=1.e-4_r_kind
    R_option=.false.

    factqmin=one
    factqmax=one
    clip_supersaturation=.false.
    factg=one
    factv=one
    factp=one
    factl=one
    factw10m=one
    facthowv=one
    iout_iter=220
    miter=1
    qoption=1
    cwoption=1
    pseudo_q2=.false.
    do i=0,50
       niter(i)=0
       niter_no_qc(i)=1000000
    end do
    jiterstart=1
    jiterend=1
    jiter=jiterstart
    biascor=-one        ! bias multiplicative coefficient
    diurnalbc=0         ! 1= diurnal bias; 0= persistent bias
    bcoption=1          ! 0=ibc; 1=sbc
    nclen=1
    nclenz=1

    penorig=zero
    gnormorig=zero

! iguess = -1  do not use guess file
! iguess =  0  write only guess file
! iguess =  1  read and write guess file
! iguess =  2  read only guess file

    iguess=1

    return
  end subroutine init_jfunc


  subroutine create_jfunc
!$$$  subprogram documentation block
!                .      .    .                                       .
! subprogram:    create_jfunc
!   prgmmr: treadon          org: np23               date:  2003-11-24
!
! abstract: allocate memory for cost function variables
!
! program history log:
!   2003-11-24  treadon
!   2004-05-18  kleist, documentation
!   2004-07-28  treadon - simplify subroutine argument list
!   2005-03-28  wu - replace mlath with mlat, modify dim of varq 
!   2005-06-15  treadon - remove "use guess_grids"
!   2008-05-12  safford - rm unused uses
!   2013-10-25  todling - revisit variable initialization
!   2013-11-12  lueken - revisit logic around cwgues
!   2014-02-03  todling - CV length and B-dims here (no longer in observer)
!
!   input argument list:
!    mlat
!
!   output argument list:
!
! attributes:
!   language: f90
!   machine:  ibm rs/6000 sp
!
!$$$
    use constants, only: zero
    use gridmod, only: lat2,lon2,nsig,regional
    use m_berror_stats, only: berror_get_dims
    use m_berror_stats_reg, only: berror_get_dims_reg
    implicit none

    integer(i_kind) j,k
    integer(i_kind) msig,mlat,mlon 

!   Set length of control vector and other control vector constants
    call set_pointer

!   Allocate arrays used in minimization
    if(.not.regional)then                    ! If global, use msig, mlat, and mlon
       call berror_get_dims(msig,mlat,mlon)
    else                                     ! If regional, use msig and mlat only
       call berror_get_dims_reg(msig,mlat)
    endif

    call allocate_cv(xhatsave)
    call allocate_cv(yhatsave)
    xhatsave=zero
    yhatsave=zero

    if (getindex(cvars3d,'q')>0) then
        allocate(varq(1:mlat,1:nsig))
        do k=1,nsig
          do j=1,mlat
             varq(j,k)=zero
          end do
       end do
    endif

    if (getindex(cvars3d,'cw')>0) then
        allocate(varcw(1:mlat,1:nsig))
        do k=1,nsig
          do j=1,mlat
           varcw(j,k)=zero
          end do
       end do
    endif

    return
  end subroutine create_jfunc
    
  subroutine destroy_jfunc
!$$$  subprogram documentation block
!                .      .    .                                       .
! subprogram:    destroy_jfunc
!   prgmmr: treadon          org: np23               date:  2003-11-24
!
! abstract: deallocate memory from cost function variables
!
! program history log:
!   2003-11-24  treadon
!   2004-05-18  kleist, documentation
!   2013-10-25  todling, revisit deallocs
!
!   input argument list:
!
!   output argument list:
!
! attributes:
!   language: f90
!   machine:  ibm rs/6000 sp
!
!$$$
    implicit none

    call deallocate_cv(xhatsave)
    call deallocate_cv(yhatsave)
    if(allocated(varq)) deallocate(varq)
    if(allocated(varcw)) deallocate(varcw)

    return
  end subroutine destroy_jfunc

  subroutine read_guess_solution(dirx,diry,mype)
!$$$  subprogram documentation block
!                .      .    .                                       .
! subprogram:    read_guess_solution
!   prgmmr: treadon          org: np23               date:  2003-11-24
!
! abstract: read in guess solution
!
! program history log:
!   2003-11-24  treadon
!   2004-05-18  kleist, documentation
!   2005-05-05  treadon - read guess solution from 4-byte reals
!   2008-05-12  safford - rm unused uses and vars
!   2013-10-25  todling - reposition ltosi and others to commvars
!
!   input argument list:
!     mype   - mpi task id
!
!   output argument list:
!     dirx,diry
!
! attributes:
!   language: f90
!   machine:  ibm rs/6000 sp
!
!$$$
    use kinds, only: r_single
    use mpimod, only: ierror, mpi_comm_world,mpi_real4
    use gridmod, only: nlat,nlon,nsig,itotsub,&
         displs_s,ijn_s,latlon11,iglobal
    use general_commvars_mod, only: ltosi_s,ltosj_s
    use obsmod, only: iadate
    implicit none

    integer(i_kind)     ,intent(in   ) :: mype
    type(control_vector),intent(  out) :: dirx,diry

    integer(i_kind) i,k,mm1,myper,kk,i1,i2
    integer(i_kind) nlatg,nlong,nsigg
    integer(i_kind),dimension(5):: iadateg
    real(r_single),dimension(max(iglobal,itotsub)):: fieldx,fieldy
    real(r_single),dimension(nlat,nlon):: xhatsave_g,yhatsave_g
    real(r_single),dimension(nclen):: xhatsave_r4,yhatsave_r4
    
    jiterstart = 1
    mm1=mype+1
    myper=0

! Open unit to guess solution.  Read header.  If no header, file is
! empty and exit routine
    open(12,file='gesfile_in',form='unformatted')
    iadateg=0
    nlatg=0
    nlong=0
    nsigg=0
    read(12,end=1234)iadateg,nlatg,nlong,nsigg
    if(iadate(1) == iadateg(1) .and. iadate(2) == iadate(2) .and. &
       iadate(3) == iadateg(3) .and. iadate(4) == iadateg(4) .and. &
       iadate(5) == iadateg(5) .and. nlat == nlatg .and. &
       nlon == nlong .and. nsig == nsigg) then
       if(mype == 0) write(6,*)'READ_GUESS_SOLUTION:  read guess solution for ',&
                     iadateg,nlatg,nlong,nsigg
       jiterstart=0
         
! Let all tasks read gesfile_in to pick up bias correction (second read)

! Loop to read input guess fields.  After reading in each field & level,
! scatter the grid to the appropriate location in the xhat and yhatsave
! arrays.
       do k=1,nval_levs
          read(12,end=1236) xhatsave_g,yhatsave_g
          do kk=1,itotsub
             i1=ltosi_s(kk); i2=ltosj_s(kk)
             fieldx(kk)=xhatsave_g(i1,i2)
             fieldy(kk)=yhatsave_g(i1,i2)
          end do
          i=(k-1)*latlon11 + 1
          call mpi_scatterv(fieldx,ijn_s,displs_s,mpi_real4,&
                   xhatsave_r4(i),ijn_s(mm1),mpi_real4,myper,mpi_comm_world,ierror)
          call mpi_scatterv(fieldy,ijn_s,displs_s,mpi_real4,&
                   yhatsave_r4(i),ijn_s(mm1),mpi_real4,myper,mpi_comm_world,ierror)
       end do  !end do over nval_levs

!      Read radiance and precipitation bias correction terms
       read(12,end=1236) (xhatsave_r4(i),i=nclen1+1,nclen),(yhatsave_r4(i),i=nclen1+1,nclen)
       do i=1,nclen
          dirx%values(i)=real(xhatsave_r4(i),r_kind)
          diry%values(i)=real(yhatsave_r4(i),r_kind)
       end do

    else
       if(mype == 0) then
          write(6,*) 'READ_GUESS_SOLUTION:  INCOMPATABLE GUESS FILE, gesfile_in'
          write(6,*) 'READ_GUESS_SOLUTION:  iguess,iadate,iadateg=',iguess,iadate,iadateg
          write(6,*) 'READ_GUESS_SOLUTION:  nlat,nlatg,nlon,nlong,nsig,nsigg=',&
                      nlat,nlatg,nlon,nlong,nsig,nsigg
       end if
    endif
    close(12)
    return

! The guess file is empty.  Do not return an error code but print a message to
! standard out.
1234 continue
    if(mype == 0) then
       write(6,*) 'READ_GUESS_SOLUTION:  NO GUESS FILE, gesfile_in'
       write(6,*) 'READ_GUESS_SOLUTION:  iguess,iadate,iadateg=',iguess,iadate,iadateg
       write(6,*) 'READ_GUESS_SOLUTION:  nlat,nlatg,nlon,nlong,nsig,nsigg=',&
                   nlat,nlatg,nlon,nlong,nsig,nsigg
    end if
    close(12)
    return

! Error contition reading level or bias correction data.  Set error flag and
! return to the calling program.
1236 continue
    if (mype==0) write(6,*) 'READ_GUESS_SOLUTION:  ERROR in reading guess'
    close(12)
    call stop2(76)

    return
  end subroutine read_guess_solution
  
  subroutine write_guess_solution(mype)
!$$$  subprogram documentation block
!                .      .    .                                       .
! subprogram:    write_guess_solution
!   prgmmr: treadon          org: np23               date:  2003-11-24
!
! abstract: write out guess solution (not from spectral forecast)
!
! program history log:
!   2003-11-24  treadon
!   2004-05-18  kleist, documentation
!   2005-03-10  treadon - remove iadate from calling list, access via obsmod
!   2005-05-05  treadon - write guess solution using 4-byte reals
!   2008-05-12  safford - rm unused uses
!   2008-12-13  todling - strip2 called w/ consistent interface
!   2013-10-25  todling - reposition ltosi and others to commvars
!
!   input argument list:
!     mype   - mpi task id
!
!   output argument list:
!
! attributes:
!   language: f90
!   machine:  ibm rs/6000 sp
!
!$$$
    use kinds, only: r_single
    use mpimod, only: ierror, mpi_comm_world, mpi_real4
    use gridmod, only: ijn,latlon11,displs_g,nsig,&
         nlat,nlon,lat1,lon1,itotsub,iglobal
    use general_commvars_mod, only: ltosj,ltosi 
    use obsmod, only: iadate
    use constants, only: zero
    implicit none

    integer(i_kind),intent(in   ) :: mype

    integer(i_kind) i,j,k,mm1,mypew,kk,i1,i2,ie,is
    real(r_single),dimension(lat1,lon1,2):: field
    real(r_single),dimension(max(iglobal,itotsub)):: fieldx,fieldy
    real(r_single),dimension(nlat,nlon):: xhatsave_g,yhatsave_g
    real(r_single),dimension(nrclen):: xhatsave4,yhatsave4

    mm1=mype+1
    mypew=0
    
! Write header record to output file
    if (mype==mypew) then
       open(51,file='gesfile_out',form='unformatted')
       write(51) iadate,nlat,nlon,nsig
    endif

! Loop over levels.  Gather guess solution and write to output
    do k=1,nval_levs
       ie=(k-1)*latlon11 + 1
       is=ie+latlon11
       call strip2(xhatsave%values(ie:is),yhatsave%values(ie:is),field)
       call mpi_gatherv(field(1,1,1),ijn(mm1),mpi_real4,&
            fieldx,ijn,displs_g,mpi_real4,mypew,&
            mpi_comm_world,ierror)
       call mpi_gatherv(field(1,1,2),ijn(mm1),mpi_real4,&
            fieldy,ijn,displs_g,mpi_real4,mypew,&
            mpi_comm_world,ierror)

! Transfer to global arrays
       do j=1,nlon
          do i=1,nlat
             xhatsave_g(i,j)=zero
             yhatsave_g(i,j)=zero
          end do
       end do
       do kk=1,iglobal
          i1=ltosi(kk); i2=ltosj(kk)
          xhatsave_g(i1,i2)=fieldx(kk)
          yhatsave_g(i1,i2)=fieldy(kk)
       end do

! Write level record
       if (mype==mypew) write(51) xhatsave_g,yhatsave_g
    end do  !end do over nval_levs

! Write radiance and precipitation bias correction terms to output file
    if (mype==mypew) then
       do i=1,nrclen
          xhatsave4(i)=xhatsave%values(nclen1+i)
          yhatsave4(i)=yhatsave%values(nclen1+i)
       end do
       write(51) (xhatsave4(i),i=1,nrclen),(yhatsave4(i),i=1,nrclen)
       close(51)
       write(6,*)'WRITE_GUESS_SOLUTION:  write guess solution for ',&
                  iadate,nlat,nlon,nsig
    endif

    return
  end subroutine write_guess_solution

    subroutine strip2(field_in1,field_in2,field_out)
!$$$  subprogram documentation block
!                .      .    .                                       .
! subprogram:    strip2
!   prgmmr: treadon          org: np23                date: 2003-11-24
!
! abstract: strip off halo from two subdomain arrays & combine into
!           single output array
!
! program history log:
!   2003-11-24  treadon
!   2004-05-18  kleist, documentation
!   2008-05-12  safford - rm unused uses
!
!   input argument list:
!     field_in1 - subdomain field one with halo
!     field_in2 - subdomain field two with halo
!
!   output argument list:
!     field_out - combined subdomain fields with halo stripped
!
! attributes:
!   language: f90
!   machine:  ibm rs/6000 sp
!
!$$$
    use kinds, only: r_single
    use gridmod, only: lat1,lon1,lat2,lon2
    implicit none

    real(r_single),dimension(lat1,lon1,2),intent(  out) :: field_out
    real(r_kind)  ,dimension(lat2,lon2)  ,intent(in   ) :: field_in1,field_in2

    integer(i_kind) i,j,jp1


    do j=1,lon1
       jp1 = j+1
       do i=1,lat1
          field_out(i,j,1)=field_in1(i+1,jp1)
          field_out(i,j,2)=field_in2(i+1,jp1)
       end do
    end do

    return
  end subroutine strip2

  subroutine set_pointer
!$$$  subprogram documentation block
!                .      .    .                                       .
! subprogram:    set_pointer
!   prgmmr: treadon          org: np23                date: 2004-07-28
!
! abstract: Set length of control vector and other control 
!           vector constants
!
! program history log:
!   2004-07-28  treadon
!   2006-04-21  kleist - include pointers for more time tendency arrays
!   2008-12-04  todling - increase number of 3d fields from 6 to 8 
!   2009-09-16  parrish - add hybrid_ensemble connection in call to setup_control_vectors
!   2010-03-01  zhu     - add nrf_levb and nrf_leve, generalize nval_levs
!                       - generalize vector starting points such as nvpsm, nst2, and others
!   2010-05-23  todling - remove pointers such as nvpsm, nst2, and others (intro on 10/03/01)
!                       - move nrf_levb and nrf_leve to anberror where they are needed
!   2010-05-29  todling - generalized count for number of levels in state variables
!   2013-10-22  todling - revisit level count in view of changes to bundle
!
!   input argument list:
!
!   output argument list:
!
! attributes:
!   language: f90
!   machine:  ibm rs/6000 sp
!
!$$$
    use gridmod, only: lat1,lon1,latlon11,latlon1n,nsig,lat2,lon2
    use gridmod, only: nnnn1o,regional,nlat,nlon
    use radinfo, only: npred,jpch_rad
    use pcpinfo, only: npredp,npcptype
    use aircraftinfo, only: npredt,ntail,aircraft_t_bc_pof,aircraft_t_bc
    use state_vectors, only: ns3d,ns2d,levels
    use constants, only : max_varname_length
    use gsi_4dvar, only: nsubwin, lsqrtb
    use bias_predictors, only: setup_predictors
    use hybrid_ensemble_parameters, only: l_hyb_ens,n_ens,generate_ens,grd_ens,nval_lenz_en
    implicit none

    integer(i_kind) n_ensz,nval_lenz_tot,nval_lenz_enz

    nvals_levs=ns2d+sum(levels)
    nvals_len=nvals_levs*latlon11

    nval_levs=max(0,nc3d)*nsig+max(0,nc2d)
    nval_len=nval_levs*latlon11
    if(l_hyb_ens) then
       nval_len=nval_len+n_ens*nsig*grd_ens%latlon11
    end if
    nsclen=npred*jpch_rad
    npclen=npredp*npcptype
    if (aircraft_t_bc_pof .or. aircraft_t_bc) then 
       ntclen=npredt*ntail
    else
       ntclen=0
    end if
    nclen=nsubwin*nval_len+nsclen+npclen+ntclen
    nrclen=nsclen+npclen+ntclen
    nclen1=nclen-nrclen
    nclen2=nclen1+nsclen
  
    n_ensz=0
    nval_lenz_enz=0
    if(lsqrtb.or.(l_hyb_ens.and.generate_ens)) then
       if(regional) then
          nval2d=nlat*nlon*3
       else
          call set_sqrt_2dsize(nval2d)
       end if
       nval_lenz=nval2d*nnnn1o
       nval_lenz_tot=nval_lenz
       if(lsqrtb.and.l_hyb_ens) then
          n_ensz=n_ens
          nval_lenz_enz=nval_lenz_en
          nval_lenz_tot=nval_lenz+n_ensz*nval_lenz_enz
       endif
       nclenz=nsubwin*nval_lenz_tot+nsclen+npclen+ntclen
    else
       nval2d=latlon11
    end if

    if (lsqrtb) then
       CALL setup_control_vectors(nsig,lat2,lon2,latlon11,latlon1n, &
                                  nsclen,npclen,ntclen,nclenz,nsubwin,nval_lenz,lsqrtb,n_ensz, &
                                  nval_lenz_enz)
    else
       CALL setup_control_vectors(nsig,lat2,lon2,latlon11,latlon1n, &
                                  nsclen,npclen,ntclen,nclen,nsubwin,nval_len,lsqrtb,n_ens, &
                                  nval_lenz_enz)
    endif
    CALL setup_predictors(nrclen,nsclen,npclen,ntclen)
    CALL setup_state_vectors(latlon11,latlon1n,nvals_len,lat2,lon2,nsig)

  end subroutine set_pointer

  subroutine set_sqrt_2dsize(ndim2d)
!$$$  subprogram documentation block
!                .      .    .                                       .
! subprogram:    set_sqrt_2dsize
!   prgmmr: todling          org: np23                date: 2011-09-05
!
! abstract: Calculates size of 2d-component of control vector in sqrt-B
!           case. This being an independent call allows using ckgcov
!           within context of B-precond.
!
! program history log:
!   2011-09-05  todling - move as independent piece out of set_pointer
!
!   input argument list:
!
!   output argument list:
!     ndim2d - size of 2d component of control vector in sqrt-B case
!
! attributes:
!   language: f90
!   machine:  ibm rs/6000 sp
!
!$$$
  use kinds, only: i_kind
  use gridmod, only: nlat,nlon
  implicit none
  integer(i_kind),intent(out):: ndim2d
  integer(i_kind) nx,ny,mr,nr,nf
!           following lifted from subroutine create_berror_vars in module berror.f90
!            inserted because create_berror_vars called after this routine
     nx=nlon*3/2
     nx=nx/2*2
     ny=nlat*8/9
     ny=ny/2*2
     if(mod(nlat,2)/=0)ny=ny+1
     mr=0
     nr=nlat/4
     nf=nr
     ndim2d=(ny*nx + 2*(2*nf+1)*(2*nf+1))*3
  end subroutine set_sqrt_2dsize

end module jfunc<|MERGE_RESOLUTION|>--- conflicted
+++ resolved
@@ -42,14 +42,11 @@
 !   2013-05-20  zhu     - add ntclen for aircraft temperature bias correction aircraft_t_bc=.true. 
 !                         or aircraft_t_bc_pof=.true.
 !   2013-10-30  jung    - added logical clip_supersaturation
-<<<<<<< HEAD
 !   2013-12-10  eliu    - add variables realted to total water  
 !   2013-12-10  zhu     - add variables varcw and cwoption
-=======
 !   2014-03-19  pondeca - add factw10m
 !   2014-05-07  pondeca - add facthowv
 !   2014-06-18  carley/zhu - add lcbas and tcamt
->>>>>>> 5b960399
 !
 ! Subroutines Included:
 !   sub init_jfunc           - set defaults for cost function variables
@@ -142,12 +139,8 @@
   public :: use_rhtot,do_gfsphys 
 
   logical first,last,switch_on_derivatives,tendsflag,l_foto,print_diag_pcg,tsensible,lgschmidt,diag_precon
-<<<<<<< HEAD
-  logical clip_supersaturation
+  logical clip_supersaturation,R_option
   logical use_rhtot,do_gfsphys
-=======
-  logical clip_supersaturation,R_option
->>>>>>> 5b960399
   logical pseudo_q2
   integer(i_kind) iout_iter,miter,iguess,nclen,qoption,cwoption
   integer(i_kind) jiter,jiterstart,jiterend,iter
