--- conflicted
+++ resolved
@@ -38,14 +38,11 @@
 !   2010-05-20  todling - move nrf_levb and nrf_leve to control_vector where they belong
 !   2011-02-16  zhu     - add ggues,vgues,pgues
 !   2011-07-15  zhu     - add cwgues
-<<<<<<< HEAD
-!   2012-12-03  eliu    - add variables realted to total water  
-!   2012-12-15  zhu     - add variables varcw and cwoption
-!   2013-02-26 m.kim    - add cwgues_orignal
-=======
 !   2013-05-20  zhu     - add ntclen for aircraft temperature bias correction aircraft_t_bc=.true. 
 !                         or aircraft_t_bc_pof=.true.
->>>>>>> 5e0ec248
+!   2013-12-10  eliu    - add variables realted to total water  
+!   2013-12-10  zhu     - add variables varcw and cwoption
+!   2013-12-10  kim     - add cwgues_orignal
 !
 ! Subroutines Included:
 !   sub init_jfunc           - set defaults for cost function variables
@@ -125,11 +122,7 @@
   public :: set_pointer
   public :: set_sqrt_2dsize
 ! set passed variables to public
-<<<<<<< HEAD
-  public :: nrclen,npclen,nsclen,qoption,varq,cwoption,varcw,nval_lenz,dqdrh,dqdt,dqdp,tendsflag,tsensible
-=======
-  public :: nrclen,npclen,nsclen,ntclen,qoption,varq,nval_lenz,dqdrh,dqdt,dqdp,tendsflag,tsensible
->>>>>>> 5e0ec248
+  public :: nrclen,npclen,nsclen,ntclen,qoption,varq,nval_lenz,dqdrh,dqdt,dqdp,tendsflag,tsensible,cwoption,varcw
   public :: switch_on_derivatives,qgues,qsatg,cwgues,jiterend,jiterstart,jiter,iter,niter,miter
   public :: rhtgues,qtgues,dqsdt,dqsdp,qtdist_gues,cfgues,sl,del_si
   public :: tgs,qgs,cwgs,tlrg,qlrg,cwlrg,rnlrg  
