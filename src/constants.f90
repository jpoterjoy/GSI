--- conflicted
+++ resolved
@@ -27,10 +27,7 @@
 !   2010-12-20 pagowski  - add max_varname_length=12
 !   2010-04-01 li        - add maximum diurnal thermocline thickness
 !   2011-10-27 Huang     - add i_missing and r_missing to detect missing values
-<<<<<<< HEAD
-=======
 !   2011-11-01 eliu      - add minimum value for cloud water mixing ratio 
->>>>>>> fbe2790c
 !
 ! Subroutines Included:
 !   sub init_constants_derived - compute derived constants
@@ -73,12 +70,8 @@
   public :: psv_a, psv_b, psv_c, psv_d
   public :: ef_alpha, ef_beta, ef_gamma
   public :: max_varname_length
-<<<<<<< HEAD
-  public :: z_w_max,qmin
-=======
   public :: z_w_max
   public :: qmin,qcmin 
->>>>>>> fbe2790c
   public :: i_missing, r_missing
 
 ! Declare derived constants
@@ -235,13 +228,10 @@
                                      ! wgtlim does not alter the analysis, only
                                      ! the nonlinear qc data "count"
 
-<<<<<<< HEAD
-=======
 ! Minimum values for water vapor and cloud water mixing ratio 
   real(r_kind),parameter:: qmin   = 1.e-07_r_kind   ! lower bound on ges_q
   real(r_kind),parameter:: qcmin  = 0.0_r_kind      ! lower bound on ges_cw
 
->>>>>>> fbe2790c
 ! Constant used to detect missing input value
   integer(i_kind),parameter:: i_missing=-9999
   integer(r_kind),parameter:: r_missing=-9999._r_kind
