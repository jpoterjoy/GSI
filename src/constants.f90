module constants
!$$$   module documentation block
!                .      .    .                                       .
! module:    constants
!   prgmmr: treadon          org: np23                date: 2003-09-25
!
! abstract:  This module contains the definition of various constants
!            used in the gsi code
!
! program history log:
!   2003-09-25  treadon - original code
!   2004-03-02  treadon - allow global and regional constants to differ
!   2004-06-16  treadon - update documentation
!   2004-10-28  treadon - replace parameter tiny=1.e-12 with tiny_r_kind
!                         and tiny_single
!   2004-11-16  treadon - add huge_single, huge_r_kind parameters
!   2005-08-24  derber   - move cg_term to constants from qcmod
!   2006-03-07  treadon  - add rd_over_cp_mass
!   2006-05-18  treadon  - add huge_i_kind
!   2006-06-06       su  - add var-qc wgtlim, change value to 0.25 (ECMWF)
!   2006-07-28  derber   - add r1000
!   2007-03-20  rancic   - add r3600
!   2009-02-05  cucurull - modify refractive indexes for gpsro data
!   2010-08-25  cucurull - add constants to compute compressibility factor
!                        - add option to use Rueger/Bevis refractive index coeffs
!   2010-12-20 pagowski  - add max_varname_length=12
!   2010-04-01 li        - add maximum diurnal thermocline thickness
!   2011-10-27 Huang     - add i_missing and r_missing to detect missing values
!   2011-11-01 eliu      - add minimum value for cloud water mixing ratio 
!   2012-03-07 todling   - define lower bound for trace-gases (arbitrary unit as long as small)
!
! Subroutines Included:
!   sub init_constants_derived - compute derived constants
!   sub init_constants         - set regional/global constants
!   sub gps_constants          - set Rueger/Bevis refractive index coefficients
!
! Variable Definitions:
!   see below
!
! attributes:
!   language: f90
!   machine:  ibm RS/6000 SP
!
!$$$ end documentation block

  use kinds, only: r_single,r_kind,i_kind,r_quad,i_long
  implicit none

! set default as private
  private
! set subroutines as public
  public :: init_constants_derived
  public :: init_constants
  public :: gps_constants
! set passed variables to public
  public :: one,two,half,zero,deg2rad,pi,three,quarter,one_tenth
  public :: rad2deg,zero_quad,r3600,r1000,r60inv,five,four,rd_over_cp,grav
  public :: rd,rv,rozcon,rearth_equator,zero_single,tiny_r_kind,tiny_single,ten
  public :: omega,rcp,rearth,fv,h300,cp,cg_term,tpwcon,xb,ttp,psatk,xa,tmix
  public :: xai,xbi,psat,eps,omeps,wgtlim,one_quad,two_quad,epsq,climit,epsm1,hvap
  public :: hsub,cclimit,el2orc,elocp,h1000,cpr,pcpeff0,pcpeff2,delta,pcpeff1
  public :: factor1,c0,pcpeff3,factor2,dx_inv,dx_min,rhcbot,rhctop,hfus,ke2
  public :: rrow,cmr,cws,r60,huge_i_kind,huge_r_kind,t0c,rd_over_cp_mass
  public :: somigliana,grav_equator,grav_ratio,flattening,semi_major_axis
  public :: n_b,n_a,eccentricity,huge_single,constoz,g_over_rd,amsua_clw_d2
  public :: amsua_clw_d1,n_c,rd_over_g,zero_ilong
  public :: r10,r100,sqrt_tiny_r_kind,r2000,r4000
  public :: r0_01,r0_02,r0_03,r0_04,r0_05,r400,r2400
  public :: cpf_a0, cpf_a1, cpf_a2, cpf_b0, cpf_b1, cpf_c0, cpf_c1, cpf_d, cpf_e
  public :: psv_a, psv_b, psv_c, psv_d
  public :: ef_alpha, ef_beta, ef_gamma
  public :: max_varname_length
<<<<<<< HEAD
  public :: z_w_max,tfrozen
  public :: qmin,qcmin 
=======
  public :: z_w_max
  public :: qmin,qcmin,tgmin
>>>>>>> e7825d38
  public :: i_missing, r_missing

! Declare derived constants
  integer(i_kind):: huge_i_kind
  integer(i_kind), parameter :: max_varname_length=12
  real(r_single):: tiny_single, huge_single
  real(r_kind):: xai, xa, xbi, xb, dldt, rozcon,ozcon,fv, tpwcon,eps, rd_over_g
  real(r_kind):: el2orc, g_over_rd, rd_over_cp, cpr, omeps, epsm1, factor2
  real(r_kind):: factor1, huge_r_kind, tiny_r_kind, deg2rad, pi, rad2deg, cg_term
  real(r_kind):: eccentricity_linear, cv, rv, rd_over_cp_mass, cliq, rd, cp_mass
  real(r_kind):: eccentricity, grav, rearth, r60inv
  real(r_kind):: sqrt_tiny_r_kind
  real(r_kind):: n_a, n_b, n_c

! Define constants common to global and regional applications
  real(r_kind),parameter::  rearth_equator= 6.37813662e6_r_kind  ! equatorial earth radius          (m)
  real(r_kind),parameter::  omega  = 7.2921e-5_r_kind            !  angular velocity of earth       (1/s)
  real(r_kind),parameter::  cp     = 1.0046e+3_r_kind            !  specific heat of air @pressure  (J/kg/K)
  real(r_kind),parameter::  cvap   = 1.8460e+3_r_kind            !  specific heat of h2o vapor      (J/kg/K)
  real(r_kind),parameter::  csol   = 2.1060e+3_r_kind            !  specific heat of solid h2o (ice)(J/kg/K)
  real(r_kind),parameter::  hvap   = 2.5000e+6_r_kind            !  latent heat of h2o condensation (J/kg)
  real(r_kind),parameter::  hfus   = 3.3358e+5_r_kind            !  latent heat of h2o fusion       (J/kg)
  real(r_kind),parameter::  psat   = 6.1078e+2_r_kind            !  pressure at h2o triple point    (Pa)
  real(r_kind),parameter::  t0c    = 2.7315e+2_r_kind            !  temperature at zero celsius     (K)
  real(r_kind),parameter::  ttp    = 2.7316e+2_r_kind            !  temperature at h2o triple point (K)
  real(r_kind),parameter::  jcal   = 4.1855e+0_r_kind            !  joules per calorie              ()
  real(r_kind),parameter::  stndrd_atmos_ps = 1013.25e2_r_kind   ! 1976 US standard atmosphere ps   (Pa)

! Numeric constants

  integer(i_long),parameter::  zero_ilong = 0_i_long

  real(r_single),parameter::  zero_single= 0.0_r_single

  real(r_kind),parameter::  zero      = 0.0_r_kind
  real(r_kind),parameter::  r0_01     = 0.01_r_kind
  real(r_kind),parameter::  r0_02     = 0.02_r_kind
  real(r_kind),parameter::  r0_03     = 0.03_r_kind
  real(r_kind),parameter::  r0_04     = 0.04_r_kind
  real(r_kind),parameter::  r0_05     = 0.05_r_kind
  real(r_kind),parameter::  one_tenth = 0.10_r_kind
  real(r_kind),parameter::  quarter   = 0.25_r_kind
  real(r_kind),parameter::  one       = 1.0_r_kind
  real(r_kind),parameter::  two       = 2.0_r_kind
  real(r_kind),parameter::  three     = 3.0_r_kind
  real(r_kind),parameter::  four      = 4.0_r_kind
  real(r_kind),parameter::  five      = 5.0_r_kind
  real(r_kind),parameter::  ten       = 10.0_r_kind
  real(r_kind),parameter::  r10       = 10.0_r_kind
  real(r_kind),parameter::  r60       = 60._r_kind
  real(r_kind),parameter::  r100      = 100.0_r_kind
  real(r_kind),parameter::  r400      = 400.0_r_kind
  real(r_kind),parameter::  r1000     = 1000.0_r_kind
  real(r_kind),parameter::  r2000     = 2000.0_r_kind
  real(r_kind),parameter::  r2400     = 2400.0_r_kind
  real(r_kind),parameter::  r4000     = 4000.0_r_kind
  real(r_kind),parameter::  r3600     = 3600.0_r_kind

  real(r_kind),parameter:: z_w_max    = 30.0_r_kind     ! maximum diurnal thermocline thickness
  real(r_kind),parameter:: tfrozen    = 271.2_r_kind    ! sea water frozen point temperature

  real(r_quad),parameter::  zero_quad = 0.0_r_quad
  real(r_quad),parameter::  one_quad  = 1.0_r_quad
  real(r_quad),parameter::  two_quad  = 2.0_r_quad

! Constants for compressibility factor (Davis et al 1992)
  real(r_kind),parameter::  cpf_a0 =  1.58123e-6_r_kind ! K/Pa
  real(r_kind),parameter::  cpf_a1 = -2.9331e-8_r_kind  ! 1/Pa
  real(r_kind),parameter::  cpf_a2 =  1.1043e-10_r_kind ! 1/K 1/Pa
  real(r_kind),parameter::  cpf_b0 =  5.707e-6_r_kind   ! K/Pa
  real(r_kind),parameter::  cpf_b1 = -2.051e-8_r_kind   ! 1/Pa
  real(r_kind),parameter::  cpf_c0 =  1.9898e-4_r_kind  ! K/Pa
  real(r_kind),parameter::  cpf_c1 = -2.376e-6_r_kind   ! 1/Pa
  real(r_kind),parameter::  cpf_d  =  1.83e-11_r_kind   ! K2/Pa2
  real(r_kind),parameter::  cpf_e  = -0.765e-8_r_kind   ! K2/Pa2

! Constants for vapor pressure at saturation
  real(r_kind),parameter::  psv_a =  1.2378847e-5_r_kind       !  (1/K2)
  real(r_kind),parameter::  psv_b = -1.9121316e-2_r_kind       !  (1/K)
  real(r_kind),parameter::  psv_c = 33.93711047_r_kind         !
  real(r_kind),parameter::  psv_d = -6.3431645e+3_r_kind       !  (K)

! Constants for enhancement factor to calculating the mole fraction of water vapor
  real(r_kind),parameter::  ef_alpha = 1.00062_r_kind           !
  real(r_kind),parameter::  ef_beta  = 3.14e-8_r_kind           !  (1/Pa)
  real(r_kind),parameter::  ef_gamma = 5.6e-7_r_kind            !  (1/K2)

! Parameters below from WGS-84 model software inside GPS receivers.
  real(r_kind),parameter::  semi_major_axis = 6378.1370e3_r_kind     !                     (m)
  real(r_kind),parameter::  semi_minor_axis = 6356.7523142e3_r_kind  !                     (m)
  real(r_kind),parameter::  grav_polar      = 9.8321849378_r_kind    !                     (m/s2)
  real(r_kind),parameter::  grav_equator    = 9.7803253359_r_kind    !                     (m/s2) 
  real(r_kind),parameter::  earth_omega     = 7.292115e-5_r_kind     !                     (rad/s)
  real(r_kind),parameter::  grav_constant   = 3.986004418e14_r_kind  !                     (m3/s2)

! Derived geophysical constants
  real(r_kind),parameter::  flattening = (semi_major_axis-semi_minor_axis)/semi_major_axis
  real(r_kind),parameter::  somigliana = &
       (semi_minor_axis/semi_major_axis) * (grav_polar/grav_equator) - one
  real(r_kind),parameter::  grav_ratio = (earth_omega*earth_omega * &
       semi_major_axis*semi_major_axis * semi_minor_axis) / grav_constant 

! Derived thermodynamic constants
  real(r_kind),parameter::  dldti = cvap-csol
  real(r_kind),parameter::  hsub = hvap+hfus
  real(r_kind),parameter::  psatk = psat*0.001_r_kind
  real(r_kind),parameter::  tmix = ttp-20._r_kind
  real(r_kind),parameter::  elocp = hvap/cp
  real(r_kind),parameter::  rcp  = one/cp

! Constants used in GFS moist physics
  real(r_kind),parameter::  h300 = 300._r_kind
  real(r_kind),parameter::  half = 0.5_r_kind
  real(r_kind),parameter::  cclimit = 0.001_r_kind
  real(r_kind),parameter::  climit = 1.e-20_r_kind
  real(r_kind),parameter::  epsq = 2.e-12_r_kind
  real(r_kind),parameter::  h1000 = r1000
  real(r_kind),parameter::  rhcbot=0.85_r_kind
  real(r_kind),parameter::  rhctop=0.85_r_kind
  real(r_kind),parameter::  dx_max=-8.8818363_r_kind
  real(r_kind),parameter::  dx_min=-5.2574954_r_kind
  real(r_kind),parameter::  dx_inv=one/(dx_max-dx_min)
  real(r_kind),parameter::  c0=0.002_r_kind
  real(r_kind),parameter::  delta=0.6077338_r_kind
  real(r_kind),parameter::  pcpeff0=1.591_r_kind
  real(r_kind),parameter::  pcpeff1=-0.639_r_kind
  real(r_kind),parameter::  pcpeff2=0.0953_r_kind
  real(r_kind),parameter::  pcpeff3=-0.00496_r_kind
  real(r_kind),parameter::  cmr = one/0.0003_r_kind
  real(r_kind),parameter::  cws = 0.025_r_kind
  real(r_kind),parameter::  ke2 = 0.00002_r_kind
  real(r_kind),parameter::  row = r1000
  real(r_kind),parameter::  rrow = one/row
! real(r_kind),parameter::  qmin = 1.e-7_r_kind  !lower bound on ges_q

! Constant used to process ozone
  real(r_kind),parameter::  constoz = 604229.0_r_kind

! Constants used in cloud liquid water correction for AMSU-A
! brightness temperatures
  real(r_kind),parameter::  amsua_clw_d1 = 0.754_r_kind
  real(r_kind),parameter::  amsua_clw_d2 = -2.265_r_kind

! Constants used for variational qc
  real(r_kind),parameter::  wgtlim = quarter  ! Cutoff weight for concluding that obs has been
                                     ! rejected by nonlinear qc. This limit is arbitrary
                                     ! and DOES NOT affect nonlinear qc. It only affects
                                     ! the printout which "counts" the number of obs that
                                     ! "fail" nonlinear qc.  Observations counted as failing
                                     ! nonlinear qc are still assimilated.  Their weight
                                     ! relative to other observations is reduced. Changing
                                     ! wgtlim does not alter the analysis, only
                                     ! the nonlinear qc data "count"

! Minimum values for water vapor, cloud water mixing ratio, and trace gases
  real(r_kind),parameter:: qmin   = 1.e-07_r_kind   ! lower bound on ges_q
  real(r_kind),parameter:: qcmin  = 0.0_r_kind      ! lower bound on ges_cw
  real(r_kind),parameter:: tgmin  = 1.e-15_r_kind   ! lower bound on trace gases

! Constant used to detect missing input value
  integer(i_kind),parameter:: i_missing=-9999
  integer(r_kind),parameter:: r_missing=-9999._r_kind

contains

  subroutine init_constants_derived
!$$$  subprogram documentation block
!                .      .    .                                       .
! subprogram:    init_constants_derived          set derived constants
!     prgmmr:    treadon          org: np23           date: 2004-12-02
! ! abstract:  This routine sets derived constants
!
! program history log:
!   2004-12-02  treadon
!   2005-03-03  treadon - add implicit none
!   2008-06-04  safford - rm unused vars
!
!   input argument list:
!
!   output argument list:
!
! attributes:
!   language: f90
!   machine:  ibm rs/6000 sp
!
!$$$
    implicit none

!   Trigonometric constants
    pi      = acos(-one)
    deg2rad = pi/180.0_r_kind
    rad2deg = one/deg2rad
    cg_term = (sqrt(two*pi))/two                  ! constant for variational qc
    tiny_r_kind = tiny(zero)
    sqrt_tiny_r_kind = r10*sqrt(tiny_r_kind)
    huge_r_kind = huge(zero)
    tiny_single = tiny(zero_single)
    huge_single = huge(zero_single)
    huge_i_kind = huge(0)
    r60inv=one/r60

!   Geophysical parameters used in conversion of geopotential to
!   geometric height
    eccentricity_linear = sqrt(semi_major_axis**2 - semi_minor_axis**2)
    eccentricity = eccentricity_linear / semi_major_axis

    return
  end subroutine init_constants_derived

  subroutine init_constants(regional)
!$$$  subprogram documentation block
!                .      .    .                                       .
! subprogram:    init_constants       set regional or global constants
!     prgmmr:    treadon          org: np23           date: 2004-03-02
!
! abstract:  This routine sets constants specific to regional or global
!            applications of the gsi
!
! program history log:
!   2004-03-02  treadon
!   2004-06-16  treadon, documentation
!   2004-10-28  treadon - use intrinsic TINY function to set value
!                         for smallest machine representable positive
!                         number
!   2004-12-03  treadon - move derived constants to init_constants_derived
!   2005-03-03  treadon - add implicit none
!
!   input argument list:
!     regional - if .true., set regional gsi constants;
!                otherwise (.false.), use global constants
!
!   output argument list:
!
! attributes:
!   language: f90
!   machine:  ibm rs/6000 sp
!
!$$$
    implicit none

    logical,intent(in   ) :: regional

    real(r_kind) reradius,g,r_d,r_v,cliq_wrf

!   Define regional constants here
    if (regional) then

!      Name given to WRF constants
       reradius = one/6370.e03_r_kind
       g        = 9.81_r_kind
       r_d      = 287.04_r_kind
       r_v      = 461.6_r_kind
       cliq_wrf = 4190.0_r_kind
       cp_mass  = 1004.67_r_kind

!      Transfer WRF constants into unified GSI constants
       rearth = one/reradius
       grav   = g
       rd     = r_d
       rv     = r_v
       cv     = cp-r_d
       cliq   = cliq_wrf
       rd_over_cp_mass = rd / cp_mass

!   Define global constants here
    else
       rearth = 6.3712e+6_r_kind
       grav   = 9.80665e+0_r_kind
       rd     = 2.8705e+2_r_kind
       rv     = 4.6150e+2_r_kind
       cv     = 7.1760e+2_r_kind
       cliq   = 4.1855e+3_r_kind
       cp_mass= zero
       rd_over_cp_mass = zero
    endif


!   Now define derived constants which depend on constants
!   which differ between global and regional applications.

!   Constants related to ozone assimilation
    ozcon = grav*21.4e-9_r_kind
    rozcon= one/ozcon

!   Constant used in vertical integral for precipitable water
    tpwcon = 100.0_r_kind/grav

!   Derived atmospheric constants
    fv         = rv/rd-one    ! used in virtual temperature equation 
    dldt       = cvap-cliq
    xa         = -(dldt/rv)
    xai        = -(dldti/rv)
    xb         = xa+hvap/(rv*ttp)
    xbi        = xai+hsub/(rv*ttp)
    eps        = rd/rv
    epsm1      = rd/rv-one
    omeps      = one-eps
    factor1    = (cvap-cliq)/rv
    factor2    = hvap/rv-factor1*t0c
    cpr        = cp*rd
    el2orc     = hvap*hvap/(rv*cp)
    rd_over_g  = rd/grav
    rd_over_cp = rd/cp
    g_over_rd  = grav/rd

    return
  end subroutine init_constants

  subroutine gps_constants(use_compress)
!$$$  subprogram documentation block
!                .      .    .                                       .
! subprogram:    gps_constants     set Bevis or Rueger refractive index coeff
!     prgmmr:    cucurull          org: np23           date: 2010-08-25
!
! abstract:  This routine sets constants for the refractivity equation. GSI uses Bevis 
!            coefficients when the compressibility factors option is turned off 
!            and uses Rueger coefficients otherwise.
!
! program history log:
!   2010-08-25  cucurull
!   2010-08-25  cucurull, documentation
!
!   input argument list:
!     compress - if .true., set Rueger coefficients;
!                otherwise (.false.), use Bevis coefficients
!
!   output argument list:
!
! attributes:
!   language: f90
!   machine:  ibm rs/6000 sp
!
!$$$
    implicit none

    logical,intent(in   ) :: use_compress

!   Define refractive index coefficients here
    if (use_compress) then

       ! Constants for gpsro data (Rueger 2002)
       n_a = 77.6890_r_kind   ! K/mb
       n_b = 3.75463e+5_r_kind  ! K^2/mb
       n_c = 71.2952_r_kind   ! K/mb
    else
       ! Constants for gpsro data (Bevis et al 1994)
       n_a = 77.60_r_kind     ! K/mb
       n_b = 3.739e+5_r_kind  ! K^2/mb
       n_c = 70.4_r_kind      ! K/mb
    endif

    return
  end subroutine gps_constants

end module constants<|MERGE_RESOLUTION|>--- conflicted
+++ resolved
@@ -70,13 +70,8 @@
   public :: psv_a, psv_b, psv_c, psv_d
   public :: ef_alpha, ef_beta, ef_gamma
   public :: max_varname_length
-<<<<<<< HEAD
   public :: z_w_max,tfrozen
-  public :: qmin,qcmin 
-=======
-  public :: z_w_max
   public :: qmin,qcmin,tgmin
->>>>>>> e7825d38
   public :: i_missing, r_missing
 
 ! Declare derived constants
