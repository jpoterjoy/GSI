subroutine state2control(rval,bval,grad)
!$$$  subprogram documentation block
!                .      .    .                                       .
! subprogram:    state2control
!   prgmmr: tremolet
!
! abstract:  Converts variables from physical space to control space
!            This is also the adjoint of control2state
!
! program history log:
!   2007-04-16  tremolet - initial code
!   2008-11-28  todling  - update to GSI May 2008: add tsen and p3d
!   2009-01-15  todling  - handle predictors in quad precision
!   2009-04-21  derber   - modify call to getstvp to call to getuv
!   2009-06-15  parrish  - add call to strong_bk_ad when l_hyb_ens=.true. (hybrid ensemble run)
!   2009-08-12  lueken   - update documentation
!   2009-11-27  parrish  - for uv_hyb_ens=.true., then ensemble perturbations contain u,v instead of st,vp
!                            so introduce extra code to handle this case.
!   2010-02-20  parrish  - introduce modifications to allow dual resolution capability when running
!                            in hybrid ensemble mode.
!   2010-03-24  zhu      - use cstate for generalizing control variable
!   2010-04-29  todling  - update to use gsi_bundle; rename cstate to wbundle
!   2010-05-31  todling  - better consistency checks; add co/co2
!                        - ready to bypass analysis of (any) meteorological fields
!   2010-06-15  todling  - generalized handling of chemistry
!   2011-02-22  zhu      - add gust,vis,pblh
!   2011-05-15  auligne/todling - generalized cloud handling
!   2011-07-12  zhu      - add do_cw_to_hydro_ad and cw2hydro_ad
!   2011-11-01  eliu     - generalize the use of do_cw_to_hydro_ad
!   2012-02-08  kleist   - remove strong_bk_ad and ensemble_forward_model_ad and related parameters
!   2013-05-23  zhu      - add ntclen and predt for aircraft temperature bias correction
!   2013-10-25  todling  - nullify work pointers
!   2013-10-28  todling  - rename p3d to prse
!   2014-01-31  mkim     - add support for when ql and qi are CVs for all-sky mw radiance DA
<<<<<<< HEAD
!   2014-06-16  carley/zhu - add tcamt and lcbas
=======
!   2014-03-19  pondeca  - add wspd10m
!   2014-04-10  pondeca  - add td2m,mxtm,mitm,pmsl
!   2014-05-07  pondeca  - add howv
>>>>>>> 3aa43e59
!
!   input argument list:
!     rval - State variable
!     bval
!   output argument list:
!     grad - Control variable
!
!$$$
use kinds, only: i_kind,r_kind
use constants, only: zero
use control_vectors, only: control_vector
use control_vectors, only: cvars3d,cvars2d
use bias_predictors, only: predictors
use gsi_4dvar, only: nsubwin, lsqrtb
use gridmod, only: latlon1n,latlon11,regional,lat2,lon2,nsig,twodvar_regional
use jfunc, only: nsclen,npclen,ntclen
use cwhydromod, only: cw2hydro_ad
use gsi_bundlemod, only: gsi_bundlecreate
use gsi_bundlemod, only: gsi_bundle
use gsi_bundlemod, only: gsi_bundlegetpointer
use gsi_bundlemod, only: gsi_bundlegetvar
use gsi_bundlemod, only: gsi_bundleputvar
use gsi_bundlemod, only: gsi_bundledestroy
use gsi_chemguess_mod, only: gsi_chemguess_get
use gsi_metguess_mod, only: gsi_metguess_get
use mpeu_util, only: getindex
use constants, only: max_varname_length

implicit none

! Declare passed variables
type(gsi_bundle)    , intent(inout) :: rval(nsubwin)
type(predictors)    , intent(in   ) :: bval
type(control_vector), intent(inout) :: grad

! Declare local variables
character(len=*),parameter::myname='state2control'
character(len=max_varname_length),allocatable,dimension(:) :: gases
character(len=max_varname_length),allocatable,dimension(:) :: clouds
integer(i_kind) :: ii,jj,i,j,k,ic,id,ngases,nclouds,istatus,istatus_oz 
type(gsi_bundle) :: wbundle ! work bundle

! Note: The following does not aim to get all variables in
!       the state and control vectors, but rather the ones
!       this routines knows how to handle.
integer(i_kind), parameter :: ncvars = 8
integer(i_kind) :: icps(ncvars)
<<<<<<< HEAD
integer(i_kind) :: icpblh,icgust,icvis,icoz,ictcamt,iclcbas
=======
integer(i_kind) :: icpblh,icgust,icvis,icoz,icwspd10m
integer(i_kind) :: ictd2m,icmxtm,icmitm,icpmsl,ichowv
integer(i_kind) :: icsfwter,icvpwter
>>>>>>> 3aa43e59
character(len=3), parameter :: mycvars(ncvars) = (/  &
                               'sf ', 'vp ', 'ps ', 't  ', 'q  ','cw ', 'ql ', 'qi '/)
logical :: lc_sf,lc_vp,lc_ps,lc_t,lc_rh,lc_cw,lc_ql,lc_qi
real(r_kind),pointer,dimension(:,:)   :: cv_ps=>NULL()
real(r_kind),pointer,dimension(:,:)   :: cv_vis=>NULL()
real(r_kind),pointer,dimension(:,:)   :: cv_lcbas=>NULL()
real(r_kind),pointer,dimension(:,:,:) :: cv_sf=>NULL()
real(r_kind),pointer,dimension(:,:,:) :: cv_vp=>NULL()
real(r_kind),pointer,dimension(:,:,:) :: cv_t=>NULL()
real(r_kind),pointer,dimension(:,:,:) :: cv_rh=>NULL()
real(r_kind),pointer,dimension(:,:,:) :: cv_sfwter=>NULL()
real(r_kind),pointer,dimension(:,:,:) :: cv_vpwter=>NULL()

! Declare required local state variables
integer(i_kind), parameter :: nsvars = 7
integer(i_kind) :: isps(nsvars)
character(len=4), parameter :: mysvars(nsvars) = (/  &  ! vars from ST needed here
                               'u   ', 'v   ', 'prse', 'q   ', 'tsen', 'ql  ', 'qi  ' /)
logical :: ls_u,ls_v,ls_prse,ls_q,ls_tsen,ls_ql,ls_qi
real(r_kind),pointer,dimension(:,:)   :: rv_ps,rv_sst
<<<<<<< HEAD
real(r_kind),pointer,dimension(:,:)   :: rv_gust,rv_vis,rv_pblh,rv_tcamt,rv_lcbas
=======
real(r_kind),pointer,dimension(:,:)   :: rv_gust,rv_vis,rv_pblh,rv_wspd10m
real(r_kind),pointer,dimension(:,:)   :: rv_td2m,rv_mxtm,rv_mitm,rv_pmsl,rv_howv
>>>>>>> 3aa43e59
real(r_kind),pointer,dimension(:,:,:) :: rv_u,rv_v,rv_prse,rv_q,rv_tsen,rv_tv,rv_oz
real(r_kind),pointer,dimension(:,:,:) :: rv_rank3
real(r_kind),pointer,dimension(:,:)   :: rv_rank2

real(r_kind),allocatable,dimension(:,:,:):: uland,vland,uwter,vwter

logical :: musthave ! for now, pointers to meteorl variables must be defined
logical :: do_getuv,do_tv_to_tsen_ad,do_normal_rh_to_q_ad,do_getprs_ad,do_cw_to_hydro_ad

!******************************************************************************

if (lsqrtb) then
   write(6,*)trim(myname),': not for sqrt(B)'
   call stop2(311)
end if

! Inquire about clouds
call gsi_metguess_get ('clouds::3d',nclouds,istatus)
if (nclouds>0) then
   allocate(clouds(nclouds))
   call gsi_metguess_get ('clouds::3d',clouds,istatus)
endif

! Inquire about chemistry
call gsi_chemguess_get('dim',ngases,istatus)
if (ngases>0) then
    allocate(gases(ngases))
    call gsi_chemguess_get('gsinames',gases,istatus)
endif

! Since each internal vector [step(jj)] of grad has the same structure, pointers are
! the same independent of the subwindow jj
call gsi_bundlegetpointer (grad%step(1),mycvars,icps,istatus)
lc_sf =icps(1)>0;lc_vp =icps(2)>0;lc_ps=icps(3)>0;lc_t  =icps(4)>0
lc_rh =icps(5)>0;lc_cw =icps(6)>0;lc_ql=icps(7)>0;lc_qi =icps(8)>0

! Since each internal vector of xhat has the same structure, pointers are
! the same independent of the subwindow jj
call gsi_bundlegetpointer (rval(1),mysvars,isps,istatus)
ls_u  =isps(1)>0; ls_v   =isps(2)>0; ls_prse=isps(3)>0
ls_q  =isps(4)>0; ls_tsen=isps(5)>0; ls_ql =isps(6)>0; ls_qi =isps(7)>0

! Define what to do depending on what's in CV and SV
do_getuv            =lc_sf.and.lc_vp.and.ls_u  .and.ls_v
do_tv_to_tsen_ad    =lc_t .and.ls_q .and.ls_tsen
do_normal_rh_to_q_ad=lc_t .and.lc_rh.and.ls_prse.and.ls_q
do_getprs_ad        =lc_t .and.lc_ps.and.ls_prse

do_cw_to_hydro_ad=.false.
if (regional) then
   do_cw_to_hydro_ad=lc_cw.and.ls_ql.and.ls_qi
else
   do_cw_to_hydro_ad=lc_cw.and.ls_tsen.and.ls_ql.and.ls_qi.and.(.not.lc_ql) !ncep global
endif

call gsi_bundlegetpointer (grad%step(1),'oz',icoz,istatus)
call gsi_bundlegetpointer (grad%step(1),'gust',icgust,istatus)
call gsi_bundlegetpointer (grad%step(1),'vis',icvis,istatus)
call gsi_bundlegetpointer (grad%step(1),'pblh',icpblh,istatus)
<<<<<<< HEAD
call gsi_bundlegetpointer (grad%step(1),'tcamt',ictcamt,istatus)
call gsi_bundlegetpointer (grad%step(1),'lcbas',iclcbas,istatus)
=======
call gsi_bundlegetpointer (grad%step(1),'wspd10m',icwspd10m,istatus)
call gsi_bundlegetpointer (grad%step(1),'td2m',ictd2m,istatus)
call gsi_bundlegetpointer (grad%step(1),'mxtm',icmxtm,istatus)
call gsi_bundlegetpointer (grad%step(1),'mitm',icmitm,istatus)
call gsi_bundlegetpointer (grad%step(1),'pmsl',icpmsl,istatus)
call gsi_bundlegetpointer (grad%step(1),'howv',ichowv,istatus)
call gsi_bundlegetpointer (grad%step(1),'sfwter',icsfwter,istatus)
call gsi_bundlegetpointer (grad%step(1),'vpwter',icvpwter,istatus)
>>>>>>> 3aa43e59

! Loop over control steps
do jj=1,nsubwin

!  Create a work bundle similar to grad control vector's bundle
   call gsi_bundlecreate ( wbundle, grad%step(jj), 'state2control work', istatus )
   if (istatus/=0) then
      write(6,*) trim(myname),': trouble creating work bundle'
      call stop2(999)
   endif

!  Get pointers to required control variables
   call gsi_bundlegetpointer (wbundle,'sf' ,cv_sf ,istatus)
   call gsi_bundlegetpointer (wbundle,'vp' ,cv_vp ,istatus)
   call gsi_bundlegetpointer (wbundle,'ps' ,cv_ps ,istatus)
   call gsi_bundlegetpointer (wbundle,'t'  ,cv_t,  istatus)
   call gsi_bundlegetpointer (wbundle,'q'  ,cv_rh ,istatus)
   if (icvis>0) call gsi_bundlegetpointer (wbundle,'vis'  ,cv_vis ,istatus)
<<<<<<< HEAD
   if (iclcbas>0) call gsi_bundlegetpointer (wbundle,'lcbas',cv_lcbas,istatus)

=======
   if (icsfwter >0) call gsi_bundlegetpointer (wbundle,'sfwter', cv_sfwter,istatus)
   if (icvpwter >0) call gsi_bundlegetpointer (wbundle,'vpwter', cv_vpwter,istatus)
>>>>>>> 3aa43e59

!  Get pointers to this subwin require state variables
   call gsi_bundlegetpointer (rval(jj),'u'   ,rv_u,   istatus)
   call gsi_bundlegetpointer (rval(jj),'v'   ,rv_v,   istatus)
   call gsi_bundlegetpointer (rval(jj),'ps'  ,rv_ps,  istatus)
   call gsi_bundlegetpointer (rval(jj),'prse',rv_prse,istatus)
   call gsi_bundlegetpointer (rval(jj),'tv'  ,rv_tv,  istatus)
   call gsi_bundlegetpointer (rval(jj),'tsen',rv_tsen,istatus)
   call gsi_bundlegetpointer (rval(jj),'q'   ,rv_q ,  istatus)
!  call gsi_bundlegetpointer (rval(jj),'oz'  ,rv_oz , istatus)     
   call gsi_bundlegetpointer (rval(jj),'oz'  ,rv_oz , istatus_oz) 
   call gsi_bundlegetpointer (rval(jj),'sst' ,rv_sst, istatus)
   if (icgust>0) call gsi_bundlegetpointer (rval(jj),'gust' ,rv_gust, istatus)
   if (icvis >0) call gsi_bundlegetpointer (rval(jj),'vis'  ,rv_vis , istatus)
   if (icpblh>0) call gsi_bundlegetpointer (rval(jj),'pblh' ,rv_pblh, istatus)
<<<<<<< HEAD
   if (ictcamt>0) call gsi_bundlegetpointer (rval(jj),'tcamt',rv_tcamt, istatus)
   if (iclcbas>0) call gsi_bundlegetpointer (rval(jj),'lcbas',rv_lcbas, istatus)
=======
   if (icwspd10m>0) call gsi_bundlegetpointer (rval(jj),'wspd10m' ,rv_wspd10m, istatus)
   if (ictd2m>0) call gsi_bundlegetpointer (rval(jj),'td2m' ,rv_td2m, istatus)
   if (icmxtm>0) call gsi_bundlegetpointer (rval(jj),'mxtm' ,rv_mxtm, istatus)
   if (icmitm>0) call gsi_bundlegetpointer (rval(jj),'mitm' ,rv_mitm, istatus)
   if (icpmsl>0) call gsi_bundlegetpointer (rval(jj),'pmsl' ,rv_pmsl, istatus)
   if (ichowv>0) call gsi_bundlegetpointer (rval(jj),'howv' ,rv_howv, istatus)
>>>>>>> 3aa43e59

!  Adjoint of control to initial state
   call gsi_bundleputvar ( wbundle, 'sf',  zero,   istatus )
   call gsi_bundleputvar ( wbundle, 'vp',  zero,   istatus )
   call gsi_bundleputvar ( wbundle, 't' ,  rv_tv,  istatus )
   call gsi_bundleputvar ( wbundle, 'q' ,  zero,   istatus )
   call gsi_bundleputvar ( wbundle, 'ps',  rv_ps,  istatus )
   if (icoz>0) then
      call gsi_bundleputvar ( wbundle, 'oz',  rv_oz,  istatus )
   else
      if(istatus_oz==0) rv_oz=zero 
   end if
   call gsi_bundleputvar ( wbundle, 'sst', rv_sst, istatus )
   if (icgust>0) call gsi_bundleputvar ( wbundle, 'gust', rv_gust, istatus )
   if (icvis >0) call gsi_bundleputvar ( wbundle, 'vis' , zero   , istatus )
   if (icpblh>0) call gsi_bundleputvar ( wbundle, 'pblh', rv_pblh, istatus )
<<<<<<< HEAD
   if (ictcamt>0) call gsi_bundleputvar ( wbundle, 'tcamt', rv_tcamt, istatus )
   if (iclcbas>0) call gsi_bundleputvar ( wbundle, 'lcbas', zero, istatus )
=======
   if (icwspd10m>0) call gsi_bundleputvar ( wbundle, 'wspd10m', rv_wspd10m, istatus )
   if (ictd2m>0) call gsi_bundleputvar ( wbundle, 'td2m', rv_td2m, istatus )
   if (icmxtm>0) call gsi_bundleputvar ( wbundle, 'mxtm', rv_mxtm, istatus )
   if (icmitm>0) call gsi_bundleputvar ( wbundle, 'mitm', rv_mitm, istatus )
   if (icpmsl>0) call gsi_bundleputvar ( wbundle, 'pmsl', rv_pmsl, istatus )
   if (ichowv>0) call gsi_bundleputvar ( wbundle, 'howv', rv_howv, istatus )
>>>>>>> 3aa43e59

   if (do_cw_to_hydro_ad) then
!     Case when cloud-vars do not map one-to-one
!     e.g. cw-to-ql&qi
      if(.not. do_tv_to_tsen_ad) allocate(rv_tsen(lat2,lon2,nsig))
      call cw2hydro_ad(rval(jj),wbundle,rv_tsen,clouds,nclouds)
      if(.not. do_tv_to_tsen_ad) then
         call tv_to_tsen_ad(cv_t,rv_q,rv_tsen)
         deallocate(rv_tsen)
      end if
   else
!     Case when cloud-vars map one-to-one, take care of them together
!     e.g. cw-to-cw
      do ic=1,nclouds
         id=getindex(cvars3d,clouds(ic))
         if (id>0) then
            call gsi_bundlegetpointer (rval(jj),clouds(ic),rv_rank3,istatus)
            call gsi_bundleputvar     (wbundle, clouds(ic),rv_rank3,istatus)
         endif
      enddo
   end if

!  Same one-to-one map for chemistry-vars; take care of them together
   do ic=1,ngases
      id=getindex(cvars3d,gases(ic))
      if (id>0) then
          call gsi_bundlegetpointer (rval(jj),gases(ic),rv_rank3,istatus)
          call gsi_bundleputvar     (wbundle, gases(ic),rv_rank3,istatus)
      endif
      id=getindex(cvars2d,gases(ic))
      if (id>0) then
          call gsi_bundlegetpointer (rval(jj),gases(ic),rv_rank2,istatus)
          call gsi_bundleputvar     (wbundle, gases(ic),rv_rank2,istatus)
      endif
   enddo

!  Convert RHS calculations for u,v to st/vp for application of
!  background error
   if (do_getuv) then
       if (twodvar_regional .and. icsfwter>0 .and. icvpwter>0) then
           allocate(uland(lat2,lon2,nsig),vland(lat2,lon2,nsig), &
                    uwter(lat2,lon2,nsig),vwter(lat2,lon2,nsig))

           uland=zero ; uwter=zero
           vland=zero ; vwter=zero

           call landlake_uvmerge(rv_u,rv_v,uland,vland,uwter,vwter,0)

           call getuv(uwter,vwter,cv_sfwter,cv_vpwter,1)
           call getuv(uland,vland,cv_sf,cv_vp,1)
           deallocate(uland,vland,uwter,vwter)
         else
           call getuv(rv_u,rv_v,cv_sf,cv_vp,1)
       endif
   endif

!  Calculate sensible temperature
   if(do_tv_to_tsen_ad) call tv_to_tsen_ad(cv_t,rv_q,rv_tsen)

!  Adjoint of convert input normalized RH to q to add contribution of moisture
!  to t, p , and normalized rh
   if(do_normal_rh_to_q_ad) call normal_rh_to_q_ad(cv_rh,cv_t,rv_prse,rv_q)

!  Adjoint to convert ps to 3-d pressure
   if(do_getprs_ad) call getprs_ad(cv_ps,cv_t,rv_prse)

!  Adjoint of convert logvis to vis
   if(icvis >0) call logvis_to_vis_ad(cv_vis,rv_vis)

!  Adjoint of convert loglcbas to lcbas
   if(iclcbas >0) call loglcbas_to_lcbas_ad(cv_lcbas,rv_lcbas)

!  Adjoint of transfer variables

   do ii=1,wbundle%ndim
      grad%step(jj)%values(ii)=wbundle%values(ii)+grad%step(jj)%values(ii)
   enddo
   call gsi_bundledestroy(wbundle,istatus)
   if (istatus/=0) then
      write(6,*) trim(myname),': trouble destroying work bundle'
      call stop2(999)
   endif

end do

do ii=1,nsclen
  grad%predr(ii)=bval%predr(ii)
enddo
do ii=1,npclen
  grad%predp(ii)=bval%predp(ii)
enddo
if (ntclen>0) then 
   do ii=1,ntclen
     grad%predt(ii)=bval%predt(ii)
   enddo
end if

! Clean up
if (ngases>0) then
    deallocate(gases)
endif

if (nclouds>0) deallocate(clouds)

return
end subroutine state2control<|MERGE_RESOLUTION|>--- conflicted
+++ resolved
@@ -32,13 +32,10 @@
 !   2013-10-25  todling  - nullify work pointers
 !   2013-10-28  todling  - rename p3d to prse
 !   2014-01-31  mkim     - add support for when ql and qi are CVs for all-sky mw radiance DA
-<<<<<<< HEAD
-!   2014-06-16  carley/zhu - add tcamt and lcbas
-=======
 !   2014-03-19  pondeca  - add wspd10m
 !   2014-04-10  pondeca  - add td2m,mxtm,mitm,pmsl
 !   2014-05-07  pondeca  - add howv
->>>>>>> 3aa43e59
+!   2014-06-16  carley/zhu - add tcamt and lcbas
 !
 !   input argument list:
 !     rval - State variable
@@ -86,13 +83,9 @@
 !       this routines knows how to handle.
 integer(i_kind), parameter :: ncvars = 8
 integer(i_kind) :: icps(ncvars)
-<<<<<<< HEAD
-integer(i_kind) :: icpblh,icgust,icvis,icoz,ictcamt,iclcbas
-=======
 integer(i_kind) :: icpblh,icgust,icvis,icoz,icwspd10m
 integer(i_kind) :: ictd2m,icmxtm,icmitm,icpmsl,ichowv
-integer(i_kind) :: icsfwter,icvpwter
->>>>>>> 3aa43e59
+integer(i_kind) :: ictcamt,iclcbas,icsfwter,icvpwter
 character(len=3), parameter :: mycvars(ncvars) = (/  &
                                'sf ', 'vp ', 'ps ', 't  ', 'q  ','cw ', 'ql ', 'qi '/)
 logical :: lc_sf,lc_vp,lc_ps,lc_t,lc_rh,lc_cw,lc_ql,lc_qi
@@ -113,12 +106,8 @@
                                'u   ', 'v   ', 'prse', 'q   ', 'tsen', 'ql  ', 'qi  ' /)
 logical :: ls_u,ls_v,ls_prse,ls_q,ls_tsen,ls_ql,ls_qi
 real(r_kind),pointer,dimension(:,:)   :: rv_ps,rv_sst
-<<<<<<< HEAD
-real(r_kind),pointer,dimension(:,:)   :: rv_gust,rv_vis,rv_pblh,rv_tcamt,rv_lcbas
-=======
-real(r_kind),pointer,dimension(:,:)   :: rv_gust,rv_vis,rv_pblh,rv_wspd10m
+real(r_kind),pointer,dimension(:,:)   :: rv_gust,rv_vis,rv_pblh,rv_wspd10m,rv_tcamt,rv_lcbas
 real(r_kind),pointer,dimension(:,:)   :: rv_td2m,rv_mxtm,rv_mitm,rv_pmsl,rv_howv
->>>>>>> 3aa43e59
 real(r_kind),pointer,dimension(:,:,:) :: rv_u,rv_v,rv_prse,rv_q,rv_tsen,rv_tv,rv_oz
 real(r_kind),pointer,dimension(:,:,:) :: rv_rank3
 real(r_kind),pointer,dimension(:,:)   :: rv_rank2
@@ -178,10 +167,6 @@
 call gsi_bundlegetpointer (grad%step(1),'gust',icgust,istatus)
 call gsi_bundlegetpointer (grad%step(1),'vis',icvis,istatus)
 call gsi_bundlegetpointer (grad%step(1),'pblh',icpblh,istatus)
-<<<<<<< HEAD
-call gsi_bundlegetpointer (grad%step(1),'tcamt',ictcamt,istatus)
-call gsi_bundlegetpointer (grad%step(1),'lcbas',iclcbas,istatus)
-=======
 call gsi_bundlegetpointer (grad%step(1),'wspd10m',icwspd10m,istatus)
 call gsi_bundlegetpointer (grad%step(1),'td2m',ictd2m,istatus)
 call gsi_bundlegetpointer (grad%step(1),'mxtm',icmxtm,istatus)
@@ -190,7 +175,8 @@
 call gsi_bundlegetpointer (grad%step(1),'howv',ichowv,istatus)
 call gsi_bundlegetpointer (grad%step(1),'sfwter',icsfwter,istatus)
 call gsi_bundlegetpointer (grad%step(1),'vpwter',icvpwter,istatus)
->>>>>>> 3aa43e59
+call gsi_bundlegetpointer (grad%step(1),'tcamt',ictcamt,istatus)
+call gsi_bundlegetpointer (grad%step(1),'lcbas',iclcbas,istatus)
 
 ! Loop over control steps
 do jj=1,nsubwin
@@ -209,13 +195,10 @@
    call gsi_bundlegetpointer (wbundle,'t'  ,cv_t,  istatus)
    call gsi_bundlegetpointer (wbundle,'q'  ,cv_rh ,istatus)
    if (icvis>0) call gsi_bundlegetpointer (wbundle,'vis'  ,cv_vis ,istatus)
-<<<<<<< HEAD
-   if (iclcbas>0) call gsi_bundlegetpointer (wbundle,'lcbas',cv_lcbas,istatus)
-
-=======
    if (icsfwter >0) call gsi_bundlegetpointer (wbundle,'sfwter', cv_sfwter,istatus)
    if (icvpwter >0) call gsi_bundlegetpointer (wbundle,'vpwter', cv_vpwter,istatus)
->>>>>>> 3aa43e59
+   if (iclcbas>0) call gsi_bundlegetpointer (wbundle,'lcbas',cv_lcbas,istatus)
+
 
 !  Get pointers to this subwin require state variables
    call gsi_bundlegetpointer (rval(jj),'u'   ,rv_u,   istatus)
@@ -231,17 +214,15 @@
    if (icgust>0) call gsi_bundlegetpointer (rval(jj),'gust' ,rv_gust, istatus)
    if (icvis >0) call gsi_bundlegetpointer (rval(jj),'vis'  ,rv_vis , istatus)
    if (icpblh>0) call gsi_bundlegetpointer (rval(jj),'pblh' ,rv_pblh, istatus)
-<<<<<<< HEAD
-   if (ictcamt>0) call gsi_bundlegetpointer (rval(jj),'tcamt',rv_tcamt, istatus)
-   if (iclcbas>0) call gsi_bundlegetpointer (rval(jj),'lcbas',rv_lcbas, istatus)
-=======
    if (icwspd10m>0) call gsi_bundlegetpointer (rval(jj),'wspd10m' ,rv_wspd10m, istatus)
    if (ictd2m>0) call gsi_bundlegetpointer (rval(jj),'td2m' ,rv_td2m, istatus)
    if (icmxtm>0) call gsi_bundlegetpointer (rval(jj),'mxtm' ,rv_mxtm, istatus)
    if (icmitm>0) call gsi_bundlegetpointer (rval(jj),'mitm' ,rv_mitm, istatus)
    if (icpmsl>0) call gsi_bundlegetpointer (rval(jj),'pmsl' ,rv_pmsl, istatus)
    if (ichowv>0) call gsi_bundlegetpointer (rval(jj),'howv' ,rv_howv, istatus)
->>>>>>> 3aa43e59
+   if (ictcamt>0) call gsi_bundlegetpointer (rval(jj),'tcamt',rv_tcamt, istatus)
+   if (iclcbas>0) call gsi_bundlegetpointer (rval(jj),'lcbas',rv_lcbas, istatus)
+
 
 !  Adjoint of control to initial state
    call gsi_bundleputvar ( wbundle, 'sf',  zero,   istatus )
@@ -258,17 +239,14 @@
    if (icgust>0) call gsi_bundleputvar ( wbundle, 'gust', rv_gust, istatus )
    if (icvis >0) call gsi_bundleputvar ( wbundle, 'vis' , zero   , istatus )
    if (icpblh>0) call gsi_bundleputvar ( wbundle, 'pblh', rv_pblh, istatus )
-<<<<<<< HEAD
    if (ictcamt>0) call gsi_bundleputvar ( wbundle, 'tcamt', rv_tcamt, istatus )
    if (iclcbas>0) call gsi_bundleputvar ( wbundle, 'lcbas', zero, istatus )
-=======
    if (icwspd10m>0) call gsi_bundleputvar ( wbundle, 'wspd10m', rv_wspd10m, istatus )
    if (ictd2m>0) call gsi_bundleputvar ( wbundle, 'td2m', rv_td2m, istatus )
    if (icmxtm>0) call gsi_bundleputvar ( wbundle, 'mxtm', rv_mxtm, istatus )
    if (icmitm>0) call gsi_bundleputvar ( wbundle, 'mitm', rv_mitm, istatus )
    if (icpmsl>0) call gsi_bundleputvar ( wbundle, 'pmsl', rv_pmsl, istatus )
    if (ichowv>0) call gsi_bundleputvar ( wbundle, 'howv', rv_howv, istatus )
->>>>>>> 3aa43e59
 
    if (do_cw_to_hydro_ad) then
 !     Case when cloud-vars do not map one-to-one
