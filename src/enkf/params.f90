--- conflicted
+++ resolved
@@ -363,15 +363,9 @@
      ! default analysis file prefix
      if (regional) then
       if (nbackgrounds > 1) then
-<<<<<<< HEAD
         anlfileprefixes(nb)="analysis_fhr"//charfhr_anal(nb)//"."
       else
         anlfileprefixes(nb)="analysis."
-=======
-        fgfileprefixes(nb)="analysis_fhr"//charfhr_anal(nbackgrounds+1)//"."
-      else
-        fgfileprefixes(nb)="analysis."
->>>>>>> 8b07c258
       endif
      else ! global
       if (nbackgrounds > 1) then
