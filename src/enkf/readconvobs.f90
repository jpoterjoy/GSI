module readconvobs
!$$$  module documentation block
!
! module: readconvobs                  read data from diag_conv* files
!
! prgmmr: whitaker         org: esrl/psd               date: 2009-02-23
!
! abstract: read data from diag_conv* files (containing prepbufr data) written out
!  by GSI forward operator code.
!
! Public Subroutines:
!  get_num_convobs: determine the number of observations to read.
!  get_convobs_data: read the data.
!   
! Public Variables: None
!
! program history log:
!   2009-02-23  Initial version.
!
! attributes:
!   language: f95
!
!$$$
use kinds, only: r_kind,i_kind,r_single
use constants, only: one,zero
use params, only: npefiles
implicit none

private
public :: get_num_convobs, get_convobs_data

contains

subroutine get_num_convobs(obspath,datestring,num_obs_tot,id)
    character (len=500), intent(in) :: obspath
    character (len=10), intent(in) :: datestring
    character(len=500) obsfile
    character(len=10), intent(in) :: id
    character(len=4) pe_name
    character(len=3) :: obtype
    integer(i_kind) iunit, nchar, nreal, ii, mype,ios, idate, i, ipe
    integer(i_kind), intent(out) :: num_obs_tot
    integer(i_kind),dimension(2):: nn,nobst, nobsps, nobsq, nobsuv, nobsgps, &
         nobstcp,nobstcx,nobstcy,nobstcz,nobssst, nobsspd, nobsdw, nobsrw, nobspw, nobssrw
    character(8),allocatable,dimension(:):: cdiagbuf
    real(r_single),allocatable,dimension(:,:)::rdiagbuf
    real(r_kind) :: errorlimit,errorlimit2,error,pres,obmax
    real(r_kind) :: errorlimit2_obs,errorlimit2_bnd
    logical :: fexist, init_pass
    !print *,obspath
    iunit = 7
    ! If ob error > errorlimit or < errorlimit2, skip it.
    errorlimit = 1._r_kind/sqrt(1.e9_r_kind)
    errorlimit2_obs = 1._r_kind/sqrt(1.e-6_r_kind)
    errorlimit2_bnd = 1.e3_r_kind*errorlimit2_obs
    num_obs_tot = 0
    nobst = 0
    nobsq = 0
    nobsps = 0
    nobsuv = 0
    nobssst = 0
    nobsspd = 0
    nobsdw = 0
    nobsrw = 0 
    nobspw = 0
    nobsgps = 0
    nobssrw = 0
    nobstcp = 0; nobstcx = 0; nobstcy = 0; nobstcz = 0
    init_pass = .true.
    peloop: do ipe=0,npefiles
       write(pe_name,'(i4.4)') ipe
       if (npefiles .eq. 0) then
           ! read diag file (concatenated pe* files)
           obsfile = trim(adjustl(obspath))//"diag_conv_ges."//datestring//'_'//trim(adjustl(id))
           inquire(file=obsfile,exist=fexist)
           if (.not. fexist .or. datestring .eq. '0000000000') &
           obsfile = trim(adjustl(obspath))//"diag_conv_ges."//trim(adjustl(id))
       else ! read raw, unconcatenated pe* files.
           obsfile =&
           trim(adjustl(obspath))//'gsitmp_'//trim(adjustl(id))//'/pe'//pe_name//'.conv_01'
       endif
       inquire(file=obsfile,exist=fexist)
       if (.not. fexist) cycle peloop
       !print *,'obsfile=',obsfile
       open(iunit,form="unformatted",file=obsfile,iostat=ios)
       if (init_pass) then
          read(iunit) idate
          init_pass = .false.
       endif
       !print *,idate
10     continue
       read(iunit,err=20,end=30) obtype,nchar,nreal,ii,mype
       errorlimit2=errorlimit2_obs
       allocate(cdiagbuf(ii),rdiagbuf(nreal,ii))
       read(iunit) cdiagbuf(1:ii),rdiagbuf(:,1:ii)
       !print *,obtype,nchar,nreal,ii,mype
       if (obtype=='gps') then
          if (rdiagbuf(20,1)==1) errorlimit2=errorlimit2_bnd
       end if

       nn=0
       do i=1,ii
         if(obtype == 'tcx' .or. obtype == 'tcy' .or. obtype == 'tcz')then
           error=rdiagbuf(6,i)
           pres=rdiagbuf(4,i)
           obmax=abs(rdiagbuf(7,i))
         else
           if(rdiagbuf(12,i) < zero)cycle
           if (obtype == '  q') then
             error=rdiagbuf(20,i)*rdiagbuf(16,i)
             pres=rdiagbuf(6,i)
             obmax=abs(rdiagbuf(17,i)/rdiagbuf(20,i))
           else
              if(obtype == ' ps' .or. obtype == 'tcp')then
                pres=rdiagbuf(17,i)
              else
                pres=rdiagbuf(6,i)
              end if
              error=rdiagbuf(16,i)
              obmax=abs(rdiagbuf(17,i))
              if(obtype == ' uv')obmax = max(obmax,abs(rdiagbuf(20,i)))
           end if
         end if
         nn(1)=nn(1)+1  ! number of read obs
         if(error > errorlimit .and. error < errorlimit2 .and. &
            abs(obmax) <= 1.e9_r_kind .and. pres >= 0.001_r_kind .and. &
            pres <= 1200._r_kind) nn(2)=nn(2)+1  ! number of keep obs
       end do
       if (obtype == '  t') then
          nobst = nobst + nn
          num_obs_tot = num_obs_tot + nn(2)
       else if (obtype == ' uv') then
          nobsuv = nobsuv + 2*nn
          num_obs_tot = num_obs_tot + 2*nn(2)
       else if (obtype == ' ps') then
           nobsps = nobsps + nn
           num_obs_tot = num_obs_tot + nn(2)
       else if (obtype == '  q') then
          nobsq = nobsq + nn
          num_obs_tot = num_obs_tot + nn(2)
       else if (obtype == 'spd') then
          nobsspd = nobsspd + nn
          num_obs_tot = num_obs_tot + nn(2)
       else if (obtype == 'sst') then ! skip sst
          nobssst = nobssst + nn
!  Not currently used so do not add to num_obs_tot
<<<<<<< HEAD
    !  num_obs_tot = num_obs_tot + nn(2)
    else if (obtype == 'srw') then
       nobssrw = nobssrw + nn
       num_obs_tot = num_obs_tot + nn(2)
    else if (obtype == ' rw') then
       nobsrw = nobsrw + nn
       num_obs_tot = num_obs_tot + nn(2)
    else if (obtype == 'gps') then
       nobsgps = nobsgps + nn
       num_obs_tot = num_obs_tot + nn(2)
    else if (obtype == ' dw') then
       nobsdw = nobsdw + nn
       num_obs_tot = num_obs_tot + nn(2)
    else if (obtype == ' pw') then
       nobspw = nobspw + nn
       num_obs_tot = num_obs_tot + nn(2)
    else if (obtype == 'tcp') then
       nobstcp = nobstcp + nn
       num_obs_tot = num_obs_tot + nn(2)
    else if (obtype == 'tcx') then
       nobstcx = nobstcx + nn
       num_obs_tot = num_obs_tot + nn(2)
    else if (obtype == 'tcy') then
       nobstcy = nobstcy + nn
       num_obs_tot = num_obs_tot + nn(2)
    else if (obtype == 'tcz') then
       nobstcz = nobstcz + nn
       num_obs_tot = num_obs_tot + nn(2)
    else
        print *,'unknown obtype ',trim(obtype)
    end if
    deallocate(cdiagbuf,rdiagbuf)
    go to 10
20  continue
    print *,'error reading diag_conv file',obtype
30  continue
    print *,num_obs_tot,' obs in diag_conv_ges file'
    write(6,*)'columns below obtype,nread, nkeep'
    write(6,100) 't',nobst(1),nobst(2)
    write(6,100) 'q',nobsq(1),nobsq(2)
    write(6,100) 'ps',nobsps(1),nobsps(2)
    write(6,100) 'uv',nobsuv(1),nobsuv(2)
    write(6,100) 'sst',nobssst(1),nobssst(2)
    write(6,100) 'gps',nobsgps(1),nobsgps(2)
    write(6,100) 'pw',nobspw(1),nobspw(2)
    write(6,100) 'dw',nobsdw(1),nobsdw(2)
    write(6,100) 'srw',nobssrw(1),nobssrw(2)
    write(6,100) 'rw',nobsrw(1),nobsrw(2)
    write(6,100) 'tcp',nobstcp(1),nobstcp(2)
    if (nobstcx(2) .gt. 0) then
       write(6,100) 'tcx',nobstcx(1),nobstcx(2)
       write(6,100) 'tcy',nobstcy(1),nobstcy(2)
       write(6,100) 'tcz',nobstcz(1),nobstcz(2)
    endif
100 format(2x,a3,2x,i9,2x,i9)
    close(iunit)
=======
!  num_obs_tot = num_obs_tot + nn(2)
       else if (obtype == 'srw') then
          nobssrw = nobssrw + nn
          num_obs_tot = num_obs_tot + nn(2)
       else if (obtype == ' rw') then
          nobsrw = nobsrw + nn
          num_obs_tot = num_obs_tot + nn(2)
       else if (obtype == 'gps') then
          nobsgps = nobsgps + nn
          num_obs_tot = num_obs_tot + nn(2)
       else if (obtype == ' dw') then
          nobsdw = nobsdw + nn
          num_obs_tot = num_obs_tot + nn(2)
       else if (obtype == ' pw') then
          nobspw = nobspw + nn
          num_obs_tot = num_obs_tot + nn(2)
       else if (obtype == 'tcp') then
          nobstcp = nobstcp + nn
          num_obs_tot = num_obs_tot + nn(2)
       else if (obtype == 'tcx') then
          nobstcx = nobstcx + nn
          num_obs_tot = num_obs_tot + nn(2)
       else if (obtype == 'tcy') then
          nobstcy = nobstcy + nn
          num_obs_tot = num_obs_tot + nn(2)
       else if (obtype == 'tcz') then
          nobstcz = nobstcz + nn
          num_obs_tot = num_obs_tot + nn(2)
       else
           print *,'unknown obtype ',trim(obtype)
       end if
       deallocate(cdiagbuf,rdiagbuf)
       go to 10
20     continue
       print *,'error reading diag_conv file',obtype
30     continue
       if (ipe .eq. npefiles) then
          print *,num_obs_tot,' obs in diag_conv_ges file'
          write(6,*)'columns below obtype,nread, nkeep'
          write(6,100) 't',nobst(1),nobst(2)
          write(6,100) 'q',nobsq(1),nobsq(2)
          write(6,100) 'ps',nobsps(1),nobsps(2)
          write(6,100) 'uv',nobsuv(1),nobsuv(2)
          write(6,100) 'sst',nobssst(1),nobssst(2)
          write(6,100) 'gps',nobsgps(1),nobsgps(2)
          write(6,100) 'pw',nobspw(1),nobspw(2)
          write(6,100) 'dw',nobsdw(1),nobsdw(2)
          write(6,100) 'srw',nobsrw(1),nobsrw(2)
          write(6,100) 'rw',nobssrw(1),nobssrw(2)
          write(6,100) 'tcp',nobstcp(1),nobstcp(2)
          if (nobstcx(2) .gt. 0) then
             write(6,100) 'tcx',nobstcx(1),nobstcx(2)
             write(6,100) 'tcy',nobstcy(1),nobstcy(2)
             write(6,100) 'tcz',nobstcz(1),nobstcz(2)
          endif
100       format(2x,a3,2x,i9,2x,i9)
       endif
       close(iunit)
    enddo peloop ! ipe loop
>>>>>>> a568ba10
end subroutine get_num_convobs

subroutine get_convobs_data(obspath, datestring, nobs_max, h_x_ensmean, h_xnobc, x_obs, x_err, &
     x_lon, x_lat, x_press, x_time, x_code, x_errorig, x_type, id, id2)

  character*500, intent(in) :: obspath
  character*500 obsfile,obsfile2
  character*10, intent(in) :: datestring
  character(len=10), intent(in) :: id,id2
  character(len=4) pe_name

  real(r_single), dimension(nobs_max) :: h_x_ensmean,h_xnobc,x_obs,x_err,x_lon,&
                               x_lat,x_press,x_time,x_errorig
  integer(i_kind), dimension(nobs_max) :: x_code
  character(len=20), dimension(nobs_max) ::  x_type

  character(len=3) :: obtype,obtype2
  integer(i_kind) iunit, iunit2,nobs_max, nob, n, nchar,nchar2, nreal, ii, ipe, ios, idate
  integer(i_kind) nreal2,ii2,mype2,i,iqc,mype
  character(8),allocatable,dimension(:):: cdiagbuf,cdiagbuf2
  real(r_single),allocatable,dimension(:,:)::rdiagbuf,rdiagbuf2
  real(r_kind) :: errorlimit,errorlimit2,error
  real(r_kind) :: errorlimit2_obs,errorlimit2_bnd
  logical twofiles, fexist, fexist2, init_pass, init_pass2

! Error limit is made consistent with screenobs routine
  errorlimit = 1._r_kind/sqrt(1.e9_r_kind)
  errorlimit2_obs = 1._r_kind/sqrt(1.e-6_r_kind)
  errorlimit2_bnd = 1.e3_r_kind*errorlimit2_obs
  iunit = 7
  iunit2 = 17
  twofiles = id2 /= id
  iqc=1

  nob  = 0
  init_pass = .true.
  init_pass2 = .true.

  peloop: do ipe=0,npefiles

  write(pe_name,'(i4.4)') ipe
  if (npefiles .eq. 0) then
      ! read diag file (concatenated pe* files)
      obsfile = trim(adjustl(obspath))//"diag_conv_ges."//datestring//'_'//trim(adjustl(id))
      inquire(file=obsfile,exist=fexist)
      if (.not. fexist .or. datestring .eq. '0000000000') &
      obsfile = trim(adjustl(obspath))//"diag_conv_ges."//trim(adjustl(id))
  else ! read raw, unconcatenated pe* files.
      obsfile =&
      trim(adjustl(obspath))//'gsitmp_'//trim(adjustl(id))//'/pe'//pe_name//'.conv_01'
  endif

  inquire(file=obsfile,exist=fexist)
  if (.not. fexist) cycle peloop

  !print *,obsfile

  open(iunit,form="unformatted",file=obsfile,iostat=ios)
  rewind(iunit)
  if (init_pass) then
      read(iunit) idate
      init_pass = .false.
  endif
  !print *,idate
  if(twofiles) then
     if (npefiles .eq. 0) then
         ! read diag file (concatenated pe* files)
         obsfile2 = trim(adjustl(obspath))//"diag_conv_ges."//datestring//'_'//trim(adjustl(id2))
         inquire(file=obsfile2,exist=fexist2)
         if (.not. fexist2 .or. datestring .eq. '0000000000') &
         obsfile2 = trim(adjustl(obspath))//"diag_conv_ges."//trim(adjustl(id2))
     else ! read raw, unconcatenated pe* files.
         obsfile2 =&
         trim(adjustl(obspath))//'gsitmp_'//trim(adjustl(id2))//'/pe'//pe_name//'.conv_01'
     endif
     open(iunit2,form="unformatted",file=obsfile2,iostat=ios)
     rewind(iunit2)
     if (init_pass2) then
        read(iunit2) idate
        init_pass2 = .false.
     endif
  end if
10 continue
  read(iunit,err=20,end=30) obtype,nchar,nreal,ii,mype
  errorlimit2=errorlimit2_obs
  if(twofiles) then
    read(iunit2,err=20,end=30) obtype2,nchar2,nreal2,ii2,mype2
    if(obtype /= obtype2 .or. nchar /= nchar2 .or. nreal /= nreal2 .or. ii /= ii2)then
      write(6,*) ' conv obs mismatch '
      write(6,*) ' obtype ',obtype,obtype2
      write(6,*) ' nchar ',nchar,nchar2
      write(6,*) ' nreal ',nreal,nreal2
      write(6,*) ' ii ',ii,ii2
      go to 10
    end if
  end if
      
  !print *,obtype,nchar,nreal,ii,mype
    if (obtype == '  t') then
       allocate(cdiagbuf(ii),rdiagbuf(nreal,ii),rdiagbuf2(nreal,ii))
       read(iunit) cdiagbuf(1:ii),rdiagbuf(:,1:ii)
       if(twofiles)then
         allocate(cdiagbuf2(ii))
         read(iunit2)cdiagbuf2(1:ii),rdiagbuf2(:,1:ii)
       end if

       do n=1,ii
          if(rdiagbuf(12,n) < zero .or. rdiagbuf(16,n) < errorlimit .or. &
             rdiagbuf(16,n) > errorlimit2)cycle
          if(abs(rdiagbuf(17,n)) > 1.e9_r_kind  .or. &
               rdiagbuf(6,n) < 0.001_r_kind .or. &
               rdiagbuf(6,n) > 1200._r_kind) cycle
          nob = nob + 1
          if(twofiles)then
            if(rdiagbuf(1,n) /= rdiagbuf2(1,n) .or. abs(rdiagbuf(3,n)-rdiagbuf2(3,n)) .gt. 1.e-5 .or. &
               abs(rdiagbuf(4,n)-rdiagbuf2(4,n)) .gt. 1.e-5 .or. abs(rdiagbuf(8,n)-rdiagbuf2(8,n)) .gt. 1.e-5)then
               write (6,*) ' t conv ob data inconsistency '
               write (6,*) (rdiagbuf(i,n),i=1,8)
               write (6,*) (rdiagbuf2(i,n),i=1,8)
               call stop2(-98)
             end if
          else
            rdiagbuf2(18,n) = rdiagbuf(18,n)
            rdiagbuf2(19,n) = rdiagbuf(19,n)
          end if
          x_code(nob) = rdiagbuf(1,n)
          x_lat(nob) = rdiagbuf(3,n)
          x_lon(nob) = rdiagbuf(4,n)
          x_press(nob) = rdiagbuf(6,n)
          x_time(nob) = rdiagbuf(8,n)
          if (rdiagbuf(14,n) > 1.e-5_r_kind) then
            x_errorig(nob) = (one/rdiagbuf(14,n))**2
          else
            x_errorig(nob) = 1.e10_r_kind
          endif
          x_err(nob) = (one/rdiagbuf(16,n))**2
          x_obs(nob) = rdiagbuf(17,n)
          h_x_ensmean(nob) = rdiagbuf(17,n)-rdiagbuf(18,n)
          h_xnobc(nob) = rdiagbuf(17,n)-rdiagbuf2(18,n)
          x_type(nob) = obtype
       enddo
       deallocate(cdiagbuf,rdiagbuf,rdiagbuf2)
       if(twofiles)deallocate(cdiagbuf2)
!        cdiagbuf(ii)    = station_id         ! station id
!        rdiagbuf(1,ii)  = ictype(ikx)        ! observation type
!        rdiagbuf(2,ii)  = icsubtype(ikx)     ! observation subtype
!        rdiagbuf(3,ii)  = data(ilate,i)      ! observation latitude (degrees)
!        rdiagbuf(4,ii)  = data(ilone,i)      ! observation longitude (degrees)
!        rdiagbuf(5,ii)  = data(istnelv,i)    ! station elevation (meters)
!        rdiagbuf(6,ii)  = prest              ! observation pressure (hPa)
!        rdiagbuf(7,ii)  = data(iobshgt,i)    ! observation height (meters)
!        rdiagbuf(8,ii)  = dtime              ! obs time (hours relative to analysis time)
!        rdiagbuf(9,ii)  = data(iqc,i)        ! input prepbufr qc or event mark
!        rdiagbuf(10,ii) = data(iqt,i)        ! setup qc or event mark (currently qtflg only)
!        rdiagbuf(11,ii) = data(iuse,i)       ! read_prepbufr data usage flag
!        rdiagbuf(12,ii) = one             ! analysis usage flag (1=use, -1=not used)
!        rdiagbuf(13,ii) = rwgt               ! nonlinear qc relative weight
!        rdiagbuf(14,ii) = errinv_input       ! prepbufr inverse obs error (K**-1)
!        rdiagbuf(15,ii) = errinv_adjst       ! read_prepbufr inverse obs error (K**-1)
!        rdiagbuf(16,ii) = errinv_final       ! final inverse observation error (K**-1)
!        rdiagbuf(17,ii) = data(itob,i)       ! temperature observation (K)
!        rdiagbuf(18,ii) = ddiff              ! obs-ges used in analysis (K)
!        rdiagbuf(19,ii) = tob-tges           ! obs-ges w/o bias correction (K) (future slot)
    else if (obtype == ' uv') then
       allocate(cdiagbuf(ii),rdiagbuf(nreal,ii),rdiagbuf2(nreal,ii))
       read(iunit) cdiagbuf(1:ii),rdiagbuf(:,1:ii)
       if(twofiles)then
         allocate(cdiagbuf2(ii))
         read(iunit2)cdiagbuf2(1:ii),rdiagbuf2(:,1:ii)
       end if
       do n=1,ii
          if(rdiagbuf(12,n) < zero .or. rdiagbuf(16,n) < errorlimit .or. &
             rdiagbuf(16,n) > errorlimit2)cycle
          if(abs(rdiagbuf(17,n)) > 1.e9_r_kind .or. &
             rdiagbuf(6,n) < 0.001_r_kind .or. &
             rdiagbuf(6,n) > 1200._r_kind .or. &
             abs(rdiagbuf(20,n)) > 1.e9_r_kind) cycle
          nob = nob + 1
          if(twofiles)then
            if(rdiagbuf(1,n) /= rdiagbuf2(1,n) .or. abs(rdiagbuf(3,n)-rdiagbuf2(3,n)) .gt. 1.e-5 .or. &
               abs(rdiagbuf(4,n)-rdiagbuf2(4,n)) .gt. 1.e-5 .or. abs(rdiagbuf(8,n)-rdiagbuf2(8,n)) .gt. 1.e-5)then
               write (6,*) ' uv conv ob data inconsistency '
               write (6,*) (rdiagbuf(i,n),i=1,8)
               write (6,*) (rdiagbuf2(i,n),i=1,8)
               call stop2(-98)
             end if
          else
            rdiagbuf2(18,n) = rdiagbuf(18,n)
            rdiagbuf2(19,n) = rdiagbuf(19,n)
            rdiagbuf2(21,n) = rdiagbuf(21,n)
          end if
          x_code(nob) = rdiagbuf(1,n)
          x_lat(nob) = rdiagbuf(3,n)
          x_lon(nob) = rdiagbuf(4,n)
          x_press(nob) = rdiagbuf(6,n)
          x_time(nob) = rdiagbuf(8,n)
          if (rdiagbuf(14,n) > 1.e-5_r_kind) then
            x_errorig(nob) = (one/rdiagbuf(14,n))**2
          else
            x_errorig(nob) = 1.e10_r_kind
          endif
          x_err(nob) = (one/rdiagbuf(16,n))**2
          x_obs(nob) = rdiagbuf(17,n)
          h_x_ensmean(nob) = rdiagbuf(17,n)-rdiagbuf(18,n)
          h_xnobc(nob) = rdiagbuf(17,n)-rdiagbuf2(18,n)
          x_type(nob) = '  u'
          nob = nob + 1
          x_code(nob) = rdiagbuf(1,n)
          x_lat(nob) = rdiagbuf(3,n)
          x_lon(nob) = rdiagbuf(4,n)
          x_press(nob) = rdiagbuf(6,n)
          x_time(nob) = rdiagbuf(8,n)
          if (rdiagbuf(14,n) > 1.e-5_r_kind) then
            x_errorig(nob) = (one/rdiagbuf(14,n))**2
          else
            x_errorig(nob) = 1.e10_r_kind
          endif
          x_err(nob) = (one/rdiagbuf(16,n))**2
          x_obs(nob) = rdiagbuf(20,n)
          h_x_ensmean(nob) = rdiagbuf(20,n)-rdiagbuf(21,n)
          h_xnobc(nob) = rdiagbuf(20,n)-rdiagbuf2(21,n)
          !h_xnobc(nob) = rdiagbuf(20,n)-rdiagbuf(22,n)
          x_type(nob) = '  v'
       enddo
       deallocate(cdiagbuf,rdiagbuf,rdiagbuf2)
       if(twofiles)deallocate(cdiagbuf2)
!        cdiagbuf(ii)    = station_id         ! station id
!        rdiagbuf(1,ii)  = ictype(ikx)        ! observation type
!        rdiagbuf(2,ii)  = icsubtype(ikx)     ! observation subtype
!        rdiagbuf(3,ii)  = data(ilate,i)      ! observation latitude (degrees)
!        rdiagbuf(4,ii)  = data(ilone,i)      ! observation longitude (degrees)
!        rdiagbuf(5,ii)  = data(ielev,i)      ! station elevation (meters)
!        rdiagbuf(6,ii)  = presw              ! observation pressure (hPa)
!        rdiagbuf(7,ii)  = data(ihgt,i)       ! observation height (meters)
!        rdiagbuf(8,ii)  = dtime              ! obs time (hours relative to analysis time)
!        rdiagbuf(9,ii)  = data(iqc,i)        ! input prepbufr qc or event mark
!        rdiagbuf(10,ii) = rmiss_single       ! setup qc or event mark
!        rdiagbuf(11,ii) = data(iuse,i)       ! read_prepbufr data usage flag
!        rdiagbuf(12,ii) = one             ! analysis usage flag (1=use, -1=not used)
!        rdiagbuf(13,ii) = rwgt               ! nonlinear qc relative weight
!        rdiagbuf(14,ii) = errinv_input       ! prepbufr inverse obs error (m/s)**-1
!        rdiagbuf(15,ii) = errinv_adjst       ! read_prepbufr inverse obs error (m/s)**-1
!        rdiagbuf(16,ii) = errinv_final       ! final inverse observation error (m/s)**-1
!        rdiagbuf(17,ii) = data(iuob,i)       ! u wind component observation (m/s)
!        rdiagbuf(18,ii) = dudiff             ! u obs-ges used in analysis (m/s)
!        rdiagbuf(19,ii) = uob-ugesin         ! u obs-ges w/o bias correction (m/s) (future slot)
!        rdiagbuf(20,ii) = data(ivob,i)       ! v wind component observation (m/s)
!        rdiagbuf(21,ii) = dvdiff             ! v obs-ges used in analysis (m/s)
!        rdiagbuf(22,ii) = vob-vgesin         ! v obs-ges w/o bias correction (m/s) (future slot)
!        rdiagbuf(23,ii) = factw              ! 10m wind reduction factor
    else if (obtype == ' ps') then
       allocate(cdiagbuf(ii),rdiagbuf(nreal,ii),rdiagbuf2(nreal,ii))
       read(iunit) cdiagbuf(1:ii),rdiagbuf(:,1:ii)
       if(twofiles)then
         allocate(cdiagbuf2(ii))
         read(iunit2)cdiagbuf2(1:ii),rdiagbuf2(:,1:ii)
       end if
       do n=1,ii
          if(rdiagbuf(12,n) < zero .or. rdiagbuf(16,n) < errorlimit .or. &
             rdiagbuf(16,n) > errorlimit2)cycle
          if(rdiagbuf(17,n) < 0.001_r_kind .or. &
             rdiagbuf(17,n) > 1200._r_kind) cycle
          nob = nob + 1
          if(twofiles)then
            if(rdiagbuf(1,n) /= rdiagbuf2(1,n) .or. abs(rdiagbuf(3,n)-rdiagbuf2(3,n)) .gt. 1.e-5 .or. &
               abs(rdiagbuf(4,n)-rdiagbuf2(4,n)) .gt. 1.e-5 .or. abs(rdiagbuf(8,n)-rdiagbuf2(8,n)) .gt. 1.e-5)then
               write (6,*) ' ps conv ob data inconsistency '
               write (6,*) (rdiagbuf(i,n),i=1,8),rdiagbuf(17,n)
               write (6,*) (rdiagbuf2(i,n),i=1,8),rdiagbuf2(17,n)
               call stop2(-98)
             end if
          else
            rdiagbuf2(18,n) = rdiagbuf(18,n)
            rdiagbuf2(19,n) = rdiagbuf(19,n)
          end if
          x_code(nob) = rdiagbuf(1,n)
          x_lat(nob) = rdiagbuf(3,n)
          x_lon(nob) = rdiagbuf(4,n)
          x_press(nob) = rdiagbuf(17,n)
          x_time(nob) = rdiagbuf(8,n)
          if (rdiagbuf(14,n) > 1.e-5_r_kind) then
            x_errorig(nob) = (one/rdiagbuf(14,n))**2
          else
            x_errorig(nob) = 1.e10_r_kind
          endif
          ! error modified by GSI.
          x_err(nob) = (one/rdiagbuf(16,n))**2
          ! unmodified error from read_prepbufr
          !if (rdiagbuf(15,n) > tiny(rdiagbuf(1,1))) then
          !x_err(nob) = (one/rdiagbuf(15,n))**2
          x_obs(nob) = rdiagbuf(17,n)
          x_type(nob) = obtype 
          ! ob minus ens mean bias-corrected background 
          h_x_ensmean(nob) = rdiagbuf(17,n)-rdiagbuf(18,n)
          ! ob minus un-bias-corrected background (individ members)
          h_xnobc(nob) = rdiagbuf(17,n)-rdiagbuf2(19,n)
       enddo
       deallocate(cdiagbuf,rdiagbuf,rdiagbuf2)
       if(twofiles)deallocate(cdiagbuf2)
!        cdiagbuf(ii)    = station_id         ! station id
!        rdiagbuf(1,ii)  = ictype(ikx)        ! observation type
!        rdiagbuf(2,ii)  = icsubtype(ikx)     ! observation subtype
!        rdiagbuf(3,ii)  = data(ilate,i)      ! observation latitude (degrees)
!        rdiagbuf(4,ii)  = data(ilone,i)      ! observation longitude (degrees)
!        rdiagbuf(5,ii)  = data(istnelv,i)    ! station elevation (meters)
!        rdiagbuf(6,ii)  = data(ipres,i)*r10  ! observation pressure (hPa)
!        rdiagbuf(7,ii)  = dhgt               ! observation height (meters)
!        rdiagbuf(8,ii)  = dtime              ! obs time (hours relative to analysis time)
!        rdiagbuf(9,ii)  = data(iqc,i)        ! input prepbufr qc or event mark
!        rdiagbuf(10,ii) = rmiss_single       ! setup qc or event mark
!        rdiagbuf(11,ii) = data(iuse,i)       ! read_prepbufr data usage flag
!        rdiagbuf(12,ii) = one             ! analysis usage flag (1=use, -1=not used)
!        rdiagbuf(13,ii) = rwgt               ! nonlinear qc relative weight
!        rdiagbuf(14,ii) = errinv_input       ! prepbufr inverse obs error (hPa**-1)
!        rdiagbuf(15,ii) = errinv_adjst       ! read_prepbufr inverse obs error (hPa**-1)
!        rdiagbuf(16,ii) = errinv_final       ! final inverse observation error (hPa**-1)
!        rdiagbuf(17,ii) = pob                ! surface pressure observation (hPa)
!        rdiagbuf(18,ii) = pob-pges           ! obs-ges used in analysis (coverted to hPa)
!        rdiagbuf(19,ii) = pob-pgesorig       ! obs-ges w/o adjustment to guess surface pressure (hPa)
    else if (obtype == 'tcp') then
       allocate(cdiagbuf(ii),rdiagbuf(nreal,ii),rdiagbuf2(nreal,ii))
       read(iunit) cdiagbuf(1:ii),rdiagbuf(:,1:ii)
       if(twofiles)then
         allocate(cdiagbuf2(ii))
         read(iunit2)cdiagbuf2(1:ii),rdiagbuf2(:,1:ii)
       end if
       do n=1,ii
          if(rdiagbuf(12,n) < zero .or. rdiagbuf(16,n) < errorlimit .or. &
             rdiagbuf(16,n) > errorlimit2)cycle
          if(rdiagbuf(17,n) < 0.001_r_kind .or. &
             rdiagbuf(17,n) > 1200._r_kind) cycle
          nob = nob + 1
          if(twofiles)then
            if(rdiagbuf(1,n) /= rdiagbuf2(1,n) .or. abs(rdiagbuf(3,n)-rdiagbuf2(3,n)) .gt. 1.e-5 .or. &
               abs(rdiagbuf(17,n)-rdiagbuf2(17,n)) .gt. 1.e-5 .or. &
               abs(rdiagbuf(4,n)-rdiagbuf2(4,n)) .gt. 1.e-5 .or. abs(rdiagbuf(8,n)-rdiagbuf2(8,n)) .gt. 1.e-5)then
               write (6,*) ' tcp conv ob data inconsistency '
               write (6,*) (rdiagbuf(i,n),i=1,8),rdiagbuf(17,n)
               write (6,*) (rdiagbuf2(i,n),i=1,8),rdiagbuf2(17,n)
               call stop2(-98)
             end if
          else
            rdiagbuf2(18,n) = rdiagbuf(18,n)
            rdiagbuf2(19,n) = rdiagbuf(19,n)
          end if
          x_code(nob) = rdiagbuf(1,n)
          x_lat(nob) = rdiagbuf(3,n)
          x_lon(nob) = rdiagbuf(4,n)
          x_press(nob) = rdiagbuf(17,n)
          x_time(nob) = rdiagbuf(8,n)
          if (rdiagbuf(14,n) > 1.e-5_r_kind) then
            x_errorig(nob) = (one/rdiagbuf(14,n))**2
          else
            x_errorig(nob) = 1.e10_r_kind
          endif
          ! error modified by GSI.
          x_err(nob) = (one/rdiagbuf(16,n))**2
          ! unmodified error from read_prepbufr
          !if (rdiagbuf(15,n) > tiny(rdiagbuf(1,1))) then
          !x_err(nob) = (one/rdiagbuf(15,n))**2
          x_obs(nob) = rdiagbuf(17,n)
          x_type(nob) = ' ps'
          ! ob minus ens mean bias-corrected background 
          h_x_ensmean(nob) = rdiagbuf(17,n)-rdiagbuf(18,n)
          ! ob minus un-bias-corrected background (individ members)
          h_xnobc(nob) = rdiagbuf(17,n)-rdiagbuf2(19,n)
       enddo
       deallocate(cdiagbuf,rdiagbuf,rdiagbuf2)
       if(twofiles)deallocate(cdiagbuf2)
    else if (obtype == 'tcx') then
       !print*,'reading in tcx ob',nreal,ii,id,id2
       allocate(cdiagbuf(ii),rdiagbuf(nreal,ii),rdiagbuf2(nreal,ii))
       read(iunit) cdiagbuf(1:ii),rdiagbuf(:,1:ii)
       if(twofiles)then
         allocate(cdiagbuf2(ii))
         read(iunit2) cdiagbuf2(1:ii),rdiagbuf2(:,1:ii)
       end if
       !print*,'tcx',rdiagbuf(1,1:7),nob,ii
       do n=1,ii
          if(rdiagbuf(6,n) < errorlimit .or. &
             rdiagbuf(6,n) > errorlimit2)cycle
          if(abs(rdiagbuf(7,n)) > 1.e9_r_kind  .or. &
               rdiagbuf(4,n) < 0.001_r_kind .or. &
               rdiagbuf(4,n) > 1200._r_kind) cycle
          nob = nob + 1
          if(twofiles)then
            if(abs(rdiagbuf(2,n)-rdiagbuf2(2,n)) .gt. 1.e-5 .or. &
               abs(rdiagbuf(3,n)-rdiagbuf2(3,n)) .gt. 1.e-5)then
               write (6,*) ' tcx conv ob data inconsistency '
               write (6,*) rdiagbuf(:,n)
               write (6,*) rdiagbuf2(:,n)
               call stop2(-98)
             end if
          endif
          x_code(nob) = rdiagbuf(1,n)
          x_lat(nob) = rdiagbuf(2,n)
          x_lon(nob) = rdiagbuf(3,n)
          x_press(nob) = rdiagbuf(4,n)
          x_time(nob) = 0
          x_obs(nob) = rdiagbuf(7,n)
          x_errorig(nob) = rdiagbuf(6,n)**2
          x_err(nob) = rdiagbuf(6,n)**2
          x_type(nob) = 'tcx'
          h_x_ensmean(nob) = rdiagbuf(5,n)
          h_xnobc(nob) = rdiagbuf2(5,n)
       enddo
       deallocate(cdiagbuf,rdiagbuf,rdiagbuf2)
       if(twofiles)deallocate(cdiagbuf2)
    else if (obtype == 'tcy') then
       !print*,'reading in tcy ob',nreal,ii,id,id2
       allocate(cdiagbuf(ii),rdiagbuf(nreal,ii),rdiagbuf2(nreal,ii))
       read(iunit) cdiagbuf(1:ii),rdiagbuf(:,1:ii)
       if(twofiles)then
         allocate(cdiagbuf2(ii))
         read(iunit2) cdiagbuf2(1:ii),rdiagbuf2(:,1:ii)
       end if
       !print*,'tcy',rdiagbuf(1,1:7),nob,ii
       do n=1,ii
          if(rdiagbuf(6,n) < errorlimit .or. &
             rdiagbuf(6,n) > errorlimit2)cycle
          if(abs(rdiagbuf(7,n)) > 1.e9_r_kind  .or. &
               rdiagbuf(4,n) < 0.001_r_kind .or. &
               rdiagbuf(4,n) > 1200._r_kind) cycle
          nob = nob + 1
          if(twofiles)then
            if(abs(rdiagbuf(2,n)-rdiagbuf2(2,n)) .gt. 1.e-5 .or. &
               abs(rdiagbuf(3,n)-rdiagbuf2(3,n)) .gt. 1.e-5)then
               write (6,*) ' tcx conv ob data inconsistency '
               write (6,*) rdiagbuf(:,n)
               write (6,*) rdiagbuf2(:,n)
               call stop2(-98)
             end if
          endif
          x_code(nob) = rdiagbuf(1,n)
          x_lat(nob) = rdiagbuf(2,n)
          x_lon(nob) = rdiagbuf(3,n)
          x_press(nob) = rdiagbuf(4,n)
          x_time(nob) = 0
          x_obs(nob) = rdiagbuf(7,n)
          x_errorig(nob) = rdiagbuf(6,n)**2
          x_err(nob) = rdiagbuf(6,n)**2
          x_type(nob) = 'tcx'
          h_x_ensmean(nob) = rdiagbuf(5,n)
          h_xnobc(nob) = rdiagbuf2(5,n)
       enddo
       deallocate(cdiagbuf,rdiagbuf,rdiagbuf2)
       if(twofiles)deallocate(cdiagbuf2)
    else if (obtype == 'tcz') then
       !print*,'reading in tcz ob',nreal,ii,id,id2
       allocate(cdiagbuf(ii),rdiagbuf(nreal,ii),rdiagbuf2(nreal,ii))
       read(iunit) cdiagbuf(1:ii),rdiagbuf(:,1:ii)
       if(twofiles)then
         allocate(cdiagbuf2(ii))
         read(iunit2) cdiagbuf2(1:ii),rdiagbuf2(:,1:ii)
       end if
       !print*,'tcz',rdiagbuf(1,1:7),nob,ii
       do n=1,ii
          if(rdiagbuf(6,n) < errorlimit .or. &
             rdiagbuf(6,n) > errorlimit2)cycle
          if(abs(rdiagbuf(7,n)) > 1.e9_r_kind  .or. &
               rdiagbuf(4,n) < 0.001_r_kind .or. &
               rdiagbuf(4,n) > 1200._r_kind) cycle
          nob = nob + 1
          if(twofiles)then
            if(abs(rdiagbuf(2,n)-rdiagbuf2(2,n)) .gt. 1.e-5 .or. &
               abs(rdiagbuf(3,n)-rdiagbuf2(3,n)) .gt. 1.e-5)then
               write (6,*) ' tcz conv ob data inconsistency '
               write (6,*) rdiagbuf(:,n)
               write (6,*) rdiagbuf2(:,n)
               call stop2(-98)
             end if
          end if
          x_code(nob) = rdiagbuf(1,n)
          x_lat(nob) = rdiagbuf(2,n)
          x_lon(nob) = rdiagbuf(3,n)
          x_press(nob) = rdiagbuf(4,n)
          x_time(nob) = 0
          x_obs(nob) = rdiagbuf(7,n)
          x_errorig(nob) = rdiagbuf(6,n)**2
          x_err(nob) = rdiagbuf(6,n)**2
          x_type(nob) = 'tcz'
          h_x_ensmean(nob) = rdiagbuf(5,n)
          h_xnobc(nob) = rdiagbuf2(5,n)
       enddo
       deallocate(cdiagbuf,rdiagbuf,rdiagbuf2)
       if(twofiles)deallocate(cdiagbuf2)
    else if (obtype == '  q') then
       allocate(cdiagbuf(ii),rdiagbuf(nreal,ii),rdiagbuf2(nreal,ii))
       read(iunit) cdiagbuf(1:ii),rdiagbuf(:,1:ii)
       if(twofiles)then
         allocate(cdiagbuf2(ii))
         read(iunit2)cdiagbuf2(1:ii),rdiagbuf2(:,1:ii)
       end if
       do n=1,ii
          error=rdiagbuf(16,n)*rdiagbuf(20,n)
          if(rdiagbuf(12,n) < zero .or. error < errorlimit .or. &
             error > errorlimit2)cycle
          if(abs(rdiagbuf(17,n)/rdiagbuf(20,n)) > 1.e9_r_kind  .or. &
               rdiagbuf(6,n) < 0.001_r_kind .or. &
               rdiagbuf(6,n) > 1200._r_kind) cycle
          nob = nob + 1
          if(twofiles)then
            if(rdiagbuf(1,n) /= rdiagbuf2(1,n) .or. abs(rdiagbuf(3,n)-rdiagbuf2(3,n)) .gt. 1.e-5 .or. &
               abs(rdiagbuf(4,n)-rdiagbuf2(4,n)) .gt. 1.e-5 .or. abs(rdiagbuf(8,n)-rdiagbuf2(8,n)) .gt. 1.e-5)then
               write (6,*) ' q conv ob data inconsistency '
               write (6,*) (rdiagbuf(i,n),i=1,8)
               write (6,*) (rdiagbuf2(i,n),i=1,8)
               call stop2(-98)
             end if
          else
            rdiagbuf2(18,n) = rdiagbuf(18,n)
            rdiagbuf2(19,n) = rdiagbuf(19,n)
            rdiagbuf2(20,n) = rdiagbuf(20,n)
          end if
          x_code(nob) = rdiagbuf(1,n)
          x_lat(nob) = rdiagbuf(3,n)
          x_lon(nob) = rdiagbuf(4,n)
          x_press(nob) = rdiagbuf(6,n)
          x_time(nob) = rdiagbuf(8,n)
          if (rdiagbuf(14,n)*rdiagbuf(20,n) > 1.e-5_r_kind) then
! normalize by qsatges
            x_errorig(nob) = (1._r_kind/(rdiagbuf(20,n)*rdiagbuf(14,n)))**2
          else
            x_errorig(nob) = 1.e10_r_kind
          endif
! normalize by qsatges
          x_err(nob) = (1._r_kind/(rdiagbuf(20,n)*rdiagbuf(16,n)))**2
          x_obs(nob) = rdiagbuf(17,n)/rdiagbuf(20,n)
          h_x_ensmean(nob) = (rdiagbuf(17,n)-rdiagbuf(18,n))/rdiagbuf(20,n)
          h_xnobc(nob) = (rdiagbuf(17,n)-rdiagbuf2(18,n))/rdiagbuf(20,n)
          !h_xnobc(nob) = (rdiagbuf(17,n)-rdiagbuf2(19,n))/rdiagbuf(20,n)
          x_type(nob) = obtype 
       enddo
       deallocate(cdiagbuf,rdiagbuf,rdiagbuf2)
       if(twofiles)deallocate(cdiagbuf2)
!        cdiagbuf(ii)    = station_id         ! station id
!        rdiagbuf(1,ii)  = ictype(ikx)        ! observation type
!        rdiagbuf(2,ii)  = icsubtype(ikx)     ! observation subtype
!        rdiagbuf(3,ii)  = data(ilate,i)      ! observation latitude (degrees)
!        rdiagbuf(4,ii)  = data(ilone,i)      ! observation longitude (degrees)
!        rdiagbuf(5,ii)  = data(istnelv,i)    ! station elevation (meters)
!        rdiagbuf(6,ii)  = presq              ! observation pressure (hPa)
!        rdiagbuf(7,ii)  = data(iobshgt,i)    ! observation height (meters)
!        rdiagbuf(8,ii)  = dtime              ! obs time (hours relative to analysis time)
!        rdiagbuf(9,ii)  = data(iqc,i)        ! input prepbufr qc or event mark
!        rdiagbuf(10,ii) = rmiss_single       ! setup qc or event mark 
!        rdiagbuf(11,ii) = data(iuse,i)       ! read_prepbufr data usage flag
!        rdiagbuf(12,ii) = one             ! analysis usage flag (1=use, -1=not used)
!        rdiagbuf(13,ii) = rwgt               ! nonlinear qc relative weight
!        rdiagbuf(14,ii) = errinv_input       ! prepbufr inverse observation error
!        rdiagbuf(15,ii) = errinv_adjst       ! read_prepbufr inverse obs error
!        rdiagbuf(16,ii) = errinv_final       ! final inverse observation error
!        rdiagbuf(17,ii) = data(iqob,i)       ! observation
!        rdiagbuf(18,ii) = ddiff              ! obs-ges used in analysis
!        rdiagbuf(19,ii) = qob-qges           ! obs-ges w/o bias correction (future slot)
!        rdiagbuf(20,ii) = qsges              ! guess saturation specific humidity
    else if (obtype == 'spd') then
       allocate(cdiagbuf(ii),rdiagbuf(nreal,ii),rdiagbuf2(nreal,ii))
       read(iunit) cdiagbuf(1:ii),rdiagbuf(:,1:ii)
       if(twofiles)then
         allocate(cdiagbuf2(ii))
         read(iunit2)cdiagbuf2(1:ii),rdiagbuf2(:,1:ii)
       end if
       do n=1,ii
          if(rdiagbuf(12,n) < zero .or. rdiagbuf(16,n) < errorlimit .or. &
             rdiagbuf(16,n) > errorlimit2)cycle
          if(abs(rdiagbuf(17,n)) > 1.e9_r_kind  .or. &
               rdiagbuf(6,n) < 0.001_r_kind .or. &
               rdiagbuf(6,n) > 1200._r_kind) cycle
          nob = nob + 1
          if(twofiles)then
            if(rdiagbuf(1,n) /= rdiagbuf2(1,n) .or. abs(rdiagbuf(3,n)-rdiagbuf2(3,n)) .gt. 1.e-5 .or. &
               abs(rdiagbuf(4,n)-rdiagbuf2(4,n)) .gt. 1.e-5 .or. abs(rdiagbuf(8,n)-rdiagbuf2(8,n)) .gt. 1.e-5)then
               write (6,*) ' spd conv ob data inconsistency '
               write (6,*) (rdiagbuf(i,n),i=1,8)
               write (6,*) (rdiagbuf2(i,n),i=1,8)
               call stop2(-98)
             end if
          else
            rdiagbuf2(18,n) = rdiagbuf(18,n)
            rdiagbuf2(19,n) = rdiagbuf(19,n)
          end if
          x_code(nob) = rdiagbuf(1,n)
          x_lat(nob) = rdiagbuf(3,n)
          x_lon(nob) = rdiagbuf(4,n)
          x_press(nob) = rdiagbuf(6,n)
          x_time(nob) = rdiagbuf(8,n)
          if (rdiagbuf(14,n) > 1.e-5_r_kind) then
            x_errorig(nob) = (one/rdiagbuf(14,n))**2
          else
            x_errorig(nob) = 1.e10_r_kind
          endif
          x_err(nob) = (one/rdiagbuf(16,n))**2
          x_obs(nob) = rdiagbuf(17,n)
          h_x_ensmean(nob) = rdiagbuf(17,n)-rdiagbuf(18,n)
          h_xnobc(nob) = rdiagbuf(17,n)-rdiagbuf2(18,n)
          !h_xnobc(nob) = rdiagbuf(17,n)-rdiagbuf2(19,n)
          x_type(nob) = obtype
       enddo
       deallocate(cdiagbuf,rdiagbuf,rdiagbuf2)
       if(twofiles)deallocate(cdiagbuf2)
!        cdiagbuf(ii)    = station_id         ! station id
!        rdiagbuf(1,ii)  = ictype(ikx)        ! observation type
!        rdiagbuf(2,ii)  = icsubtype(ikx)     ! observation subtype
!        rdiagbuf(3,ii)  = data(ilate,i)      ! observation latitude (degrees)
!        rdiagbuf(4,ii)  = data(ilone,i)      ! observation longitude (degrees)
!        rdiagbuf(5,ii)  = data(istnelv,i)    ! station elevation (meters)
!        rdiagbuf(6,ii)  = presw              ! observation pressure (hPa)
!        rdiagbuf(7,ii)  = data(ihgt,i)       ! observation height (meters)
!        rdiagbuf(8,ii)  = dtime              ! obs time (hours relative to analysis time)
!        rdiagbuf(9,ii)  = data(iqc,i)        ! input prepbufr qc or event mark
!        rdiagbuf(10,ii) = rmiss_single       ! setup qc or event mark
!        rdiagbuf(11,ii) = data(iuse,i)       ! read_prepbufr data usage flag
!        rdiagbuf(12,ii) = one             ! analysis usage flag (1=use, -1=not used)
!        rdiagbuf(13,ii) = rwgt               ! nonlinear qc relative weight
!        rdiagbuf(14,ii) = errinv_input       ! prepbufr inverse obs error (m/s)**-1
!        rdiagbuf(15,ii) = errinv_adjst       ! read_prepbufr inverse obs error (m/s)**-1
!        rdiagbuf(16,ii) = errinv_final       ! final inverse observation error (m/s)**-1
!        rdiagbuf(17,ii) = spdob              ! wind speed observation (m/s)
!        rdiagbuf(18,ii) = ddiff              ! obs-ges used in analysis (m/s)
!        rdiagbuf(19,ii) = spdob0-spdges      ! obs-ges w/o bias correction (m/s) (future slot)
!        rdiagbuf(20,ii) = factw              ! 10m wind reduction factor
     else if (obtype == 'sst') then ! skip sst
        allocate(cdiagbuf(ii),rdiagbuf(nreal,ii),rdiagbuf2(nreal,ii))
        read(iunit) cdiagbuf(1:ii),rdiagbuf(:,1:ii)
       if(twofiles)then
         allocate(cdiagbuf2(ii))
         read(iunit2)cdiagbuf2(1:ii),rdiagbuf2(:,1:ii)
       end if
    !   do n=1,ii
    !      if(rdiagbuf(12,n) < zero .or. rdiagbuf(16,n) < errorlimit .or. &
    !         rdiagbuf(16,n) > errorlimit2)cycle
    !      if(abs(rdiagbuf(17,n)) > 1.e9_r_kind  .or. &
    !           rdiagbuf(6,n) < 0.001_r_kind .or. &
    !           rdiagbuf(6,n) > 1200._r_kind) cycle
    !      nob = nob + 1
    !      if(twofiles)then
    !       if(rdiagbuf(1,n) /= rdiagbuf2(1,n) .or. abs(rdiagbuf(3,n)-rdiagbuf2(3,n)) .gt. 1.e-5 .or. &
    !          abs(rdiagbuf(4,n)-rdiagbuf2(4,n)) .gt. 1.e-5 .or. abs(rdiagbuf(8,n)-rdiagbuf2(8,n)) .gt. 1.e-5)then
    !           write (6,*) ' sst conv ob data inconsistency '
    !           write (6,*) (rdiagbuf(i,n),i=1,8)
    !           write (6,*) (rdiagbuf2(i,n),i=1,8)
    !           call stop2(-98)
    !         end if
    !      else
    !        rdiagbuf2(18,n) = rdiagbuf(18,n)
    !      end if
    !      x_code(nob) = rdiagbuf(1,n)
    !      x_lat(nob) = rdiagbuf(3,n)
    !      x_lon(nob) = rdiagbuf(4,n)
    !      x_press(nob) = rdiagbuf(6,n)
    !      x_time(nob) = rdiagbuf(8,n)
    !      if (rdiagbuf(14,n) > 1.e-5_r_kind) then
    !        x_errorig(nob) = (one/rdiagbuf(14,n))**2
    !      else
    !        x_errorig(nob) = 1.e10_r_kind
    !      endif
    !      x_err(nob) = (one/rdiagbuf(16,n))**2
    !      x_obs(nob) = rdiagbuf(17,n)
    !      h_x_ensmean(nob) = rdiagbuf(17,n)-rdiagbuf2(18,n)
    !      x_type(nob) = obtype
    !   enddo
        deallocate(cdiagbuf,rdiagbuf,rdiagbuf2)
       if(twofiles)deallocate(cdiagbuf2)
!        cdiagbuf(ii)    = station_id         ! station id
!        rdiagbuf(1,ii)  = ictype(ikx)        ! observation type
!        rdiagbuf(2,ii)  = icsubtype(ikx)     ! observation subtype
!        rdiagbuf(3,ii)  = data(ilate,i)      ! observation latitude (degrees)
!        rdiagbuf(4,ii)  = data(ilone,i)      ! observation longitude (degrees)
!        rdiagbuf(5,ii)  = data(istnelv,i)    ! station elevation (meters)
!        rdiagbuf(6,ii)  = rmiss_single       ! observation pressure (hPa)
!        rdiagbuf(7,ii)  = data(idepth,i)     ! observation height (meters)
!        rdiagbuf(8,ii)  = dtime              ! obs time (hours relative to analysis time)
!        rdiagbuf(9,ii)  = data(iqc,i)        ! input prepbufr qc or event mark
!        rdiagbuf(10,ii) = rmiss_single       ! setup qc or event mark
!        rdiagbuf(11,ii) = data(iuse,i)       ! read_prepbufr data usage flag
!        rdiagbuf(12,ii) = one             ! analysis usage flag (1=use, -1=not used)
!        rdiagbuf(13,ii) = rwgt               ! nonlinear qc relative weight
!        rdiagbuf(14,ii) = errinv_input       ! prepbufr inverse obs error (K**-1)
!        rdiagbuf(15,ii) = errinv_adjst       ! read_prepbufr inverse obs error (K**-1)
!        rdiagbuf(16,ii) = errinv_final       ! final inverse observation error (K**-1)
!        rdiagbuf(17,ii) = data(isst,i)       ! SST observation (K)
!        rdiagbuf(18,ii) = ddiff              ! obs-ges used in analysis (K)
!        rdiagbuf(19,ii) = data(isst,i)-sstges! obs-ges w/o bias correction (K) (future slot)
!        rdiagbuf(20,ii) = data(iotype,i)     ! type of measurement
    else if (obtype == 'srw') then
       allocate(cdiagbuf(ii),rdiagbuf(nreal,ii),rdiagbuf2(nreal,ii))
       read(iunit) cdiagbuf(1:ii),rdiagbuf(:,1:ii)
       if(twofiles)then
         allocate(cdiagbuf2(ii))
         read(iunit2)cdiagbuf2(1:ii),rdiagbuf2(:,1:ii)
       end if
       !do n=1,ii
       !   if(rdiagbuf(12,n) < zero .or. rdiagbuf(16,n) < errorlimit .or. &
       !      rdiagbuf(16,n) > errorlimit2)cycle
       !   if(abs(rdiagbuf(17,n)) > 1.e9_r_kind  .or. &
       !        rdiagbuf(6,n) < 0.001_r_kind .or. &
       !        rdiagbuf(6,n) > 1200._r_kind) cycle
       !   nob = nob + 1
       !   if(twofiles)then
       !    if(rdiagbuf(1,n) /= rdiagbuf2(1,n) .or. abs(rdiagbuf(3,n)-rdiagbuf2(3,n)) .gt. 1.e-5 .or. &
       !       abs(rdiagbuf(4,n)-rdiagbuf2(4,n)) .gt. 1.e-5 .or. abs(rdiagbuf(8,n)-rdiagbuf2(8,n)) .gt. 1.e-5)then
       !        write (6,*) ' srw conv ob data inconsistency '
       !        write (6,*) (rdiagbuf(i,n),i=1,8)
       !        write (6,*) (rdiagbuf2(i,n),i=1,8)
       !        call stop2(-98)
       !      end if
       !   else
       !     rdiagbuf2(18,n) = rdiagbuf(18,n)
       !     rdiagbuf2(19,n) = rdiagbuf(19,n)
       !   end if
       !   x_code(nob) = rdiagbuf(1,n)
       !   x_lat(nob) = rdiagbuf(3,n)
       !   x_lon(nob) = rdiagbuf(4,n)
       !   x_press(nob) = rdiagbuf(6,n)
       !   x_time(nob) = rdiagbuf(8,n)
       !   if (rdiagbuf(14,n) > 1.e-5_r_kind) then
       !     x_errorig(nob) = (one/rdiagbuf(14,n))**2
       !   else
       !     x_errorig(nob) = 1.e10_r_kind
       !   endif
       !   x_err(nob) = (one/rdiagbuf(16,n))**2
       !   x_obs(nob) = rdiagbuf(17,n)
       !   h_x_ensmean(nob) = rdiagbuf(17,n)-rdiagbuf2(18,n)
       !   h_xnobc(nob) = rdiagbuf(17,n)-rdiagbuf2(19,n)
       !   x_type(nob) = obtype
       !enddo
       deallocate(cdiagbuf,rdiagbuf,rdiagbuf2)
       if(twofiles)deallocate(cdiagbuf2)
! radar wind superobs
!        cdiagbuf(ii)    = station_id         ! station id
!        rdiagbuf(1,ii)  = ictype(ikx)        ! observation type
!        rdiagbuf(2,ii)  = icsubtype(ikx)     ! observation subtype
!        rdiagbuf(3,ii)  = data(ilate,i)      ! observation latitude (degrees)
!        rdiagbuf(4,ii)  = data(ilone,i)      ! observation longitude (degrees)
!        rdiagbuf(5,ii)  = rmiss_single       ! station elevation (meters)
!        rdiagbuf(6,ii)  = presw              ! observation pressure (hPa)
!        rdiagbuf(7,ii)  = data(ihgt,i)       ! observation height (meters)
!        rdiagbuf(8,ii)  = dtime              ! obs time (hours relative to analysis time)
!        rdiagbuf(9,ii)  = rmiss_single       ! input prepbufr qc or event mark
!        rdiagbuf(10,ii) = rmiss_single       ! setup qc or event mark
!        rdiagbuf(11,ii) = data(iuse,i)       ! read_prepbufr data usage flag
!        rdiagbuf(12,ii) = one             ! analysis usage flag (1=use, -1=not used)
!        rdiagbuf(13,ii) = rwgt               ! nonlinear qc relative weight
!        rdiagbuf(14,ii) = errinv_input       ! prepbufr inverse obs error
!        rdiagbuf(15,ii) = errinv_adjst       ! read_prepbufr inverse obs error
!        rdiagbuf(16,ii) = errinv_final       ! final inverse observation error
!        rdiagbuf(17,ii) = data(ihat1,i)      ! observation
!        rdiagbuf(18,ii) = d1diff             ! obs-ges used in analysis
!        rdiagbuf(19,ii) = data(ihat1,i)-srw1gesin ! obs-ges w/o bias correction (future slot)
!        rdiagbuf(20,ii) = data(ihat2,i)      ! observation
!        rdiagbuf(21,ii) = d2diff             ! obs_ges used in analysis
!        rdiagbuf(22,ii) = data(ihat2,i)-srw2gesin ! obs-ges w/o bias correction (future slot)
!        rdiagbuf(23,ii) = factw              ! 10m wind reduction factor
!        rdiagbuf(24,ii)= data(irange,i)      ! superob mean range from radar (m)
    else if (obtype == ' rw') then
       allocate(cdiagbuf(ii),rdiagbuf(nreal,ii),rdiagbuf2(nreal,ii))
       read(iunit) cdiagbuf(1:ii),rdiagbuf(:,1:ii)
       if(twofiles)then
         allocate(cdiagbuf2(ii))
         read(iunit2)cdiagbuf2(1:ii),rdiagbuf2(:,1:ii)
       end if
       do n=1,ii
          if(rdiagbuf(12,n) < zero .or. rdiagbuf(16,n) < errorlimit .or. &
             rdiagbuf(16,n) > errorlimit2)cycle
          if(abs(rdiagbuf(17,n)) > 1.e9_r_kind  .or. &
               rdiagbuf(6,n) < 0.001_r_kind .or. &
               rdiagbuf(6,n) > 1200._r_kind) cycle
          nob = nob + 1
          if(twofiles)then
            if(rdiagbuf(1,n) /= rdiagbuf2(1,n) .or. abs(rdiagbuf(3,n)-rdiagbuf2(3,n)) .gt. 1.e-5 .or. &
               abs(rdiagbuf(4,n)-rdiagbuf2(4,n)) .gt. 1.e-5 .or. abs(rdiagbuf(8,n)-rdiagbuf2(8,n)) .gt. 1.e-5)then
               write (6,*) ' rw conv ob data inconsistency '
               write (6,*) (rdiagbuf(i,n),i=1,8)
               write (6,*) (rdiagbuf2(i,n),i=1,8)
               call stop2(-98)
             end if
          else
            rdiagbuf2(18,n) = rdiagbuf(18,n)
            rdiagbuf2(19,n) = rdiagbuf(19,n)
          end if
          x_code(nob) = rdiagbuf(1,n)
          x_lat(nob) = rdiagbuf(3,n)
          x_lon(nob) = rdiagbuf(4,n)
          x_press(nob) = rdiagbuf(6,n)
          x_time(nob) = rdiagbuf(8,n)
          if (rdiagbuf(14,n) > 1.e-5_r_kind) then
            x_errorig(nob) = (one/rdiagbuf(14,n))**2
          else
            x_errorig(nob) = 1.e10_r_kind
          endif
          x_err(nob) = (one/rdiagbuf(16,n))**2
          x_obs(nob) = rdiagbuf(17,n)
          h_x_ensmean(nob) = rdiagbuf(17,n)-rdiagbuf(18,n)
          h_xnobc(nob) = rdiagbuf(17,n)-rdiagbuf2(18,n)
          !h_xnobc(nob) = rdiagbuf(17,n)-rdiagbuf2(19,n)
          x_type(nob) = obtype 
       enddo
       deallocate(cdiagbuf,rdiagbuf,rdiagbuf2)
       if(twofiles)deallocate(cdiagbuf2)
! radar radial winds
!        cdiagbuf(ii)    = station_id         ! station id
!        rdiagbuf(1,ii)  = ictype(ikx)        ! observation type
!        rdiagbuf(2,ii)  = icsubtype(ikx)     ! observation subtype
!        rdiagbuf(3,ii)  = data(ilate,i)      ! observation latitude (degrees)
!        rdiagbuf(4,ii)  = data(ilone,i)      ! observation longitude (degrees)
!        rdiagbuf(5,ii)  = data(ielev,i)      ! station elevation (meters)
!        rdiagbuf(6,ii)  = presw              ! observation pressure (hPa)
!        rdiagbuf(7,ii)  = data(ihgt,i)       ! observation height (meters)
!        rdiagbuf(8,ii)  = dtime              ! obs time (hours relative to analysis time)
!        rdiagbuf(9,ii)  = rmiss_single       ! input prepbufr qc or event mark
!        rdiagbuf(10,ii) = rmiss_single       ! setup qc or event mark
!        rdiagbuf(11,ii) = data(iuse,i)       ! read_prepbufr data usage flag
!        rdiagbuf(12,ii) = one             ! analysis usage flag (1=use, -1=not used)
!        rdiagbuf(12,ii) = -one
!        rdiagbuf(13,ii) = rwgt               ! nonlinear qc relative weight
!        rdiagbuf(14,ii) = errinv_input       ! prepbufr inverse obs error (m/s)**-1
!        rdiagbuf(15,ii) = errinv_adjst       ! read_prepbufr inverse obs error (m/s)**-1
!        rdiagbuf(16,ii) = errinv_final       ! final inverse observation error (m/s)**-1
!        rdiagbuf(17,ii) = data(irwob,i)      ! radial wind speed observation (m/s)
!        rdiagbuf(18,ii) = ddiff              ! obs-ges used in analysis (m/s)
!        rdiagbuf(19,ii) = data(irwob,i)-rwwind  ! obs-ges w/o bias correction (m/s) (future slot)
!        rdiagbuf(20,ii)=data(iazm,i)*rad2deg ! azimuth angle
!        rdiagbuf(21,ii)=data(itilt,i)*rad2deg! tilt angle
!        rdiagbuf(22,ii) = factw              ! 10m wind reduction factor
    else if (obtype == 'gps') then
       allocate(cdiagbuf(ii),rdiagbuf(nreal,ii),rdiagbuf2(nreal,ii))
       read(iunit) cdiagbuf(1:ii),rdiagbuf(:,1:ii)
       if (rdiagbuf(20,1)==1) errorlimit2=errorlimit2_bnd
       if(twofiles)then
         allocate(cdiagbuf2(ii))
         read(iunit2)cdiagbuf2(1:ii),rdiagbuf2(:,1:ii)
       end if
       do n=1,ii
          if(rdiagbuf(12,n) < zero .or. rdiagbuf(16,n) < errorlimit .or. &
             rdiagbuf(16,n) > errorlimit2)cycle
          if(abs(rdiagbuf(17,n)) > 1.e9_r_kind  .or. &
               rdiagbuf(6,n) < 0.001_r_kind .or. &
               rdiagbuf(6,n) > 1200._r_kind) cycle
          nob = nob + 1
          if(twofiles)then
            if(rdiagbuf(1,n) /= rdiagbuf2(1,n) .or. abs(rdiagbuf(3,n)-rdiagbuf2(3,n)) .gt. 1.e-5 .or. &
               abs(rdiagbuf(4,n)-rdiagbuf2(4,n)) .gt. 1.e-5 .or. abs(rdiagbuf(8,n)-rdiagbuf2(8,n)) .gt. 1.e-5)then
               write (6,*) ' gps conv ob data inconsistency '
               write (6,*) (rdiagbuf(i,n),i=1,8)
               write (6,*) (rdiagbuf2(i,n),i=1,8)
               call stop2(-98)
             end if
          else
            rdiagbuf2(17,n) = rdiagbuf(17,n)
            rdiagbuf2(5,n) = rdiagbuf(5,n)
          end if
          x_code(nob) = rdiagbuf(1,n)
          x_lat(nob) = rdiagbuf(3,n)
          x_lon(nob) = rdiagbuf(4,n)
          x_press(nob) = rdiagbuf(6,n)
          x_time(nob) = rdiagbuf(8,n)
          if (rdiagbuf(14,n) > 1.e-5_r_kind) then
            x_errorig(nob) = (one/rdiagbuf(14,n))**2
          else
            x_errorig(nob) = 1.e10_r_kind
          end if
          x_err(nob) = (one/rdiagbuf(16,n))**2
          if (x_errorig(nob) .gt. 1.e9) x_errorig(nob)=x_err(nob)
          x_obs(nob) = rdiagbuf(17,n)

! Convert to innovation (as pointed out by Lidia)
          h_x_ensmean(nob) = rdiagbuf(17,n) - (rdiagbuf(5,n)*rdiagbuf(17,n))
          h_xnobc(nob) = rdiagbuf2(17,n) - (rdiagbuf2(5,n)*rdiagbuf2(17,n))
!!          !h_xnobc(nob) = rdiagbuf(17,n)-rdiagbuf2(19,n)

          x_type(nob) = obtype
       enddo
       deallocate(cdiagbuf,rdiagbuf,rdiagbuf2)
       if(twofiles)deallocate(cdiagbuf2)
! refractivity (setupref.f90)
!    rdiagbuf(1,i)         = ictype(ikx)    ! observation type
!    rdiagbuf(2,i)         = zero           ! uses gps_ref (one=use of bending angle)
!    rdiagbuf(3,i)         = data(ilate,i)  ! lat in degrees
!    rdiagbuf(4,i)         = data(ilone,i)  ! lon in degrees
!    rdiagbuf(5,i)    = gps2work(3,i) ! incremental bending angle (x100 %)
!    rdiagbuf(6,i)         = pressure(i)    ! guess observation pressure (hPa)
!    rdiagbuf(7,i)         = elev           ! height in meters
!    rdiagbuf(8,i)         = dtime          ! obs time (hours relative to analysis time)
!    rdiagbuf(9,i)         = data(ipctc,i)  ! input bufr qc - index of per cent confidence    
!    rdiagbuf(9,i)         = elev-zsges     ! height above model terrain (m)      
!    rdiagbuf(11,i)        = data(iuse,i)   ! data usage flag
! bending angle (setupbend.f90)
!    rdiagbuf(1,i)         = ictype(ikx)     ! observation type
!    rdiagbuf(2,i)         = one             ! uses gps_ref (one = use of bending angle)
!    rdiagbuf(3,i)         = data(ilate,i)   ! lat in degrees
!    rdiagbuf(4,i)         = data(ilone,i)   ! lon in degrees
!    rdiagbuf(5,i)    = gps2work(3,i) ! incremental bending angle (x100 %)
!    rdiagbuf(6,i)         = dpressure(i)    ! guess observation pressure (hPa)
!    rdiagbuf(7,i)         = tpdpres-rocprof ! impact height in meters
!    rdiagbuf(8,i)         = dtptimes        ! obs time (hours relative to analysis time)
!    rdiagbuf(9,i)         = data(ipctc,i)   ! input bufr qc - index of per cent confidence
!    if(qcfail_loc(i) == one) rdiagbuf(10,i) = one
!    if(qcfail_high(i) == one) rdiagbuf(10,i) = two
!    if(qcfail_gross(i) == one) then
!        if(qcfail_high(i) == one) then
!           rdiagbuf(10,i) = four
!        else
!           rdiagbuf(10,i) = three
!        endif
!    else if(qcfail_stats_1(i) == one) then
!       if(qcfail_high(i) == one) then
!           rdiagbuf(10,i) = six
!        else
!           rdiagbuf(10,i) = five
!        endif
!    else if(qcfail_stats_2(i) == one) then
!       if(qcfail_high(i) == one) then
!           rdiagbuf(10,i) = eight
!        else
!           rdiagbuf(10,i) = seven
!        endif
!    end if
!    if(muse(i)) then            ! modified in genstats_gps due to toss_gps
!       rdiagbuf(12,i) = one     ! minimization usage flag (1=use, -1=not used)
!    else
!       rdiagbuf(12,i) = -one
!    endif
!     rdiagbuf(13,i) = zero !nonlinear qc relative weight - will be defined in genstats_gps
!     rdiagbuf(14,i) = errinv_input ! original inverse gps obs error (N**-1)
!     rdiagbuf(15,i) = errinv_adjst ! original + represent error inverse gps 
!                                   ! obs error (N**-1)
!     rdiagbuf(16,i) = errinv_final ! final inverse observation error due to 
!                                   ! superob factor (N**-1)
!                                   ! modified in genstats_gps
!      rdiagbuf (17,i)  = data(igps,i)  ! refractivity observation (units of N)
!      rdiagbuf (18,i)  = data(igps,i)-nrefges ! obs-ges used in analysis (units of N) 
!      rdiagbuf (19,i)  = data(igps,i)-nrefges ! obs-ges w/o bias correction (future slot)  
!    rdiagbuf(11,i)        = data(iuse,i)    ! data usage flag
!    rdiagbuf (17,i)  = data(igps,i)  ! bending angle observation (degrees)
!    rdiagbuf (18,i)  = data(igps,i)-dbend(i) ! obs-ges used in analysis (degrees)
!    rdiagbuf (19,i)  = data(igps,i)-dbend(i) ! obs-ges w/o bias correction (future slot)
    else if (obtype == ' dw') then
       allocate(cdiagbuf(ii),rdiagbuf(nreal,ii),rdiagbuf2(nreal,ii))
       read(iunit) cdiagbuf(1:ii),rdiagbuf(:,1:ii)
       if(twofiles)then
         allocate(cdiagbuf2(ii))
         read(iunit2)cdiagbuf2(1:ii),rdiagbuf2(:,1:ii)
       end if
       do n=1,ii
          if(rdiagbuf(12,n) < zero .or. rdiagbuf(16,n) < errorlimit .or. &
             rdiagbuf(16,n) > errorlimit2)cycle
          if(abs(rdiagbuf(17,n)) > 1.e9_r_kind  .or. &
               rdiagbuf(6,n) < 0.001_r_kind .or. &
               rdiagbuf(6,n) > 1200._r_kind) cycle
          nob = nob + 1
          if(twofiles)then
            if(rdiagbuf(1,n) /= rdiagbuf2(1,n) .or. abs(rdiagbuf(3,n)-rdiagbuf2(3,n)) .gt. 1.e-5 .or. &
               abs(rdiagbuf(4,n)-rdiagbuf2(4,n)) .gt. 1.e-5 .or. abs(rdiagbuf(8,n)-rdiagbuf2(8,n)) .gt. 1.e-5)then
               write (6,*) ' dw conv ob data inconsistency '
               write (6,*) (rdiagbuf(i,n),i=1,8)
               write (6,*) (rdiagbuf2(i,n),i=1,8)
               call stop2(-98)
             end if
          else
            rdiagbuf2(18,n) = rdiagbuf(18,n)
            rdiagbuf2(19,n) = rdiagbuf(19,n)
          end if
          x_code(nob) = rdiagbuf(1,n)
          x_lat(nob) = rdiagbuf(3,n)
          x_lon(nob) = rdiagbuf(4,n)
          x_press(nob) = rdiagbuf(6,n)
          x_time(nob) = rdiagbuf(8,n)
          if (rdiagbuf(14,n) > 1.e-5_r_kind) then
            x_errorig(nob) = (one/rdiagbuf(14,n))**2
          else
            x_errorig(nob) = 1.e10_r_kind
          endif
          x_err(nob) = (one/rdiagbuf(16,n))**2
          x_obs(nob) = rdiagbuf(17,n)
          h_x_ensmean(nob) = rdiagbuf(17,n)-rdiagbuf(18,n)
          h_xnobc(nob) = rdiagbuf(17,n)-rdiagbuf2(18,n)
          !h_xnobc(nob) = rdiagbuf(17,n)-rdiagbuf2(19,n)
          x_type(nob) = obtype
       enddo
       deallocate(cdiagbuf,rdiagbuf,rdiagbuf2)
       if(twofiles)deallocate(cdiagbuf2)
! doppler lidar winds
!        cdiagbuf(ii)    = station_id         ! station id
!        rdiagbuf(1,ii)  = ictype(ikx)        ! observation type
!        rdiagbuf(2,ii)  = icsubtype(ikx)     ! observation subtype
!        rdiagbuf(3,ii)  = data(ilate,i)      ! observation latitude (degrees)
!        rdiagbuf(4,ii)  = data(ilone,i)      ! observation longitude (degrees)
!        rdiagbuf(5,ii)  = rmiss_single       ! station elevation (meters)
!        rdiagbuf(6,ii)  = presw              ! observation pressure (hPa)
!        rdiagbuf(7,ii)  = data(ihgt,i)       ! observation height (meters)
!        rdiagbuf(8,ii)  = dtime              ! obs time (hours relative to analysis time)
!        rdiagbuf(9,ii)  = rmiss_single       ! input prepbufr qc or event mark
!        rdiagbuf(10,ii) = rmiss_single       ! setup qc or event mark
!        rdiagbuf(11,ii) = data(iuse,i)       ! read_prepbufr data usage flag
!        rdiagbuf(12,ii) = one             ! analysis usage flag (1=use, -1=not used)
!        rdiagbuf(12,ii) = -one
!        rdiagbuf(13,ii) = rwgt               ! nonlinear qc relative weight
!        rdiagbuf(14,ii) = errinv_input       ! prepbufr inverse obs error
!        rdiagbuf(15,ii) = errinv_adjst       ! read_prepbufr inverse obs error
!        rdiagbuf(16,ii) = errinv_final       ! final inverse observation error
!        rdiagbuf(17,ii) = data(ilob,i)       ! observation
!        rdiagbuf(18,ii) = ddiff              ! obs-ges used in analysis 
!        rdiagbuf(19,ii) = data(ilob,i)-dwwind! obs-ges w/o bias correction (future slot)
!        rdiagbuf(20,ii) = factw              ! 10m wind reduction factor
!        rdiagbuf(21,ii) = data(ielva,i)*rad2deg! elevation angle (degrees)
!        rdiagbuf(22,ii) = data(iazm,i)*rad2deg ! bearing or azimuth (degrees)
!        rdiagbuf(23,ii) = data(inls,i)         ! number of laser shots
!        rdiagbuf(24,ii) = data(incls,i)        ! number of cloud laser shots
!        rdiagbuf(25,ii) = data(iatd,i)         ! atmospheric depth
!        rdiagbuf(26,ii) = data(ilob,i)         ! line of sight component of wind orig.
    else if (obtype == ' pw') then
       allocate(cdiagbuf(ii),rdiagbuf(nreal,ii),rdiagbuf2(nreal,ii))
       read(iunit) cdiagbuf(1:ii),rdiagbuf(:,1:ii)
       if(twofiles)then
         allocate(cdiagbuf2(ii))
         read(iunit2)cdiagbuf2(1:ii),rdiagbuf2(:,1:ii)
       end if
       do n=1,ii
          if(rdiagbuf(12,n) < zero .or. rdiagbuf(16,n) < errorlimit .or. &
             rdiagbuf(16,n) > errorlimit2)cycle
          if(abs(rdiagbuf(17,n)) > 1.e9_r_kind  .or. &
               rdiagbuf(6,n) < 0.001_r_kind .or. &
               rdiagbuf(6,n) > 1200._r_kind) cycle
          nob = nob + 1
          if(twofiles)then
            if(rdiagbuf(1,n) /= rdiagbuf2(1,n) .or. abs(rdiagbuf(3,n)-rdiagbuf2(3,n)) .gt. 1.e-5 .or. &
               abs(rdiagbuf(4,n)-rdiagbuf2(4,n)) .gt. 1.e-5 .or. abs(rdiagbuf(8,n)-rdiagbuf2(8,n)) .gt. 1.e-5)then
               write (6,*) ' pw conv ob data inconsistency '
               write (6,*) (rdiagbuf(i,n),i=1,8)
               write (6,*) (rdiagbuf2(i,n),i=1,8)
               call stop2(-98)
             end if
          else
            rdiagbuf2(18,n) = rdiagbuf(18,n)
            rdiagbuf2(19,n) = rdiagbuf(19,n)
          end if
          x_code(nob) = rdiagbuf(1,n)
          x_lat(nob) = rdiagbuf(3,n)
          x_lon(nob) = rdiagbuf(4,n)
          x_press(nob) = rdiagbuf(6,n)
          x_time(nob) = rdiagbuf(8,n)
          if (rdiagbuf(14,n) > 1.e-5_r_kind) then
            x_errorig(nob) = (one/rdiagbuf(14,n))**2
          else
            x_errorig(nob) = 1.e10_r_kind
          endif
          x_err(nob) = (one/rdiagbuf(16,n))**2
          x_obs(nob) = rdiagbuf(17,n)
          h_x_ensmean(nob) = rdiagbuf(17,n)-rdiagbuf(18,n)
          h_xnobc(nob) = rdiagbuf(17,n)-rdiagbuf2(18,n)
          !h_xnobc(nob) = rdiagbuf(17,n)-rdiagbuf2(19,n)
          x_type(nob) = obtype
       enddo
       deallocate(cdiagbuf,rdiagbuf,rdiagbuf2)
       if(twofiles)deallocate(cdiagbuf2)
! total column water
!        cdiagbuf(ii)    = station_id         ! station id
!        rdiagbuf(1,ii)  = ictype(ikx)        ! observation type
!        rdiagbuf(2,ii)  = icsubtype(ikx)     ! observation subtype
!        rdiagbuf(3,ii)  = data(ilate,i)      ! observation latitude (degrees)
!        rdiagbuf(4,ii)  = data(ilone,i)      ! observation longitude (degrees)
!        rdiagbuf(5,ii)  = data(istnelv,i)    ! station elevation (meters)
!        rdiagbuf(6,ii)  = data(iobsprs,i)    ! observation pressure (hPa)
!        rdiagbuf(7,ii)  = data(iobshgt,i)    ! observation height (meters)
!        rdiagbuf(8,ii)  = dtime              ! obs time (hours relative to analysis time)
!        rdiagbuf(9,ii)  = data(iqc,i)        ! input prepbufr qc or event mark
!        rdiagbuf(10,ii) = rmiss_single       ! setup qc or event mark
!        rdiagbuf(11,ii) = data(iuse,i)       ! read_prepbufr data usage flag
!        rdiagbuf(12,ii) = one             ! analysis usage flag (1=use, -1=not used)
!        rdiagbuf(12,ii) = -one
!        rdiagbuf(13,ii) = rwgt               ! nonlinear qc relative weight
!        rdiagbuf(14,ii) = errinv_input       ! prepbufr inverse obs error
!        rdiagbuf(15,ii) = errinv_adjst       ! read_prepbufr inverse obs error
!        rdiagbuf(16,ii) = errinv_final       ! final inverse observation error
!        rdiagbuf(17,ii) = dpw                ! total precipitable water obs (kg/m**2)
!        rdiagbuf(18,ii) = ddiff              ! obs-ges used in analysis (kg/m**2)
!        rdiagbuf(19,ii) = dpw-pwges          ! obs-ges w/o bias correction (kg/m**2) (future slot)
    else
          print *,'warning - unknown ob type ',obtype
    end if
    go to 10
20  continue
    print *,'error reading diag_conv file'
30  continue
    close(iunit)
    if(twofiles) close(iunit2)
  enddo peloop ! ipe loop
  if (nob .ne. nobs_max) then
      print *,'number of obs not what expected in get_convobs_data',nob,nobs_max
      call stop2(94)
  end if

 end subroutine get_convobs_data

end module readconvobs<|MERGE_RESOLUTION|>--- conflicted
+++ resolved
@@ -144,64 +144,6 @@
        else if (obtype == 'sst') then ! skip sst
           nobssst = nobssst + nn
 !  Not currently used so do not add to num_obs_tot
-<<<<<<< HEAD
-    !  num_obs_tot = num_obs_tot + nn(2)
-    else if (obtype == 'srw') then
-       nobssrw = nobssrw + nn
-       num_obs_tot = num_obs_tot + nn(2)
-    else if (obtype == ' rw') then
-       nobsrw = nobsrw + nn
-       num_obs_tot = num_obs_tot + nn(2)
-    else if (obtype == 'gps') then
-       nobsgps = nobsgps + nn
-       num_obs_tot = num_obs_tot + nn(2)
-    else if (obtype == ' dw') then
-       nobsdw = nobsdw + nn
-       num_obs_tot = num_obs_tot + nn(2)
-    else if (obtype == ' pw') then
-       nobspw = nobspw + nn
-       num_obs_tot = num_obs_tot + nn(2)
-    else if (obtype == 'tcp') then
-       nobstcp = nobstcp + nn
-       num_obs_tot = num_obs_tot + nn(2)
-    else if (obtype == 'tcx') then
-       nobstcx = nobstcx + nn
-       num_obs_tot = num_obs_tot + nn(2)
-    else if (obtype == 'tcy') then
-       nobstcy = nobstcy + nn
-       num_obs_tot = num_obs_tot + nn(2)
-    else if (obtype == 'tcz') then
-       nobstcz = nobstcz + nn
-       num_obs_tot = num_obs_tot + nn(2)
-    else
-        print *,'unknown obtype ',trim(obtype)
-    end if
-    deallocate(cdiagbuf,rdiagbuf)
-    go to 10
-20  continue
-    print *,'error reading diag_conv file',obtype
-30  continue
-    print *,num_obs_tot,' obs in diag_conv_ges file'
-    write(6,*)'columns below obtype,nread, nkeep'
-    write(6,100) 't',nobst(1),nobst(2)
-    write(6,100) 'q',nobsq(1),nobsq(2)
-    write(6,100) 'ps',nobsps(1),nobsps(2)
-    write(6,100) 'uv',nobsuv(1),nobsuv(2)
-    write(6,100) 'sst',nobssst(1),nobssst(2)
-    write(6,100) 'gps',nobsgps(1),nobsgps(2)
-    write(6,100) 'pw',nobspw(1),nobspw(2)
-    write(6,100) 'dw',nobsdw(1),nobsdw(2)
-    write(6,100) 'srw',nobssrw(1),nobssrw(2)
-    write(6,100) 'rw',nobsrw(1),nobsrw(2)
-    write(6,100) 'tcp',nobstcp(1),nobstcp(2)
-    if (nobstcx(2) .gt. 0) then
-       write(6,100) 'tcx',nobstcx(1),nobstcx(2)
-       write(6,100) 'tcy',nobstcy(1),nobstcy(2)
-       write(6,100) 'tcz',nobstcz(1),nobstcz(2)
-    endif
-100 format(2x,a3,2x,i9,2x,i9)
-    close(iunit)
-=======
 !  num_obs_tot = num_obs_tot + nn(2)
        else if (obtype == 'srw') then
           nobssrw = nobssrw + nn
@@ -249,8 +191,8 @@
           write(6,100) 'gps',nobsgps(1),nobsgps(2)
           write(6,100) 'pw',nobspw(1),nobspw(2)
           write(6,100) 'dw',nobsdw(1),nobsdw(2)
-          write(6,100) 'srw',nobsrw(1),nobsrw(2)
-          write(6,100) 'rw',nobssrw(1),nobssrw(2)
+          write(6,100) 'srw',nobsrw(1),nobssrw(2)
+          write(6,100) 'rw',nobssrw(1),nobsrw(2)
           write(6,100) 'tcp',nobstcp(1),nobstcp(2)
           if (nobstcx(2) .gt. 0) then
              write(6,100) 'tcx',nobstcx(1),nobstcx(2)
@@ -261,7 +203,6 @@
        endif
        close(iunit)
     enddo peloop ! ipe loop
->>>>>>> a568ba10
 end subroutine get_num_convobs
 
 subroutine get_convobs_data(obspath, datestring, nobs_max, h_x_ensmean, h_xnobc, x_obs, x_err, &
