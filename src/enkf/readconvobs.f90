module readconvobs
!$$$  module documentation block
!
! module: readconvobs                  read data from diag_conv* files
!
! prgmmr: whitaker         org: esrl/psd               date: 2009-02-23
!
! abstract: read data from diag_conv* files (containing prepbufr data) written
! out
!  by GSI forward operator code.
!
! Public Subroutines:
!  get_num_convobs: determine the number of observations to read.
!  get_convobs_data: read the data and calculate H(x) for ensemble members.
!  write_convobs_data: output diag file with spread
!
! Public Variables: None
!
! program history log:
!   2009-02-23  Initial version.
!   2016-11-29  shlyaeva - updated read routine to calculate linearized H(x)
!                          added write_convobs_data to output ensemble spread
!   2017-05-12  Y. Wang and X. Wang - add to read dbz and rw for radar
!                       reflectivity and radial velocity assimilation. POC: xuguang.wang@ou.edu
!   2017-12-13  shlyaeva - added netcdf diag read/write capability
!   2019-03-21  CAPS(C. Tong) - added direct reflectivity DA capability
!
! attributes:
!   language: f95
!
!$$$

use kinds, only: r_kind,i_kind,r_single,r_double
use constants, only: one,zero,deg2rad
use params, only: npefiles, netcdf_diag, modelspace_vloc, l_use_enkf_directZDA
implicit none

private
public :: get_num_convobs, get_convobs_data, write_convobs_data


!> observation types to read from netcdf files
integer(i_kind), parameter :: nobtype = 11
character(len=3), dimension(nobtype), parameter :: obtypes = (/'  t', '  q', ' ps', ' uv', 'tcp', &
                                                               'gps', 'spd', ' pw', ' dw', ' rw', 'dbz' /)

contains

! get number of conventional observations 
subroutine get_num_convobs(obspath,datestring,num_obs_tot,num_obs_totdiag,id)
   implicit none

   character(len=500), intent(in)  :: obspath
   character(len=10),  intent(in)  :: datestring
   character(len=10),  intent(in)  :: id
   integer(i_kind),    intent(out) :: num_obs_tot, num_obs_totdiag

   if (netcdf_diag) then
      call get_num_convobs_nc(obspath,datestring,num_obs_tot,num_obs_totdiag,id)
   else
      call get_num_convobs_bin(obspath,datestring,num_obs_tot,num_obs_totdiag,id)
   endif

end subroutine get_num_convobs

! get number of conventional observations from binary file
subroutine get_num_convobs_bin(obspath,datestring,num_obs_tot,num_obs_totdiag,id)
    implicit none
    character(len=500), intent(in)  :: obspath
    character(len=10),  intent(in)  :: datestring
    character(len=10),  intent(in)  :: id
    integer(i_kind),    intent(out) :: num_obs_tot, num_obs_totdiag

    character(len=500) :: obsfile
    character(len=4) :: pe_name
    character(len=3) :: obtype
    integer(i_kind)  :: iunit, nchar, nreal, ii, mype, ios, idate, i, ipe, ioff0
    integer(i_kind),dimension(2) :: nn,nobst, nobsps, nobsq, nobsuv, nobsgps, &
         nobstcp,nobstcx,nobstcy,nobstcz,nobssst, nobsspd, nobsdw, nobsrw, nobspw, &
         nobsdbz
    character(8),allocatable,dimension(:):: cdiagbuf
    real(r_single),allocatable,dimension(:,:)::rdiagbuf
    real(r_kind) :: errorlimit,errorlimit2,error,pres,obmax
    real(r_kind) :: errorlimit2_obs,errorlimit2_bnd
    logical :: fexist, init_pass

    iunit = 7
    ! If ob error > errorlimit or < errorlimit2, skip it.
    errorlimit = 1._r_kind/sqrt(1.e9_r_kind)
    errorlimit2_obs = 1._r_kind/sqrt(1.e-6_r_kind)
    errorlimit2_bnd = 1.e3_r_kind*errorlimit2_obs
    num_obs_tot = 0
    num_obs_totdiag = 0
    nobst = 0
    nobsq = 0
    nobsps = 0
    nobsuv = 0
    nobssst = 0
    nobsspd = 0
    nobsdw = 0
    nobsrw = 0
    nobspw = 0
    nobsgps = 0
    nobsdbz = 0
    nobstcp = 0; nobstcx = 0; nobstcy = 0; nobstcz = 0
    init_pass = .true.
    peloop: do ipe=0,npefiles
       write(pe_name,'(i4.4)') ipe
       if (npefiles .eq. 0) then
           ! read diag file (concatenated pe* files)
           obsfile = trim(adjustl(obspath))//"diag_conv_ges."//datestring//'_'//trim(adjustl(id))
           inquire(file=obsfile,exist=fexist)
           if (.not. fexist .or. datestring .eq. '0000000000') &
             obsfile = trim(adjustl(obspath))//"diag_conv_ges."//trim(adjustl(id))
       else ! read raw, unconcatenated pe* files.
           obsfile =&
             trim(adjustl(obspath))//'gsitmp_'//trim(adjustl(id))//'/pe'//pe_name//'.conv_01'
       endif
       inquire(file=obsfile,exist=fexist)
       if (.not. fexist) cycle peloop
       open(iunit,form="unformatted",file=obsfile,iostat=ios)
       if (init_pass) then
          read(iunit) idate
          init_pass = .false.
       endif
10     continue
       read(iunit,err=20,end=30) obtype,nchar,nreal,ii,mype,ioff0
       errorlimit2=errorlimit2_obs
       allocate(cdiagbuf(ii),rdiagbuf(nreal,ii))
       read(iunit) cdiagbuf(1:ii),rdiagbuf(:,1:ii)
       if (obtype=='gps') then
          if (rdiagbuf(20,1)==1) errorlimit2=errorlimit2_bnd
       end if

       nn=0
       do i=1,ii
         if(obtype == 'tcx' .or. obtype == 'tcy' .or. obtype == 'tcz')then
           error=rdiagbuf(6,i)
           pres=rdiagbuf(4,i)
           obmax=abs(rdiagbuf(7,i))
         else
           if(rdiagbuf(12,i) < zero)cycle
           if (obtype == '  q') then
             error=rdiagbuf(20,i)*rdiagbuf(16,i)
             pres=rdiagbuf(6,i)
             obmax=abs(rdiagbuf(17,i)/rdiagbuf(20,i))
           else
              if(obtype == ' ps' .or. obtype == 'tcp')then
                pres=rdiagbuf(17,i)
              else
                pres=rdiagbuf(6,i)
              end if
              error=rdiagbuf(16,i)
              obmax=abs(rdiagbuf(17,i))
              if(obtype == ' uv')obmax = max(obmax,abs(rdiagbuf(20,i)))
           end if
         end if
         nn(1)=nn(1)+1  ! number of read obs
         if(error > errorlimit .and. error < errorlimit2 .and. &
            abs(obmax) <= 1.e9_r_kind .and. pres >= 0.001_r_kind .and. &
            pres <= 1200._r_kind) nn(2)=nn(2)+1  ! number of keep obs
       end do
       if (obtype == '  t') then
          nobst = nobst + nn
          num_obs_tot = num_obs_tot + nn(2)
       else if (obtype == ' uv') then
          nobsuv = nobsuv + 2*nn
          num_obs_tot = num_obs_tot + 2*nn(2)
       else if (obtype == ' ps') then
           nobsps = nobsps + nn
           num_obs_tot = num_obs_tot + nn(2)
       else if (obtype == '  q') then
          nobsq = nobsq + nn
          num_obs_tot = num_obs_tot + nn(2)
       else if (obtype == 'spd') then
          nobsspd = nobsspd + nn
          num_obs_tot = num_obs_tot + nn(2)
       else if (obtype == 'sst') then ! skip sst
          nobssst = nobssst + nn
          ! skipping sst obs since ENKF does not how how to handle them yet.
          !num_obs_tot = num_obs_tot + nn(2)
       else if (obtype == ' rw') then
          nobsrw = nobsrw + nn
          num_obs_tot = num_obs_tot + nn(2)
       else if (obtype == 'dbz') then
          nobsdbz = nobsdbz + nn
          num_obs_tot = num_obs_tot + nn(2)
       else if (obtype == 'gps') then
          nobsgps = nobsgps + nn
          num_obs_tot = num_obs_tot + nn(2)
       else if (obtype == ' dw') then
          nobsdw = nobsdw + nn
          num_obs_tot = num_obs_tot + nn(2)
       else if (obtype == ' pw') then
          nobspw = nobspw + nn
          num_obs_tot = num_obs_tot + nn(2)
       else if (obtype == 'tcp') then
          nobstcp = nobstcp + nn
          num_obs_tot = num_obs_tot + nn(2)
       else if (obtype == 'tcx') then
          nobstcx = nobstcx + nn
          num_obs_tot = num_obs_tot + nn(2)
       else if (obtype == 'tcy') then
          nobstcy = nobstcy + nn
          num_obs_tot = num_obs_tot + nn(2)
       else if (obtype == 'tcz') then
          nobstcz = nobstcz + nn
          num_obs_tot = num_obs_tot + nn(2)
       else
           print *,'unknown obtype ',trim(obtype)
       end if
       num_obs_totdiag = num_obs_totdiag + ii
       deallocate(cdiagbuf,rdiagbuf)
       go to 10
20     continue
       print *,'error reading diag_conv file',obtype
30     continue
       if (ipe .eq. npefiles) then
          print *,num_obs_tot,' obs in diag_conv_ges file, ', num_obs_totdiag, ' total obs in diag_conv_ges file'
          write(6,*)'columns below obtype,nread, nkeep'
          write(6,100) 't',nobst(1),nobst(2)
          write(6,100) 'q',nobsq(1),nobsq(2)
          write(6,100) 'ps',nobsps(1),nobsps(2)
          write(6,100) 'uv',nobsuv(1),nobsuv(2)
          write(6,100) 'sst',nobssst(1),nobssst(2)
          write(6,100) 'gps',nobsgps(1),nobsgps(2)
          write(6,100) 'spd',nobsspd(1),nobsspd(2)
          write(6,100) 'pw',nobspw(1),nobspw(2)
          write(6,100) 'dw',nobsdw(1),nobsdw(2)
          write(6,100) 'rw',nobsrw(1),nobsrw(2)
          write(6,100) 'dbz',nobsdbz(1),nobsdbz(2)
          write(6,100) 'tcp',nobstcp(1),nobstcp(2)
          if (nobstcx(2) .gt. 0) then
             write(6,100) 'tcx',nobstcx(1),nobstcx(2)
             write(6,100) 'tcy',nobstcy(1),nobstcy(2)
             write(6,100) 'tcz',nobstcz(1),nobstcz(2)
          endif
100       format(2x,a3,2x,i9,2x,i9)
       endif
       close(iunit)
    enddo peloop ! ipe loop
end subroutine get_num_convobs_bin

! get number of conventional observations from netcdf file
subroutine get_num_convobs_nc(obspath,datestring,num_obs_tot,num_obs_totdiag,id)
  use nc_diag_read_mod, only: nc_diag_read_get_var
  use nc_diag_read_mod, only: nc_diag_read_get_dim
  use nc_diag_read_mod, only: nc_diag_read_init, nc_diag_read_close
  implicit none

  character(len=500), intent(in)  :: obspath
  character(len=10),  intent(in)  :: datestring
  character(len=10),  intent(in)  :: id
  integer(i_kind),    intent(out) :: num_obs_tot, num_obs_totdiag

  character(len=500) :: obsfile
  character(len=4) :: pe_name
  character(len=3) :: obtype
  integer(i_kind) :: iunit, itype, ipe, i, nobs_curr
  integer(i_kind),dimension(nobtype,2) :: nobs
  real(r_kind) :: errorlimit,errorlimit2,error,pres,obmax
  real(r_kind) :: errorlimit2_obs,errorlimit2_bnd
  logical :: fexist

  real(r_single), allocatable, dimension (:) :: Pressure
  real(r_single), allocatable, dimension (:) :: Analysis_Use_Flag
  real(r_single), allocatable, dimension (:) :: Errinv_Final, GPS_Type
  real(r_single), allocatable, dimension (:) :: Observation, v_Observation
  real(r_single), allocatable, dimension (:) :: Forecast_Saturation_Spec_Hum

    ! If ob error > errorlimit or < errorlimit2, skip it.
    errorlimit = 1._r_kind/sqrt(1.e9_r_kind)
    errorlimit2_obs = 1._r_kind/sqrt(1.e-6_r_kind)
    errorlimit2_bnd = 1.e3_r_kind*errorlimit2_obs
    num_obs_tot = 0
    num_obs_totdiag = 0
    nobs = 0

    obtypeloop: do itype=1, nobtype

     obtype = obtypes(itype)
     peloop: do ipe=0,npefiles

        write(pe_name,'(i4.4)') ipe
        if (npefiles .eq. 0) then
           ! read diag file (concatenated pe* files)
           obsfile = trim(adjustl(obspath))//"diag_conv_"//trim(adjustl(obtype))//"_ges."//datestring//'_'//trim(adjustl(id))//'.nc4'
           inquire(file=obsfile,exist=fexist)
           if (.not. fexist .or. datestring .eq. '0000000000') &
              obsfile = trim(adjustl(obspath))//"diag_conv_"//trim(adjustl(obtype))//"_ges."//trim(adjustl(id))//'.nc4'
        else ! read raw, unconcatenated pe* files.
           obsfile = &
              trim(adjustl(obspath))//'gsitmp_'//trim(adjustl(id))//'/pe'//pe_name//'.conv_'//trim(adjustl(obtype))//'_01.nc4'
        endif

        inquire(file=obsfile,exist=fexist)
        if (.not. fexist) cycle peloop

        call nc_diag_read_init(obsfile, iunit)

        nobs_curr = nc_diag_read_get_dim(iunit,'nobs')

        if (nobs_curr <= 0) then
           call nc_diag_read_close(obsfile)
           cycle peloop
        endif

        allocate(Pressure(nobs_curr), Analysis_Use_Flag(nobs_curr),     &
                 Errinv_Final(nobs_curr), Observation(nobs_curr))
        call nc_diag_read_get_var(iunit, 'Pressure', Pressure)
        call nc_diag_read_get_var(iunit, 'Analysis_Use_Flag', Analysis_Use_Flag)
        call nc_diag_read_get_var(iunit, 'Errinv_Final', Errinv_Final)

        if (obtype == ' uv') then
           call nc_diag_read_get_var(iunit, 'u_Observation', Observation)
           allocate(v_Observation(nobs_curr))
           call nc_diag_read_get_var(iunit, 'v_Observation', v_Observation)
        else
           call nc_diag_read_get_var(iunit, 'Observation', Observation)
        endif
        if (obtype == 'gps') then
           allocate(GPS_Type(nobs_curr))
           call nc_diag_read_get_var(iunit, 'GPS_Type', GPS_Type)
        endif
        if (obtype == '  q') then
           allocate(Forecast_Saturation_Spec_Hum(nobs_curr))
           call nc_diag_read_get_var(iunit, 'Forecast_Saturation_Spec_Hum', Forecast_Saturation_Spec_Hum)
        endif

        call nc_diag_read_close(obsfile)


        num_obs_totdiag = num_obs_totdiag + nobs_curr
        do i = 1, nobs_curr

           errorlimit2=errorlimit2_obs

           if (obtype == 'gps') then
               if (GPS_Type(i)==1) errorlimit2=errorlimit2_bnd
           endif

           ! for q, normalize by qsatges
           if (obtype == '  q') then
              obmax     = abs(Observation(i) / Forecast_Saturation_Spec_Hum(i))
              error     = Errinv_Final(i) * Forecast_Saturation_Spec_Hum(i)
           else
              obmax     = abs(Observation(i))
              error     = Errinv_Final(i)
           endif
           if (obtype == ' uv') then
              obmax = max(abs(Observation(i)), abs(v_Observation(i)))
           endif
           if (obtype == ' ps' .or. obtype == 'tcp') then
              pres = Observation(i)
           else
              pres = Pressure(i)
           endif
           if (Analysis_Use_Flag(i) < zero) cycle


           nobs(itype,1) = nobs(itype,1) + 1
           if (obtype == ' uv') then
              nobs(itype,1) = nobs(itype,1) + 1
           endif
           if (error < errorlimit .or. error > errorlimit2 .or.  &
               abs(obmax) > 1.e9_r_kind) cycle
           if (.not. modelspace_vloc .and. &
              (pres < 0.001_r_kind .or. pres > 1200._r_kind)) cycle
           ! skipping sst obs since ENKF does not how how to handle them yet.
           nobs(itype,2) = nobs(itype,2) + 1
           if (obtype == ' uv') then
              nobs(itype,2) = nobs(itype,2) + 1
           endif
           if (obtype == 'sst') cycle

           num_obs_tot = num_obs_tot + 1
           if (obtype == ' uv') then
             num_obs_tot = num_obs_tot + 1
           endif
        end do

        deallocate(Pressure, Analysis_Use_Flag, Errinv_Final, Observation)

        if (obtype == ' uv') then
           deallocate(v_Observation)
        endif
        if (obtype == 'gps') then
           deallocate(GPS_Type)
        endif
        if (obtype == '  q') then
           deallocate(Forecast_Saturation_Spec_Hum)
        endif

     enddo peloop
  enddo obtypeloop

  print *,num_obs_tot,' obs in diag_conv_ges file, ', num_obs_totdiag, ' total obs in diag_conv_ges file'
  write(6,*)'columns below obtype,nread, nkeep'
  do i = 1, nobtype
     write(6,100) obtypes(i), nobs(i,1), nobs(i,2)
  enddo
100       format(2x,a3,2x,i9,2x,i9)


end subroutine get_num_convobs_nc

! read conventional observations
subroutine get_convobs_data(obspath, datestring, nobs_max, nobs_maxdiag,   &
                            hx_mean, hx_mean_nobc, hx, hx_modens, x_obs, x_err,       &
                            x_lon, x_lat, x_press, x_time, x_code,         &
                            x_errorig, x_type, x_used, id, nanal, nmem)
  use params, only: neigv
  implicit none

  character*500,   intent(in) :: obspath
  character*10,    intent(in) :: datestring
  integer(i_kind), intent(in) :: nobs_max, nobs_maxdiag

  real(r_single), dimension(nobs_max), intent(out)    :: hx_mean
  real(r_single), dimension(nobs_max), intent(out)    :: hx_mean_nobc
  real(r_single), dimension(nobs_max), intent(out)    :: hx
  ! hx_modens holds modulated ensemble in ob space (zero size and not referenced if neigv=0)
  real(r_single), dimension(neigv,nobs_max), intent(out) :: hx_modens
  real(r_single), dimension(nobs_max), intent(out)    :: x_obs
  real(r_single), dimension(nobs_max), intent(out)    :: x_err, x_errorig
  real(r_single), dimension(nobs_max), intent(out)    :: x_lon, x_lat
  real(r_single), dimension(nobs_max), intent(out)    :: x_press, x_time
  integer(i_kind), dimension(nobs_max), intent(out)   :: x_code
  character(len=20), dimension(nobs_max), intent(out) :: x_type
  integer(i_kind), dimension(nobs_maxdiag), intent(out) :: x_used

  character(len=10), intent(in) :: id
  integer, intent(in)           :: nanal, nmem

  if (netcdf_diag) then
    call get_convobs_data_nc(obspath, datestring, nobs_max, nobs_maxdiag,   &
                            hx_mean, hx_mean_nobc, hx, hx_modens, x_obs, x_err,       &
                            x_lon, x_lat, x_press, x_time, x_code,         &
                            x_errorig, x_type, x_used, id, nanal, nmem)
  else
    call get_convobs_data_bin(obspath, datestring, nobs_max, nobs_maxdiag,   &
                            hx_mean, hx_mean_nobc, hx, hx_modens, x_obs, x_err,       &
                            x_lon, x_lat, x_press, x_time, x_code,         &
                            x_errorig, x_type, x_used, id, nanal, nmem)
  endif
end subroutine get_convobs_data

! read conventional observations from netcdf file
subroutine get_convobs_data_nc(obspath, datestring, nobs_max, nobs_maxdiag,   &
                            hx_mean, hx_mean_nobc, hx, hx_modens, x_obs, x_err,       &
                            x_lon, x_lat, x_press, x_time, x_code,         &
                            x_errorig, x_type, x_used, id, nanal, nmem)
  use sparsearr, only: sparr, sparr2, new, delete, assignment(=), init_raggedarr, raggedarr
  use params, only: nanals, lobsdiag_forenkf, neigv, vlocal_evecs
  use statevec, only: state_d
  use mpisetup, only: nproc, mpi_wtime
  use observer_enkf, only: calc_linhx,calc_linhx_modens,setup_linhx
  use nc_diag_read_mod, only: nc_diag_read_get_var
  use nc_diag_read_mod, only: nc_diag_read_get_dim, nc_diag_read_get_global_attr
  use nc_diag_read_mod, only: nc_diag_read_init, nc_diag_read_close

  implicit none

  character*500,   intent(in) :: obspath
  character*10,    intent(in) :: datestring
  integer(i_kind), intent(in) :: nobs_max, nobs_maxdiag

  real(r_single), dimension(nobs_max), intent(out)    :: hx_mean
  real(r_single), dimension(nobs_max), intent(out)    :: hx_mean_nobc
  real(r_single), dimension(nobs_max), intent(out)    :: hx
  ! hx_modens holds modulated ensemble in ob space (zero size and not referenced if neigv=0)
  real(r_single), dimension(neigv,nobs_max), intent(out) :: hx_modens

  real(r_single), dimension(nobs_max), intent(out)    :: x_obs
  real(r_single), dimension(nobs_max), intent(out)    :: x_err, x_errorig
  real(r_single), dimension(nobs_max), intent(out)    :: x_lon, x_lat
  real(r_single), dimension(nobs_max), intent(out)    :: x_press, x_time
  integer(i_kind), dimension(nobs_max), intent(out)   :: x_code
  character(len=20), dimension(nobs_max), intent(out) :: x_type
  integer(i_kind), dimension(nobs_maxdiag), intent(out) :: x_used

  character(len=10), intent(in) :: id
  integer, intent(in)           :: nanal, nmem

  real(r_double) t1,t2,tsum
  character(len=4) pe_name
  character*500 obsfile, obsfile2
  character(len=10) :: id2

  type(sparr2)    :: dhx_dx_read
  type(sparr)     :: dhx_dx
  type(raggedarr) :: hxpert

  character(len=3) :: obtype

  integer(i_kind) :: iunit, iunit2, ipe, itype
  integer(i_kind) :: nobs, nobdiag, i, nob, nnz, nind
  real(r_kind) :: errorlimit,errorlimit2,error,errororig
  real(r_kind) :: obmax, pres
  real(r_kind) :: errorlimit2_obs,errorlimit2_bnd
  logical fexist
  logical twofiles, fexist2
  real(r_single), allocatable, dimension (:) :: Latitude, Longitude, Pressure, Time
  integer(i_kind), allocatable, dimension (:) :: Observation_Type
  real(r_single), allocatable, dimension (:) :: Errinv_Input, Errinv_Final, Analysis_Use_Flag, GPS_Type
  real(r_single), allocatable, dimension (:) :: Observation, v_Observation
  real(r_single), allocatable, dimension (:) :: Obs_Minus_Forecast_adjusted, v_Obs_Minus_Forecast_adjusted
  real(r_single), allocatable, dimension (:) :: Obs_Minus_Forecast_unadjusted, v_Obs_Minus_Forecast_unadjusted
  real(r_single), allocatable, dimension (:) :: Obs_Minus_Forecast_adjusted2, v_Obs_Minus_Forecast_adjusted2
  real(r_single), allocatable, dimension (:) :: Obs_Minus_Forecast_unadjusted2, v_Obs_Minus_Forecast_unadjusted2
  real(r_single), allocatable, dimension (:) :: Forecast_Saturation_Spec_Hum
  integer(i_kind), allocatable, dimension (:,:) :: Observation_Operator_Jacobian_stind, v_Observation_Operator_Jacobian_stind
  integer(i_kind), allocatable, dimension (:,:) :: Observation_Operator_Jacobian_endind, v_Observation_Operator_Jacobian_endind
  real(r_single), allocatable, dimension (:,:) :: Observation_Operator_Jacobian_val, v_Observation_Operator_Jacobian_val

  integer(i_kind) :: ix, iy, it, ixp, iyp, itp, nprof
  real(r_kind) :: delx, dely, delxp, delyp, delt, deltp
  real(r_single) :: rlat,rlon,rtim,rlat_prev,rlon_prev,rtim_prev,eps
! Error limit is made consistent with screenobs routine
  errorlimit = 1._r_kind/sqrt(1.e9_r_kind)
  errorlimit2_obs = 1._r_kind/sqrt(1.e-6_r_kind)
  errorlimit2_bnd = 1.e3_r_kind*errorlimit2_obs
  eps = 1.e-3

  twofiles = (.not. lobsdiag_forenkf) .and. (nanal <= nanals)
  id2 = 'ensmean'
  if (nanal <= nanals) then
     write(id2,'(a3,(i3.3))') 'mem',nanal
  endif

  tsum = 0

  nob  = 0
  rlat_prev = -1.e30; rlon_prev=-1.e30; rtim_prev = -1.e30
  nobdiag = 0
  x_used = 0
  nprof = 0

  hx = zero

  obtypeloop: do itype=1, nobtype

     obtype = obtypes(itype)
     peloop: do ipe=0,npefiles

        write(pe_name,'(i4.4)') ipe
        if (npefiles .eq. 0) then
           ! read diag file (concatenated pe* files)
           obsfile = trim(adjustl(obspath))//"diag_conv_"//trim(adjustl(obtype))//"_ges."//datestring//'_'//trim(adjustl(id))//'.nc4'
           inquire(file=obsfile,exist=fexist)
           if (.not. fexist .or. datestring .eq. '0000000000') &
              obsfile = trim(adjustl(obspath))//"diag_conv_"//trim(adjustl(obtype))//"_ges."//trim(adjustl(id))//'.nc4'
        else ! read raw, unconcatenated pe* files.
           obsfile = &
              trim(adjustl(obspath))//'gsitmp_'//trim(adjustl(id))//'/pe'//pe_name//'.conv_'//trim(adjustl(obtype))//'_01.nc4'
        endif

        inquire(file=obsfile,exist=fexist)
        if (.not. fexist) cycle peloop

        call nc_diag_read_init(obsfile, iunit)

        nobs = nc_diag_read_get_dim(iunit,'nobs')

        if (nobs <= 0) then
           call nc_diag_read_close(obsfile)
           cycle peloop
        endif

        allocate(Latitude(nobs), Longitude(nobs), Pressure(nobs), Time(nobs), &
                 Analysis_Use_Flag(nobs), Errinv_Input(nobs), Errinv_Final(nobs), &
                 Observation_Type(nobs), Observation(nobs), &
                 Obs_Minus_Forecast_adjusted(nobs), Obs_Minus_Forecast_unadjusted(nobs))
        call nc_diag_read_get_var(iunit, 'Latitude', Latitude)
        call nc_diag_read_get_var(iunit, 'Longitude', Longitude)
        call nc_diag_read_get_var(iunit, 'Pressure', Pressure)
        call nc_diag_read_get_var(iunit, 'Time', Time)
        call nc_diag_read_get_var(iunit, 'Analysis_Use_Flag', Analysis_Use_Flag)
        call nc_diag_read_get_var(iunit, 'Errinv_Input', Errinv_Input)
        call nc_diag_read_get_var(iunit, 'Errinv_Final', Errinv_Final)
        call nc_diag_read_get_var(iunit, 'Observation_Type', Observation_Type)

        if (obtype == ' uv') then
           call nc_diag_read_get_var(iunit, 'u_Observation', Observation)
           call nc_diag_read_get_var(iunit, 'u_Obs_Minus_Forecast_adjusted', Obs_Minus_Forecast_adjusted)
           call nc_diag_read_get_var(iunit, 'u_Obs_Minus_Forecast_unadjusted', Obs_Minus_Forecast_unadjusted)
           allocate(v_Observation(nobs), v_Obs_Minus_Forecast_adjusted(nobs), &
                    v_Obs_Minus_Forecast_unadjusted(nobs))
           call nc_diag_read_get_var(iunit, 'v_Observation', v_Observation)
           call nc_diag_read_get_var(iunit, 'v_Obs_Minus_Forecast_adjusted', v_Obs_Minus_Forecast_adjusted)
           call nc_diag_read_get_var(iunit, 'v_Obs_Minus_Forecast_unadjusted', v_Obs_Minus_Forecast_unadjusted)
        else
           call nc_diag_read_get_var(iunit, 'Observation', Observation)
           call nc_diag_read_get_var(iunit, 'Obs_Minus_Forecast_adjusted', Obs_Minus_Forecast_adjusted)
           call nc_diag_read_get_var(iunit, 'Obs_Minus_Forecast_unadjusted', Obs_Minus_Forecast_unadjusted)
        endif
        if (obtype == 'gps') then
           allocate(GPS_Type(nobs))
           call nc_diag_read_get_var(iunit, 'GPS_Type', GPS_Type)
        endif
        if (obtype == '  q') then
           allocate(Forecast_Saturation_Spec_Hum(nobs))
           call nc_diag_read_get_var(iunit, 'Forecast_Saturation_Spec_Hum', Forecast_Saturation_Spec_Hum)
        endif
        if (lobsdiag_forenkf) then
          call nc_diag_read_get_global_attr(iunit, "jac_nnz", nnz)
          call nc_diag_read_get_global_attr(iunit, "jac_nind", nind)
          allocate(Observation_Operator_Jacobian_stind(nind, nobs))
          allocate(Observation_Operator_Jacobian_endind(nind, nobs))
          allocate(Observation_Operator_Jacobian_val(nnz, nobs))
          if (obtype == ' uv') then
            allocate(v_Observation_Operator_Jacobian_stind(nind, nobs))
            allocate(v_Observation_Operator_Jacobian_endind(nind, nobs))
            allocate(v_Observation_Operator_Jacobian_val(nnz, nobs))
            call nc_diag_read_get_var(iunit, 'u_Observation_Operator_Jacobian_stind', Observation_Operator_Jacobian_stind)
            call nc_diag_read_get_var(iunit, 'u_Observation_Operator_Jacobian_endind', Observation_Operator_Jacobian_endind)
            call nc_diag_read_get_var(iunit, 'u_Observation_Operator_Jacobian_val', Observation_Operator_Jacobian_val)
            call nc_diag_read_get_var(iunit, 'v_Observation_Operator_Jacobian_stind', v_Observation_Operator_Jacobian_stind)
            call nc_diag_read_get_var(iunit, 'v_Observation_Operator_Jacobian_endind', v_Observation_Operator_Jacobian_endind)
            call nc_diag_read_get_var(iunit, 'v_Observation_Operator_Jacobian_val',v_Observation_Operator_Jacobian_val)
          else
            call nc_diag_read_get_var(iunit, 'Observation_Operator_Jacobian_stind', Observation_Operator_Jacobian_stind)
            call nc_diag_read_get_var(iunit, 'Observation_Operator_Jacobian_endind', Observation_Operator_Jacobian_endind)
            call nc_diag_read_get_var(iunit, 'Observation_Operator_Jacobian_val', Observation_Operator_Jacobian_val)
          endif
        endif


        call nc_diag_read_close(obsfile)

        if(twofiles) then
           if (npefiles .eq. 0) then
             ! read diag file (concatenated pe* files)
             obsfile2 = trim(adjustl(obspath))//"diag_conv_"//trim(adjustl(obtype))//"_ges."//datestring//'_'//trim(adjustl(id2))//'.nc4'
             inquire(file=obsfile2,exist=fexist2)
             if (.not. fexist2 .or. datestring .eq. '0000000000') &
                obsfile2 = trim(adjustl(obspath))//"diag_conv_"//trim(adjustl(obtype))//"_ges."//trim(adjustl(id2))//'.nc4'
           else ! read raw, unconcatenated pe* files.
             obsfile2 =&
                 trim(adjustl(obspath))//'gsitmp_'//trim(adjustl(id2))//'/pe'//pe_name//'.conv_'//trim(adjustl(obtype))//'_01.nc4'
           endif

           call nc_diag_read_init(obsfile2, iunit2)

           allocate(Obs_Minus_Forecast_adjusted2(nobs), &
                    Obs_Minus_Forecast_unadjusted2(nobs))

           if (obtype == ' uv') then
              call nc_diag_read_get_var(iunit2, 'u_Obs_Minus_Forecast_adjusted', Obs_Minus_Forecast_adjusted2)
              call nc_diag_read_get_var(iunit2, 'u_Obs_Minus_Forecast_unadjusted', Obs_Minus_Forecast_unadjusted2)
              allocate(v_Obs_Minus_Forecast_adjusted2(nobs), &
                       v_Obs_Minus_Forecast_unadjusted2(nobs))
              call nc_diag_read_get_var(iunit2, 'v_Obs_Minus_Forecast_adjusted', v_Obs_Minus_Forecast_adjusted2)
              call nc_diag_read_get_var(iunit2, 'v_Obs_Minus_Forecast_unadjusted', v_Obs_Minus_Forecast_unadjusted2)
           else
              call nc_diag_read_get_var(iunit2, 'Obs_Minus_Forecast_adjusted', Obs_Minus_Forecast_adjusted2)
              call nc_diag_read_get_var(iunit2, 'Obs_Minus_Forecast_unadjusted', Obs_Minus_Forecast_unadjusted2)
           endif
           call nc_diag_read_close(obsfile2)
        endif

        errorlimit2=errorlimit2_obs

        do i = 1, nobs
           nobdiag = nobdiag + 1
           ! special handling for error limits for GPS bend angle
           if (obtype == 'gps') then
              if (GPS_Type(i)==1) errorlimit2=errorlimit2_bnd
           endif

           ! for q, normalize by qsatges
           if (obtype == '  q') then
              obmax     = abs(real(Observation(i),r_single) / real(Forecast_Saturation_Spec_Hum(i),r_single))
              errororig = real(Errinv_Input(i),r_single) * real(Forecast_Saturation_Spec_Hum(i),r_single)
              error     = real(Errinv_Final(i),r_single) * real(Forecast_Saturation_Spec_Hum(i),r_single)
           else
              obmax     = abs(Observation(i))
              errororig = Errinv_Input(i)
              error     = Errinv_Final(i)
           endif
           if (obtype == ' uv') then
              obmax = max(abs(Observation(i)), abs(v_Observation(i)))
           endif
           if (obtype == ' ps' .or. obtype == 'tcp') then
              pres = Observation(i)
           else
              pres = Pressure(i)
           endif
           if (Analysis_Use_Flag(i) < zero .or.                  &
               error < errorlimit .or. error > errorlimit2 .or.  &
               abs(obmax) > 1.e9_r_kind) cycle
           if (.not. modelspace_vloc .and. &
              (pres < 0.001_r_kind .or. pres > 1200._r_kind)) cycle
           ! skipping sst obs since ENKF does not how how to handle them yet.
           if (obtype == 'sst') cycle

           x_used(nobdiag) = 1
           nob = nob + 1
           x_code(nob)  = Observation_Type(i)

           ! observation location and time
           x_lat(nob)   = Latitude(i)
           x_lon(nob)   = Longitude(i)
           x_press(nob) = pres
           x_time(nob)  = Time(i)

           ! observation errors
           if (errororig > 1.e-5_r_kind) then
              x_errorig(nob) = (one/errororig)**2
           else
              x_errorig(nob) = 1.e10_r_kind
           endif
           x_err(nob)   = (one/error)**2
           ! special handling of gps error
           if (obtype == 'gps' .and. x_errorig(nob) .gt. 1.e9) x_errorig(nob)=x_err(nob)

           ! observation
           x_obs(nob)   = Observation(i)

           ! hx and hxnobc
           hx_mean(nob) = Observation(i) - Obs_Minus_Forecast_adjusted(i)
           hx_mean_nobc(nob) = Observation(i) - Obs_Minus_Forecast_unadjusted(i)
          ! whether that's reasonable
           if (obtype == '  q' .or. obtype == 'spd' .or. obtype == ' dw' .or. &
               obtype == ' pw') then
              hx_mean_nobc(nob) = hx_mean(nob)
           endif

           ! observation type
           x_type(nob)  = obtype
           if (x_type(nob) == ' uv')  x_type(nob) = '  u'
           if (x_type(nob) == 'tcp')  x_type(nob) = ' ps'
           if (x_type(nob) == ' rw')  x_type(nob) = ' rw'
           if (x_type(nob) == 'dbz')  x_type(nob) = 'dbz'

           ! get Hx
           if (nanal <= nanals) then
              ! read full Hx from file
              if (.not. lobsdiag_forenkf) then
                 hx(nob) = Observation(i) - Obs_Minus_Forecast_adjusted2(i)
              ! run the linearized Hx
              else
                 call new(dhx_dx_read, nnz, nind)
                 dhx_dx_read%st_ind = Observation_Operator_Jacobian_stind(:,i)
                 dhx_dx_read%end_ind = Observation_Operator_Jacobian_endind(:,i)
                 dhx_dx_read%val = Observation_Operator_Jacobian_val(:,i)
                 dhx_dx = dhx_dx_read
                 t1 = mpi_wtime()
                 rlat = x_lat(nob)*deg2rad
                 rlon = x_lon(nob)*deg2rad
                 rtim = x_time(nob)
                 if (nob > 1) then
                    rlat_prev = x_lat(nob-1)*deg2rad
                    rlon_prev = x_lon(nob-1)*deg2rad
                    rtim_prev = x_time(nob-1)
                 endif
                 if (abs(rlat-rlat_prev) > eps .or. &
                    abs(rlon-rlon_prev) > eps .or. &
                    abs(rtim-rtim_prev) > eps) then
                    call setup_linhx(rlat,rlon,rtim,              &
                                  ix, delx, ixp, delxp, iy, dely,  &
                                  iyp, delyp, it, delt, itp, deltp)
                 else
                    nprof = nprof + 1
                 endif
                 call init_raggedarr(hxpert, dhx_dx%nnz)
                 call calc_linhx(hx_mean(nob), state_d(:,:,:,nmem),&
                                 dhx_dx, hxpert, hx(nob),          &
                                 ix, delx, ixp, delxp, iy, dely,   &
                                 iyp, delyp, it, delt, itp, deltp)
                 ! compute modulated ensemble in obs space
                 if (neigv>0) call calc_linhx_modens(hx_mean(nob),dhx_dx,hxpert,hx_modens(:,nob),vlocal_evecs)

                 t2 = mpi_wtime()
                 tsum = tsum + t2-t1

                 call delete(dhx_dx)
                 call delete(dhx_dx_read)
              endif

              ! normalize q by qsatges
              if (obtype == '  q') then
                 hx(nob) = hx(nob) / Forecast_Saturation_Spec_Hum(i)
              endif
           endif

           ! normalize q by qsatges
           if (obtype == '  q') then
              x_obs(nob)   = x_obs(nob) /Forecast_Saturation_Spec_Hum(i)
              hx_mean(nob)     = hx_mean(nob) /Forecast_Saturation_Spec_Hum(i)
              hx_mean_nobc(nob) = hx_mean_nobc(nob) /Forecast_Saturation_Spec_Hum(i)
              if (neigv>0) then
<<<<<<< HEAD
                 hx_modens(:,nob) = hx_modens(:,nob)/ &
                                    Forecast_Saturation_Spec_Hum(i)
=======
              hx_modens(:,nob) = hx_modens(:,nob)/ Forecast_Saturation_Spec_Hum(i)
>>>>>>> 7d2ad1ab
              endif
           endif

           ! for wind, also read v-component
           if (obtype == ' uv') then
              nob = nob + 1
              x_code(nob)  = Observation_Type(i)

              ! observation location and time
              x_lat(nob)   = Latitude(i)
              x_lon(nob)   = Longitude(i)
              x_press(nob) = pres
              x_time(nob)  = Time(i)

              ! observation errors
              if (errororig > 1.e-5_r_kind) then
                 x_errorig(nob) = (one/errororig)**2
              else
                 x_errorig(nob) = 1.e10_r_kind
              endif
              x_err(nob)   = (one/error)**2

              ! observation
              x_obs(nob)   = v_Observation(i)

              ! hx and hxnobc
              hx_mean(nob)     = v_Observation(i) - v_Obs_Minus_Forecast_adjusted(i)
              hx_mean_nobc(nob) = v_Observation(i) - v_Obs_Minus_Forecast_unadjusted(i)

              ! observation type
              x_type(nob)  = '  v'

              ! run linearized hx
              if (nanal <= nanals) then
                 ! read full Hx
                 if (.not. lobsdiag_forenkf) then
                    hx(nob) = v_Observation(i) - v_Obs_Minus_Forecast_adjusted2(i)

                 ! run linearized Hx
                 else
                    t1 = mpi_wtime()
                    call new(dhx_dx_read, nnz, nind)
                    dhx_dx_read%st_ind = v_Observation_Operator_Jacobian_stind(:,i)
                    dhx_dx_read%end_ind = v_Observation_Operator_Jacobian_endind(:,i)
                    dhx_dx_read%val = v_Observation_Operator_Jacobian_val(:,i)
                    dhx_dx = dhx_dx_read
                    ! don't need this since we know ob location is the same?
                    rlat = x_lat(nob)*deg2rad
                    rlon = x_lon(nob)*deg2rad
                    rtim = x_time(nob)
                    if (nob > 1) then
                       rlat_prev = x_lat(nob-1)*deg2rad
                       rlon_prev = x_lon(nob-1)*deg2rad
                       rtim_prev = x_time(nob-1)
                    endif
                    if (abs(rlat-rlat_prev) > eps .or. &
                       abs(rlon-rlon_prev) > eps .or. &
                       abs(rtim-rtim_prev) > eps) then
                       call setup_linhx(rlat,rlon,rtim,              &
                                     ix, delx, ixp, delxp, iy, dely,  &
                                     iyp, delyp, it, delt, itp, deltp)
                    endif
                    call init_raggedarr(hxpert, dhx_dx%nnz)
                    call calc_linhx(hx_mean(nob), state_d(:,:,:,nmem),    &
                                    dhx_dx, hxpert, hx(nob),              &
                                    ix, delx, ixp, delxp, iy, dely,   &
                                    iyp, delyp, it, delt, itp, deltp)
                    ! compute modulated ensemble in obs space
                    if (neigv>0) call calc_linhx_modens(hx_mean(nob),dhx_dx,hxpert,hx_modens(:,nob),vlocal_evecs)
                    t2 = mpi_wtime()
                    tsum = tsum + t2-t1
                    call delete(dhx_dx)
                    call delete(dhx_dx_read)
                 endif
              endif
           endif
        enddo

        deallocate(Latitude, Longitude, Pressure, Time, Analysis_Use_Flag,  &
                   Errinv_Input, Errinv_Final, Observation_Type, &
                   Observation, Obs_Minus_Forecast_adjusted, Obs_Minus_Forecast_unadjusted)

        if (obtype == ' uv') then
           deallocate(v_Observation, v_Obs_Minus_Forecast_adjusted, &
                      v_Obs_Minus_Forecast_unadjusted)
        endif

        if (obtype == 'gps') then
           deallocate(GPS_Type)
        endif

        if (obtype == '  q') then
           deallocate(Forecast_Saturation_Spec_Hum)
        endif

        if (lobsdiag_forenkf) then
           deallocate(Observation_Operator_Jacobian_stind)
           deallocate(Observation_Operator_Jacobian_endind)
           deallocate(Observation_Operator_Jacobian_val)
           if (obtype == ' uv') then
              deallocate(v_Observation_Operator_Jacobian_stind)
              deallocate(v_Observation_Operator_Jacobian_endind)
              deallocate(v_Observation_Operator_Jacobian_val)
           endif
        endif

        if(twofiles) then
           deallocate(Obs_Minus_Forecast_adjusted2, &
                      Obs_Minus_Forecast_unadjusted2)
           if (obtype == ' uv') then
              deallocate(v_Obs_Minus_Forecast_adjusted2, &
                         v_Obs_Minus_Forecast_unadjusted2)
           endif
        endif

     enddo peloop ! ipe loop
  enddo obtypeloop

  if (nanal == nanals) print *,'conv ob profiles, total obs',nprof,nob
  if (nanal == nanals .and. lobsdiag_forenkf) print *,'time in calc_linhx for conv obs on proc',nproc,' =',tsum
  if (nob .ne. nobs_max) then
      print *,'nc: number of obs not what expected in get_convobs_data',nob,nobs_max
      call stop2(94)
  end if
  if (nobdiag /= nobs_maxdiag) then
      print *,'number of total obs in diag not what expected in get_convobs_data',nobdiag, nobs_maxdiag
      call stop2(94)
  endif

end subroutine get_convobs_data_nc

! read conventional observation from binary files
subroutine get_convobs_data_bin(obspath, datestring, nobs_max, nobs_maxdiag,   &
                            hx_mean, hx_mean_nobc, hx, hx_modens, x_obs, x_err,       &
                            x_lon, x_lat, x_press, x_time, x_code,         &
                            x_errorig, x_type, x_used, id, nanal, nmem)
  use sparsearr, only: sparr2, sparr, readarray, delete, assignment(=), size
  use params, only: nanals, lobsdiag_forenkf, neigv, vlocal_evecs
  use statevec, only: state_d
  use mpisetup, only: nproc, mpi_wtime
  use observer_enkf, only: calc_linhx,calc_linhx_modens,setup_linhx
  use sparsearr, only: sparr, init_raggedarr, raggedarr
  implicit none

  character*500,   intent(in) :: obspath
  character*10,    intent(in) :: datestring
  integer(i_kind), intent(in) :: nobs_max, nobs_maxdiag
  type(raggedarr)     :: hxpert

  real(r_single), dimension(nobs_max), intent(out)    :: hx_mean
  real(r_single), dimension(nobs_max), intent(out)    :: hx_mean_nobc
  real(r_single), dimension(nobs_max), intent(out)    :: hx
  ! hx_modens holds modulated ensemble in ob space (zero size and not referenced if neigv=0)
  real(r_single), dimension(neigv,nobs_max), intent(out) :: hx_modens
  real(r_single), dimension(nobs_max), intent(out)    :: x_obs
  real(r_single), dimension(nobs_max), intent(out)    :: x_err, x_errorig
  real(r_single), dimension(nobs_max), intent(out)    :: x_lon, x_lat
  real(r_single), dimension(nobs_max), intent(out)    :: x_press, x_time
  integer(i_kind), dimension(nobs_max), intent(out)   :: x_code
  character(len=20), dimension(nobs_max), intent(out) :: x_type
  integer(i_kind), dimension(nobs_maxdiag), intent(out) :: x_used

  character(len=10), intent(in) :: id
  integer, intent(in)           :: nanal, nmem

  real(r_double) t1,t2,tsum
  character(len=4) pe_name
  character*500 obsfile, obsfile2
  character(len=10) :: id2

  type(sparr2)    :: dhx_dx_read
  type(sparr)     :: dhx_dx

  character(len=3) :: obtype, obtype2
  integer(i_kind) :: iunit, iunit2
  integer(i_kind) :: nob, nobdiag, n, i
  integer(i_kind) :: nchar, nreal, ii, mype, ioff0
  integer(i_kind) :: nchar2, nreal2, ii2, mype2, ioff02, idate2
  integer(i_kind) :: ipe, ios, idate
  integer(i_kind) :: ind
  character(8),allocatable,dimension(:)     :: cdiagbuf, cdiagbuf2
  real(r_single),allocatable,dimension(:,:) :: rdiagbuf, rdiagbuf2
  real(r_kind) :: errorlimit,errorlimit2,error,errororig
  real(r_kind) :: obmax, pres
  real(r_kind) :: errorlimit2_obs,errorlimit2_bnd
  logical fexist, init_pass
  logical twofiles, fexist2, init_pass2
  integer(i_kind) :: ix, iy, it, ixp, iyp, itp
  real(r_kind) :: delx, dely, delxp, delyp, delt, deltp
  real(r_single) :: rlat,rlon,rtim,rlat_prev,rlon_prev,rtim_prev,eps

! Error limit is made consistent with screenobs routine
  errorlimit = 1._r_kind/sqrt(1.e9_r_kind)
  errorlimit2_obs = 1._r_kind/sqrt(1.e-6_r_kind)
  errorlimit2_bnd = 1.e3_r_kind*errorlimit2_obs
  eps = 1.e-3
  iunit = 7
  iunit2 = 17

  twofiles = (.not. lobsdiag_forenkf) .and. (nanal <= nanals)
  id2 = 'ensmean'
  if (nanal <= nanals) then
     write(id2,'(a3,(i3.3))') 'mem',nanal
  endif

  tsum = 0

  nob  = 0
  rlat_prev = -1.e30; rlon_prev=-1.e30; rtim_prev = -1.e30
  nobdiag = 0
  x_used = 0

  hx = zero

  init_pass = .true.; init_pass2 = .true.

  peloop: do ipe=0,npefiles

    write(pe_name,'(i4.4)') ipe
    if (npefiles .eq. 0) then
        ! read diag file (concatenated pe* files)
        obsfile = trim(adjustl(obspath))//"diag_conv_ges."//datestring//'_'//trim(adjustl(id))
        inquire(file=obsfile,exist=fexist)
        if (.not. fexist .or. datestring .eq. '0000000000') &
        obsfile = trim(adjustl(obspath))//"diag_conv_ges."//trim(adjustl(id))
    else ! read raw, unconcatenated pe* files.
        obsfile = &
        trim(adjustl(obspath))//'gsitmp_'//trim(adjustl(id))//'/pe'//pe_name//'.conv_01'
    endif

    inquire(file=obsfile,exist=fexist)
    if (.not. fexist) cycle peloop

    open(iunit,form="unformatted",file=obsfile,iostat=ios)
    rewind(iunit)
    if (init_pass) then
      read(iunit) idate
      init_pass = .false.
    endif

    if(twofiles) then
       if (npefiles .eq. 0) then
         ! read diag file (concatenated pe* files)
         obsfile2 = trim(adjustl(obspath))//"diag_conv_ges."//datestring//'_'//trim(adjustl(id2))
         inquire(file=obsfile2,exist=fexist2)
         if (.not. fexist2 .or. datestring .eq. '0000000000') &
         obsfile2 = trim(adjustl(obspath))//"diag_conv_ges."//trim(adjustl(id2))
       else ! read raw, unconcatenated pe* files.
         obsfile2 =&
         trim(adjustl(obspath))//'gsitmp_'//trim(adjustl(id2))//'/pe'//pe_name//'.conv_01'
      endif
  
      inquire(file=obsfile2,exist=fexist2)
      open(iunit2,form="unformatted",file=obsfile2,iostat=ios)
      rewind(iunit2)
      if (init_pass2) then
        read(iunit2) idate2
        init_pass2 = .false.
      endif
    end if

10  continue

    read(iunit,err=20,end=30) obtype,nchar,nreal,ii,mype,ioff0
    errorlimit2=errorlimit2_obs

    if(twofiles) then
       read(iunit2,err=20,end=30) obtype2,nchar2,nreal2,ii2,mype2,ioff02
!       if(obtype /= obtype2 .or. nchar /= nchar2 .or. nreal /= nreal2 .or. ii /= ii2)then
!          write(6,*) ' conv obs mismatch '

!          write(6,*) ' obtype ',obtype,obtype2
!          write(6,*) ' nchar ',nchar,nchar2
!          write(6,*) ' nreal ',nreal,nreal2
!          write(6,*) ' ii ',ii,ii2
!          go to 10
!       end if
    end if


    if (obtype == '  t' .or. obtype == ' uv' .or. obtype == ' ps' .or. &
        obtype == 'tcp' .or. obtype == '  q' .or. obtype == 'spd' .or. &
        obtype == 'sst' .or. obtype == ' rw' .or. obtype == 'dbz' .or. &
        obtype == 'gps' .or. obtype == ' dw' .or. obtype == ' pw')  then

!   direct reflectivitiy DA has a different routine for dbz obs.
     if (l_use_enkf_directZDA .and. obtype == 'dbz' ) then
       allocate(cdiagbuf(ii),rdiagbuf(nreal,ii))
       read(iunit) cdiagbuf(1:ii),rdiagbuf(:,1:ii)

       if(twofiles)then
          allocate(cdiagbuf2(ii2), rdiagbuf2(nreal2,ii2))
          read(iunit2) cdiagbuf2(1:ii2),rdiagbuf2(:,1:ii2)
       end if

       do n=1,ii
          nobdiag = nobdiag + 1
          if(rdiagbuf(12,n) < zero .or. rdiagbuf(16,n) < errorlimit .or. &
             rdiagbuf(16,n) > errorlimit2)cycle
          if(abs(rdiagbuf(17,n)) > 1.e9_r_kind  .or. &
               rdiagbuf(6,n) < 0.001_r_kind .or. &
               rdiagbuf(6,n) > 1200._r_kind) cycle
          if(twofiles)then
          if(rdiagbuf(1,n) /= rdiagbuf2(1,n) .or. abs(rdiagbuf(3,n)-rdiagbuf2(3,n)) .gt. 1.e-5_r_kind .or. &
             abs(rdiagbuf(4,n)-rdiagbuf2(4,n)) .gt. 1.e-5_r_kind .or. abs(rdiagbuf(8,n)-rdiagbuf2(8,n)) .gt. 1.e-5_r_kind)then
             write (6,*) obtype, ' conv ob data inconsistency '
             write (6,*) (rdiagbuf(i,n),i=1,8)
             write (6,*) (rdiagbuf2(i,n),i=1,8)
             call stop2(94)
          end if
          end if

          nob = nob + 1
          x_used(nobdiag) = 1
          x_code(nob)    = rdiagbuf(1,n)
          x_lat(nob)     = rdiagbuf(3,n)
          x_lon(nob)     = rdiagbuf(4,n)
          x_press(nob)   = rdiagbuf(6,n)
          x_time(nob)    = rdiagbuf(8,n)
          if (rdiagbuf(14,n) > 1.e-5_r_kind) then
            x_errorig(nob) = (one/rdiagbuf(14,n))**2
          else
            x_errorig(nob) = 1.e10_r_kind
          endif
          x_err(nob) = (one/rdiagbuf(16,n))**2
          x_obs(nob) = rdiagbuf(17,n)
          hx_mean(nob)      = rdiagbuf(17,n)-rdiagbuf(18,n)
          hx_mean_nobc(nob) = rdiagbuf(17,n)-rdiagbuf(19,n)
          x_type(nob) = obtype
          ! get Hx
          if (nanal <= nanals) then
            ! read full Hx from file
            if (.not. lobsdiag_forenkf) then
              hx(nob) = rdiagbuf(17,n) - rdiagbuf2(18,n)
            else ! Linearized Hx not supported for dbz yet
              write(6,*)'Current dbz DA code does NOT support lobsdiag_forenkf yet!'
              write(6,*)'BREAK HERE...'
              call stop2(94)
            endif
          endif
       enddo
       deallocate(cdiagbuf,rdiagbuf)
       if(twofiles)deallocate(cdiagbuf2,rdiagbuf2)
     else

       allocate(cdiagbuf(ii),rdiagbuf(nreal,ii))
       read(iunit) cdiagbuf(1:ii),rdiagbuf(:,1:ii)

       if (twofiles) then
          allocate(cdiagbuf2(ii2), rdiagbuf2(nreal2,ii2))
          read(iunit2) cdiagbuf2(1:ii2),rdiagbuf2(:,1:ii2)
       endif

       ! special handling for error limits for GPS bend angle
       if (obtype == 'gps') then
          if (rdiagbuf(20,1)==1) errorlimit2=errorlimit2_bnd
       endif

       do n=1,ii
          nobdiag = nobdiag + 1
          ! for q, normalize by qsatges
          if (obtype == '  q') then
             obmax     = abs(rdiagbuf(17,n)/rdiagbuf(20,n))
             errororig = rdiagbuf(14,n)*rdiagbuf(20,n)
             error     = rdiagbuf(16,n)*rdiagbuf(20,n)
          else
             obmax     = abs(rdiagbuf(17,n))
             errororig = rdiagbuf(14,n)
             error     = rdiagbuf(16,n)
          endif
          if (obtype == ' uv') then
             obmax = max(obmax,abs(rdiagbuf(20,n)))
          endif
          if (obtype == ' ps' .or. obtype == 'tcp') then
             pres = rdiagbuf(17,n)
          else
             pres = rdiagbuf(6,n)
          endif
          if (rdiagbuf(12,n) < zero .or.                        &
              error < errorlimit .or. error > errorlimit2 .or.  &
              abs(obmax) > 1.e9_r_kind) cycle
          if (.not. modelspace_vloc .and. &
              (pres < 0.001_r_kind .or. pres > 1200._r_kind)) cycle
          ! skipping sst obs since ENKF does not how how to handle them yet.
          if (obtype == 'sst') cycle
          if (twofiles) then
          if (rdiagbuf(1,n) /= rdiagbuf2(1,n) .or.              &
              abs(rdiagbuf(3,n)-rdiagbuf2(3,n)) .gt. 1.e-5 .or. &
              abs(rdiagbuf(4,n)-rdiagbuf2(4,n)) .gt. 1.e-5 .or. &
              abs(rdiagbuf(8,n)-rdiagbuf2(8,n)) .gt. 1.e-5) then
             write (6,*) obtype, ' conv ob data inconsistency '
             write (6,*) (rdiagbuf(i,n),i=1,8)
             write (6,*) (rdiagbuf2(i,n),i=1,8)
             call stop2(-98)
          end if
          end if

          nob = nob + 1
          x_used(nobdiag) = 1
          x_code(nob)  = rdiagbuf(1,n)

          ! observation location and time
          x_lat(nob)   = rdiagbuf(3,n)
          x_lon(nob)   = rdiagbuf(4,n)
          x_press(nob) = pres
          x_time(nob)  = rdiagbuf(8,n)

          ! observation errors
          if (errororig > 1.e-5_r_kind) then
             x_errorig(nob) = (one/errororig)**2
          else
             x_errorig(nob) = 1.e10_r_kind
          endif
          x_err(nob)   = (one/error)**2
          ! special handling of gps error
          if (obtype == 'gps' .and. x_errorig(nob) .gt. 1.e9)  x_errorig(nob)=x_err(nob)
  
          ! observation
          x_obs(nob)   = rdiagbuf(17,n)

          ! hx and hxnobc
          ! special handling of gps hx
          if (obtype == 'gps') then
             hx_mean(nob) = rdiagbuf(17,n) - (rdiagbuf(5,n)*rdiagbuf(17,n))
             hx_mean_nobc(nob) = rdiagbuf(17,n) - (rdiagbuf(5,n)*rdiagbuf(17,n))
          else
             hx_mean(nob)     = rdiagbuf(17,n)-rdiagbuf(18,n)
             hx_mean_nobc(nob) = rdiagbuf(17,n)-rdiagbuf(19,n)
          endif
          ! ????? just repeating whatever was in the previous code; I don't know
          ! whether that's reasonable
          if (obtype == '  q' .or. obtype == 'spd' .or. obtype == ' dw' .or. &
              obtype == ' pw') then
             hx_mean_nobc(nob) = hx_mean(nob)
          endif

          ! observation type
          x_type(nob)  = obtype
          if (obtype == ' uv')   x_type(nob) = '  u'
          if (obtype == 'tcp')   x_type(nob) = ' ps'
          if (obtype == ' rw')   x_type(nob) = ' rw'

          ! get Hx
          if (nanal <= nanals) then
             ! read full Hx from file
             if (.not. lobsdiag_forenkf) then
                if (obtype == 'gps') then
                   hx(nob) = rdiagbuf2(17,n) - (rdiagbuf2(5,n)*rdiagbuf2(17,n))
                else
                   hx(nob) = rdiagbuf(17,n) - rdiagbuf2(18,n)
                endif

             ! run the linearized Hx 
             else
                ind = ioff0 + 1
                call readarray(dhx_dx_read, rdiagbuf(ind:nreal,n))
                ind = ind + size(dhx_dx_read)
                dhx_dx = dhx_dx_read
                t1 = mpi_wtime()
                rlat = x_lat(nob)*deg2rad
                rlon = x_lon(nob)*deg2rad
                rtim = x_time(nob)
                if (nob > 1) then
                   rlat_prev = x_lat(nob-1)*deg2rad
                   rlon_prev = x_lon(nob-1)*deg2rad
                   rtim_prev = x_time(nob-1)
                endif
                if (abs(rlat-rlat_prev) > eps .or. &
                   abs(rlon-rlon_prev) > eps .or. &
                   abs(rtim-rtim_prev) > eps) then
                   call setup_linhx(rlat,rlon,rtim,              &
                                 ix, delx, ixp, delxp, iy, dely,  &
                                 iyp, delyp, it, delt, itp, deltp)
                endif
                call init_raggedarr(hxpert, dhx_dx%nnz)
                call calc_linhx(hx_mean(nob), state_d(:,:,:,nmem),  &
                                dhx_dx, hxpert, hx(nob),            &
                                ix, delx, ixp, delxp, iy, dely,   &
                                iyp, delyp, it, delt, itp, deltp)
                ! compute modulated ensemble in obs space
                if (neigv>0) call calc_linhx_modens(hx_mean(nob),dhx_dx,hxpert,hx_modens(:,nob),vlocal_evecs)

                t2 = mpi_wtime()
                tsum = tsum + t2-t1

                call delete(dhx_dx)
                call delete(dhx_dx_read)
             endif

             ! normalize q by qsatges
             if (obtype == '  q') then
                hx(nob) = hx(nob) /rdiagbuf(20,n)
             endif

          endif

          ! normalize q by qsatges
          if (obtype == '  q') then
             x_obs(nob)   = x_obs(nob) /rdiagbuf(20,n)
             hx_mean(nob)     = hx_mean(nob) /rdiagbuf(20,n)
             hx_mean_nobc(nob) = hx_mean_nobc(nob) /rdiagbuf(20,n)
          endif

          ! for wind, also read v-component
          if (obtype == ' uv') then
             nob = nob + 1
             x_code(nob)  = rdiagbuf(1,n)

             ! observation location and time
             x_lat(nob)   = rdiagbuf(3,n)
             x_lon(nob)   = rdiagbuf(4,n)
             x_press(nob) = pres
             x_time(nob)  = rdiagbuf(8,n)
 
             ! errors
             if (errororig > 1.e-5_r_kind) then
                x_errorig(nob) = (one/errororig)**2
             else
                x_errorig(nob) = 1.e10_r_kind
             endif
             x_err(nob)   = (one/error)**2

             ! observation
             x_obs(nob)   = rdiagbuf(20,n)
  
             ! hx and hxnobc
             hx_mean(nob)     = rdiagbuf(20,n)-rdiagbuf(21,n)
             hx_mean_nobc(nob) = rdiagbuf(20,n)-rdiagbuf(22,n)
  
             ! observation type
             x_type(nob)  = '  v'

             ! run linearized hx
             if (nanal <= nanals) then
                ! read full Hx
                if (.not. lobsdiag_forenkf) then
                   hx(nob) = rdiagbuf(20,n)-rdiagbuf2(21,n)
                ! run linearized Hx
                else
                   call readarray(dhx_dx_read, rdiagbuf(ind:nreal,n))
                   dhx_dx = dhx_dx_read

                   t1 = mpi_wtime()
                   ! don't need this since we know ob location is the same?
                   rlat = x_lat(nob)*deg2rad
                   rlon = x_lon(nob)*deg2rad
                   rtim = x_time(nob)
                   if (nob > 1) then
                      rlat_prev = x_lat(nob-1)*deg2rad
                      rlon_prev = x_lon(nob-1)*deg2rad
                      rtim_prev = x_time(nob-1)
                   endif
                   if (abs(rlat-rlat_prev) > eps .or. &
                      abs(rlon-rlon_prev) > eps .or. &
                      abs(rtim-rtim_prev) > eps) then
                      call setup_linhx(rlat,rlon,rtim,              &
                                    ix, delx, ixp, delxp, iy, dely,  &
                                    iyp, delyp, it, delt, itp, deltp)
                   endif
                   call init_raggedarr(hxpert, dhx_dx%nnz)
                   call calc_linhx(hx_mean(nob), state_d(:,:,:,nmem), &
                                   dhx_dx, hxpert, hx(nob),           &
                                   ix, delx, ixp, delxp, iy, dely,    &
                                   iyp, delyp, it, delt, itp, deltp)
                   ! compute modulated ensemble in obs space
                   if (neigv>0) call calc_linhx_modens(hx_mean(nob),dhx_dx,hxpert,hx_modens(:,nob),vlocal_evecs)

                   t2 = mpi_wtime()
                   tsum = tsum + t2-t1

                   call delete(dhx_dx)
                   call delete(dhx_dx_read)
                endif
             endif
          endif
       enddo
       deallocate(cdiagbuf,rdiagbuf)
       if (twofiles) deallocate(cdiagbuf2,rdiagbuf2)
     end if ! end of .not. l_use_enkf_directZDA flag
    else if (obtype == 'tcx' .or. obtype == 'tcy' .or. obtype == 'tcz') then
       allocate(cdiagbuf(ii),rdiagbuf(nreal,ii))
       read(iunit) cdiagbuf(1:ii),rdiagbuf(:,1:ii)

       if(twofiles)then
         allocate(cdiagbuf2(ii2),rdiagbuf2(nreal2,ii2))
         read(iunit2) cdiagbuf2(1:ii2),rdiagbuf2(:,1:ii2)
       end if

       do n=1,ii
          nobdiag = nobdiag + 1
          if(rdiagbuf(6,n) < errorlimit .or.        &
             rdiagbuf(6,n) > errorlimit2 .or.       &
             abs(rdiagbuf(7,n)) > 1.e9_r_kind )cycle
          if(.not. modelspace_vloc .and. &
             (rdiagbuf(4,n) < 0.001_r_kind .or.      &
             rdiagbuf(4,n) > 1200._r_kind)) cycle
          if (twofiles) then
          if (abs(rdiagbuf(2,n)-rdiagbuf2(2,n)) .gt. 1.e-5 .or. &
              abs(rdiagbuf(3,n)-rdiagbuf2(3,n)) .gt. 1.e-5) then
             write (6,*) obtype, ' conv ob data inconsistency '
             write (6,*) rdiagbuf(:,n)
             write (6,*) rdiagbuf2(:,n)
             call stop2(-98)
          endif
          endif

          nob = nob + 1
          x_used(nobdiag) = 1
          x_code(nob)    = rdiagbuf(1,n)
          x_lat(nob)     = rdiagbuf(2,n)
          x_lon(nob)     = rdiagbuf(3,n)
          x_press(nob)   = rdiagbuf(4,n)
          x_time(nob)    = 0
          x_obs(nob)     = rdiagbuf(7,n)
          x_errorig(nob) = rdiagbuf(6,n)**2
          x_err(nob)     = rdiagbuf(6,n)**2
          x_type(nob)    = obtype
          if (obtype == 'tcy')  x_type(nob) = 'tcx'
          hx_mean(nob)       = rdiagbuf(5,n)
          hx_mean_nobc(nob)  = rdiagbuf(5,n)
          if (.not. lobsdiag_forenkf) hx(nob) = rdiagbuf2(5,n)
       enddo
       deallocate(cdiagbuf,rdiagbuf)
       if (twofiles) deallocate(cdiagbuf2,rdiagbuf2)
    else
       print *,'warning - unknown ob type ',obtype
    endif

    go to 10
20  continue
    print *,'error reading diag_conv file'
30  continue
    close(iunit)
    if (twofiles) close(iunit2)
  
  enddo peloop ! ipe loop

  if (nanal == nanals .and. lobsdiag_forenkf) print *,'time in calc_linhx for conv obs on proc',nproc,' =',tsum
  if (nob .ne. nobs_max) then
      print *,'bin: number of obs not what expected in get_convobs_data',nob,nobs_max
      call stop2(94)
  end if
  if (nobdiag /= nobs_maxdiag) then
      print *,'number of total obs in diag not what expected in get_convobs_data',nobdiag, nobs_maxdiag
      call stop2(94)
  endif

 end subroutine get_convobs_data_bin

! writing spread diagnostics
subroutine write_convobs_data(obspath, datestring, nobs_max, nobs_maxdiag, &
                              x_fit, x_sprd, x_used, id, id2, gesid2)
  implicit none
  character*500, intent(in) :: obspath
  character*10,  intent(in) :: datestring

  integer(i_kind), intent(in) :: nobs_max, nobs_maxdiag

  real(r_single), dimension(nobs_max), intent(in)      :: x_fit, x_sprd
  integer(i_kind), dimension(nobs_maxdiag), intent(in) :: x_used

  character(len=10), intent(in) :: id, id2, gesid2

  if (netcdf_diag) then
    call write_convobs_data_nc(obspath, datestring, nobs_max, nobs_maxdiag, &
                              x_fit, x_sprd, x_used, id, gesid2)
  else
    call write_convobs_data_bin(obspath, datestring, nobs_max, nobs_maxdiag, &
                              x_fit, x_sprd, x_used, id, id2, gesid2)
  endif
end subroutine write_convobs_data


! writing spread diagnostics to binary file
subroutine write_convobs_data_bin(obspath, datestring, nobs_max, nobs_maxdiag, &
                              x_fit, x_sprd, x_used, id, id2, gesid2)
  implicit none
  character*500, intent(in) :: obspath
  character*10, intent(in) :: datestring
  
  integer(i_kind), intent(in) :: nobs_max, nobs_maxdiag

  real(r_single), dimension(nobs_max), intent(in)      :: x_fit, x_sprd
  integer(i_kind), dimension(nobs_maxdiag), intent(in) :: x_used

  character(len=10), intent(in) :: id, id2, gesid2


  character*500 obsfile,obsfile2
  character(len=4) pe_name

  character(len=3) :: obtype
  integer(i_kind) :: iunit, iunit2
  integer(i_kind) :: nob, nobdiag, n, ind_sprd
  integer(i_kind) :: nchar, nreal, ii, ipe, ios, idate, mype, ioff0
  character(8),allocatable,dimension(:)     :: cdiagbuf
  real(r_single),allocatable,dimension(:,:) :: rdiagbuf
  logical :: fexist, init_pass

  iunit = 7
  iunit2 = 17

  nob  = 0
  nobdiag = 0
  init_pass = .true.


  if (datestring .eq. '0000000000') then
     obsfile2 = trim(adjustl(obspath))//"diag_conv_"//trim(adjustl(gesid2))//"."//trim(adjustl(id2))
  else
     obsfile2 = trim(adjustl(obspath))//"diag_conv_"//trim(adjustl(gesid2))//"."//datestring//'_'//trim(adjustl(id2))
  endif
  peloop: do ipe=0,npefiles

    write(pe_name,'(i4.4)') ipe
    if (npefiles .eq. 0) then
       ! diag file (concatenated pe* files)
       obsfile = trim(adjustl(obspath))//"diag_conv_ges."//datestring//'_'//trim(adjustl(id))
       inquire(file=obsfile,exist=fexist)
       if (.not. fexist .or. datestring .eq. '0000000000') then
          obsfile = trim(adjustl(obspath))//"diag_conv_ges."//trim(adjustl(id))
       endif
    else ! read raw, unconcatenated pe* files.
       obsfile = trim(adjustl(obspath))//'gsitmp_'//trim(adjustl(id))//'/pe'//pe_name//'.conv_01'
    endif

    inquire(file=obsfile,exist=fexist)
    if (.not. fexist) cycle peloop

    open(iunit,form="unformatted",file=obsfile,iostat=ios)
    rewind(iunit)
    if (init_pass) then
       open(iunit2,form="unformatted",file=obsfile2,iostat=ios)
       read(iunit) idate
       write(iunit2) idate
       init_pass = .false.
    endif
10 continue
    read(iunit,err=20,end=30) obtype,nchar,nreal,ii,mype,ioff0
    allocate(cdiagbuf(ii),rdiagbuf(nreal,ii))
    read(iunit,err=20) cdiagbuf(1:ii),rdiagbuf(1:nreal,1:ii)

    ind_sprd = -1
    if (obtype == '  t' .or. obtype == ' ps' .or. obtype == 'tcp' .or. &
        obtype == ' pw') then
       ind_sprd = 20
    elseif (obtype == '  q' .or. obtype == 'spd') then
       ind_sprd = 21
    elseif (obtype == 'gps') then
       ind_sprd = 22
    elseif (obtype == ' dw') then
       ind_sprd = 27
    endif

    if (obtype == '  t' .or. obtype == ' ps' .or. obtype == 'tcp' .or. &
        obtype == '  q' .or. obtype == ' dw' .or. obtype == ' pw' .or. &
        obtype == 'spd' .or. obtype == 'gps') then
       ! defaults for not used in EnKF
       rdiagbuf(12,:) = -1        ! not used in EnKF
       ! only process if this record was used in EnKF
       do n=1,ii
          nobdiag = nobdiag + 1
          ! skip if not used in EnKF
          if (x_used(nobdiag) == 1) then
             ! update if it is used in EnKF
             nob = nob + 1
             rdiagbuf(12,n) = 1
             if (obtype == 'gps') then
                rdiagbuf(5,n)  = x_fit(nob) / rdiagbuf(17,n)
             else if (obtype == '  q') then
                rdiagbuf(19,n) = (x_fit(nob) + rdiagbuf(19,n) - rdiagbuf(18,n)) * rdiagbuf(20,n)
                rdiagbuf(18,n) = x_fit(nob) * rdiagbuf(20,n)
             else
                rdiagbuf(19,n) = x_fit(nob) + rdiagbuf(19,n) - rdiagbuf(18,n)
                rdiagbuf(18,n) = x_fit(nob)
             endif
             rdiagbuf(ind_sprd,n) = x_sprd(nob)
             if (obtype == '  q') then
                rdiagbuf(ind_sprd,n) = x_sprd(nob) * rdiagbuf(20,n)*rdiagbuf(20,n)
             endif
          endif
       enddo
    ! special processing for u and v
    else if (obtype == ' uv') then
       ! defaults for not used in EnKF
       rdiagbuf(12,:) = -1
       do n=1,ii
          nobdiag = nobdiag + 1
          if (x_used(nobdiag) == 1) then
             nob = nob + 1
             rdiagbuf(12,n) = 1
             ! u should be saved first
             rdiagbuf(19,n) = x_fit(nob) + rdiagbuf(19,n) - rdiagbuf(18,n)
             rdiagbuf(18,n) = x_fit(nob)
             rdiagbuf(24,n) = x_sprd(nob)
             nob = nob + 1
             rdiagbuf(22,n) = x_fit(nob) + rdiagbuf(22,n) - rdiagbuf(21,n)
             rdiagbuf(21,n) = x_fit(nob)
             rdiagbuf(25,n) = x_sprd(nob)
          endif
       enddo
    ! tcx, tcy, tcz have guess in different field from the rest
    else if ((obtype == 'tcx') .or. (obtype == 'tcy') .or. (obtype == 'tcz')) then
       rdiagbuf(5,:) = 1.e10
       do n=1,ii
          nobdiag = nobdiag + 1
          if (x_used(nobdiag) == 1) then
             nob = nob + 1
             rdiagbuf(5,n) = x_fit(nob)
          endif
       enddo
    else
       nobdiag = nobdiag + ii
    endif
    ! write the updated rdiagbuf
    write(iunit2,err=20) obtype,nchar,nreal,ii,mype,ioff0
    write(iunit2) cdiagbuf(1:ii),rdiagbuf(:,1:ii)
    deallocate(cdiagbuf,rdiagbuf)

    go to 10
20  continue
    print *,'error reading diag_conv file'
30  continue
    close(iunit)
  enddo peloop ! ipe loop
  close(iunit2)

  if (nob .ne. nobs_max) then
      print *,'number of obs not what expected in write_convobs_data',nob,nobs_max
      call stop2(94)
  end if
  if (nobdiag /= nobs_maxdiag) then
      print *,'number of total obs in diag not what expected in write_convobs_data',nobdiag, nobs_maxdiag
      call stop2(94)
  endif

 end subroutine write_convobs_data_bin

! writing spread diagnostics to netcdf file
subroutine write_convobs_data_nc(obspath, datestring, nobs_max, nobs_maxdiag, &
                                 x_fit, x_sprd, x_used, id, gesid)
  use netcdf, only: nf90_inq_dimid, nf90_open, nf90_close, NF90_NETCDF4, &
                    nf90_inquire_dimension, NF90_WRITE, nf90_create, nf90_def_dim
  use ncdw_climsg, only: nclayer_check

  use constants, only: r_missing
  implicit none

  character*500, intent(in) :: obspath
  character*10, intent(in) :: datestring

  integer(i_kind), intent(in) :: nobs_max, nobs_maxdiag

  real(r_single), dimension(nobs_max), intent(in)      :: x_fit, x_sprd
  integer(i_kind), dimension(nobs_maxdiag), intent(in) :: x_used

  character(len=10), intent(in) :: id, gesid

  character*500 obsfile, obsfile2
  character(len=4) pe_name

  character(len=3) :: obtype
  integer(i_kind) :: iunit, nobsid
  integer(i_kind) :: nob, nobdiag, nobs, ipe, i, itype
  integer(i_kind), dimension(:), allocatable :: enkf_use_flag, enkf_use_flag_v
  real(r_single),  dimension(:), allocatable :: enkf_fit, enkf_fit_v
  real(r_single),  dimension(:), allocatable :: enkf_sprd, enkf_sprd_v
  logical :: fexist

  nob  = 0
  nobdiag = 0


  obtypeloop: do itype=1, nobtype

     obtype = obtypes(itype)
     peloop: do ipe=0,npefiles

        write(pe_name,'(i4.4)') ipe
        if (npefiles .eq. 0) then
           ! read diag file (concatenated pe* files)
           obsfile = trim(adjustl(obspath))//"diag_conv_"//trim(adjustl(obtype))//"_ges."//datestring//'_'//trim(adjustl(id))//'.nc4'
           obsfile2 = trim(adjustl(obspath))//"diag_conv_"//trim(adjustl(obtype))//"_ges."//datestring//'_'//trim(adjustl(id))//'_spread.nc4'
           inquire(file=obsfile,exist=fexist)
           if (.not. fexist .or. datestring .eq. '0000000000') &
              obsfile = trim(adjustl(obspath))//"diag_conv_"//trim(adjustl(obtype))//"_ges."//trim(adjustl(id))//'.nc4'
              obsfile2 = trim(adjustl(obspath))//"diag_conv_"//trim(adjustl(obtype))//"_ges."//trim(adjustl(id))//'_spread.nc4'
        else ! read raw, unconcatenated pe* files.
           obsfile = &
              trim(adjustl(obspath))//'gsitmp_'//trim(adjustl(id))//'/pe'//pe_name//'.conv_'//trim(adjustl(obtype))//'_01.nc4'
           obsfile2 = &
              trim(adjustl(obspath))//'gsitmp_'//trim(adjustl(id))//'/pe'//pe_name//'.conv_'//trim(adjustl(obtype))//'_01_spread.nc4'
        endif

        inquire(file=obsfile,exist=fexist)
        if (.not. fexist) cycle peloop

        call nclayer_check(nf90_open(obsfile, NF90_WRITE, iunit, cache_size = 2147483647))
        call nclayer_check(nf90_inq_dimid(iunit, "nobs", nobsid))
        call nclayer_check(nf90_inquire_dimension(iunit, nobsid, len = nobs))
        call nclayer_check(nf90_close(iunit))

        if (nobs <= 0) cycle peloop

        allocate(enkf_use_flag(nobs), enkf_fit(nobs), enkf_sprd(nobs))

        if (obtype == ' uv') then
           allocate(enkf_use_flag_v(nobs), enkf_fit_v(nobs), enkf_sprd_v(nobs))
        endif


        do i = 1, nobs
           nobdiag = nobdiag + 1

           ! skip if not used in EnKF
           if (x_used(nobdiag) == 1) then
              ! update if it is used in EnKF
              nob = nob + 1
              enkf_use_flag(i) = 1
              enkf_fit(i)  = x_fit(nob)
              enkf_sprd(i) = x_sprd(nob)
              if (obtype== ' uv') then
                 nob = nob + 1
                 enkf_use_flag_v(i) = 1
                 enkf_fit_v(i)  = x_fit(nob)
                 enkf_sprd_v(i) = x_sprd(nob)
              endif
           else
              enkf_use_flag(i) = -1
              enkf_fit(i)  = r_missing
              enkf_sprd(i) = r_missing
              if (obtype== ' uv') then
                 enkf_use_flag_v(i) = -1
                 enkf_fit_v(i)  = r_missing
                 enkf_sprd_v(i) = r_missing
              endif

           endif
        enddo
        
        inquire(file=obsfile2,exist=fexist)
        if (.not. fexist) then
           call nclayer_check(nf90_create(trim(obsfile2), NF90_NETCDF4, &
                              iunit))
           call nclayer_check(nf90_def_dim(iunit, "nobs", nobs, nobsid))
        else
           call nclayer_check(nf90_open(obsfile2, NF90_WRITE, iunit))
           call nclayer_check(nf90_inq_dimid(iunit, "nobs", nobsid))
        endif

        if (obtype == ' uv')  then
           call write_ncvar_int(iunit, nobsid, "u_EnKF_use_flag", enkf_use_flag)
           call write_ncvar_int(iunit, nobsid, "v_EnKF_use_flag", enkf_use_flag_v)
           deallocate(enkf_use_flag, enkf_use_flag_v)
           call write_ncvar_single(iunit, nobsid, "u_EnKF_fit_"//trim(gesid), enkf_fit)
           call write_ncvar_single(iunit, nobsid, "v_EnKF_fit_"//trim(gesid), enkf_fit_v)
           deallocate(enkf_fit, enkf_fit_v)
           call write_ncvar_single(iunit, nobsid, "u_EnKF_spread_"//trim(gesid), enkf_sprd)
           call write_ncvar_single(iunit, nobsid, "v_EnKF_spread_"//trim(gesid), enkf_sprd_v)
           deallocate(enkf_sprd, enkf_sprd_v)
        else
           call write_ncvar_int(iunit, nobsid, "EnKF_use_flag", enkf_use_flag)
           deallocate(enkf_use_flag)
           call write_ncvar_single(iunit, nobsid, "EnKF_fit_"//trim(gesid), enkf_fit)
           deallocate(enkf_fit)
           call write_ncvar_single(iunit, nobsid, "EnKF_spread_"//trim(gesid), enkf_sprd)
           deallocate(enkf_sprd)
        endif
        
        call nclayer_check(nf90_close(iunit))

     enddo peloop ! ipe loop
  enddo obtypeloop

  if (nob .ne. nobs_max) then
      print *,'number of obs not what expected in write_convobs_data',nob,nobs_max
      call stop2(94)
  end if
  if (nobdiag /= nobs_maxdiag) then
      print *,'number of total obs in diag not what expected in write_convobs_data',nobdiag, nobs_maxdiag
      call stop2(94)
  endif

  contains
  subroutine write_ncvar_single(iunit, dimid, varname, field)
    use netcdf, only: nf90_def_var, nf90_put_var, nf90_inq_varid,  &
                      nf90_def_var_deflate,NF90_FLOAT, NF90_ENOTVAR
    use ncdw_climsg, only: nclayer_check
    use ncdw_types, only: NLAYER_COMPRESSION
    implicit none
    integer(i_kind), intent(in)  :: iunit, dimid
    character(*), intent(in)     :: varname
    real(r_single), dimension(:), allocatable :: field

    integer :: ierr, varid

    ierr = nf90_inq_varid(iunit, varname, varid)
    if (ierr == NF90_ENOTVAR) then
       call nclayer_check(nf90_def_var(iunit, varname, NF90_FLOAT, dimid, varid))
       call nclayer_check(nf90_def_var_deflate(iunit, varid, 1, 1, int(NLAYER_COMPRESSION)))
    endif
    call nclayer_check(nf90_put_var(iunit, varid, field))
  end subroutine write_ncvar_single

  subroutine write_ncvar_int(iunit, dimid, varname, field)
    use netcdf, only: nf90_def_var, nf90_put_var, nf90_inq_varid,  &
                      nf90_def_var_deflate,NF90_INT, NF90_ENOTVAR
    use ncdw_climsg, only: nclayer_check
    use ncdw_types, only: NLAYER_COMPRESSION
    implicit none
    integer(i_kind), intent(in)  :: iunit, dimid
    character(*), intent(in)     :: varname
    integer(i_kind), dimension(:), allocatable :: field

    integer :: ierr, varid

    ierr = nf90_inq_varid(iunit, varname, varid)
    if (ierr == NF90_ENOTVAR) then
       call nclayer_check(nf90_def_var(iunit, varname, NF90_INT, dimid, varid))
       call nclayer_check(nf90_def_var_deflate(iunit, varid, 1, 1, int(NLAYER_COMPRESSION)))
    endif
    call nclayer_check(nf90_put_var(iunit, varid, field))
  end subroutine write_ncvar_int

end subroutine write_convobs_data_nc

end module readconvobs

<|MERGE_RESOLUTION|>--- conflicted
+++ resolved
@@ -790,12 +790,7 @@
               hx_mean(nob)     = hx_mean(nob) /Forecast_Saturation_Spec_Hum(i)
               hx_mean_nobc(nob) = hx_mean_nobc(nob) /Forecast_Saturation_Spec_Hum(i)
               if (neigv>0) then
-<<<<<<< HEAD
-                 hx_modens(:,nob) = hx_modens(:,nob)/ &
-                                    Forecast_Saturation_Spec_Hum(i)
-=======
               hx_modens(:,nob) = hx_modens(:,nob)/ Forecast_Saturation_Spec_Hum(i)
->>>>>>> 7d2ad1ab
               endif
            endif
 
