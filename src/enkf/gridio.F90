#ifdef GFS
 module gridio
!$$$  module documentation block
!
! module: gridio                     subroutines for reading and writing
!                                    ensemble members files using
!                                    EnKF internal format.  A separate
!                                    program must be run before and
!                                    after the EnKF analysis to convert
!                                    to and from the native model format.
!
! prgmmr: whitaker         org: esrl/psd               date: 2009-02-23
!
! abstract: I/O for ensemble member files.
!
! Public Functions:
!  readgriddata, writegriddata
!
! this version reads and writes NCEP GFS sigma files.
!
! Public Variables: None
!
! Modules Used: constants (must be pre-initialized).
!
! program history log:
!   2009-02-23  Initial version.
!   2015-06-29  Add ability to read/write multiple time levels
!
! attributes:
!   language: f95
!
!$$$
 use constants, only: zero,one,cp,fv,rd,grav,zero
 use params, only: nlons,nlats,ndim,reducedgrid,nvars,nlevs,use_gfs_nemsio,pseudo_rh, &
                   cliptracers,nlons,nlats,datestring,datapath,massbal_adjust,&
                   nbackgrounds,fgfileprefixes,anlfileprefixes
 use kinds, only: i_kind,r_double,r_kind,r_single
 use gridinfo, only: ntrunc,npts,ptop  ! gridinfo must be called first!
 use specmod, only: sptezv_s, sptez_s, init_spec_vars, ndimspec => nc, &
                    isinitialized
 use reducedgrid_mod, only: regtoreduced, reducedtoreg
 use mpisetup, only: nproc
 implicit none
 private
 public :: readgriddata, writegriddata
 contains

 subroutine readgriddata(nanal,grdin,qsat)
  use sigio_module, only: sigio_head, sigio_data, sigio_sclose, sigio_sropen, &
                          sigio_srohdc, sigio_sclose, sigio_aldata, sigio_axdata
  use nemsio_module, only: nemsio_gfile,nemsio_open,nemsio_close,&
                           nemsio_getheadvar,nemsio_realkind,&
                           nemsio_readrecv,nemsio_init,nemsio_setheadvar,nemsio_writerecv
  implicit none

  character(len=500) :: filename
  character(len=3) charnanal
  integer, intent(in) :: nanal
  real(r_double), dimension(npts,nlevs,nbackgrounds), intent(out) :: qsat
  real(r_single), dimension(npts,ndim,nbackgrounds), intent(out) :: grdin

  real(r_kind) kap,kapr,kap1,clip

  real(r_kind), allocatable, dimension(:,:) :: vmassdiv
  real(r_single), allocatable, dimension(:,:) :: pressi,pslg
  real(r_kind), dimension(nlons*nlats) :: ug,vg
  real(r_kind), dimension(ndimspec) :: vrtspec,divspec
  real(r_kind), allocatable, dimension(:) :: psg,pstend,ak,bk
  real(nemsio_realkind), dimension(nlons*nlats) :: nems_wrk,nems_wrk2
  type(sigio_head) sighead
  type(sigio_data) sigdata
  type(nemsio_gfile) :: gfile


  integer(i_kind) k,nt,iunitsig,iret,nb
  logical ice

  backgroundloop: do nb=1,nbackgrounds

  write(charnanal,'(i3.3)') nanal
  iunitsig = 77
  filename = trim(adjustl(datapath))//trim(adjustl(fgfileprefixes(nb)))//"mem"//charnanal
  if (use_gfs_nemsio) then
     call nemsio_init(iret=iret)
     if(iret/=0) then
        write(6,*)'gridio/readgriddata: gfs model: problem with nemsio_init, iret=',iret
        call stop2(23)
     end if
     call nemsio_open(gfile,filename,'READ',iret=iret)
     if (iret/=0) then
        write(6,*)'gridio/readgriddata: gfs model: problem with nemsio_open, iret=',iret
        call stop2(23)
     endif
  else
     call sigio_srohdc(iunitsig,trim(filename), &
                       sighead,sigdata,iret)
     if (iret /= 0) then
        print *,'error reading file in gridio ',trim(filename)
        call stop2(23)
     end if
  endif
  ice = .false. ! calculate qsat w/resp to ice?
  kap = rd/cp
  kapr = cp/rd
  kap1 = kap+one

  if (.not. isinitialized) call init_spec_vars(nlons,nlats,ntrunc,4)

  allocate(pressi(nlons*nlats,nlevs+1))
  allocate(pslg(npts,nlevs))
  allocate(psg(nlons*nlats),pstend(nlons*nlats))
  if (massbal_adjust) allocate(vmassdiv(nlons*nlats,nlevs))

  if (use_gfs_nemsio) then
     call nemsio_readrecv(gfile,'pres','sfc',1,nems_wrk,iret=iret)
     if (iret/=0) then
         write(6,*)'gridio/readgriddata: gfs model: problem with nemsio_readrecv(ps), iret=',iret
         call stop2(23)
     endif
     psg = 0.01_r_kind*nems_wrk ! convert ps to millibars.
     !print *,'min/max ps',minval(psg),maxval(psg),' nanal=',nanal
     ! pressure at interfaces
     pressi(:,1) = psg
     do k=1,nlevs
        call nemsio_readrecv(gfile,'dpres','mid layer',k,nems_wrk,iret=iret)
        if (iret/=0) then
            write(6,*)'gridio/readgriddata: gfs model: problem with nemsio_readrecv(dpres), iret=',iret
            call stop2(23)
        endif
        pressi(:,k+1) = pressi(:,k) - 0.01_r_kind*nems_wrk
        !if (nanal .eq. 1) print *,'min/max pressi',k,minval(pressi(:,k+1)),maxval(pressi(:,k+1))
     enddo
     pressi(:,nlevs+1) = ptop
  else
     vrtspec = sigdata%ps
     call sptez_s(vrtspec,psg,1)
     !==> input psg is ln(ps) in centibars - convert to ps in millibars.
     psg = 10._r_kind*exp(psg)
     allocate(ak(nlevs+1),bk(nlevs+1))
     if (sighead%idvc .eq. 0) then ! sigma coordinate, old file format.
         ak = zero
         bk = sighead%si(1:nlevs+1)
     else if (sighead%idvc == 1) then ! sigma coordinate
         ak = zero
         bk = sighead%vcoord(1:nlevs+1,2)
     else if (sighead%idvc == 2 .or. sighead%idvc == 3) then ! hybrid coordinate
         bk = sighead%vcoord(1:nlevs+1,2) 
         ak = 0.01_r_kind*sighead%vcoord(1:nlevs+1,1)  ! convert to mb
     else
         print *,'unknown vertical coordinate type',sighead%idvc
         call stop2(23)
     end if
     !==> pressure at interfaces.
     if (nanal .eq. 1) then
        print *,'time level ',nb
        print *,'---------------'
     endif
     do k=1,nlevs+1
        pressi(:,k)=ak(k)+bk(k)*psg
        if (nanal .eq. 1) print *,'min/max pressi',k,minval(pressi(:,k)),maxval(pressi(:,k))
     enddo
     deallocate(ak,bk)
  endif

  !==> get U,V,temp,q,ps on gaussian grid.
  ! u is first nlevs, v is second, t is third, then tracers.
  if (use_gfs_nemsio) then
     clip = tiny(vg(1))
     do k=1,nlevs
        call nemsio_readrecv(gfile,'ugrd','mid layer',k,nems_wrk,iret=iret)
        if (iret/=0) then
            write(6,*)'gridio/readgriddata: gfs model: problem with nemsio_readrecv(ugrd), iret=',iret
            call stop2(23)
        endif
        ug = nems_wrk
        call nemsio_readrecv(gfile,'vgrd','mid layer',k,nems_wrk,iret=iret)
        if (iret/=0) then
            write(6,*)'gridio/readgriddata: gfs model: problem with nemsio_readrecv(vgrd), iret=',iret
            call stop2(23)
        endif
        vg = nems_wrk
        if (reducedgrid) then
           call regtoreduced(ug,grdin(:,k,nb))
           call regtoreduced(vg,grdin(:,nlevs+k,nb))
        else
           grdin(:,k,nb) = ug
           grdin(:,nlevs+k,nb) = vg
        endif
        ! calculate vertical integral of mass flux div (ps tendency)
        ! this variable is analyzed in order to enforce mass balance in the analysis
        if (massbal_adjust) then
           ug = ug*(pressi(:,k)-pressi(:,k+1))
           vg = vg*(pressi(:,k)-pressi(:,k+1))
           call sptezv_s(divspec,vrtspec,ug,vg,-1) ! u,v to div,vrt
           call sptez_s(divspec,vmassdiv(:,k),1) ! divspec to divgrd
        endif
        call nemsio_readrecv(gfile,'tmp','mid layer',k,nems_wrk,iret=iret)
        if (iret/=0) then
           write(6,*)'gridio/readgriddata: gfs model: problem with nemsio_readrecv(tmp), iret=',iret
           call stop2(23)
        endif
        call nemsio_readrecv(gfile,'spfh','mid layer',k,nems_wrk2,iret=iret)
        if (iret/=0) then
           write(6,*)'gridio/readgriddata: gfs model: problem with nemsio_readrecv(spfh), iret=',iret
           call stop2(23)
        endif
        if (cliptracers)  where (nems_wrk2 < clip) nems_wrk2 = clip
        nems_wrk = nems_wrk * ( 1.0 + fv*nems_wrk2 ) ! convert T to Tv
        ug = nems_wrk
        vg = nems_wrk2
        if (reducedgrid) then
           call regtoreduced(ug,grdin(:,2*nlevs+k,nb))
           call regtoreduced(vg,grdin(:,3*nlevs+k,nb))
        else
           grdin(:,2*nlevs+k,nb) = ug
           grdin(:,3*nlevs+k,nb) = vg
        endif
        if (nvars .eq. 5) then
           call nemsio_readrecv(gfile,'o3mr','mid layer',k,nems_wrk2,iret=iret)
           if (iret/=0) then
              write(6,*)'gridio/readgriddata: gfs model: problem with nemsio_readrecv(o3mr), iret=',iret
              call stop2(23)
           endif
           if (cliptracers)  where (nems_wrk2 < clip) nems_wrk2 = clip
           ug = nems_wrk2
           if (reducedgrid) then
              call regtoreduced(ug,grdin(:,4*nlevs+k,nb))
           else
              grdin(:,4*nlevs+k,nb) = ug
           endif
        endif
        if (nvars .eq. 6) then
           call nemsio_readrecv(gfile,'clwmr','mid layer',k,nems_wrk2,iret=iret)
           if (iret/=0) then
              write(6,*)'gridio/readgriddata: gfs model: problem with nemsio_readrecv(clwmr), iret=',iret
              call stop2(23)
           endif
           if (cliptracers)  where (nems_wrk2 < clip) nems_wrk2 = clip
           ug = nems_wrk2
           if (reducedgrid) then
              call regtoreduced(ug,grdin(:,5*nlevs+k,nb))
           else
              grdin(:,5*nlevs+k,nb) = ug
           endif
        endif
     enddo
  else
!$omp parallel do private(k,nt,ug,vg,divspec,vrtspec)  shared(sigdata,pressi,vmassdiv,grdin)
     do k=1,nlevs
   
        vrtspec = sigdata%z(:,k); divspec = sigdata%d(:,k)
        call sptezv_s(divspec,vrtspec,ug,vg,1)
        if (reducedgrid) then
           call regtoreduced(ug,grdin(:,k,nb))
           call regtoreduced(vg,grdin(:,nlevs+k,nb))
        else
           grdin(:,k,nb) = ug; grdin(:,nlevs+k,nb) = vg
        endif

! calculate vertical integral of mass flux div (ps tendency)
! this variable is analyzed in order to enforce mass balance in the analysis
        if (massbal_adjust) then
           ug = ug*(pressi(:,k)-pressi(:,k+1))
           vg = vg*(pressi(:,k)-pressi(:,k+1))
           call sptezv_s(divspec,vrtspec,ug,vg,-1) ! u,v to div,vrt
           call sptez_s(divspec,vmassdiv(:,k),1) ! divspec to divgrd
        endif

        divspec = sigdata%t(:,k)
        call sptez_s(divspec,ug,1)
        if (reducedgrid) then
           call regtoreduced(ug,grdin(:,2*nlevs+k,nb))
        else
           grdin(:,2*nlevs+k,nb) = ug
        endif

        do nt=1,nvars-3
           divspec = sigdata%q(:,k,nt)
           call sptez_s(divspec,ug,1)
           if (reducedgrid) then
              call regtoreduced(ug,grdin(:,(3+nt-1)*nlevs+k,nb))
           else
              grdin(:,(3+nt-1)*nlevs+k,nb) = ug
           endif
        enddo

     enddo
!$omp end parallel do
  endif

  ! surface pressure is last grid.
  if (reducedgrid) then
     call regtoreduced(psg,grdin(:,ndim,nb))
  else
     grdin(:,ndim,nb) = psg
  endif
  if (.not. use_gfs_nemsio) call sigio_axdata(sigdata,iret)

  ! surface pressure tendency is next to last grid.
  if (massbal_adjust) then
     pstend = sum(vmassdiv,2)
     if (nanal .eq. 1) &
     print *,nanal,'min/max first-guess ps tend',minval(pstend),maxval(pstend)
     if (reducedgrid) then
        call regtoreduced(pstend,grdin(:,ndim-1,nb))
     else
        grdin(:,ndim-1,nb) = pstend
     endif
  endif

  ! compute saturation q.
  do k=1,nlevs
    ! layer pressure from phillips vertical interolation
    ug(:) = ((pressi(:,k)**kap1-pressi(:,k+1)**kap1)/&
            (kap1*(pressi(:,k)-pressi(:,k+1))))**kapr
    if (reducedgrid) then
        call regtoreduced(ug,pslg(:,k))
    else
        pslg(:,k) = ug
    endif
  end do
  if (pseudo_rh) then
     call genqsat1(grdin(:,3*nlevs+1:4*nlevs,nb),qsat(:,:,nb),pslg,grdin(:,2*nlevs+1:3*nlevs,nb),ice,npts,nlevs)
  else
     qsat(:,:,nb) = 1._r_double
  end if
  
  deallocate(pressi,pslg)
  deallocate(psg,pstend)
  if (massbal_adjust) deallocate(vmassdiv)
  if (use_gfs_nemsio) call nemsio_close(gfile,iret=iret)

  end do backgroundloop ! loop over backgrounds to read in

 end subroutine readgriddata

 subroutine writegriddata(nanal,grdin)
  use sigio_module, only: sigio_head, sigio_data, sigio_sclose, sigio_sropen, &
                          sigio_srohdc, sigio_sclose, sigio_axdata, &
                          sigio_aldata, sigio_swohdc
  use nemsio_module, only: nemsio_gfile,nemsio_open,nemsio_close,&
                           nemsio_readrec,nemsio_writerec,nemsio_intkind,&
                           nemsio_getheadvar,nemsio_realkind,nemsio_getfilehead,&
                           nemsio_readrecv,nemsio_init,nemsio_setheadvar,nemsio_writerecv
  implicit none

  character(len=500):: filenamein, filenameout
  integer, intent(in) :: nanal
  real(r_single), dimension(npts,ndim,nbackgrounds), intent(inout) :: grdin
  real(r_kind), allocatable, dimension(:,:) :: vmassdiv,dpanl,dpfg,pressi
  real(r_kind), allocatable, dimension(:,:) :: vmassdivinc
  real(r_kind), allocatable, dimension(:,:) :: ugtmp,vgtmp
  real(r_kind), allocatable,dimension(:) :: psg,pstend1,pstend2,pstendfg,vmass
  real(r_kind), dimension(nlons*nlats) :: ug,vg,uginc,vginc,psfg
  real(r_kind), dimension(ndimspec) :: vrtspec,divspec
  integer iadate(4),idate(4),nfhour,idat(7),iret,nrecs,jdate(7)
  integer:: nfminute, nfsecondn, nfsecondd
  integer,dimension(8):: ida,jda
  real(r_double),dimension(5):: fha
  real(r_kind) fhour
  type(sigio_head) sighead
  type(sigio_data) sigdata_inc
  character(len=3) charnanal

  real(r_kind) kap,kapr,kap1,clip
  real(nemsio_realkind), dimension(nlons*nlats) :: nems_wrk,nems_wrk2
  real(r_kind), dimension(nlevs+1) :: ak,bk
  real(nemsio_realkind), dimension(nlevs+1,3,2) :: nems_vcoord
  integer(nemsio_intkind) :: nems_idvc
  type(sigio_data) sigdata
  type(nemsio_gfile) :: gfilein,gfileout

  integer k,nt,ierr,iunitsig,nb

  iunitsig = 78
  kapr = cp/rd
  kap = rd/cp
  kap1 = kap+one
  write(charnanal,'(i3.3)') nanal

  backgroundloop: do nb=1,nbackgrounds

  filenameout = trim(adjustl(datapath))//trim(adjustl(anlfileprefixes(nb)))//"mem"//charnanal
  filenamein = trim(adjustl(datapath))//trim(adjustl(fgfileprefixes(nb)))//"mem"//charnanal
  ! for nemsio, analysis file must be copied from first guess at scripting
  ! level.  This file is read in and modified.

  if (use_gfs_nemsio) then
     call nemsio_init(iret=iret)
     if(iret/=0) then
        write(6,*)'gridio/writegriddata: gfs model: problem with nemsio_init, iret=',iret
        call stop2(23)
     end if
     call nemsio_open(gfilein,filenamein,'READ',iret=iret)
     if (iret/=0) then
        write(6,*)'gridio/writegriddata: gfs model: problem with nemsio_open, iret=',iret
        call stop2(23)
     endif
     call nemsio_getfilehead(gfilein,iret=iret,idate=idat,nfhour=nfhour,&
                             nfminute=nfminute, nfsecondn=nfsecondn, nfsecondd=nfsecondd,&
                             nrec=nrecs,&
                             vcoord=nems_vcoord,idvc=nems_idvc)
     write(6,111) trim(filenamein),idat,nfhour,nfminute,nfsecondn,nfsecondd
111  format(a32,1x,'idat=',7(i4,1x),' nfh=',i5,' nfm=',i5,' nfsn=',i5,' nfsd=',i5)

     if (iret/=0) then
        write(6,*)'gridio/writegriddata: gfs model: problem with nemsio_getfilehead, iret=',iret
        call stop2(23)
     endif
     if (nems_idvc == 1) then ! sigma coordinate
         ak = zero
         bk = nems_vcoord(1:nlevs+1,2,1)
     else if (nems_idvc == 2 .or. nems_idvc == 3) then ! hybrid coordinate
         bk = nems_vcoord(1:nlevs+1,2,1) 
         ak = 0.01_r_kind*nems_vcoord(1:nlevs+1,1,1)  ! convert to mb
     else
         print *,'unknown vertical coordinate type',nems_idvc
         call stop2(23)
     end if
  else
     ! read in first-guess data.
     call sigio_srohdc(iunitsig,trim(filenamein), &
                       sighead,sigdata,ierr)
  endif

  if (massbal_adjust) then
     allocate(vmassdiv(nlons*nlats,nlevs))
     allocate(vmassdivinc(nlons*nlats,nlevs))
  endif
  allocate(psg(nlons*nlats),pstend1(nlons*nlats))
  allocate(pstend2(nlons*nlats),vmass(nlons*nlats))
  allocate(dpfg(nlons*nlats,nlevs))
  allocate(dpanl(nlons*nlats,nlevs))
  allocate(pressi(nlons*nlats,nlevs+1))
  allocate(pstendfg(nlons*nlats))

! Compute analysis time from guess date and forecast length.
  if (.not. use_gfs_nemsio) then
     idate = sighead%idate
     fhour = sighead%fhour
  else
     idate(3)=idat(3) 
     idate(2)=idat(2)
     idate(4)=idat(1) 
     idate(1)=idat(4)
     fhour = nfhour
  endif
  fha=zero; ida=0; jda=0
  fha(2)=fhour    ! relative time interval in hours
  ida(1)=idate(4) ! year
  ida(2)=idate(2) ! month
  ida(3)=idate(3) ! day
  ida(4)=0                ! time zone
  ida(5)=idate(1) ! hour
  call w3movdat(fha,ida,jda)
!
!   INPUT VARIABLES:
!     RINC       REAL (5) NCEP RELATIVE TIME INTERVAL
!                (DAYS, HOURS, MINUTES, SECONDS, MILLISECONDS)
!     IDAT       INTEGER (8) NCEP ABSOLUTE DATE AND TIME
!                (YEAR, MONTH, DAY, TIME ZONE,
!                 HOUR, MINUTE, SECOND, MILLISECOND)
!
!   OUTPUT VARIABLES:
!     JDAT       INTEGER (8) NCEP ABSOLUTE DATE AND TIME
!                (YEAR, MONTH, DAY, TIME ZONE,
!                 HOUR, MINUTE, SECOND, MILLISECOND)
!                (JDAT IS LATER THAN IDAT IF TIME INTERVAL IS POSITIVE.)
  iadate(1)=jda(5) ! hour
  iadate(2)=jda(2) ! mon
  iadate(3)=jda(3) ! day
  iadate(4)=jda(1) ! year
  if (nproc .eq. 0) then
     print *,'idate = ',idate
     print *,'iadate = ',iadate
  end if

  if (.not. use_gfs_nemsio) then
     sighead%idate = iadate
     sighead%fhour = zero
     ! ensemble info
     ! http://www.emc.ncep.noaa.gov/gmb/ens/info/ens_grib.html#gribex
     sighead%iens(1) = 3 ! pos pert
     sighead%iens(2) = nanal ! ensemble member number
     sighead%icen2 = 2 ! sub-center, must be 2 or ens info not used
     if (.not. isinitialized) call init_spec_vars(nlons,nlats,sighead%jcap,4)
     ! allocate new sigdata structure for increments.
     call sigio_aldata(sighead,sigdata_inc,ierr) 
     ! convert to increment to spectral coefficients.
!$omp parallel do private(k,nt,ug,vg,divspec,vrtspec)  shared(grdin,sigdata_inc)
     do k=1,nlevs
        if (reducedgrid) then
           call reducedtoreg(grdin(:,k,nb),ug)
           call reducedtoreg(grdin(:,nlevs+k,nb),vg)
        else
           ug = grdin(:,k,nb); vg = grdin(:,nlevs+k,nb)
        endif
        call sptezv_s(divspec,vrtspec,ug,vg,-1)
        sigdata_inc%d(:,k) = divspec; sigdata_inc%z(:,k) = vrtspec
        if (reducedgrid) then
           call reducedtoreg(grdin(:,2*nlevs+k,nb),ug)
        else
           ug = grdin(:,2*nlevs+k,nb)
        endif
        call sptez_s(divspec,ug,-1)
        sigdata_inc%t(:,k) = divspec
        do nt=1,nvars-3
            if (reducedgrid) then
               call reducedtoreg(grdin(:,(3+nt-1)*nlevs+k,nb),ug)
            else
               ug = grdin(:,(3+nt-1)*nlevs+k,nb)
            endif
            call sptez_s(divspec,ug,-1)
            sigdata_inc%q(:,k,nt) = divspec
        enddo
     enddo
!$omp end parallel do

     divspec = sigdata%ps
     call sptez_s(divspec,vg,1)
     ! increment (in hPa) to reg grid.
     if (reducedgrid) then
       call reducedtoreg(grdin(:,ndim,nb),ug)
     else
       ug = grdin(:,ndim,nb)
     endif
     psfg = 10._r_kind*exp(vg)
     vg = psfg + ug ! first guess + increment
     psg = vg
     vg = log(vg/10._r_kind) ! convert back to centibars.
     call sptez_s(divspec,vg,-1)
     sigdata%ps = divspec

     if (sighead%idvc .eq. 0) then ! sigma coordinate, old file format.
         ak = zero
         bk = sighead%si(1:nlevs+1)
     else if (sighead%idvc == 1) then ! sigma coordinate
         ak = zero
         bk = sighead%vcoord(1:nlevs+1,2)
     else if (sighead%idvc == 2 .or. sighead%idvc == 3) then ! hybrid coordinate
         bk = sighead%vcoord(1:nlevs+1,2) 
         ak = 0.01_r_kind*sighead%vcoord(1:nlevs+1,1)  ! convert to mb
     else
         print *,'unknown vertical coordinate type',sighead%idvc
         call stop2(23)
     end if
     !==> first guess pressure at interfaces.
     do k=1,nlevs+1
        pressi(:,k)=ak(k)+bk(k)*psfg
     enddo
     do k=1,nlevs
        dpfg(:,k) = pressi(:,k)-pressi(:,k+1)
     enddo
     !==> analysis pressure at interfaces.
     do k=1,nlevs+1
        pressi(:,k)=ak(k)+bk(k)*psg
     enddo
     do k=1,nlevs
        dpanl(:,k) = pressi(:,k)-pressi(:,k+1)
        !if (nanal .eq. 1) print *,'k,dpanl,dpfg',minval(dpanl(:,k)),&
        !maxval(dpanl(:,k)),minval(dpfg(:,k)),maxval(dpfg(:,k))
     enddo

  else
     gfileout = gfilein

     nfhour    = 0        !  new forecast hour, zero at analysis time
     nfminute  = 0
     nfsecondn = 0
     nfsecondd = 100      ! default for denominator

     !iadate = hh/mm/dd/yyyy
     !jdate = yyyy/mm/dd/hh/min/secn/secd

     jdate(1) = iadate(4)  ! analysis year
     jdate(2) = iadate(2)  ! analysis month
     jdate(3) = iadate(3)  ! analysis day
     jdate(4) = iadate(1)  ! analysis hour
     jdate(5) = nfminute   ! analysis minute
     jdate(6) = nfsecondn  ! analysis scaled seconds
     jdate(7) = nfsecondd  ! analysis seconds multiplier

     call nemsio_open(gfileout,filenameout,'WRITE',iret=iret,&
          idate=jdate, nfhour=nfhour, nfminute=nfminute, nfsecondn=nfsecondn, &
          nfsecondd=nfsecondd)

     write(6,112) trim(filenameout),jdate,nfhour,nfminute,nfsecondn,nfsecondd
112 format(a32,1x,'jdate=',7(i4,1x),' nfh=',i5,' nfm=',i5,' nfsn=',i5,' nfsd=',i5)

     if (iret/=0) then
        write(6,*)'gridio/writegriddata: gfs model: problem with nemsio_open for output, iret=',iret
        call stop2(23)
     end if

!    read/write orographay
     call nemsio_readrecv(gfilein,'hgt','sfc',1,nems_wrk,iret=iret)
     call nemsio_writerecv(gfileout,'hgt','sfc',1,nems_wrk,iret=iret)

     call nemsio_readrecv(gfilein,'pres','sfc',1,nems_wrk,iret=iret)
     psfg = 0.01*nems_wrk ! convert ps to millibars.
     ! increment (in hPa) to reg grid.
     if (reducedgrid) then
       call reducedtoreg(grdin(:,ndim,nb),ug)
     else
       ug = grdin(:,ndim,nb)
     endif
     !print *,'nanal,min/max psfg,min/max inc',nanal,minval(psfg),maxval(psfg),minval(ug),maxval(ug)
     psg = psfg + ug ! first guess + increment
     nems_wrk = 100.*psg
     call nemsio_writerecv(gfileout,'pres','sfc',1,nems_wrk,iret=iret)
     if (iret/=0) then
        write(6,*)'gridio/writegriddata: gfs model: problem with nemsio_writerecv(pres), iret=',iret
        call stop2(23)
     endif
     ! analysis pressure at interfaces.
     pressi(:,1) = psg
     do k=1,nlevs
        call nemsio_readrecv(gfilein,'dpres','mid layer',k,nems_wrk,iret=iret)
        dpfg(:,k) = 0.01_r_kind*nems_wrk
        pressi(:,k+1) = ak(k+1) + bk(k+1)*psg
        dpanl(:,k) = pressi(:,k) - pressi(:,k+1)
        nems_wrk2 = 100.*dpanl(:,k)
        call nemsio_writerecv(gfileout,'dpres','mid layer',k,nems_wrk2,iret=iret)
        if (iret/=0) then
           write(6,*)'gridio/writegriddata: gfs model: problem with nemsio_writerecv(pres), iret=',iret
           call stop2(23)
        endif
        !if (nanal .eq. 1) print *,'k,dpanl,dpfg',minval(dpanl(:,k)),&
        !maxval(dpanl(:,k)),minval(dpfg(:,k)),maxval(dpfg(:,k))
     enddo
     pressi(:,nlevs+1) = ptop
     ! model layer pressures.
     do k=1,nlevs
        ! layer pressure from Phillips vertical interpolation.
        nems_wrk    = ((pressi(:,k)**kap1-pressi(:,k+1)**kap1)/&
                      (kap1*(pressi(:,k)-pressi(:,k+1))))**kapr
        nems_wrk = 100.*nems_wrk ! hPa to Pa
        call nemsio_writerecv(gfileout,'pres','mid layer',k,nems_wrk,iret=iret)
        if (iret/=0) then
           write(6,*)'gridio/writegriddata: gfs model: problem with nemsio_writerecv(model layer pres), iret=',iret
           call stop2(23)
        endif
     enddo

  endif

  if (massbal_adjust) then

!$omp parallel do private(k,nt,ug,vg,vrtspec,divspec) shared(sigdata,dpfg,vmassdiv)
     do k=1,nlevs
!       re-calculate vertical integral of mass flux div for first-guess
        if (use_gfs_nemsio) then
           call nemsio_readrecv(gfilein,'ugrd','mid layer',k,nems_wrk,iret=iret)
           if (iret/=0) then
               write(6,*)'gridio/writegriddata: gfs model: problem with nemsio_readrecv(ugrd), iret=',iret
               call stop2(23)
           endif
           ug = nems_wrk
           call nemsio_readrecv(gfilein,'vgrd','mid layer',k,nems_wrk,iret=iret)
           if (iret/=0) then
               write(6,*)'gridio/writegriddata: gfs model: problem with nemsio_readrecv(vgrd), iret=',iret
               call stop2(23)
           endif
           vg = nems_wrk
        else
           divspec = sigdata%d(:,k); vrtspec = sigdata%z(:,k)
           call sptezv_s(divspec,vrtspec,ug,vg,1)
        endif
        ug = ug*dpfg(:,k)
        vg = vg*dpfg(:,k)
        call sptezv_s(divspec,vrtspec,ug,vg,-1) ! u,v to div,vrt
        call sptez_s(divspec,vmassdiv(:,k),1) ! divspec to divgrd
     enddo
!$omp end parallel do

     ! analyzed ps tend increment
     if (reducedgrid) then
        call reducedtoreg(grdin(:,ndim-1,nb),pstend2)
     else
        pstend2 = grdin(:,ndim-1,nb)
     endif
     pstendfg = sum(vmassdiv,2)
     vmassdivinc = vmassdiv
     if (nanal .eq. 1) then
     print *,'time level ',nb
     print *,'--------------------'
     print *,nanal,'min/max pstendfg',minval(pstendfg),maxval(pstendfg)
     print *,nanal,'min/max pstend inc',minval(pstend2),maxval(pstend2)
     endif
     pstend2 = pstend2 + pstendfg ! add to background ps tend

  endif ! if (massbal_adjust)

  if (.not. use_gfs_nemsio) then
  ! add increment to first guess in spectral space.
!$omp parallel do private(k,nt,ug,vg,vrtspec,divspec)  shared(sigdata,sigdata_inc,vmassdiv,dpanl)
     do k=1,nlevs

! add increments in spectral space
        sigdata%z(:,k) = sigdata%z(:,k) + sigdata_inc%z(:,k)
        sigdata%d(:,k) = sigdata%d(:,k) + sigdata_inc%d(:,k)
        sigdata%t(:,k) = sigdata%t(:,k) + sigdata_inc%t(:,k)
        do nt=1,nvars-3
           sigdata%q(:,k,nt) = sigdata%q(:,k,nt) + sigdata_inc%q(:,k,nt)
        enddo

        if (massbal_adjust) then
!          calculate vertical integral of mass flux div for updated state
           divspec = sigdata%d(:,k); vrtspec = sigdata%z(:,k)
           call sptezv_s(divspec,vrtspec,ug,vg,1)
           ug = ug*dpanl(:,k)
           vg = vg*dpanl(:,k)
           call sptezv_s(divspec,vrtspec,ug,vg,-1) ! u,v to div,vrt
           call sptez_s(divspec,vmassdiv(:,k),1) ! divspec to divgrd
        endif

     enddo
!$omp end parallel do

     ! don't need sigdata_inc anymore.
     call sigio_axdata(sigdata_inc,ierr)
  else
     if (massbal_adjust) then
        allocate(ugtmp(nlons*nlats,nlevs),vgtmp(nlons*nlats,nlevs))
     endif
     ! update u,v,Tv,q,oz,clwmr
     do k=1,nlevs
        call nemsio_readrecv(gfilein,'ugrd','mid layer',k,nems_wrk,iret=iret)
        if (iret/=0) then
           write(6,*)'gridio/writegriddata: gfs model: problem with nemsio_readrecv(ugrd), iret=',iret
           call stop2(23)
        endif
        if (reducedgrid) then
           call reducedtoreg(grdin(:,k,nb),ug)
        else
           ug = grdin(:,k,nb)
        endif
        ug =  nems_wrk + ug
        if (.not. massbal_adjust) then
           nems_wrk = ug
           call nemsio_writerecv(gfileout,'ugrd','mid layer',k,nems_wrk,iret=iret)
           if (iret/=0) then
              write(6,*)'gridio/writegriddata: gfs model: problem with nemsio_writerecv(ugrd), iret=',iret
              call stop2(23)
           endif
        else
           ugtmp(:,k) = ug
        endif
     
        call nemsio_readrecv(gfilein,'vgrd','mid layer',k,nems_wrk,iret=iret)
        if (iret/=0) then
           write(6,*)'gridio/writegriddata: gfs model: problem with nemsio_readrecv(vgrd), iret=',iret
           call stop2(23)
        endif
        if (reducedgrid) then
           call reducedtoreg(grdin(:,nlevs+k,nb),vg)
        else
           vg = grdin(:,nlevs+k,nb)
        endif
        vg =  nems_wrk + vg
        if (.not. massbal_adjust) then
           nems_wrk = vg
           call nemsio_writerecv(gfileout,'vgrd','mid layer',k,nems_wrk,iret=iret)
           if (iret/=0) then
              write(6,*)'gridio/writegriddata: gfs model: problem with nemsio_writerecv(vgrd), iret=',iret
              call stop2(23)
           endif
        else
           vgtmp(:,k) = vg
        endif

        if (massbal_adjust) then
           ug = ug*dpanl(:,k)
           vg = vg*dpanl(:,k)
           call sptezv_s(divspec,vrtspec,ug,vg,-1) ! u,v to div,vrt
           call sptez_s(divspec,vmassdiv(:,k),1) ! divspec to divgrd
        end if

        call nemsio_readrecv(gfilein,'tmp','mid layer',k,nems_wrk,iret=iret)
        if (iret/=0) then
           write(6,*)'gridio/writegriddata: gfs model: problem with nemsio_readrecv(tmp), iret=',iret
           call stop2(23)
        endif
        call nemsio_readrecv(gfilein,'spfh','mid layer',k,nems_wrk2,iret=iret)
        if (iret/=0) then
           write(6,*)'gridio/writegriddata: gfs model: problem with nemsio_readrecv(spfh), iret=',iret
           call stop2(23)
        endif
        if (reducedgrid) then
           call reducedtoreg(grdin(:,2*nlevs+k,nb),ug)
           call reducedtoreg(grdin(:,3*nlevs+k,nb),vg)
        else
           ug = grdin(:,2*nlevs+k,nb)
           vg = grdin(:,3*nlevs+k,nb)
        endif
        ! ug is Tv increment, nems_wrk is background T, nems_wrk2 is background spfh
        ug = ug + nems_wrk * ( 1.0 + fv*nems_wrk2 )
        vg = vg + nems_wrk2 
        if (cliptracers)  where (vg < clip) vg = clip
        ! convert Tv back to T
        nems_wrk = ug/(1. + fv*vg)
        call nemsio_writerecv(gfileout,'tmp','mid layer',k,nems_wrk,iret=iret)
        if (iret/=0) then
           write(6,*)'gridio/writegriddata: gfs model: problem with nemsio_writerecv(tmp), iret=',iret
           call stop2(23)
        endif
        nems_wrk2 = vg
        call nemsio_writerecv(gfileout,'spfh','mid layer',k,nems_wrk2,iret=iret)
        if (iret/=0) then
           write(6,*)'gridio/writegriddata: gfs model: problem with nemsio_writerecv(spfh), iret=',iret
           call stop2(23)
        endif

        call nemsio_readrecv(gfilein,'o3mr','mid layer',k,nems_wrk,iret=iret)
        if (iret/=0) then
           write(6,*)'gridio/writegriddata: gfs model: problem with nemsio_readrecv(o3mr), iret=',iret
           call stop2(23)
        endif
        if (nvars .eq. 5) then
           if (reducedgrid) then
              call reducedtoreg(grdin(:,4*nlevs+k,nb),ug)
           else
              ug = grdin(:,4*nlevs+k,nb)
           endif
        else
           ug = 0.
        endif
        nems_wrk = nems_wrk + ug
        if (cliptracers)  where (nems_wrk < clip) nems_wrk = clip
        call nemsio_writerecv(gfileout,'o3mr','mid layer',k,nems_wrk,iret=iret)
        if (iret/=0) then
           write(6,*)'gridio/writegriddata: gfs model: problem with nemsio_writerecv(o3mr), iret=',iret
           call stop2(23)
        endif

        call nemsio_readrecv(gfilein,'clwmr','mid layer',k,nems_wrk,iret=iret)
        if (iret/=0) then
           write(6,*)'gridio/writegriddata: gfs model: problem with nemsio_readrecv(clwmr), iret=',iret
           call stop2(23)
        endif
        if (nvars .eq. 6) then
           if (reducedgrid) then
              call reducedtoreg(grdin(:,5*nlevs+k,nb),ug)
           else
              ug = grdin(:,5*nlevs+k,nb)
           endif
        else
           ug = 0.
        endif
        nems_wrk = nems_wrk + ug
        if (cliptracers)  where (nems_wrk < clip) nems_wrk = clip
        call nemsio_writerecv(gfileout,'clwmr','mid layer',k,nems_wrk,iret=iret)
        if (iret/=0) then
           write(6,*)'gridio/writegriddata: gfs model: problem with nemsio_writerecv(clwmr), iret=',iret
           call stop2(23)
        endif

    enddo
  endif

  if (massbal_adjust) then

     vmassdivinc = vmassdiv - vmassdivinc ! analyis - first guess VIMFD
     ! (VIMFD = vertically integrated mass flux divergence)
     pstend1 = sum(vmassdiv,2)
     if (nanal .eq. 1) then
     print *,nanal,'min/max analysis ps tend',minval(pstend1),maxval(pstend1)
     print *,nanal,'min/max analyzed ps tend',minval(pstend2),maxval(pstend2)
     endif
     ! vmass is vertical integral of dp**2
     vmass = 0.
     do k=1,nlevs
        ! case 2 (4.3.1.2) in GEOS DAS document.
        ! (adjustment proportional to mass in layer)
        vmass = vmass + dpanl(:,k)**2
        ! case 3 (4.3.1.3) in GEOS DAS document.
        ! (adjustment propotional to mass-flux div increment)
        !vmass = vmass + vmassdivinc(:,k)**2
     enddo
     ! adjust wind field in analysis so pstend is consistent with pstend2
     ! (analyzed pstend)
!$omp parallel do private(k,nt,ug,vg,uginc,vginc,vrtspec,divspec)  shared(sigdata,vmassdiv,vmassdivinc,dpanl)
     do k=1,nlevs
        ! case 2 
        ug = (pstend2 - pstend1)*dpanl(:,k)**2/vmass
        ! case 3 
        !ug = (pstend2 - pstend1)*vmassdivinc(:,k)**2/vmass
        call sptez_s(divspec,ug,-1) ! divgrd to divspec
        vrtspec = 0.
        call sptezv_s(divspec,vrtspec,uginc,vginc,1) ! div,vrt to u,v
        if (nanal .eq. 1) then
          print *,k,'min/max u inc (member 1)',&
          minval(uginc/dpanl(:,k)),maxval(uginc/dpanl(:,k))
        endif
        if (use_gfs_nemsio) then
           ugtmp(:,k) = (ugtmp(:,k)*dpanl(:,k) + uginc)/dpanl(:,k)
           vgtmp(:,k) = (vgtmp(:,k)*dpanl(:,k) + vginc)/dpanl(:,k)
           ug = ugtmp(:,k); vg = vgtmp(:,k)
        else
           ! adjust spectral div,vort 
           ! (vrtspec,divspec to u,v, add increment to u,v, then convert
           ! back go vrtspec,divspec)
           divspec = sigdata%d(:,k); vrtspec = sigdata%z(:,k)
           call sptezv_s(divspec,vrtspec,ug,vg,1)
           ug = (ug*dpanl(:,k) + uginc)/dpanl(:,k)
           vg = (vg*dpanl(:,k) + vginc)/dpanl(:,k)
           call sptezv_s(divspec,vrtspec,ug,vg,-1) ! u,v to div,vrt
           sigdata%d(:,k) = divspec; sigdata%z(:,k) = vrtspec
           ! recompute u,v
           divspec = sigdata%d(:,k); vrtspec = sigdata%z(:,k)
           call sptezv_s(divspec,vrtspec,ug,vg,1)
        endif
! check result..
        ug = ug*dpanl(:,k); vg = vg*dpanl(:,k)
        call sptezv_s(divspec,vrtspec,ug,vg,-1) ! u,v to div,vrt
        call sptez_s(divspec,vmassdiv(:,k),1) ! divspec to divgrd
     enddo
!$omp end parallel do

     ! should be same as analyzed ps tend 
     psfg = sum(vmassdiv,2)
     !if (nanal .eq. 1) then
     !   open(919,file='pstend.dat',form='unformatted',access='direct',recl=nlons*nlats)
     !   write(919,rec=1) pstendfg
     !   write(919,rec=2) pstend2
     !   write(919,rec=3) psfg
     !   write(919,rec=4) pstend1
     !   close(919)
     !endif
     if (nanal .eq. 1) then
     print *,nanal,'min/max adjusted ps tend',minval(psfg),maxval(psfg)
     print *,nanal,'min/max diff between adjusted and analyzed ps tend',&
             minval(pstend2-psfg),maxval(pstend2-psfg)
     endif

  endif ! if (massbal_adjust)

  if (.not. use_gfs_nemsio) then
  ! clip tracers.
     if (cliptracers .and. nvars .gt. 3) then
        clip = tiny(vg(1))
!$omp parallel do private(k,nt,vg,divspec)  shared(sigdata,clip)
        do k=1,nlevs
        do nt=1,nvars-3
           divspec = sigdata%q(:,k,nt) 
           call sptez_s(divspec,vg,1)
           where (vg < clip) vg = clip
           call sptez_s(divspec,vg,-1)
           sigdata%q(:,k,nt) = divspec
        enddo
        enddo
!$omp end parallel do
     end if

     ! write out analysis.
     call sigio_swohdc(iunitsig,filenameout,sighead,sigdata,ierr)
     ! deallocate sigdata structure.
     call sigio_axdata(sigdata,ierr)
  else
     if (massbal_adjust) then
        ! update u,v
        do k=1,nlevs
           nems_wrk = ugtmp(:,k)
           call nemsio_writerecv(gfileout,'ugrd','mid layer',k,nems_wrk,iret=iret)
           if (iret/=0) then
              write(6,*)'gridio/writegriddata: gfs model: problem with nemsio_writerecv(ugrd), iret=',iret
              call stop2(23)
           endif
           nems_wrk = vgtmp(:,k)
           call nemsio_writerecv(gfileout,'vgrd','mid layer',k,nems_wrk,iret=iret)
           if (iret/=0) then
              write(6,*)'gridio/writegriddata: gfs model: problem with nemsio_writerecv(vgrd), iret=',iret
              call stop2(23)
           endif
        enddo
        deallocate(ugtmp,vgtmp)
     endif
  endif

  if (use_gfs_nemsio) then
      call nemsio_close(gfilein,iret=iret)
      call nemsio_close(gfileout,iret=iret)
  endif

  deallocate(pressi,dpanl,dpfg)
  deallocate(psg,pstend1,pstend2,pstendfg,vmass)
  if (massbal_adjust) then
     deallocate(vmassdiv)
     deallocate(vmassdivinc)
  endif

  end do backgroundloop ! loop over backgrounds to write out

 end subroutine writegriddata

 end module gridio
#endif
#ifdef WRF
module gridio

  !========================================================================

  !$$$ Module documentation block
  ! 
  ! This module contains various routines to ingest and update
  ! variables from Weather Research and Forecasting (WRF) model Advanced
  ! Research WRF (ARW) and Non-hydrostatic Mesoscale Model (NMM) dynamical
  ! cores which are required by the Ensemble Kalman Filter (ENKF) currently
  ! designed for operations within the National Centers for Environmental
  ! Prediction (NCEP) Global Forecasting System (GFS)
  !
  ! prgmmr: Winterbottom        org: ESRL/PSD1       date: 2011-11-30
  !
  ! program history log:
  !   
  !   2011-11-30  Initial version.
  !
  ! attributes:
  !   language:  f95
  !
  !$$$

  !=========================================================================

  ! Define associated modules

  use gridinfo, only: dimensions, gridvarstring, npts, cross2dot, dot2cross
  use kinds,    only: r_double, r_kind, r_single
  use mpisetup, only: nproc
  use netcdf_io
  use params,   only: nlevs, nvars, nlons, nlats, cliptracers, datapath,     &
<<<<<<< HEAD
                      arw, nmm, datestring, pseudo_rh, nbackgrounds, &
                      fgfileprefixes, anlfileprefixes          
=======
                      arw, nmm, datestring, pseudo_rh,                       &
                      nbackgrounds,fgfileprefixes,anlfileprefixes
>>>>>>> 8b07c258
  use constants, only: zero,one,cp,fv,rd,grav,zero

  implicit none

  !-------------------------------------------------------------------------

  ! Define all public subroutines within this module

  private
  public :: readgriddata
  public :: writegriddata

  !-------------------------------------------------------------------------

contains

  subroutine readgriddata(nanal,vargrid,qsat)
   integer,                                                   intent(in)  :: nanal
   real(r_single), dimension(npts,nvars*nlevs+1,nbackgrounds), intent(out) :: vargrid
   real(r_double), dimension(npts,nlevs,nbackgrounds),         intent(out) :: qsat
   if (arw) then
     call readgriddata_arw(nanal,vargrid,qsat)
   else
     call readgriddata_nmm(nanal,vargrid,qsat)
   endif
  end subroutine readgriddata

  !========================================================================

  ! readgriddata_arw.f90: This subroutine will receive a WRF-ARW
  ! netcdf file name and variable string and will subsequently return
  ! the respective variable interpolated to an unstaggered grid; all
  ! checks for grid staggering are contained within this subroutine

  !-------------------------------------------------------------------------

  subroutine readgriddata_arw(nanal,vargrid,qsat)

    use constants

    !======================================================================

    ! Define array dimension variables

    integer                                                                      :: xdim, ydim, zdim

    ! Define variables passed to subroutine

    character(len=500)                                                           :: filename
    character(len=3)                                                             :: charnanal
    integer,                                                         intent(in)  :: nanal

    ! Define variables returned by subroutine

    real(r_single), dimension(npts,nvars*nlevs+1,nbackgrounds), intent(out) :: vargrid
    real(r_double), dimension(npts,nlevs,nbackgrounds),         intent(out) :: qsat

    ! Define variables computed within subroutine

    logical                                                                      :: ice
    real,       dimension(:,:,:),               allocatable              :: wrfarw_pert_pottemp
    real,       dimension(:,:,:),               allocatable              :: wrfarw_znu
    real,       dimension(:,:,:),               allocatable              :: wrfarw_psfc
    real,       dimension(:,:,:),               allocatable              :: wrfarw_mu
    real,       dimension(:,:,:),               allocatable              :: wrfarw_mub
    real,       dimension(:,:,:),               allocatable              :: wrfarw_mixratio
    real,       dimension(:,:,:),               allocatable              :: wrfarw_ptop
    real,       dimension(:,:,:),               allocatable              :: workgrid
    real,       dimension(:,:,:),               allocatable              :: vargrid_native
    real(r_single),     dimension(:,:),                 allocatable              :: enkf_virttemp
    real(r_single),     dimension(:,:),                 allocatable              :: enkf_pressure
    real(r_single),     dimension(:,:),                 allocatable              :: enkf_spechumd
    real(r_single)                                                               :: kap
    real(r_single)                                                               :: kap1
    real(r_single)                                                               :: kapr
    integer                                                                      :: xdim_native
    integer                                                                      :: ydim_native
    integer                                                                      :: zdim_native
    integer                                                                      :: xdim_local
    integer                                                                      :: ydim_local
    integer                                                                      :: zdim_local

    ! Define variables requiredfor netcdf variable I/O

    character(len=12)                                                            :: varstrname
    character(len=50)                                                            :: attstr
    character(len=12)                                                            :: varstagger
    character(len=12)                                                            :: varmemoryorder

    ! Define counting variables

    integer                                                                      :: i, j, k, l, nb
    integer                                                                      :: counth, countv
    integer                                                                      :: count

    !======================================================================

    ! Initialize all constants required by routine

    call init_constants(.true.)

    ! Define all local variables

    xdim = dimensions%xdim
    ydim = dimensions%ydim
    zdim = dimensions%zdim
       
    !======================================================================

    ! Begin: Loop through each (prognostic) variable (defined in
    ! gridio.F90), determine and define the spatial array
    ! dimensions, and allocate memory for ARW dynamical core

    !----------------------------------------------------------------------

    if (nbackgrounds > 1) then
       write(6,*)'gridio/readgriddata: reading multiple backgrounds not yet supported'
       call stop2(23)
    endif
    backgroundloop: do nb=1,nbackgrounds

    ! Initialize counting variable

    countv = 1

    ! Define character string for ensemble member file

    write(charnanal,'(i3.3)') nanal
    filename = trim(adjustl(datapath))//trim(adjustl(fgfileprefixes(nb)))//"mem"//charnanal

    !----------------------------------------------------------------------

    ! Loop through all variables to be update via the EnKF

    do l = 1, nvars + 1

    !----------------------------------------------------------------------

       ! Define staggering attributes for variable grid

       attstr = 'stagger'
       call variableattribute_char(filename,gridvarstring(l),attstr,        &
            & varstagger)

       ! If variable grid is staggered in X-direction, assign array
       ! dimensions appropriately

       if(varstagger(1:1) .eq. 'X') then

          ! Assign array dimensions appropriately

          xdim_native = xdim + 1
          ydim_native = ydim
          zdim_native = zdim

       ! If variable grid is staggered in Y-direction, assign array
       ! dimensions appropriately

       else if(varstagger(1:1) .eq. 'Y') then ! if(varstagger(1:1) .eq. '
                                              ! X')

          ! Assign array dimensions appropriately

          xdim_native = xdim
          ydim_native = ydim + 1
          zdim_native = zdim

       ! If variable grid is staggered in Z-direction, assign array
       ! dimensions appropriately

       else if(varstagger(1:1) .eq. 'Z') then ! if(varstagger(1:1) .eq. '
                                              ! X')

          ! Assign array dimensions appropriately

          xdim_native = xdim
          ydim_native = ydim
          zdim_native = zdim + 1
             
       ! If variable grid is not staggered, assign array dimensions
       ! appropriately

       else ! if(varstagger(1:1) .eq. 'X')

          ! Assign array dimensions appropriately

          xdim_native = xdim
          ydim_native = ydim
          zdim_native = zdim

       end if ! if(varstagger(1:1) .eq. 'X')

    !----------------------------------------------------------------------

       ! Define memory attributes for variable grid

       attstr = 'MemoryOrder'
       call variableattribute_char(filename,gridvarstring(l),attstr,       &
            & varmemoryorder)

          ! If variable is a 2-dimensional field, rescale variables
          ! appropriately

          if(varmemoryorder(1:3) .eq. 'XY ') then

             ! Rescale grid dimension variables appropriately

             zdim_local = 1
             zdim_native = 1
       
          else

             ! Define local array dimension

             zdim_local = zdim

          end if ! if(varmemoryorder(1:3) .eq. 'XY ')

          ! Define local variable dimensions

          xdim_local = xdim
          ydim_local = ydim

          ! Allocate memory for local variable arrays

          if(.not. allocated(workgrid))                                     &
               & allocate(workgrid(xdim_local,ydim_local,zdim_local))
          if(.not. allocated(vargrid_native))                               &
               & allocate(vargrid_native(xdim_native,ydim_native,           &
               & zdim_native))

          ! Ingest variable from external netcdf formatted file
       
          call readnetcdfdata(filename,vargrid_native,gridvarstring(l),     &
               & xdim_native,ydim_native,zdim_native)
       
          ! Interpolate variable from staggered (i.e., C-) grid to
          ! unstaggered (i.e., A-) grid. If variable is staggered in
          ! vertical, intepolate from model layer interfaces
          ! (including surface and top) to model layer midpoints.

          call cross2dot(vargrid_native,xdim_native,ydim_native,            &
               & zdim_native,xdim_local,ydim_local,zdim_local,workgrid)

    !----------------------------------------------------------------------

          ! Loop through vertical coordinate

          do k = 1, zdim_local

             ! Initialize counting variable
          
             counth = 1

             ! Loop through meridional horizontal coordinate
             
             do j = 1, ydim_local

                ! Loop through zonal horizontal coordinate

                do i = 1, xdim_local

                   ! Assign values to output variable array
             
                   vargrid(counth,countv,nb) = workgrid(i,j,k)

                   ! Update counting variable

                   counth = counth + 1

                end do ! do i = 1, xdim_local

             end do ! do j = 1, ydim_local

             ! Print message to user

             if (nproc .eq. 0)                                               &
                  write(6,*) 'READGRIDDATA_ARW: ', trim(gridvarstring(l)),   &
                  & countv, minval(vargrid(:,countv,nb)),                       &
                  & maxval(vargrid(:,countv,nb))

             ! Update counting variable

             countv = countv + 1

          end do ! do k = 1, zdim_local

    !----------------------------------------------------------------------

          ! Deallocate memory for local variables

          if(allocated(vargrid_native)) deallocate(vargrid_native)
          if(allocated(workgrid))       deallocate(workgrid)

    !----------------------------------------------------------------------

       end do ! do l = 1, nvars + 1

    !----------------------------------------------------------------------

    ! End: Loop through each (prognostic) variable (defined in
    ! gridio.F90), determine and define the spatial array
    ! dimensions, and allocate memory for ARW dynamical core

    !======================================================================

    ! Begin: Ingest the necessary variables and compute the saturated
    ! specific humidity along the WRF-ARW grid; this routine assumes
    ! that all mass variables are defined along the unstaggered grid

    !----------------------------------------------------------------------

    ! Define all constants required by routine

    ice = .false.
    kap = rd/cp
    kapr = cp/rd
    kap1 = kap + 1

    !----------------------------------------------------------------------

    ! Allocate memory for all variables ingested by routine

    if(.not. allocated(wrfarw_pert_pottemp))                                &
         & allocate(wrfarw_pert_pottemp(xdim,ydim,zdim))
    if(.not. allocated(wrfarw_mixratio))                                    &
         & allocate(wrfarw_mixratio(xdim,ydim,zdim))
    if(.not. allocated(wrfarw_mu))                                          &
         & allocate(wrfarw_mu(xdim,ydim,1))
    if(.not. allocated(wrfarw_mub))                                         &
         & allocate(wrfarw_mub(xdim,ydim,1))
    if(.not. allocated(wrfarw_psfc))                                        &
         & allocate(wrfarw_psfc(xdim,ydim,1))
    if(.not. allocated(wrfarw_znu))                                         &
         & allocate(wrfarw_znu(1,1,zdim))
    if(.not. allocated(wrfarw_ptop))                                        &
         & allocate(wrfarw_ptop(1,1,1))

    ! Allocate memory for variables computed within routine

    if(.not. allocated(enkf_virttemp)) allocate(enkf_virttemp(npts,nlevs))
    if(.not. allocated(enkf_pressure)) allocate(enkf_pressure(npts,nlevs))
    if(.not. allocated(enkf_spechumd)) allocate(enkf_spechumd(npts,nlevs))

    !----------------------------------------------------------------------

    ! Ingest the perturbation potential temperature from the external
    ! file

    varstrname= 'T'
    call readnetcdfdata(filename,wrfarw_pert_pottemp,varstrname,xdim,       &
         & ydim,zdim)

    ! Ingest the water vapor mixing ratio from the external file

    varstrname = 'QVAPOR'
    call readnetcdfdata(filename,wrfarw_mixratio,varstrname,xdim,ydim,      &
         & zdim)

    ! Ingest the model vertical (eta) levels from the external file

    varstrname = 'ZNU'
    call readnetcdfdata(filename,wrfarw_znu,varstrname,1,1,zdim)

    ! Ingest the model perturbation dry air mass from the external
    ! file

    varstrname = 'MU'
    call readnetcdfdata(filename,wrfarw_mu,varstrname,xdim,ydim,1)

    ! Ingest the model base state dry air mass from the external file

    varstrname = 'MUB'
    call readnetcdfdata(filename,wrfarw_mub,varstrname,xdim,ydim,1)

    ! Ingest the model top pressure level from the external file

    varstrname = 'P_TOP'
    call readnetcdfdata(filename,wrfarw_ptop,varstrname,1,1,1)

    !----------------------------------------------------------------------

    ! Loop through vertical coordinate; compute the hydrostatic
    ! pressure level and subsequently the temperature at the
    ! respective level
    
    do k = 1, zdim

       ! Initialize counting variable

       count = 1

       ! Loop through meridional horizontal coordinate

       do j = 1, ydim

          ! Loop through zonal horizontal coordinate

          do i = 1, xdim
             
             ! Compute the dry hydrostatic pressure at the respective
             ! grid coordinate; This is dry pressure not full
             ! pressure, ignore this difference, since we are only
             ! using this to compute qsat, which in turn is only used
             ! to compute normalized humidity analysis variable

             enkf_pressure(count,k) = wrfarw_znu(1,1,k)*(wrfarw_mu(i,j,1)   &
                  & + wrfarw_mub(i,j,1)) + wrfarw_ptop(1,1,1)

             ! Compute mixing ratio from specific humidity.
             
             enkf_spechumd(count,k) = (wrfarw_mixratio(i,j,k))/(1.0 +       &
                  & wrfarw_mixratio(i,j,k))

             ! Compute virtual temp (this is only used to compute
             ! saturation specific humidity (call genqsat1)

             enkf_virttemp(count,k) = ((wrfarw_pert_pottemp(i,j,k) +        &
                  & 300.0)/((1000.0/(enkf_pressure(count,k)/100.0))         &
                  & **(rd/cp))) * (1. + fv*enkf_spechumd(count,k))

             ! Update counting variable

             count = count + 1

          end do ! do i = 1, xdim

       end do ! do j = 1, ydim

    end do ! do k = 1, zdim

    !----------------------------------------------------------------------

    ! Compute the saturation specific humidity

    if (pseudo_rh) then
       call genqsat1(enkf_spechumd,qsat(:,:,nb),enkf_pressure/100.0,enkf_virttemp,ice,  &
                     npts,nlevs)
    else
       qsat(:,:,nb) = 1._r_double
    endif
          

    !---------------------------------------------------------------------

    ! End: Ingest the necessary variables and compute the saturated
    ! specific humidity along the WRF-ARW grid; this routine assumes
    ! that all mass variables are defined along the unstaggered grid

    !======================================================================

    ! Deallocate memory for variables ingested by routine

    if(allocated(wrfarw_pert_pottemp)) deallocate(wrfarw_pert_pottemp)
    if(allocated(wrfarw_mixratio))     deallocate(wrfarw_mixratio)
    if(allocated(wrfarw_mu))           deallocate(wrfarw_mu)
    if(allocated(wrfarw_mub))          deallocate(wrfarw_mub)
    if(allocated(wrfarw_znu))          deallocate(wrfarw_znu)
    if(allocated(wrfarw_ptop))         deallocate(wrfarw_ptop)

    ! Deallocate memory for variables computed within routine

    if(allocated(enkf_virttemp))       deallocate(enkf_virttemp)
    if(allocated(enkf_pressure))       deallocate(enkf_pressure)
    if(allocated(enkf_spechumd))       deallocate(enkf_spechumd)

    end do backgroundloop ! loop over backgrounds to read in

    !======================================================================

    ! Return calculated values

    return

    !======================================================================

  end subroutine readgriddata_arw

  !========================================================================

  ! readgriddata_nmm.f90: This subroutine will receive a WRF-NMM
  ! netcdf file name and variable string and will subsequently return
  ! the respective variable interpolated to an unstaggered grid; all
  ! checks for grid staggering are contained within this subroutine

  !-------------------------------------------------------------------------

  subroutine readgriddata_nmm(nanal,vargrid,qsat)

    use constants
    !======================================================================

    ! Define array dimension variables

    integer                                                                      :: xdim, ydim, zdim

    ! Define variables passed to subroutine

    character(len=500)                                                           :: filename
    character(len=3)                                                             :: charnanal
    integer,                                                         intent(in)  :: nanal

    ! Define variables returned by subroutine

    real(r_single),  dimension(npts,nvars*nlevs+1,nbackgrounds),  intent(out) :: vargrid
    real(r_double),  dimension(npts,nlevs,nbackgrounds),          intent(out) :: qsat

    ! Define variables computed within subroutine

    logical                                                                      :: ice
    real,       dimension(:,:,:),               allocatable              :: wrfnmm_temp
    real,       dimension(:,:,:),               allocatable              :: wrfnmm_pres
    real,       dimension(:,:,:),               allocatable              :: wrfnmm_mixratio
    real,       dimension(:,:,:),               allocatable              :: wrfnmm_pd
    real,       dimension(:,:,:),               allocatable              :: wrfnmm_psfc
    real,       dimension(:,:,:),               allocatable              :: wrfnmm_eta1
    real,       dimension(:,:,:),               allocatable              :: wrfnmm_eta2
    real,       dimension(:,:,:),               allocatable              :: wrfnmm_pdtop
    real,       dimension(:,:,:),               allocatable              :: wrfnmm_pt
    real,       dimension(:,:,:),               allocatable              :: workgrid
    real,       dimension(:,:,:),               allocatable              :: vargrid_native
    real(r_single),     dimension(:,:),                 allocatable              :: enkf_virttemp
    real(r_single),     dimension(:,:),                 allocatable              :: enkf_pressure
    real(r_single),     dimension(:,:),                 allocatable              :: enkf_spechumd
    real(r_kind)                                                               :: kap
    real(r_kind)                                                               :: kap1
    real(r_kind)                                                               :: kapr
    integer                                                                      :: xdim_native
    integer                                                                      :: ydim_native
    integer                                                                      :: zdim_native
    integer                                                                      :: xdim_local
    integer                                                                      :: ydim_local
    integer                                                                      :: zdim_local

    ! Define variables requiredfor netcdf variable I/O

    character(len=12)                                                            :: varstrname
    character(len=50)                                                            :: attstr
    character(len=12)                                                            :: varstagger
    character(len=12)                                                            :: varmemoryorder

    ! Define counting variables

    integer                                                                      :: i, j, k, l, nb
    integer                                                                      :: counth, countv
    integer                                                                      :: count

    !======================================================================

    ! Initialize all constants required by routine

    call init_constants(.true.)

    ! Define all local variables

    xdim = dimensions%xdim
    ydim = dimensions%ydim
    zdim = dimensions%zdim
       
    !======================================================================

    ! Begin: Loop through each (prognostic) variable (defined in
    ! gridio.F90), determine and define the spatial array
    ! dimensions, and allocate memory for NMM dynamical core

    !----------------------------------------------------------------------
    if (nbackgrounds > 1) then
       write(6,*)'gridio/readgriddata: reading multiple backgrounds not yet supported'
       call stop2(23)
    endif
    backgroundloop: do nb=1,nbackgrounds

    ! Initialize counting variable

    countv = 1

    ! Define character string for ensemble member file

    write(charnanal,'(i3.3)') nanal
    filename = trim(adjustl(datapath))//trim(adjustl(fgfileprefixes(nb)))//"mem"//charnanal

    !----------------------------------------------------------------------

    ! Loop through all variables to be update via the EnKF

    do l = 1, nvars + 1

    !----------------------------------------------------------------------

       ! Define staggering attributes for variable grid

       attstr = 'stagger'
       call variableattribute_char(filename,gridvarstring(l),attstr,        &
            & varstagger)

       ! If variable grid is staggered in X-direction, assign array
       ! dimensions appropriately

       if(varstagger(1:1) .eq. 'X') then

          ! Assign array dimensions appropriately

          xdim_native = xdim + 1
          ydim_native = ydim
          zdim_native = zdim

       ! If variable grid is staggered in Y-direction, assign array
       ! dimensions appropriately

       else if(varstagger(1:1) .eq. 'Y') then ! if(varstagger(1:1) .eq. '
                                              ! X')

          ! Assign array dimensions appropriately

          xdim_native = xdim
          ydim_native = ydim + 1
          zdim_native = zdim

       ! If variable grid is staggered in Z-direction, assign array
       ! dimensions appropriately

       else if(varstagger(1:1) .eq. 'Z') then ! if(varstagger(1:1) .eq. '
                                              ! X')

          ! Assign array dimensions appropriately

          xdim_native = xdim
          ydim_native = ydim
          zdim_native = zdim + 1
             
       ! If variable grid is not staggered, assign array dimensions
       ! appropriately

       else ! if(varstagger(1:1) .eq. 'X')

          ! Assign array dimensions appropriately

          xdim_native = xdim
          ydim_native = ydim
          zdim_native = zdim

       end if ! if(varstagger(1:1) .eq. 'X')

    !----------------------------------------------------------------------

       ! Define memory attributes for variable grid

       attstr = 'MemoryOrder'
       call variableattribute_char(filename,gridvarstring(l),attstr,       &
            & varmemoryorder)

          ! If variable is a 2-dimensional field, rescale variables
          ! appropriately

          if(varmemoryorder(1:3) .eq. 'XY ') then

             ! Rescale grid dimension variables appropriately

             zdim_local = 1
             zdim_native = 1
       
          else

             ! Define local array dimension

             zdim_local = zdim

          end if ! if(varmemoryorder(1:3) .eq. 'XY ')

          ! Define local variable dimensions

          xdim_local = xdim
          ydim_local = ydim

          ! Allocate memory for local variable arrays

          if(.not. allocated(workgrid))                                     &
               & allocate(workgrid(xdim_local,ydim_local,zdim_local))
          if(.not. allocated(vargrid_native))                               &
               & allocate(vargrid_native(xdim_native,ydim_native,           &
               & zdim_native))

          ! Ingest variable from external netcdf formatted file
       
          call readnetcdfdata(filename,vargrid_native,gridvarstring(l),     &
               & xdim_native,ydim_native,zdim_native)
       
          ! Interpolate variable from staggered (i.e., E-) grid to
          ! unstaggered (i.e., A-) grid. If variable is staggered in
          ! vertical, intepolate from model layer interfaces
          ! (including surface and top) to model layer midpoints.

          call cross2dot(vargrid_native,xdim_native,ydim_native,            &
               & zdim_native,xdim_local,ydim_local,zdim_local,workgrid)

    !----------------------------------------------------------------------

          ! Loop through vertical coordinate

          do k = 1, zdim_local

             ! Initialize counting variable
          
             counth = 1

             ! Loop through meridional horizontal coordinate
             
             do j = 1, ydim_local

                ! Loop through zonal horizontal coordinate

                do i = 1, xdim_local

                   ! Assign values to output variable array
             
                   vargrid(counth,countv,nb) = workgrid(i,j,k)

                   ! Update counting variable

                   counth = counth + 1

                end do ! do i = 1, xdim_local

             end do ! do j = 1, ydim_local

             ! Print message to user

             if (nproc .eq. 0)                                               &
                  write(6,*) 'READGRIDDATA_NMM: ', trim(gridvarstring(l)),   &
                  & countv, minval(vargrid(:,countv,nb)),                    &
                  & maxval(vargrid(:,countv,nb))

             ! Update counting variable

             countv = countv + 1

          end do ! do k = 1, zdim_local

    !----------------------------------------------------------------------

          ! Deallocate memory for local variables

          if(allocated(vargrid_native)) deallocate(vargrid_native)
          if(allocated(workgrid))       deallocate(workgrid)

    !----------------------------------------------------------------------

       end do ! do l = 1, nvars + 1

    !----------------------------------------------------------------------

    ! End: Loop through each (prognostic) variable (defined in
    ! gridio.F90), determine and define the spatial array
    ! dimensions, and allocate memory for NMM dynamical core

    !======================================================================

    ! Begin: Ingest the necessary variables and compute the saturated
    ! specific humidity along the WRF-NMM grid; this routine assumes
    ! that all mass variables are defined along the unstaggered grid

    !----------------------------------------------------------------------

    ! Define all constants required by routine

    ice = .false.
    kap = rd/cp
    kapr = cp/rd
    kap1 = kap + 1

    !----------------------------------------------------------------------

    ! Allocate memory for all variables ingested by routine

    if(.not. allocated(wrfnmm_temp))                                        &
         & allocate(wrfnmm_temp(xdim,ydim,zdim))
    if(.not. allocated(wrfnmm_pres))                                        &
         & allocate(wrfnmm_pres(xdim,ydim,zdim))
    if(.not. allocated(wrfnmm_mixratio))                                    &
         & allocate(wrfnmm_mixratio(xdim,ydim,zdim))
    if(.not. allocated(wrfnmm_psfc))                                        &
         & allocate(wrfnmm_psfc(xdim,ydim,1)) 
    if(.not. allocated(wrfnmm_pd))                                          &
         & allocate(wrfnmm_pd(xdim,ydim,1)) 
    if(.not. allocated(wrfnmm_eta1))                                        &
         & allocate(wrfnmm_eta1(1,1,zdim))
    if(.not. allocated(wrfnmm_eta2))                                        &
         & allocate(wrfnmm_eta2(1,1,zdim))
    if(.not. allocated(wrfnmm_pdtop))                                       &
         & allocate(wrfnmm_pdtop(1,1,1))
    if(.not. allocated(wrfnmm_pt))                                          &
         & allocate(wrfnmm_pt(1,1,1))

    ! Allocate memory for variables computed within routine

    if(.not. allocated(enkf_virttemp)) allocate(enkf_virttemp(npts,nlevs))
    if(.not. allocated(enkf_pressure)) allocate(enkf_pressure(npts,nlevs))
    if(.not. allocated(enkf_spechumd)) allocate(enkf_spechumd(npts,nlevs))

    !----------------------------------------------------------------------

    ! Ingest the (sensible) temperature from the external file

    varstrname= 'T'
    call readnetcdfdata(filename,wrfnmm_temp,varstrname,xdim,ydim,zdim)

    ! Ingest the water vapor mixing ratio from the external file

    varstrname = 'Q'
    call readnetcdfdata(filename,wrfnmm_mixratio,varstrname,xdim,ydim,      &
         & zdim)

    ! Ingest surface pressure from the external file

    varstrname = 'PD'
    call readnetcdfdata(filename,wrfnmm_pd,varstrname,xdim,ydim,1)

    ! Ingest hybrid vertical coordinate from the external file

    varstrname = 'AETA1'
    call readnetcdfdata(filename,wrfnmm_eta1,varstrname,1,1,zdim)

    ! Ingest hybrid vertical coordinate from the external file

    varstrname = 'AETA2'
    call readnetcdfdata(filename,wrfnmm_eta2,varstrname,1,1,zdim)

    ! Ingest pressure at top of domain from the external file

    varstrname = 'PT'
    call readnetcdfdata(filename,wrfnmm_pt,varstrname,1,1,1)

    ! Ingest mass within pressure domain from the external file

    varstrname = 'PDTOP'
    call readnetcdfdata(filename,wrfnmm_pdtop,varstrname,1,1,1)

    !----------------------------------------------------------------------

    ! Loop through meridional horizontal coordinate
    
    do j = 1, ydim
       
       ! Loop through zonal horizontal coordinate
       
       do i = 1, xdim

          ! Compute the surface pressure profile

          wrfnmm_psfc(i,j,1) = (wrfnmm_pd(i,j,1) + wrfnmm_pdtop(1,1,1) +    &
               & wrfnmm_pt(1,1,1))

       end do ! do i = 1, xdim
          
    end do ! do j = 1, ydim

    ! Loop through vertical horizontal coordinate

    do k = 1, zdim
    
       ! Loop through meridional horizontal coordinate

       do j = 1, ydim
          
          ! Loop through zonal horizontal coordinate
          
          do i = 1, xdim

             ! Compute the pressure profile; the following formulation
             ! (should be) is identical to that in the Gridpoint
             ! Statistical Interpolation (GSI) routines for the
             ! WRF-NMM dynamical core

             wrfnmm_pres(i,j,k) = wrfnmm_eta1(1,1,k)*wrfnmm_pdtop(1,1,1) +  &
                  & wrfnmm_eta2(1,1,k)*(wrfnmm_psfc(i,j,1) -                &
                  & wrfnmm_pdtop(1,1,1) - wrfnmm_pt(1,1,1)) +               &
                  & wrfnmm_pt(1,1,1)

          end do ! do i = 1, xdim

       end do ! do j = 1, ydim

    end do ! do k = 1, zdim

    !----------------------------------------------------------------------

    ! Loop through vertical coordinate; compute the hydrostatic
    ! pressure level and subsequently the temperature at the
    ! respective level
    
    do k = 1, zdim

       ! Initialize counting variable

       count = 1

       ! Loop through meridional horizontal coordinate

       do j = 1, ydim

          ! Loop through zonal horizontal coordinate

          do i = 1, xdim
             
             ! Define the full pressure within model layers

             enkf_pressure(count,k) = wrfnmm_pres(i,j,k)

             ! Define the specific humidity with model layers
             
             enkf_spechumd(count,k) = wrfnmm_mixratio(i,j,k)

             ! Compute virtual temp (this is only used to compute
             ! saturation specific humidity (call genqsat1)

             enkf_virttemp(count,k) = &
             wrfnmm_temp(i,j,k)* (1. + fv*enkf_spechumd(count,k))
             
             ! Update counting variable

             count = count + 1

          end do ! do i = 1, xdim

       end do ! do j = 1, ydim

       ! Print message to user

       if(nproc .eq. 0) then

          ! Print message to user

          write(6,*) 'level, min(pres), max(pres): ', k,                    &
               & minval(enkf_pressure(1:(count - 1),k)),                    &
               & maxval(enkf_pressure(1:(count - 1),k)) 
          write(6,*) 'level, min(virttemp), max(virttemp): ', k,            &
               & minval(enkf_virttemp(1:(count - 1),k)),                    &
               & maxval(enkf_virttemp(1:(count - 1),k)) 
          write(6,*) 'level, min(sh), max(sh): ', k,                        &
               & minval(enkf_spechumd(1:(count - 1),k)),                    &
               & maxval(enkf_spechumd(1:(count - 1),k)) 

       end if ! if(nproc .eq. 0)

    end do ! do k = 1, zdim

    !----------------------------------------------------------------------

    ! Compute the saturation specific humidity

    if (pseudo_rh) then
       call genqsat1(enkf_spechumd,qsat(:,:,nb),enkf_pressure/100.0,enkf_virttemp,ice,  &
                    npts,nlevs)
    else
       qsat(:,:,nb) = 1._r_double
    endif

    !----------------------------------------------------------------------

    ! End: Ingest the necessary variables and compute the saturated
    ! specific humidity along the WRF-NMM grid; this routine assumes
    ! that all mass variables are defined along the unstaggered grid

    !======================================================================

    ! Deallocate memory for variables ingested by routine

    if(allocated(wrfnmm_temp))         deallocate(wrfnmm_temp)
    if(allocated(wrfnmm_pres))         deallocate(wrfnmm_pres)
    if(allocated(wrfnmm_mixratio))     deallocate(wrfnmm_mixratio)
    if(allocated(wrfnmm_psfc))         deallocate(wrfnmm_psfc)
    if(allocated(wrfnmm_pd))           deallocate(wrfnmm_pd)
    if(allocated(wrfnmm_eta1))         deallocate(wrfnmm_eta1)
    if(allocated(wrfnmm_eta2))         deallocate(wrfnmm_eta2)
    if(allocated(wrfnmm_pdtop))        deallocate(wrfnmm_pdtop)
    if(allocated(wrfnmm_pt))           deallocate(wrfnmm_pt)

    ! Deallocate memory for variables computed within routine

    if(allocated(enkf_virttemp))       deallocate(enkf_virttemp)
    if(allocated(enkf_pressure))       deallocate(enkf_pressure)
    if(allocated(enkf_spechumd))       deallocate(enkf_spechumd)

    !======================================================================
    end do backgroundloop ! loop over backgrounds to read in

    ! Return calculated values

    return

    !======================================================================

  end subroutine readgriddata_nmm

  !========================================================================

  ! writegriddata.f90: This subroutine will receive a netcdf file name
  ! and variable string and will subsequently return the respective
  ! variable interpolated to the native variable grid; all checks for
  ! grid staggering are contained within this subroutine

  !-------------------------------------------------------------------------

  subroutine writegriddata(nanal,vargrid)

    use constants
    include 'netcdf.inc'      

    !----------------------------------------------------------------------

    ! Define variables passed to subroutine

    real(r_single),    dimension(npts,nvars*nlevs+1,nbackgrounds),               intent(in)    :: vargrid
    integer,                                                                     intent(in)    :: nanal                                                

    !----------------------------------------------------------------------

    ! Define variables computed within subroutine

    character(len=500)                                                                         :: filename
    character(len=3)                                                                           :: charnanal
    real,    dimension(:,:,:),                allocatable                            :: vargrid_native
    real,    dimension(:,:,:),                allocatable                            :: vargridin_native
    real,    dimension(:,:,:),                allocatable                            :: workgrid
    real                                                                             :: clip
    integer iyear,imonth,iday,ihour,dh1,ierr,iw3jdn
    integer                                                                                    :: xdim_native
    integer                                                                                    :: ydim_native
    integer                                                                                    :: zdim_native
    integer                                                                                    :: xdim_local
    integer                                                                                    :: ydim_local
    integer                                                                                    :: zdim_local

    !----------------------------------------------------------------------

    ! Define array dimension variables

    integer                                                                                    :: xdim
    integer                                                                                    :: ydim
    integer                                                                                    :: zdim

    !----------------------------------------------------------------------

    ! Define variables required by for extracting netcdf variable
    ! fields

    character(len=50)                                                                          :: attstr
    character(len=12)                                                                          :: varstagger,varstrname
    character(len=12)                                                                          :: varmemoryorder
    character(len=19)  :: DateStr

    !----------------------------------------------------------------------

    ! Define counting variables

    integer                                                                                    :: i, j, k, l, nb
    integer                                                                                    :: counth, countv

    !----------------------------------------------------------------------

    ! Initialize constants required by routine

    call init_constants(.true.)

    !----------------------------------------------------------------------

    ! Define all array dimensions

    xdim = dimensions%xdim
    ydim = dimensions%ydim
    zdim = dimensions%zdim

    if (nbackgrounds > 1) then
       write(6,*)'gridio/writegriddata: writing multiple backgrounds not yet supported'
       call stop2(23)
    endif

    backgroundloop: do nb=1,nbackgrounds

    ! Allocate memory for local variable

    allocate(workgrid(xdim,ydim,zdim))

    !----------------------------------------------------------------------

    ! End: Define all local variables required by routine

    !======================================================================

    ! Begin: Loop through each prognostic variable and determine the
    ! spatial array dimensions for each variable contained within
    ! file, define appropriate array dimensions, and allocate memory;
    ! update respective analysis (e.g., prognostic model) variables

    !----------------------------------------------------------------------

    ! Initialize counting variable

    countv = 1

    !----------------------------------------------------------------------

    ! First guess file should be copied to analysis file at scripting
    ! level; only variables updated by EnKF are changed

    write(charnanal,'(i3.3)') nanal
    filename = trim(adjustl(datapath))//trim(adjustl(anlfileprefixes(nb)))//"mem"//charnanal

    !----------------------------------------------------------------------

    ! Loop through all analysis variables to be updated

    do l = 1, nvars + 1

    !----------------------------------------------------------------------

       ! For WRF-ARW; analysis variables are defined on C-grid; the
       ! check for interpolation between mass and velocity points is
       ! done here

       if(arw) then

    !----------------------------------------------------------------------

          ! Define staggering attributes for variable grid
       
          attstr = 'stagger'
          call variableattribute_char(filename,gridvarstring(l),attstr,     &
               & varstagger)

    !----------------------------------------------------------------------

          ! If variable grid is staggered in X-direction, assign array
          ! dimensions appropriately

          if(varstagger(1:1) .eq. 'X') then

             ! Assign array dimensions appropriately

             xdim_native = xdim + 1
             ydim_native = ydim
             zdim_native = zdim

    !----------------------------------------------------------------------

             ! If variable grid is staggered in Y-direction, assign
             ! array dimensions appropriately

          else if(varstagger(1:1) .eq. 'Y') then

             ! Assign array dimensions appropriately

             xdim_native = xdim
             ydim_native = ydim + 1
             zdim_native = zdim

    !----------------------------------------------------------------------

             ! If variable grid is staggered in Z-direction, assign
             ! array dimensions appropriately

          else if(varstagger(1:1) .eq. 'Z') then

             ! Assign array dimensions appropriately

             xdim_native = xdim
             ydim_native = ydim
             zdim_native = zdim + 1

    !----------------------------------------------------------------------

             ! If variable grid is not staggered, assign array
             ! dimensions appropriately

          else 

             ! Assign array dimensions appropriately

             xdim_native = xdim
             ydim_native = ydim
             zdim_native = zdim

    !----------------------------------------------------------------------

          end if ! if(varstagger(1:1) .eq. 'X')

    !----------------------------------------------------------------------

       endif ! if(arw)

    !----------------------------------------------------------------------

       ! For WRF-NMM; analysis variables are defined on E-grid;
       ! although th grid may still be staggered, the array dimensions
       ! (along the horizontal planes) remain the same dimension,
       ! however just offset

       if(nmm) then

          ! Assign array dimensions appropriately

          xdim_native = xdim
          ydim_native = ydim
          zdim_native = zdim

       end if ! if(nmm)

    !----------------------------------------------------------------------

       ! Define memory attributes for variable grid; this is done for
       ! ARW only

       if(arw) then

          attstr = 'MemoryOrder'
          call variableattribute_char(filename,gridvarstring(l),attstr,     &
               & varmemoryorder)

       end if ! if(arw)

    !----------------------------------------------------------------------

       ! If variable is a 2-dimensional field, rescale variables
       ! appropriately

       if(gridvarstring(l) .eq. 'MU' .or. gridvarstring(l) .eq. 'PD') then

          ! Rescale grid dimension variables appropriately

          zdim_local = 1
          zdim_native = 1
       
       else

          ! Define local array dimension

          zdim_local = zdim

       end if ! if(gridvarstring(l) .eq. 'MU' .or. gridvarstring(l) .eq. 
              ! 'PD')

    !----------------------------------------------------------------------

       ! Define local variable dimensions

       xdim_local = xdim
       ydim_local = ydim

    !----------------------------------------------------------------------

       ! Allocate memory local arrays (first check whether they are
       ! already allocated)

       if (allocated(vargrid_native)) deallocate(vargrid_native)
       allocate(vargrid_native(xdim_native,ydim_native,zdim_native))
       if (allocated(vargridin_native)) deallocate(vargridin_native)
       allocate(vargridin_native(xdim_native,ydim_native,zdim_native))

    !----------------------------------------------------------------------
       
       ! Read in first-guess (i.e., analysis without current
       ! increments) and store in local array

       call readnetcdfdata(filename,vargridin_native,gridvarstring(l),      &
            & xdim_native,ydim_native,zdim_native)

    !----------------------------------------------------------------------

       ! Loop through vertical coordinate

       do k = 1, zdim_local

    !----------------------------------------------------------------------

          ! Initialize counting variable

          counth = 1

    !----------------------------------------------------------------------

          ! Loop through meridional horizontal coordinate
          
          do j = 1, ydim
             
             ! Loop through zonal horizontal coordinate

             do i = 1, xdim

    !----------------------------------------------------------------------

                ! Assign values to local array

                workgrid(i,j,k) = vargrid(counth,countv,nb)

                ! Update counting variable

                counth = counth + 1

    !----------------------------------------------------------------------

             end do ! do i = 1, xdim

          end do ! do j = 1, ydim

    !----------------------------------------------------------------------

          ! Update counting variable

          countv = countv + 1

    !----------------------------------------------------------------------

       end do ! k = 1, zdim_local

    !----------------------------------------------------------------------

       ! Interpolate increments to native grid (i.e., from A-grid to
       ! C-grid; if necessary); on input, workgrid is increments on
       ! unstaggered grid; on output vargrid_native is increments on
       ! model-native (i.e., staggered grid); vargridin_native is
       ! unmodified first guess on native staggered grid

       call dot2cross(xdim_local,ydim_local,zdim_local,xdim_native,          &
            ydim_native,zdim_native,workgrid,vargrid_native)

       ! Add first guess to increment to get analysis on native grid;
       ! this currently done only for ARW grids

       if(arw) then

          if (varstagger(1:1) .eq. 'Z') then ! if 'W' or 'PH' don't update surface

             vargridin_native(:,:,2:zdim_native) =                           &
                  & vargrid_native(:,:,2:zdim_native) +                      &
                  & vargridin_native(:,:,2:zdim_native)

          else

             vargridin_native = vargrid_native + vargridin_native

          endif ! if (varstagger(1:1) .eq. 'Z')

       endif ! if(arw)

       ! Clip all tracers (assume names start with 'Q')

       if (cliptracers .and. gridvarstring(l)(1:1) .eq. 'Q') then

          clip = tiny(vargridin_native(1,1,1))
          where (vargridin_native < clip) vargridin_native = clip

       end if ! if (cliptracers .and. gridvarstring(l)(1:1) .eq. 'Q')

    !----------------------------------------------------------------------

       if(nmm) then
          
          vargridin_native = vargrid_native + vargridin_native

       end if

       ! Write analysis variable.

       call writenetcdfdata(filename,vargridin_native,gridvarstring(l),       &
             xdim_native,ydim_native,zdim_native)

    end do ! do l = 1, nvars+1

    !----------------------------------------------------------------------

    ! Deallocate memory for local variable

    deallocate(workgrid)

    ! update NSTART_HOUR in NMM (HWRF) restart file.
    read(datestring(1:4),'(i4)') iyear
    read(datestring(5:6),'(i2)') imonth
    read(datestring(7:8),'(i2)') iday
    read(datestring(9:10),'(i2)') ihour
    if (nmm) then
       varstrname = 'NSTART_HOUR'
       vargrid_native(1,1,1) = ihour
       call writenetcdfdata(filename,vargrid_native,varstrname,1,1,1)
    end if
    !
    !  update START_DATE, SIMULATION_START_DATE, GMT, JULYR, JULDAY 
    !  global attributes.
    !
    write(DateStr,'(i4,"-",i2.2,"-",i2.2,"-",i2.2,"_",i2.2,":",i2.2)') iyear,imonth,iday,ihour,0,0
    ierr = NF_OPEN(trim(filename), NF_WRITE, dh1)
    IF (ierr .NE. NF_NOERR) print *, 'OPEN ',NF_STRERROR(ierr)
    ierr = NF_PUT_ATT_TEXT(dh1,NF_GLOBAL,'START_DATE',len(trim(DateStr)),DateStr)
    IF (ierr .NE. NF_NOERR) print *,'PUT START_DATE', NF_STRERROR(ierr)
    ierr = NF_PUT_ATT_TEXT(dh1,NF_GLOBAL,'SIMULATION_START_DATE',len(trim(DateStr)),DateStr)
    IF (ierr .NE. NF_NOERR) print *,'PUT SIMULATION_START_DATE', NF_STRERROR(ierr)
    ierr = NF_PUT_ATT_REAL(dh1,NF_GLOBAL,'GMT',NF_FLOAT,1,float(ihour))
    IF (ierr .NE. NF_NOERR) print *,'PUT GMT', NF_STRERROR(ierr)
    ierr = NF_PUT_ATT_INT(dh1,NF_GLOBAL,'JULYR',NF_INT,1,iyear)
    IF (ierr .NE. NF_NOERR) print *,'PUT JULYR', NF_STRERROR(ierr)
    ierr=NF_PUT_ATT_INT(dh1,NF_GLOBAL,'JULDAY',NF_INT,1,iw3jdn(iyear,imonth,iday)-iw3jdn(iyear,1,1)+1)
    IF (ierr .NE. NF_NOERR) print *,'PUT JULDAY', NF_STRERROR(ierr)
    ierr = NF_CLOSE(dh1)
    IF (ierr .NE. NF_NOERR) print *, 'CLOSE ',NF_STRERROR(ierr)

    !----------------------------------------------------------------------

    ! End: Loop through each prognostic variable and determine the
    ! spatial array dimensions for each variable contained within
    ! file, define appropriate array dimensions, and allocate memory;
    ! update respective analysis (e.g., prognostic model) variables

    !======================================================================
    end do backgroundloop ! loop over backgrounds to read in

    ! Return calculated values

    return

    !======================================================================

  end subroutine writegriddata

  !========================================================================

end module gridio
#endif
#ifdef NMMB
module gridio

use nemsio_module, only: nemsio_gfile,nemsio_open,nemsio_close,&
                         nemsio_getheadvar,nemsio_realkind,nemsio_intkind,&
                         nemsio_readrecv,nemsio_init,nemsio_setheadvar,nemsio_writerecv
use params, only: nlons,nlats,ndim,reducedgrid,nvars,nlevs,pseudo_rh, &
                  cliptracers,nlons,nlats,datestring,datapath,massbal_adjust, &
                  nbackgrounds,fgfileprefixes,anlfileprefixes
use kinds, only: i_kind,r_double,r_kind,r_single
use constants, only: zero,one,cp,fv,rd,grav,zero
use gridinfo, only: nvarozone,npts,wind2mass,mass2wind

use mpisetup, only: nproc
implicit none
private
public :: readgriddata, writegriddata
contains

subroutine readgriddata(nanal,grdin,qsat)
implicit none
character(len=500) :: filename
character(len=3) charnanal
integer, intent(in) :: nanal
real(r_double), dimension(npts,nlevs,nbackgrounds), intent(out) :: qsat
real(r_single), dimension(npts,ndim,nbackgrounds), intent(out) :: grdin
real(r_single), allocatable, dimension(:,:) :: pslg
real(r_kind), allocatable, dimension(:) :: psg
real(r_kind) clip

real(nemsio_realkind) nems_wrk(nlons*nlats), nems_wrk2(nlons*nlats), field1(nlevs)
real(r_single) aeta1(nlevs),aeta2(nlevs),pt,pdtop
type(nemsio_gfile) :: gfile
logical ice
integer(i_kind) iret,k,kk,nb

backgroundloop: do nb=1,nbackgrounds

write(charnanal,'(i3.3)') nanal
filename = trim(adjustl(datapath))//trim(adjustl(fgfileprefixes(nb)))//"mem"//charnanal

call nemsio_init(iret=iret)
if(iret/=0) then
   write(6,*)'gridio/readgriddata: nmmb model: problem with nemsio_init, iret=',iret
   call stop2(23)
end if
call nemsio_open(gfile,filename,'READ',iret=iret)
if (iret/=0) then
   write(6,*)'gridio/readgriddata: nmmb model: problem with nemsio_open, iret=',iret
   call stop2(23)
end if

! get surface pressure and pressure on model levels
call nemsio_getheadvar(gfile,'PT',pt,iret)
pt = 0.01*pt
call nemsio_getheadvar(gfile,'PDTOP',pdtop,iret)
pdtop = 0.01*pdtop
call nemsio_getheadvar(gfile,'SGML1',field1,iret)
do k=1,nlevs
  aeta1(k)=field1(nlevs+1-k)
enddo
call nemsio_getheadvar(gfile,'SGML2',field1,iret)
do k=1,nlevs
  aeta2(k)=field1(nlevs+1-k)
  aeta1(k) = aeta1(k) + aeta2(k)
enddo
call nemsio_readrecv(gfile,'dpres','hybrid sig lev',1,nems_wrk,iret=iret)
if (iret/=0) then
   write(6,*)'gridio/readgriddata: nmmb model: problem with nemsio_readrecv(dpres), iret=',iret
   call stop2(23)
endif
allocate(psg(nlons*nlats),pslg(nlons*nlats,nlevs))
psg = 0.01*nems_wrk + pt ! surface pressure, units of hPa
grdin(:,ndim,nb) = psg
! pressure on model levels
do k=1,nlevs
   pslg(:,k) = aeta1(k)*pdtop + aeta2(k)*(psg - pdtop - pt) + pt
enddo
! get u,v
do k=1,nlevs
   kk = nlevs+1-k ! grids ordered from top to bottom in NMMB
   call nemsio_readrecv(gfile,'ugrd','mid layer',kk,nems_wrk,iret=iret)
   call wind2mass(nems_wrk,nlons,nlats)
   if (iret/=0) then
      write(6,*)'gridio/readgriddata: nmmb model: problem with nemsio_readrecv(ugrd), iret=',iret
      call stop2(23)
   endif
   grdin(:,k,nb) = nems_wrk
   call nemsio_readrecv(gfile,'vgrd','mid layer',kk,nems_wrk,iret=iret)
   call wind2mass(nems_wrk,nlons,nlats)
   if (iret/=0) then
      write(6,*)'gridio/readgriddata: nmmb model: problem with nemsio_readrecv(vgrd), iret=',iret
      call stop2(23)
   endif
   grdin(:,k+nlevs,nb) = nems_wrk
enddo
ice = .false. ! calculate qsat w/resp to ice?
clip = tiny(grdin(1,1,1))
! get sensible temperature and humidity
do k=1,nlevs
   kk = nlevs+1-k ! grids ordered from top to bottom in NMMB
   call nemsio_readrecv(gfile,'tmp','mid layer',kk,nems_wrk,iret=iret)
   if (iret/=0) then
      write(6,*)'gridio/readgriddata: nmmb model: problem with nemsio_readrecv(tmp), iret=',iret
      call stop2(23)
   endif
   call nemsio_readrecv(gfile,'spfh','mid layer',kk,nems_wrk2,iret=iret)
   if (iret/=0) then
      write(6,*)'gridio/readgriddata: nmmb model: problem with nemsio_readrecv(spfh), iret=',iret
      call stop2(23)
   endif
   if (cliptracers)  where (nems_wrk2 < clip) nems_wrk2 = clip
   grdin(:,k+2*nlevs,nb) = nems_wrk*(1. + fv*nems_wrk2)
   if (nvars .gt. 3) grdin(:,k+3*nlevs,nb) = nems_wrk2
enddo
! compute qsat
if (pseudo_rh) then
   call genqsat1(grdin(:,3*nlevs+1:4*nlevs,nb),qsat(:,:,nb),pslg,grdin(:,2*nlevs+1:3*nlevs,nb),ice,npts,nlevs)
else
   qsat(:,:,nb) = 1._r_double
end if
! other tracers
!if nvars == 5 and nvarozone == 5, o3mr is nvar 5
if (nvars == 5 .and. nvarozone == 5) then
    do k=1,nlevs
       kk = nlevs+1-k ! grids ordered from top to bottom in NMMB
       call nemsio_readrecv(gfile,'o3mr','mid layer',kk,nems_wrk,iret=iret)
       if (iret/=0) then
          write(6,*)'gridio/readgriddata: nmmb model: problem with nemsio_readrecv(o3mr), iret=',iret
          call stop2(23)
       endif
       if (cliptracers)  where (nems_wrk < clip) nems_wrk = clip
       grdin(:,k+4*nlevs,nb) = nems_wrk
    enddo
endif
!if nvars == 5 and nvarozone == 0; clwmr is nvar 5
if (nvars == 5 .and. nvarozone == 0) then
    do k=1,nlevs
       kk = nlevs+1-k ! grids ordered from top to bottom in NMMB
       call nemsio_readrecv(gfile,'clwmr','mid layer',kk,nems_wrk,iret=iret)
       if (iret/=0) then
          write(6,*)'gridio/readgriddata: nmmb model: problem with nemsio_readrecv(clwmr), iret=',iret
          call stop2(23)
       endif
       if (cliptracers)  where (nems_wrk < clip) nems_wrk = clip
       grdin(:,k+4*nlevs,nb) = nems_wrk
    enddo
endif
!if nvars == 6 and nvarozone == 5, clwmr is nvar=6
if (nvars == 6 .and. nvarozone == 5) then
    do k=1,nlevs
       kk = nlevs+1-k ! grids ordered from top to bottom in NMMB
       call nemsio_readrecv(gfile,'clwmr','mid layer',kk,nems_wrk,iret=iret)
       if (iret/=0) then
          write(6,*)'gridio/readgriddata: nmmb model: problem with nemsio_readrecv(clwmr), iret=',iret
          call stop2(23)
       endif
       if (cliptracers)  where (nems_wrk < clip) nems_wrk = clip
       grdin(:,k+5*nlevs,nb) = nems_wrk
    enddo
endif
  
deallocate(psg,pslg)
call nemsio_close(gfile, iret=iret)

end do backgroundloop ! loop over backgrounds to read in

end subroutine readgriddata

subroutine writegriddata(nanal,grdin)

implicit none

character(len=500):: filename
integer, intent(in) :: nanal
real(r_single), dimension(npts,ndim,nbackgrounds), intent(inout) :: grdin
character(len=3) charnanal
integer(nemsio_intkind) iret,nfhour,jdate(7),idat(3),ihrst,nfminute,ntimestep,nfsecond
integer iadate(4),idate(4),k,kk,nb
integer,dimension(8):: ida,jda
real(r_double),dimension(5):: fha
real(nemsio_realkind), dimension(nlons*nlats) :: nems_wrk,nems_wrk2,psg
real(r_single) pdtop,pt
real(r_kind) clip
type(nemsio_gfile) :: gfile

clip = tiny(grdin(1,1,1))

! First guess file should be copied to analysis file at scripting
! level; only variables updated by EnKF are changed
backgroundloop: do nb=1,nbackgrounds

write(charnanal,'(i3.3)') nanal
filename = trim(adjustl(datapath))//trim(adjustl(anlfileprefixes(nb)))//"mem"//charnanal

call nemsio_init(iret=iret)
if(iret/=0) then
   write(6,*)'gridio/writegriddata: nmmb model: problem with nemsio_init, iret=',iret
   call stop2(23)
end if
call nemsio_open(gfile,filename,'RDWR',iret=iret)
if (iret/=0) then
   write(6,*)'gridio/writegriddata: nmmb model: problem with nemsio_open, iret=',iret
   call stop2(23)
end if

call nemsio_getheadvar(gfile,'idate',idate,iret)
if (iret/=0) then
   write(6,*)'gridio/writegriddata: nmmb model: problem with nemsio_getheadvar, iret=',iret
   call stop2(23)
end if
call nemsio_getheadvar(gfile,'nfhour',nfhour,iret)
if (iret/=0) then
   write(6,*)'gridio/writegriddata: nmmb model: problem with nemsio_getheadvar, iret=',iret
   call stop2(23)
end if
! update header information
! Compute analysis time from guess date and forecast length.
fha=zero; ida=0; jda=0
fha(2)=nfhour    ! relative time interval in hours
ida(1)=idate(4) ! year
ida(2)=idate(2) ! month
ida(3)=idate(3) ! day
ida(4)=0                ! time zone
ida(5)=idate(1) ! hour
call w3movdat(fha,ida,jda)
!     JDAT       INTEGER (8) NCEP ABSOLUTE DATE AND TIME
!                (YEAR, MONTH, DAY, TIME ZONE,
!                 HOUR, MINUTE, SECOND, MILLISECOND)
iadate(1)=jda(5) ! hour
iadate(2)=jda(2) ! mon
iadate(3)=jda(3) ! day
iadate(4)=jda(1) ! year
if (nproc .eq. 0) then
  print *,'nfhour = ',nfhour
  print *,'idate = ',idate
  print *,'iadate = ',iadate
end if
idat = 0
jdate = 0
jdate(1)=jda(1)    !  new year
jdate(2)=jda(2)    !  new month
jdate(3)=jda(3)    !  new day
jdate(4)=jda(5)    !  new hour
idat(3)=jdate(1)       !  forecast starting year
idat(2)=jdate(2)       !  forecast starting month
idat(1)=jdate(3)       !  forecast starting day  
ihrst=jdate(4)         !  forecast starting hour (0-23)
call nemsio_setheadvar(gfile,'idate',jdate,iret)
if (iret/=0) then
   write(6,*)'gridio/writegriddata: nmmb model: problem with nemsio_setheadvar(jdate), iret=',iret
   call stop2(23)
end if
call nemsio_setheadvar(gfile,'idat',idat,iret)
if (iret/=0) then
   write(6,*)'gridio/writegriddata: nmmb model: problem with nemsio_setheadvar(idat), iret=',iret
   call stop2(23)
end if
nfhour = 0; nfminute = 0; nfsecond = 0; ntimestep = 0
call nemsio_setheadvar(gfile,'nfhour',nfhour,iret)
if (iret/=0) then
   write(6,*)'gridio/writegriddata: nmmb model: problem with nemsio_setheadvar(nfhour), iret=',iret
   call stop2(23)
end if
call nemsio_setheadvar(gfile,'nfminute',nfminute,iret)
if (iret/=0) then
   write(6,*)'gridio/writegriddata: nmmb model: problem with nemsio_setheadvar(nfminute), iret=',iret
   call stop2(23)
end if
call nemsio_setheadvar(gfile,'nfsecondn',nfsecond,iret)
if (iret/=0) then
   write(6,*)'gridio/writegriddata: nmmb model: problem with nemsio_setheadvar(nfsecondn), iret=',iret
   call stop2(23)
end if
call nemsio_setheadvar(gfile,'ihrst',ihrst,iret)
if (iret/=0) then
   write(6,*)'gridio/writegriddata: nmmb model: problem with nemsio_setheadvar(ihrst), iret=',iret
   call stop2(23)
end if
call nemsio_setheadvar(gfile,'ntimestep',ntimestep,iret)
if (iret/=0) then
   write(6,*)'gridio/writegriddata: nmmb model: problem with nemsio_setheadvar(ntimestep), iret=',iret
   call stop2(23)
end if

! update pd
call nemsio_getheadvar(gfile,'PT',pt,iret)
pt = 0.01*pt
call nemsio_getheadvar(gfile,'PDTOP',pdtop,iret)
pdtop = 0.01*pdtop
call nemsio_readrecv(gfile,'dpres','hybrid sig lev',1,nems_wrk,iret=iret)
if (iret/=0) then
   write(6,*)'gridio/writegriddata: nmmb model: problem with nemsio_readrecv(dpres), iret=',iret
   call stop2(23)
endif
psg = 0.01*nems_wrk + pt ! surface pressure, units of hPa
psg = psg + grdin(:,ndim,nb) ! add increment
nems_wrk = 100.*(psg - pt)
call nemsio_writerecv(gfile,'dpres','hybrid sig lev',1,nems_wrk,iret=iret)
if (iret/=0) then
   write(6,*)'gridio/writegriddata: nmmb model: problem with nemsio_writerecv(dpres), iret=',iret
   call stop2(23)
endif

! update u,v
do k=1,nlevs
   kk = nlevs+1-k ! grids ordered from top to bottom in NMMB
   call nemsio_readrecv(gfile,'ugrd','mid layer',kk,nems_wrk,iret=iret)
   if (iret/=0) then
      write(6,*)'gridio/writegriddata: nmmb model: problem with nemsio_readrecv(ugrd), iret=',iret
      call stop2(23)
   endif
   nems_wrk2 = grdin(:,k,nb)
   call mass2wind(nems_wrk2,nlons,nlats)
   nems_wrk = nems_wrk + nems_wrk2
   call nemsio_writerecv(gfile,'ugrd','mid layer',kk,nems_wrk,iret=iret)
   if (iret/=0) then
      write(6,*)'gridio/writegriddata: nmmb model: problem with nemsio_writerecv(ugrd), iret=',iret
      call stop2(23)
   endif

   call nemsio_readrecv(gfile,'vgrd','mid layer',kk,nems_wrk,iret=iret)
   if (iret/=0) then
      write(6,*)'gridio/writegriddata: nmmb model: problem with nemsio_readrecv(vgrd), iret=',iret
      call stop2(23)
   endif
   nems_wrk2 = grdin(:,k+nlevs,nb)
   call mass2wind(nems_wrk2,nlons,nlats)
   nems_wrk = nems_wrk + nems_wrk2
   call nemsio_writerecv(gfile,'vgrd','mid layer',kk,nems_wrk,iret=iret)
   if (iret/=0) then
      write(6,*)'gridio/writegriddata: nmmb model: problem with nemsio_writerecv(vgrd), iret=',iret
      call stop2(23)
   endif
enddo

clip = tiny(grdin(1,1,1))
! update sensible temperature and humidity
do k=1,nlevs
   kk = nlevs+1-k ! grids ordered from top to bottom in NMMB
   call nemsio_readrecv(gfile,'tmp','mid layer',kk,nems_wrk,iret=iret)
   if (iret/=0) then
      write(6,*)'gridio/writegriddata: nmmb model: problem with nemsio_readrecv(tmp), iret=',iret
      call stop2(23)
   endif
   call nemsio_readrecv(gfile,'spfh','mid layer',kk,nems_wrk2,iret=iret)
   if (iret/=0) then
      write(6,*)'gridio/writegriddata: nmmb model: problem with nemsio_readrecv(spfh), iret=',iret
      call stop2(23)
   endif
   nems_wrk = nems_wrk*(1. + fv*nems_wrk2) + grdin(:,k+2*nlevs,nb)
   nems_wrk2 = nems_wrk2 + grdin(:,k+3*nlevs,nb)
   if (cliptracers)  where (nems_wrk2 < clip) nems_wrk2 = clip
   ! nems_wrk is now updated Tv, convert back to T
   nems_wrk = nems_wrk/(1. + fv*nems_wrk2)
   call nemsio_writerecv(gfile,'tmp','mid layer',kk,nems_wrk,iret=iret)
   if (iret/=0) then
      write(6,*)'gridio/writegriddata: nmmb model: problem with nemsio_writerecv(tmp), iret=',iret
      call stop2(23)
   endif
   call nemsio_writerecv(gfile,'spfh','mid layer',kk,nems_wrk2,iret=iret)
   if (iret/=0) then
      write(6,*)'gridio/writegriddata: nmmb model: problem with nemsio_writerecv(spfh), iret=',iret
      call stop2(23)
   endif
enddo
! update other tracers
!if nvars == 5 and nvarozone == 5, o3mr is nvar 5
if (nvars == 5 .and. nvarozone == 5) then
    do k=1,nlevs
       kk = nlevs+1-k ! grids ordered from top to bottom in NMMB
       call nemsio_readrecv(gfile,'o3mr','mid layer',kk,nems_wrk,iret=iret)
       if (iret/=0) then
          write(6,*)'gridio/writegriddata: nmmb model: problem with nemsio_readrecv(o3mr), iret=',iret
          call stop2(23)
       endif
       nems_wrk = nems_wrk + grdin(:,k+4*nlevs,nb)
       if (cliptracers)  where (nems_wrk < clip) nems_wrk = clip
       call nemsio_writerecv(gfile,'o3mr','mid layer',kk,nems_wrk,iret=iret)
       if (iret/=0) then
          write(6,*)'gridio/writegriddata: nmmb model: problem with nemsio_writerecv(o3mr), iret=',iret
         call stop2(23)
       endif
    enddo
endif
!if nvars == 5 and nvarozone == 0; clwmr is nvar 5
if (nvars == 5 .and. nvarozone == 0) then
    do k=1,nlevs
       kk = nlevs+1-k ! grids ordered from top to bottom in NMMB
       call nemsio_readrecv(gfile,'clwmr','mid layer',kk,nems_wrk,iret=iret)
       if (iret/=0) then
          write(6,*)'gridio/writegriddata: nmmb model: problem with nemsio_readrecv(clwmr), iret=',iret
          call stop2(23)
       endif
       nems_wrk = nems_wrk + grdin(:,k+4*nlevs,nb)
       if (cliptracers)  where (nems_wrk < clip) nems_wrk = clip
       call nemsio_writerecv(gfile,'clwmr','mid layer',kk,nems_wrk,iret=iret)
       if (iret/=0) then
          write(6,*)'gridio/writegriddata: nmmb model: problem with nemsio_writerecv(clwmr), iret=',iret
         call stop2(23)
       endif
    enddo
endif
!if nvars == 6 and nvarozone == 5, clwmr is nvar=6
if (nvars == 6 .and. nvarozone == 5) then
    do k=1,nlevs
       kk = nlevs+1-k ! grids ordered from top to bottom in NMMB
       call nemsio_readrecv(gfile,'clwmr','mid layer',kk,nems_wrk,iret=iret)
       if (iret/=0) then
          write(6,*)'gridio/writegriddata: nmmb model: problem with nemsio_readrecv(clwmr), iret=',iret
          call stop2(23)
       endif
       nems_wrk = nems_wrk + grdin(:,k+5*nlevs,nb)
       if (cliptracers)  where (nems_wrk < clip) nems_wrk = clip
       call nemsio_writerecv(gfile,'clwmr','mid layer',kk,nems_wrk,iret=iret)
       if (iret/=0) then
          write(6,*)'gridio/writegriddata: nmmb model: problem with nemsio_writerecv(clwmr), iret=',iret
          call stop2(23)
       endif
    enddo
endif
call nemsio_close(gfile, iret=iret)

end do backgroundloop ! loop over backgrounds to read in

end subroutine writegriddata

end module gridio

#endif<|MERGE_RESOLUTION|>--- conflicted
+++ resolved
@@ -1029,13 +1029,8 @@
   use mpisetup, only: nproc
   use netcdf_io
   use params,   only: nlevs, nvars, nlons, nlats, cliptracers, datapath,     &
-<<<<<<< HEAD
-                      arw, nmm, datestring, pseudo_rh, nbackgrounds, &
-                      fgfileprefixes, anlfileprefixes          
-=======
                       arw, nmm, datestring, pseudo_rh,                       &
                       nbackgrounds,fgfileprefixes,anlfileprefixes
->>>>>>> 8b07c258
   use constants, only: zero,one,cp,fv,rd,grav,zero
 
   implicit none
