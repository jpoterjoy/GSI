#ifdef GFS
 module gridio
!$$$  module documentation block
!
! module: gridio                     subroutines for reading and writing
!                                    ensemble members files using
!                                    EnKF internal format.  A separate
!                                    program must be run before and
!                                    after the EnKF analysis to convert
!                                    to and from the native model format.
!
! prgmmr: whitaker         org: esrl/psd               date: 2009-02-23
!
! abstract: I/O for ensemble member files.
!
! Public Functions:
!  readgriddata, writegriddata
!
! this version reads and writes NCEP GFS sigma files.
!
! Public Variables: None
!
! Modules Used: constants (must be pre-initialized).
!
! program history log:
!   2009-02-23  Initial version.
!   2015-06-29  Add ability to read/write multiple time levels
!
! attributes:
!   language: f95
!
!$$$
 use constants, only: zero,one,cp,fv,rd,grav,zero
 use params, only: nlons,nlats,ndim,reducedgrid,nvars,nlevs,use_gfs_nemsio,pseudo_rh, &
                   cliptracers,nlons,nlats,datestring,datapath,massbal_adjust,&
                   nbackgrounds,charfhr_anal,fgfileprefixes,anlfileprefixes
 use kinds, only: i_kind,r_double,r_kind,r_single
 use gridinfo, only: ntrunc,npts,ptop  ! gridinfo must be called first!
 use specmod, only: sptezv_s, sptez_s, init_spec_vars, ndimspec => nc, &
                    isinitialized
 use reducedgrid_mod, only: regtoreduced, reducedtoreg
 use mpisetup, only: nproc
 implicit none
 private
 public :: readgriddata, writegriddata
 contains

 subroutine readgriddata(nanal,grdin,qsat)
  use sigio_module, only: sigio_head, sigio_data, sigio_sclose, sigio_sropen, &
                          sigio_srohdc, sigio_sclose, sigio_aldata, sigio_axdata
  use nemsio_module, only: nemsio_gfile,nemsio_open,nemsio_close,&
                           nemsio_getheadvar,nemsio_realkind,&
                           nemsio_readrecv,nemsio_init,nemsio_setheadvar,nemsio_writerecv
  implicit none

  character(len=500) :: filename
  character(len=3) charnanal
  integer, intent(in) :: nanal
  real(r_double), dimension(npts,nlevs,nbackgrounds), intent(out) :: qsat
  real(r_single), dimension(npts,ndim,nbackgrounds), intent(out) :: grdin

  real(r_kind) kap,kapr,kap1,clip

  real(r_kind), allocatable, dimension(:,:) :: vmassdiv
  real(r_single), allocatable, dimension(:,:) :: pressi,pslg
  real(r_kind), dimension(nlons*nlats) :: ug,vg
  real(r_kind), dimension(ndimspec) :: vrtspec,divspec
  real(r_kind), allocatable, dimension(:) :: psg,pstend,ak,bk
  real(nemsio_realkind), dimension(nlons*nlats) :: nems_wrk,nems_wrk2
  type(sigio_head) sighead
  type(sigio_data) sigdata
  type(nemsio_gfile) :: gfile


  integer(i_kind) k,nt,iunitsig,iret,nb
  logical ice

  backgroundloop: do nb=1,nbackgrounds

  write(charnanal,'(i3.3)') nanal
  iunitsig = 77
  filename = trim(adjustl(datapath))//trim(adjustl(fgfileprefixes(nb)))//"mem"//charnanal
  if (use_gfs_nemsio) then
     call nemsio_init(iret=iret)
     if(iret/=0) then
        write(6,*)'gridio/readgriddata: gfs model: problem with nemsio_init, iret=',iret
        call stop2(23)
     end if
     call nemsio_open(gfile,filename,'READ',iret=iret)
     if (iret/=0) then
        write(6,*)'gridio/readgriddata: gfs model: problem with nemsio_open, iret=',iret
        call stop2(23)
     endif
  else
     call sigio_srohdc(iunitsig,trim(filename), &
                       sighead,sigdata,iret)
     if (iret /= 0) then
        print *,'error reading file in gridio ',trim(filename)
        call stop2(23)
     end if
  endif
  ice = .false. ! calculate qsat w/resp to ice?
  kap = rd/cp
  kapr = cp/rd
  kap1 = kap+one

  if (.not. isinitialized) call init_spec_vars(nlons,nlats,ntrunc,4)

  allocate(pressi(nlons*nlats,nlevs+1))
  allocate(pslg(npts,nlevs))
  allocate(psg(nlons*nlats),pstend(nlons*nlats))
  if (massbal_adjust) allocate(vmassdiv(nlons*nlats,nlevs))

  if (use_gfs_nemsio) then
     call nemsio_readrecv(gfile,'pres','sfc',1,nems_wrk,iret=iret)
     if (iret/=0) then
         write(6,*)'gridio/readgriddata: gfs model: problem with nemsio_readrecv(ps), iret=',iret
         call stop2(23)
     endif
     psg = 0.01_r_kind*nems_wrk ! convert ps to millibars.
     !print *,'min/max ps',minval(psg),maxval(psg),' nanal=',nanal
     ! pressure at interfaces
     pressi(:,1) = psg
     do k=1,nlevs
        call nemsio_readrecv(gfile,'dpres','mid layer',k,nems_wrk,iret=iret)
        if (iret/=0) then
            write(6,*)'gridio/readgriddata: gfs model: problem with nemsio_readrecv(dpres), iret=',iret
            call stop2(23)
        endif
        pressi(:,k+1) = pressi(:,k) - 0.01_r_kind*nems_wrk
        !if (nanal .eq. 1) print *,'min/max pressi',k,minval(pressi(:,k+1)),maxval(pressi(:,k+1))
     enddo
     pressi(:,nlevs+1) = ptop
  else
     vrtspec = sigdata%ps
     call sptez_s(vrtspec,psg,1)
     !==> input psg is ln(ps) in centibars - convert to ps in millibars.
     psg = 10._r_kind*exp(psg)
     allocate(ak(nlevs+1),bk(nlevs+1))
     if (sighead%idvc .eq. 0) then ! sigma coordinate, old file format.
         ak = zero
         bk = sighead%si(1:nlevs+1)
     else if (sighead%idvc == 1) then ! sigma coordinate
         ak = zero
         bk = sighead%vcoord(1:nlevs+1,2)
     else if (sighead%idvc == 2 .or. sighead%idvc == 3) then ! hybrid coordinate
         bk = sighead%vcoord(1:nlevs+1,2) 
         ak = 0.01_r_kind*sighead%vcoord(1:nlevs+1,1)  ! convert to mb
     else
         print *,'unknown vertical coordinate type',sighead%idvc
         call stop2(23)
     end if
     !==> pressure at interfaces.
     if (nanal .eq. 1) then
        print *,'time level ',nb
        print *,'---------------'
     endif
     do k=1,nlevs+1
        pressi(:,k)=ak(k)+bk(k)*psg
        if (nanal .eq. 1) print *,'min/max pressi',k,minval(pressi(:,k)),maxval(pressi(:,k))
     enddo
     deallocate(ak,bk)
  endif

  !==> get U,V,temp,q,ps on gaussian grid.
  ! u is first nlevs, v is second, t is third, then tracers.
  if (use_gfs_nemsio) then
     clip = tiny(vg(1))
     do k=1,nlevs
        call nemsio_readrecv(gfile,'ugrd','mid layer',k,nems_wrk,iret=iret)
        if (iret/=0) then
            write(6,*)'gridio/readgriddata: gfs model: problem with nemsio_readrecv(ugrd), iret=',iret
            call stop2(23)
        endif
        ug = nems_wrk
        call nemsio_readrecv(gfile,'vgrd','mid layer',k,nems_wrk,iret=iret)
        if (iret/=0) then
            write(6,*)'gridio/readgriddata: gfs model: problem with nemsio_readrecv(vgrd), iret=',iret
            call stop2(23)
        endif
        vg = nems_wrk
        if (reducedgrid) then
           call regtoreduced(ug,grdin(:,k,nb))
           call regtoreduced(vg,grdin(:,nlevs+k,nb))
        else
           grdin(:,k,nb) = ug
           grdin(:,nlevs+k,nb) = vg
        endif
        ! calculate vertical integral of mass flux div (ps tendency)
        ! this variable is analyzed in order to enforce mass balance in the analysis
        if (massbal_adjust) then
           ug = ug*(pressi(:,k)-pressi(:,k+1))
           vg = vg*(pressi(:,k)-pressi(:,k+1))
           call sptezv_s(divspec,vrtspec,ug,vg,-1) ! u,v to div,vrt
           call sptez_s(divspec,vmassdiv(:,k),1) ! divspec to divgrd
        endif
        call nemsio_readrecv(gfile,'tmp','mid layer',k,nems_wrk,iret=iret)
        if (iret/=0) then
           write(6,*)'gridio/readgriddata: gfs model: problem with nemsio_readrecv(tmp), iret=',iret
           call stop2(23)
        endif
        call nemsio_readrecv(gfile,'spfh','mid layer',k,nems_wrk2,iret=iret)
        if (iret/=0) then
           write(6,*)'gridio/readgriddata: gfs model: problem with nemsio_readrecv(spfh), iret=',iret
           call stop2(23)
        endif
        if (cliptracers)  where (nems_wrk2 < clip) nems_wrk2 = clip
        nems_wrk = nems_wrk * ( 1.0 + fv*nems_wrk2 ) ! convert T to Tv
        ug = nems_wrk
        vg = nems_wrk2
        if (reducedgrid) then
           call regtoreduced(ug,grdin(:,2*nlevs+k,nb))
           call regtoreduced(vg,grdin(:,3*nlevs+k,nb))
        else
           grdin(:,2*nlevs+k,nb) = ug
           grdin(:,3*nlevs+k,nb) = vg
        endif
        if (nvars .eq. 5) then
           call nemsio_readrecv(gfile,'o3mr','mid layer',k,nems_wrk2,iret=iret)
           if (iret/=0) then
              write(6,*)'gridio/readgriddata: gfs model: problem with nemsio_readrecv(o3mr), iret=',iret
              call stop2(23)
           endif
           if (cliptracers)  where (nems_wrk2 < clip) nems_wrk2 = clip
           ug = nems_wrk2
           if (reducedgrid) then
              call regtoreduced(ug,grdin(:,4*nlevs+k,nb))
           else
              grdin(:,4*nlevs+k,nb) = ug
           endif
        endif
        if (nvars .eq. 6) then
           call nemsio_readrecv(gfile,'clwmr','mid layer',k,nems_wrk2,iret=iret)
           if (iret/=0) then
              write(6,*)'gridio/readgriddata: gfs model: problem with nemsio_readrecv(clwmr), iret=',iret
              call stop2(23)
           endif
           if (cliptracers)  where (nems_wrk2 < clip) nems_wrk2 = clip
           ug = nems_wrk2
           if (reducedgrid) then
              call regtoreduced(ug,grdin(:,5*nlevs+k,nb))
           else
              grdin(:,5*nlevs+k,nb) = ug
           endif
        endif
     enddo
  else
!$omp parallel do private(k,nt,ug,vg,divspec,vrtspec)  shared(sigdata,pressi,vmassdiv,grdin)
     do k=1,nlevs
   
        vrtspec = sigdata%z(:,k); divspec = sigdata%d(:,k)
        call sptezv_s(divspec,vrtspec,ug,vg,1)
        if (reducedgrid) then
           call regtoreduced(ug,grdin(:,k,nb))
           call regtoreduced(vg,grdin(:,nlevs+k,nb))
        else
           grdin(:,k,nb) = ug; grdin(:,nlevs+k,nb) = vg
        endif

! calculate vertical integral of mass flux div (ps tendency)
! this variable is analyzed in order to enforce mass balance in the analysis
        if (massbal_adjust) then
           ug = ug*(pressi(:,k)-pressi(:,k+1))
           vg = vg*(pressi(:,k)-pressi(:,k+1))
           call sptezv_s(divspec,vrtspec,ug,vg,-1) ! u,v to div,vrt
           call sptez_s(divspec,vmassdiv(:,k),1) ! divspec to divgrd
        endif

        divspec = sigdata%t(:,k)
        call sptez_s(divspec,ug,1)
        if (reducedgrid) then
           call regtoreduced(ug,grdin(:,2*nlevs+k,nb))
        else
           grdin(:,2*nlevs+k,nb) = ug
        endif

        do nt=1,nvars-3
           divspec = sigdata%q(:,k,nt)
           call sptez_s(divspec,ug,1)
           if (reducedgrid) then
              call regtoreduced(ug,grdin(:,(3+nt-1)*nlevs+k,nb))
           else
              grdin(:,(3+nt-1)*nlevs+k,nb) = ug
           endif
        enddo

     enddo
!$omp end parallel do
  endif

  ! surface pressure is last grid.
  if (reducedgrid) then
     call regtoreduced(psg,grdin(:,ndim,nb))
  else
     grdin(:,ndim,nb) = psg
  endif
  if (.not. use_gfs_nemsio) call sigio_axdata(sigdata,iret)

  ! surface pressure tendency is next to last grid.
  if (massbal_adjust) then
     pstend = sum(vmassdiv,2)
     if (nanal .eq. 1) &
     print *,nanal,'min/max first-guess ps tend',minval(pstend),maxval(pstend)
     if (reducedgrid) then
        call regtoreduced(pstend,grdin(:,ndim-1,nb))
     else
        grdin(:,ndim-1,nb) = pstend
     endif
  endif

  ! compute saturation q.
  do k=1,nlevs
    ! layer pressure from phillips vertical interolation
    ug(:) = ((pressi(:,k)**kap1-pressi(:,k+1)**kap1)/&
            (kap1*(pressi(:,k)-pressi(:,k+1))))**kapr
    if (reducedgrid) then
        call regtoreduced(ug,pslg(:,k))
    else
        pslg(:,k) = ug
    endif
  end do
  if (pseudo_rh) then
     call genqsat1(grdin(:,3*nlevs+1:4*nlevs,nb),qsat(:,:,nb),pslg,grdin(:,2*nlevs+1:3*nlevs,nb),ice,npts,nlevs)
  else
     qsat(:,:,nb) = 1._r_double
  end if
  
  deallocate(pressi,pslg)
  deallocate(psg,pstend)
  if (massbal_adjust) deallocate(vmassdiv)
  if (use_gfs_nemsio) call nemsio_close(gfile,iret=iret)

  end do backgroundloop ! loop over backgrounds to read in

 end subroutine readgriddata

 subroutine writegriddata(nanal,grdin)
  use sigio_module, only: sigio_head, sigio_data, sigio_sclose, sigio_sropen, &
                          sigio_srohdc, sigio_sclose, sigio_axdata, &
                          sigio_aldata, sigio_swohdc
  use nemsio_module, only: nemsio_gfile,nemsio_open,nemsio_close,&
                           nemsio_readrec,nemsio_writerec,nemsio_intkind,&
                           nemsio_getheadvar,nemsio_realkind,nemsio_getfilehead,&
                           nemsio_readrecv,nemsio_init,nemsio_setheadvar,nemsio_writerecv
  implicit none

  character(len=500):: filenamein, filenameout
  integer, intent(in) :: nanal
  real(r_single), dimension(npts,ndim,nbackgrounds), intent(inout) :: grdin
  real(r_kind), allocatable, dimension(:,:) :: vmassdiv,dpanl,dpfg,pressi
  real(r_kind), allocatable, dimension(:,:) :: vmassdivinc
  real(r_kind), allocatable, dimension(:,:) :: ugtmp,vgtmp
  real(r_kind), allocatable,dimension(:) :: psg,pstend1,pstend2,pstendfg,vmass
  real(r_kind), dimension(nlons*nlats) :: ug,vg,uginc,vginc,psfg
  real(r_kind), dimension(ndimspec) :: vrtspec,divspec
  integer iadate(4),idate(4),nfhour,idat(7),iret,nrecs,jdate(7)
  integer:: nfminute, nfsecondn, nfsecondd
  integer,dimension(8):: ida,jda
  real(r_double),dimension(5):: fha
  real(r_kind) fhour
  type(sigio_head) sighead
  type(sigio_data) sigdata_inc
  character(len=3) charnanal

  real(r_kind) kap,kapr,kap1,clip
  real(nemsio_realkind), dimension(nlons*nlats) :: nems_wrk,nems_wrk2
  real(r_kind), dimension(nlevs+1) :: ak,bk
  real(nemsio_realkind), dimension(nlevs+1,3,2) :: nems_vcoord
  integer(nemsio_intkind) :: nems_idvc
  type(sigio_data) sigdata
  type(nemsio_gfile) :: gfilein,gfileout

  integer k,nt,ierr,iunitsig,nb

  iunitsig = 78
  kapr = cp/rd
  kap = rd/cp
  kap1 = kap+one
  write(charnanal,'(i3.3)') nanal

  backgroundloop: do nb=1,nbackgrounds

  filenameout = trim(adjustl(datapath))//trim(adjustl(anlfileprefixes(nb)))//"mem"//charnanal
  filenamein = trim(adjustl(datapath))//trim(adjustl(fgfileprefixes(nb)))//"mem"//charnanal
  ! for nemsio, analysis file must be copied from first guess at scripting
  ! level.  This file is read in and modified.

  if (use_gfs_nemsio) then
     call nemsio_init(iret=iret)
     if(iret/=0) then
        write(6,*)'gridio/writegriddata: gfs model: problem with nemsio_init, iret=',iret
        call stop2(23)
     end if
     call nemsio_open(gfilein,filenamein,'READ',iret=iret)
     if (iret/=0) then
        write(6,*)'gridio/writegriddata: gfs model: problem with nemsio_open, iret=',iret
        call stop2(23)
     endif
     call nemsio_getfilehead(gfilein,iret=iret,idate=idat,nfhour=nfhour,&
                             nfminute=nfminute, nfsecondn=nfsecondn, nfsecondd=nfsecondd,&
                             nrec=nrecs,&
                             vcoord=nems_vcoord,idvc=nems_idvc)
     write(6,111) trim(filenamein),idat,nfhour,nfminute,nfsecondn,nfsecondd
111  format(a32,1x,'idat=',7(i4,1x),' nfh=',i5,' nfm=',i5,' nfsn=',i5,' nfsd=',i5)

     if (iret/=0) then
        write(6,*)'gridio/writegriddata: gfs model: problem with nemsio_getfilehead, iret=',iret
        call stop2(23)
     endif
     if (nems_idvc == 1) then ! sigma coordinate
         ak = zero
         bk = nems_vcoord(1:nlevs+1,2,1)
     else if (nems_idvc == 2 .or. nems_idvc == 3) then ! hybrid coordinate
         bk = nems_vcoord(1:nlevs+1,2,1) 
         ak = 0.01_r_kind*nems_vcoord(1:nlevs+1,1,1)  ! convert to mb
     else
         print *,'unknown vertical coordinate type',nems_idvc
         call stop2(23)
     end if
  else
     ! read in first-guess data.
     call sigio_srohdc(iunitsig,trim(filenamein), &
                       sighead,sigdata,ierr)
  endif

  if (massbal_adjust) then
     allocate(vmassdiv(nlons*nlats,nlevs))
     allocate(vmassdivinc(nlons*nlats,nlevs))
  endif
  allocate(psg(nlons*nlats),pstend1(nlons*nlats))
  allocate(pstend2(nlons*nlats),vmass(nlons*nlats))
  allocate(dpfg(nlons*nlats,nlevs))
  allocate(dpanl(nlons*nlats,nlevs))
  allocate(pressi(nlons*nlats,nlevs+1))
  allocate(pstendfg(nlons*nlats))

! Compute analysis time from guess date and forecast length.
  if (.not. use_gfs_nemsio) then
     idate = sighead%idate
     fhour = sighead%fhour
  else
     idate(3)=idat(3) 
     idate(2)=idat(2)
     idate(4)=idat(1) 
     idate(1)=idat(4)
     fhour = nfhour
  endif
  fha=zero; ida=0; jda=0
  fha(2)=fhour    ! relative time interval in hours
  ida(1)=idate(4) ! year
  ida(2)=idate(2) ! month
  ida(3)=idate(3) ! day
  ida(4)=0                ! time zone
  ida(5)=idate(1) ! hour
  call w3movdat(fha,ida,jda)
!
!   INPUT VARIABLES:
!     RINC       REAL (5) NCEP RELATIVE TIME INTERVAL
!                (DAYS, HOURS, MINUTES, SECONDS, MILLISECONDS)
!     IDAT       INTEGER (8) NCEP ABSOLUTE DATE AND TIME
!                (YEAR, MONTH, DAY, TIME ZONE,
!                 HOUR, MINUTE, SECOND, MILLISECOND)
!
!   OUTPUT VARIABLES:
!     JDAT       INTEGER (8) NCEP ABSOLUTE DATE AND TIME
!                (YEAR, MONTH, DAY, TIME ZONE,
!                 HOUR, MINUTE, SECOND, MILLISECOND)
!                (JDAT IS LATER THAN IDAT IF TIME INTERVAL IS POSITIVE.)
  iadate(1)=jda(5) ! hour
  iadate(2)=jda(2) ! mon
  iadate(3)=jda(3) ! day
  iadate(4)=jda(1) ! year
  if (nproc .eq. 0) then
     print *,'idate = ',idate
     print *,'iadate = ',iadate
  end if

  if (.not. use_gfs_nemsio) then
     sighead%idate = iadate
     sighead%fhour = zero
     ! ensemble info
     ! http://www.emc.ncep.noaa.gov/gmb/ens/info/ens_grib.html#gribex
     sighead%iens(1) = 3 ! pos pert
     sighead%iens(2) = nanal ! ensemble member number
     sighead%icen2 = 2 ! sub-center, must be 2 or ens info not used
     if (.not. isinitialized) call init_spec_vars(nlons,nlats,sighead%jcap,4)
     ! allocate new sigdata structure for increments.
     call sigio_aldata(sighead,sigdata_inc,ierr) 
     ! convert to increment to spectral coefficients.
!$omp parallel do private(k,nt,ug,vg,divspec,vrtspec)  shared(grdin,sigdata_inc)
     do k=1,nlevs
        if (reducedgrid) then
           call reducedtoreg(grdin(:,k,nb),ug)
           call reducedtoreg(grdin(:,nlevs+k,nb),vg)
        else
           ug = grdin(:,k,nb); vg = grdin(:,nlevs+k,nb)
        endif
        call sptezv_s(divspec,vrtspec,ug,vg,-1)
        sigdata_inc%d(:,k) = divspec; sigdata_inc%z(:,k) = vrtspec
        if (reducedgrid) then
           call reducedtoreg(grdin(:,2*nlevs+k,nb),ug)
        else
           ug = grdin(:,2*nlevs+k,nb)
        endif
        call sptez_s(divspec,ug,-1)
        sigdata_inc%t(:,k) = divspec
        do nt=1,nvars-3
            if (reducedgrid) then
               call reducedtoreg(grdin(:,(3+nt-1)*nlevs+k,nb),ug)
            else
               ug = grdin(:,(3+nt-1)*nlevs+k,nb)
            endif
            call sptez_s(divspec,ug,-1)
            sigdata_inc%q(:,k,nt) = divspec
        enddo
     enddo
!$omp end parallel do

     divspec = sigdata%ps
     call sptez_s(divspec,vg,1)
     ! increment (in hPa) to reg grid.
     if (reducedgrid) then
       call reducedtoreg(grdin(:,ndim,nb),ug)
     else
       ug = grdin(:,ndim,nb)
     endif
     psfg = 10._r_kind*exp(vg)
     vg = psfg + ug ! first guess + increment
     psg = vg
     vg = log(vg/10._r_kind) ! convert back to centibars.
     call sptez_s(divspec,vg,-1)
     sigdata%ps = divspec

     if (sighead%idvc .eq. 0) then ! sigma coordinate, old file format.
         ak = zero
         bk = sighead%si(1:nlevs+1)
     else if (sighead%idvc == 1) then ! sigma coordinate
         ak = zero
         bk = sighead%vcoord(1:nlevs+1,2)
     else if (sighead%idvc == 2 .or. sighead%idvc == 3) then ! hybrid coordinate
         bk = sighead%vcoord(1:nlevs+1,2) 
         ak = 0.01_r_kind*sighead%vcoord(1:nlevs+1,1)  ! convert to mb
     else
         print *,'unknown vertical coordinate type',sighead%idvc
         call stop2(23)
     end if
     !==> first guess pressure at interfaces.
     do k=1,nlevs+1
        pressi(:,k)=ak(k)+bk(k)*psfg
     enddo
     do k=1,nlevs
        dpfg(:,k) = pressi(:,k)-pressi(:,k+1)
     enddo
     !==> analysis pressure at interfaces.
     do k=1,nlevs+1
        pressi(:,k)=ak(k)+bk(k)*psg
     enddo
     do k=1,nlevs
        dpanl(:,k) = pressi(:,k)-pressi(:,k+1)
        !if (nanal .eq. 1) print *,'k,dpanl,dpfg',minval(dpanl(:,k)),&
        !maxval(dpanl(:,k)),minval(dpfg(:,k)),maxval(dpfg(:,k))
     enddo

  else
     gfileout = gfilein

     nfhour    = 0        !  new forecast hour, zero at analysis time
     nfminute  = 0
     nfsecondn = 0
     nfsecondd = 100      ! default for denominator

     !iadate = hh/mm/dd/yyyy
     !jdate = yyyy/mm/dd/hh/min/secn/secd

     jdate(1) = iadate(4)  ! analysis year
     jdate(2) = iadate(2)  ! analysis month
     jdate(3) = iadate(3)  ! analysis day
     jdate(4) = iadate(1)  ! analysis hour
     jdate(5) = nfminute   ! analysis minute
     jdate(6) = nfsecondn  ! analysis scaled seconds
     jdate(7) = nfsecondd  ! analysis seconds multiplier

     call nemsio_open(gfileout,filenameout,'WRITE',iret=iret,&
          idate=jdate, nfhour=nfhour, nfminute=nfminute, nfsecondn=nfsecondn, &
          nfsecondd=nfsecondd)

     write(6,112) trim(filenameout),jdate,nfhour,nfminute,nfsecondn,nfsecondd
112 format(a32,1x,'jdate=',7(i4,1x),' nfh=',i5,' nfm=',i5,' nfsn=',i5,' nfsd=',i5)

     if (iret/=0) then
        write(6,*)'gridio/writegriddata: gfs model: problem with nemsio_open for output, iret=',iret
        call stop2(23)
     end if

!    read/write orographay
     call nemsio_readrecv(gfilein,'hgt','sfc',1,nems_wrk,iret=iret)
     call nemsio_writerecv(gfileout,'hgt','sfc',1,nems_wrk,iret=iret)

     call nemsio_readrecv(gfilein,'pres','sfc',1,nems_wrk,iret=iret)
     psfg = 0.01*nems_wrk ! convert ps to millibars.
     ! increment (in hPa) to reg grid.
     if (reducedgrid) then
       call reducedtoreg(grdin(:,ndim,nb),ug)
     else
       ug = grdin(:,ndim,nb)
     endif
     !print *,'nanal,min/max psfg,min/max inc',nanal,minval(psfg),maxval(psfg),minval(ug),maxval(ug)
     psg = psfg + ug ! first guess + increment
     nems_wrk = 100.*psg
     call nemsio_writerecv(gfileout,'pres','sfc',1,nems_wrk,iret=iret)
     if (iret/=0) then
        write(6,*)'gridio/writegriddata: gfs model: problem with nemsio_writerecv(pres), iret=',iret
        call stop2(23)
     endif
     ! analysis pressure at interfaces.
     pressi(:,1) = psg
     do k=1,nlevs
        call nemsio_readrecv(gfilein,'dpres','mid layer',k,nems_wrk,iret=iret)
        dpfg(:,k) = 0.01_r_kind*nems_wrk
        pressi(:,k+1) = ak(k+1) + bk(k+1)*psg
        dpanl(:,k) = pressi(:,k) - pressi(:,k+1)
        nems_wrk2 = 100.*dpanl(:,k)
        call nemsio_writerecv(gfileout,'dpres','mid layer',k,nems_wrk2,iret=iret)
        if (iret/=0) then
           write(6,*)'gridio/writegriddata: gfs model: problem with nemsio_writerecv(pres), iret=',iret
           call stop2(23)
        endif
        !if (nanal .eq. 1) print *,'k,dpanl,dpfg',minval(dpanl(:,k)),&
        !maxval(dpanl(:,k)),minval(dpfg(:,k)),maxval(dpfg(:,k))
     enddo
     pressi(:,nlevs+1) = ptop
     ! model layer pressures.
     do k=1,nlevs
        ! layer pressure from Phillips vertical interpolation.
        nems_wrk    = ((pressi(:,k)**kap1-pressi(:,k+1)**kap1)/&
                      (kap1*(pressi(:,k)-pressi(:,k+1))))**kapr
        nems_wrk = 100.*nems_wrk ! hPa to Pa
        call nemsio_writerecv(gfileout,'pres','mid layer',k,nems_wrk,iret=iret)
        if (iret/=0) then
           write(6,*)'gridio/writegriddata: gfs model: problem with nemsio_writerecv(model layer pres), iret=',iret
           call stop2(23)
        endif
     enddo

  endif

  if (massbal_adjust) then

!$omp parallel do private(k,nt,ug,vg,vrtspec,divspec) shared(sigdata,dpfg,vmassdiv)
     do k=1,nlevs
!       re-calculate vertical integral of mass flux div for first-guess
        if (use_gfs_nemsio) then
           call nemsio_readrecv(gfilein,'ugrd','mid layer',k,nems_wrk,iret=iret)
           if (iret/=0) then
               write(6,*)'gridio/writegriddata: gfs model: problem with nemsio_readrecv(ugrd), iret=',iret
               call stop2(23)
           endif
           ug = nems_wrk
           call nemsio_readrecv(gfilein,'vgrd','mid layer',k,nems_wrk,iret=iret)
           if (iret/=0) then
               write(6,*)'gridio/writegriddata: gfs model: problem with nemsio_readrecv(vgrd), iret=',iret
               call stop2(23)
           endif
           vg = nems_wrk
        else
           divspec = sigdata%d(:,k); vrtspec = sigdata%z(:,k)
           call sptezv_s(divspec,vrtspec,ug,vg,1)
        endif
        ug = ug*dpfg(:,k)
        vg = vg*dpfg(:,k)
        call sptezv_s(divspec,vrtspec,ug,vg,-1) ! u,v to div,vrt
        call sptez_s(divspec,vmassdiv(:,k),1) ! divspec to divgrd
     enddo
!$omp end parallel do

     ! analyzed ps tend increment
     if (reducedgrid) then
        call reducedtoreg(grdin(:,ndim-1,nb),pstend2)
     else
        pstend2 = grdin(:,ndim-1,nb)
     endif
     pstendfg = sum(vmassdiv,2)
     vmassdivinc = vmassdiv
     if (nanal .eq. 1) then
     print *,'time level ',nb
     print *,'--------------------'
     print *,nanal,'min/max pstendfg',minval(pstendfg),maxval(pstendfg)
     print *,nanal,'min/max pstend inc',minval(pstend2),maxval(pstend2)
     endif
     pstend2 = pstend2 + pstendfg ! add to background ps tend

  endif ! if (massbal_adjust)

  if (.not. use_gfs_nemsio) then
  ! add increment to first guess in spectral space.
!$omp parallel do private(k,nt,ug,vg,vrtspec,divspec)  shared(sigdata,sigdata_inc,vmassdiv,dpanl)
     do k=1,nlevs

! add increments in spectral space
        sigdata%z(:,k) = sigdata%z(:,k) + sigdata_inc%z(:,k)
        sigdata%d(:,k) = sigdata%d(:,k) + sigdata_inc%d(:,k)
        sigdata%t(:,k) = sigdata%t(:,k) + sigdata_inc%t(:,k)
        do nt=1,nvars-3
           sigdata%q(:,k,nt) = sigdata%q(:,k,nt) + sigdata_inc%q(:,k,nt)
        enddo

        if (massbal_adjust) then
!          calculate vertical integral of mass flux div for updated state
           divspec = sigdata%d(:,k); vrtspec = sigdata%z(:,k)
           call sptezv_s(divspec,vrtspec,ug,vg,1)
           ug = ug*dpanl(:,k)
           vg = vg*dpanl(:,k)
           call sptezv_s(divspec,vrtspec,ug,vg,-1) ! u,v to div,vrt
           call sptez_s(divspec,vmassdiv(:,k),1) ! divspec to divgrd
        endif

     enddo
!$omp end parallel do

     ! don't need sigdata_inc anymore.
     call sigio_axdata(sigdata_inc,ierr)
  else
     if (massbal_adjust) then
        allocate(ugtmp(nlons*nlats,nlevs),vgtmp(nlons*nlats,nlevs))
     endif
     ! update u,v,Tv,q,oz,clwmr
     do k=1,nlevs
        call nemsio_readrecv(gfilein,'ugrd','mid layer',k,nems_wrk,iret=iret)
        if (iret/=0) then
           write(6,*)'gridio/writegriddata: gfs model: problem with nemsio_readrecv(ugrd), iret=',iret
           call stop2(23)
        endif
        if (reducedgrid) then
           call reducedtoreg(grdin(:,k,nb),ug)
        else
           ug = grdin(:,k,nb)
        endif
        ug =  nems_wrk + ug
        if (.not. massbal_adjust) then
           nems_wrk = ug
           call nemsio_writerecv(gfileout,'ugrd','mid layer',k,nems_wrk,iret=iret)
           if (iret/=0) then
              write(6,*)'gridio/writegriddata: gfs model: problem with nemsio_writerecv(ugrd), iret=',iret
              call stop2(23)
           endif
        else
           ugtmp(:,k) = ug
        endif
     
        call nemsio_readrecv(gfilein,'vgrd','mid layer',k,nems_wrk,iret=iret)
        if (iret/=0) then
           write(6,*)'gridio/writegriddata: gfs model: problem with nemsio_readrecv(vgrd), iret=',iret
           call stop2(23)
        endif
        if (reducedgrid) then
           call reducedtoreg(grdin(:,nlevs+k,nb),vg)
        else
           vg = grdin(:,nlevs+k,nb)
        endif
        vg =  nems_wrk + vg
        if (.not. massbal_adjust) then
           nems_wrk = vg
           call nemsio_writerecv(gfileout,'vgrd','mid layer',k,nems_wrk,iret=iret)
           if (iret/=0) then
              write(6,*)'gridio/writegriddata: gfs model: problem with nemsio_writerecv(vgrd), iret=',iret
              call stop2(23)
           endif
        else
           vgtmp(:,k) = vg
        endif

        if (massbal_adjust) then
           ug = ug*dpanl(:,k)
           vg = vg*dpanl(:,k)
           call sptezv_s(divspec,vrtspec,ug,vg,-1) ! u,v to div,vrt
           call sptez_s(divspec,vmassdiv(:,k),1) ! divspec to divgrd
        end if

        call nemsio_readrecv(gfilein,'tmp','mid layer',k,nems_wrk,iret=iret)
        if (iret/=0) then
           write(6,*)'gridio/writegriddata: gfs model: problem with nemsio_readrecv(tmp), iret=',iret
           call stop2(23)
        endif
        call nemsio_readrecv(gfilein,'spfh','mid layer',k,nems_wrk2,iret=iret)
        if (iret/=0) then
           write(6,*)'gridio/writegriddata: gfs model: problem with nemsio_readrecv(spfh), iret=',iret
           call stop2(23)
        endif
        if (reducedgrid) then
           call reducedtoreg(grdin(:,2*nlevs+k,nb),ug)
           call reducedtoreg(grdin(:,3*nlevs+k,nb),vg)
        else
           ug = grdin(:,2*nlevs+k,nb)
           vg = grdin(:,3*nlevs+k,nb)
        endif
        ! ug is Tv increment, nems_wrk is background T, nems_wrk2 is background spfh
        ug = ug + nems_wrk * ( 1.0 + fv*nems_wrk2 )
        vg = vg + nems_wrk2 
        if (cliptracers)  where (vg < clip) vg = clip
        ! convert Tv back to T
        nems_wrk = ug/(1. + fv*vg)
        call nemsio_writerecv(gfileout,'tmp','mid layer',k,nems_wrk,iret=iret)
        if (iret/=0) then
           write(6,*)'gridio/writegriddata: gfs model: problem with nemsio_writerecv(tmp), iret=',iret
           call stop2(23)
        endif
        nems_wrk2 = vg
        call nemsio_writerecv(gfileout,'spfh','mid layer',k,nems_wrk2,iret=iret)
        if (iret/=0) then
           write(6,*)'gridio/writegriddata: gfs model: problem with nemsio_writerecv(spfh), iret=',iret
           call stop2(23)
        endif

        call nemsio_readrecv(gfilein,'o3mr','mid layer',k,nems_wrk,iret=iret)
        if (iret/=0) then
           write(6,*)'gridio/writegriddata: gfs model: problem with nemsio_readrecv(o3mr), iret=',iret
           call stop2(23)
        endif
        if (nvars .eq. 5) then
           if (reducedgrid) then
              call reducedtoreg(grdin(:,4*nlevs+k,nb),ug)
           else
              ug = grdin(:,4*nlevs+k,nb)
           endif
        else
           ug = 0.
        endif
        nems_wrk = nems_wrk + ug
        if (cliptracers)  where (nems_wrk < clip) nems_wrk = clip
        call nemsio_writerecv(gfileout,'o3mr','mid layer',k,nems_wrk,iret=iret)
        if (iret/=0) then
           write(6,*)'gridio/writegriddata: gfs model: problem with nemsio_writerecv(o3mr), iret=',iret
           call stop2(23)
        endif

        call nemsio_readrecv(gfilein,'clwmr','mid layer',k,nems_wrk,iret=iret)
        if (iret/=0) then
           write(6,*)'gridio/writegriddata: gfs model: problem with nemsio_readrecv(clwmr), iret=',iret
           call stop2(23)
        endif
        if (nvars .eq. 6) then
           if (reducedgrid) then
              call reducedtoreg(grdin(:,5*nlevs+k,nb),ug)
           else
              ug = grdin(:,5*nlevs+k,nb)
           endif
        else
           ug = 0.
        endif
        nems_wrk = nems_wrk + ug
        if (cliptracers)  where (nems_wrk < clip) nems_wrk = clip
        call nemsio_writerecv(gfileout,'clwmr','mid layer',k,nems_wrk,iret=iret)
        if (iret/=0) then
           write(6,*)'gridio/writegriddata: gfs model: problem with nemsio_writerecv(clwmr), iret=',iret
           call stop2(23)
        endif

    enddo
  endif

  if (massbal_adjust) then

     vmassdivinc = vmassdiv - vmassdivinc ! analyis - first guess VIMFD
     ! (VIMFD = vertically integrated mass flux divergence)
     pstend1 = sum(vmassdiv,2)
     if (nanal .eq. 1) then
     print *,nanal,'min/max analysis ps tend',minval(pstend1),maxval(pstend1)
     print *,nanal,'min/max analyzed ps tend',minval(pstend2),maxval(pstend2)
     endif
     ! vmass is vertical integral of dp**2
     vmass = 0.
     do k=1,nlevs
        ! case 2 (4.3.1.2) in GEOS DAS document.
        ! (adjustment proportional to mass in layer)
        vmass = vmass + dpanl(:,k)**2
        ! case 3 (4.3.1.3) in GEOS DAS document.
        ! (adjustment propotional to mass-flux div increment)
        !vmass = vmass + vmassdivinc(:,k)**2
     enddo
     ! adjust wind field in analysis so pstend is consistent with pstend2
     ! (analyzed pstend)
!$omp parallel do private(k,nt,ug,vg,uginc,vginc,vrtspec,divspec)  shared(sigdata,vmassdiv,vmassdivinc,dpanl)
     do k=1,nlevs
        ! case 2 
        ug = (pstend2 - pstend1)*dpanl(:,k)**2/vmass
        ! case 3 
        !ug = (pstend2 - pstend1)*vmassdivinc(:,k)**2/vmass
        call sptez_s(divspec,ug,-1) ! divgrd to divspec
        vrtspec = 0.
        call sptezv_s(divspec,vrtspec,uginc,vginc,1) ! div,vrt to u,v
        if (nanal .eq. 1) then
          print *,k,'min/max u inc (member 1)',&
          minval(uginc/dpanl(:,k)),maxval(uginc/dpanl(:,k))
        endif
        if (use_gfs_nemsio) then
           ugtmp(:,k) = (ugtmp(:,k)*dpanl(:,k) + uginc)/dpanl(:,k)
           vgtmp(:,k) = (vgtmp(:,k)*dpanl(:,k) + vginc)/dpanl(:,k)
           ug = ugtmp(:,k); vg = vgtmp(:,k)
        else
           ! adjust spectral div,vort 
           ! (vrtspec,divspec to u,v, add increment to u,v, then convert
           ! back go vrtspec,divspec)
           divspec = sigdata%d(:,k); vrtspec = sigdata%z(:,k)
           call sptezv_s(divspec,vrtspec,ug,vg,1)
           ug = (ug*dpanl(:,k) + uginc)/dpanl(:,k)
           vg = (vg*dpanl(:,k) + vginc)/dpanl(:,k)
           call sptezv_s(divspec,vrtspec,ug,vg,-1) ! u,v to div,vrt
           sigdata%d(:,k) = divspec; sigdata%z(:,k) = vrtspec
           ! recompute u,v
           divspec = sigdata%d(:,k); vrtspec = sigdata%z(:,k)
           call sptezv_s(divspec,vrtspec,ug,vg,1)
        endif
! check result..
        ug = ug*dpanl(:,k); vg = vg*dpanl(:,k)
        call sptezv_s(divspec,vrtspec,ug,vg,-1) ! u,v to div,vrt
        call sptez_s(divspec,vmassdiv(:,k),1) ! divspec to divgrd
     enddo
!$omp end parallel do

     ! should be same as analyzed ps tend 
     psfg = sum(vmassdiv,2)
     !if (nanal .eq. 1) then
     !   open(919,file='pstend.dat',form='unformatted',access='direct',recl=nlons*nlats)
     !   write(919,rec=1) pstendfg
     !   write(919,rec=2) pstend2
     !   write(919,rec=3) psfg
     !   write(919,rec=4) pstend1
     !   close(919)
     !endif
     if (nanal .eq. 1) then
     print *,nanal,'min/max adjusted ps tend',minval(psfg),maxval(psfg)
     print *,nanal,'min/max diff between adjusted and analyzed ps tend',&
             minval(pstend2-psfg),maxval(pstend2-psfg)
     endif

  endif ! if (massbal_adjust)

  if (.not. use_gfs_nemsio) then
  ! clip tracers.
     if (cliptracers .and. nvars .gt. 3) then
        clip = tiny(vg(1))
!$omp parallel do private(k,nt,vg,divspec)  shared(sigdata,clip)
        do k=1,nlevs
        do nt=1,nvars-3
           divspec = sigdata%q(:,k,nt) 
           call sptez_s(divspec,vg,1)
           where (vg < clip) vg = clip
           call sptez_s(divspec,vg,-1)
           sigdata%q(:,k,nt) = divspec
        enddo
        enddo
!$omp end parallel do
     end if

     ! write out analysis.
     call sigio_swohdc(iunitsig,filenameout,sighead,sigdata,ierr)
     ! deallocate sigdata structure.
     call sigio_axdata(sigdata,ierr)
  else
     if (massbal_adjust) then
        ! update u,v
        do k=1,nlevs
           nems_wrk = ugtmp(:,k)
           call nemsio_writerecv(gfileout,'ugrd','mid layer',k,nems_wrk,iret=iret)
           if (iret/=0) then
              write(6,*)'gridio/writegriddata: gfs model: problem with nemsio_writerecv(ugrd), iret=',iret
              call stop2(23)
           endif
           nems_wrk = vgtmp(:,k)
           call nemsio_writerecv(gfileout,'vgrd','mid layer',k,nems_wrk,iret=iret)
           if (iret/=0) then
              write(6,*)'gridio/writegriddata: gfs model: problem with nemsio_writerecv(vgrd), iret=',iret
              call stop2(23)
           endif
        enddo
        deallocate(ugtmp,vgtmp)
     endif
  endif

  if (use_gfs_nemsio) then
      call nemsio_close(gfilein,iret=iret)
      call nemsio_close(gfileout,iret=iret)
  endif

  deallocate(pressi,dpanl,dpfg)
  deallocate(psg,pstend1,pstend2,pstendfg,vmass)
  if (massbal_adjust) then
     deallocate(vmassdiv)
     deallocate(vmassdivinc)
  endif

  end do backgroundloop ! loop over backgrounds to write out

 end subroutine writegriddata

 end module gridio
#endif
#ifdef WRF
module gridio

  !========================================================================

  !$$$ Module documentation block
  ! 
  ! This module contains various routines to ingest and update
  ! variables from Weather Research and Forecasting (WRF) model Advanced
  ! Research WRF (ARW) and Non-hydrostatic Mesoscale Model (NMM) dynamical
  ! cores which are required by the Ensemble Kalman Filter (ENKF) currently
  ! designed for operations within the National Centers for Environmental
  ! Prediction (NCEP) Global Forecasting System (GFS)
  !
  ! prgmmr: Winterbottom        org: ESRL/PSD1       date: 2011-11-30
  !
  ! program history log:
  !   
  !   2011-11-30  Initial version.
  !
  ! attributes:
  !   language:  f95
  !
  !$$$

  !=========================================================================

  ! Define associated modules

  use gridinfo, only: dimensions, gridvarstring, npts, cross2dot, dot2cross
  use kinds,    only: r_double, r_kind, r_single
  use mpisetup, only: nproc
  use netcdf_io
  use params,   only: nlevs, nvars, nlons, nlats, cliptracers, datapath,     &
<<<<<<< HEAD
       &              arw, nmm, datestring, pseudo_rh, nbackgrounds,  &
       &              anlfileprefixes, fgfileprefixes

=======
                      arw, nmm, datestring, pseudo_rh, nbackgrounds, &
                      fgfileprefixes, anlfileprefixes          
>>>>>>> 62fad701
  use constants, only: zero,one,cp,fv,rd,grav,zero

  implicit none

  !-------------------------------------------------------------------------

  ! Define all public subroutines within this module

  private
  public :: readgriddata
  public :: writegriddata

  !-------------------------------------------------------------------------

contains

  subroutine readgriddata(nanal,vargrid,qsat)
   integer,                                                   intent(in)  :: nanal
   real(r_single), dimension(npts,nvars*nlevs+1,nbackgrounds), intent(out) :: vargrid
   real(r_double), dimension(npts,nlevs,nbackgrounds),         intent(out) :: qsat
   if (arw) then
     call readgriddata_arw(nanal,vargrid,qsat)
   else
     call readgriddata_nmm(nanal,vargrid,qsat)
   endif
  end subroutine readgriddata

  !========================================================================

  ! readgriddata_arw.f90: This subroutine will receive a WRF-ARW
  ! netcdf file name and variable string and will subsequently return
  ! the respective variable interpolated to an unstaggered grid; all
  ! checks for grid staggering are contained within this subroutine

  !-------------------------------------------------------------------------

  subroutine readgriddata_arw(nanal,vargrid,qsat)

    use constants

    !======================================================================

    ! Define array dimension variables

    integer                                                                      :: xdim, ydim, zdim

    ! Define variables passed to subroutine

    character(len=500)                                                           :: filename
    character(len=3)                                                             :: charnanal
    integer,                                                         intent(in)  :: nanal

    ! Define variables returned by subroutine

    real(r_single), dimension(npts,nvars*nlevs+1,nbackgrounds), intent(out) :: vargrid
    real(r_double), dimension(npts,nlevs,nbackgrounds),         intent(out) :: qsat

    ! Define variables computed within subroutine

    logical                                                                      :: ice
    real,       dimension(:,:,:),               allocatable              :: wrfarw_pert_pottemp
    real,       dimension(:,:,:),               allocatable              :: wrfarw_znu
    real,       dimension(:,:,:),               allocatable              :: wrfarw_psfc
    real,       dimension(:,:,:),               allocatable              :: wrfarw_mu
    real,       dimension(:,:,:),               allocatable              :: wrfarw_mub
    real,       dimension(:,:,:),               allocatable              :: wrfarw_mixratio
    real,       dimension(:,:,:),               allocatable              :: wrfarw_ptop
    real,       dimension(:,:,:),               allocatable              :: workgrid
    real,       dimension(:,:,:),               allocatable              :: vargrid_native
    real(r_single),     dimension(:,:),                 allocatable              :: enkf_virttemp
    real(r_single),     dimension(:,:),                 allocatable              :: enkf_pressure
    real(r_single),     dimension(:,:),                 allocatable              :: enkf_spechumd
    real(r_single)                                                               :: kap
    real(r_single)                                                               :: kap1
    real(r_single)                                                               :: kapr
    integer                                                                      :: xdim_native
    integer                                                                      :: ydim_native
    integer                                                                      :: zdim_native
    integer                                                                      :: xdim_local
    integer                                                                      :: ydim_local
    integer                                                                      :: zdim_local

    ! Define variables requiredfor netcdf variable I/O

    character(len=12)                                                            :: varstrname
    character(len=50)                                                            :: attstr
    character(len=12)                                                            :: varstagger
    character(len=12)                                                            :: varmemoryorder

    ! Define counting variables

    integer                                                                      :: i, j, k, l, nb
    integer                                                                      :: counth, countv
    integer                                                                      :: count

    !======================================================================

    ! Initialize all constants required by routine

    call init_constants(.true.)

    ! Define all local variables

    xdim = dimensions%xdim
    ydim = dimensions%ydim
    zdim = dimensions%zdim
       
    !======================================================================

    ! Begin: Loop through each (prognostic) variable (defined in
    ! gridio.F90), determine and define the spatial array
    ! dimensions, and allocate memory for ARW dynamical core

    !----------------------------------------------------------------------

    if (nbackgrounds > 1) then
       write(6,*)'gridio/readgriddata: reading multiple backgrounds not yet supported'
       call stop2(23)
    endif
    backgroundloop: do nb=1,nbackgrounds

    ! Initialize counting variable

    countv = 1

    ! Define character string for ensemble member file

    write(charnanal,'(i3.3)') nanal
    filename = trim(adjustl(datapath))//trim(adjustl(fgfileprefixes(nb)))//"mem"//charnanal

    !----------------------------------------------------------------------

    ! Loop through all variables to be update via the EnKF

    do l = 1, nvars + 1

    !----------------------------------------------------------------------

       ! Define staggering attributes for variable grid

       attstr = 'stagger'
       call variableattribute_char(filename,gridvarstring(l),attstr,        &
            & varstagger)

       ! If variable grid is staggered in X-direction, assign array
       ! dimensions appropriately

       if(varstagger(1:1) .eq. 'X') then

          ! Assign array dimensions appropriately

          xdim_native = xdim + 1
          ydim_native = ydim
          zdim_native = zdim

       ! If variable grid is staggered in Y-direction, assign array
       ! dimensions appropriately

       else if(varstagger(1:1) .eq. 'Y') then ! if(varstagger(1:1) .eq. '
                                              ! X')

          ! Assign array dimensions appropriately

          xdim_native = xdim
          ydim_native = ydim + 1
          zdim_native = zdim

       ! If variable grid is staggered in Z-direction, assign array
       ! dimensions appropriately

       else if(varstagger(1:1) .eq. 'Z') then ! if(varstagger(1:1) .eq. '
                                              ! X')

          ! Assign array dimensions appropriately

          xdim_native = xdim
          ydim_native = ydim
          zdim_native = zdim + 1
             
       ! If variable grid is not staggered, assign array dimensions
       ! appropriately

       else ! if(varstagger(1:1) .eq. 'X')

          ! Assign array dimensions appropriately

          xdim_native = xdim
          ydim_native = ydim
          zdim_native = zdim

       end if ! if(varstagger(1:1) .eq. 'X')

    !----------------------------------------------------------------------

       ! Define memory attributes for variable grid

       attstr = 'MemoryOrder'
       call variableattribute_char(filename,gridvarstring(l),attstr,       &
            & varmemoryorder)

          ! If variable is a 2-dimensional field, rescale variables
          ! appropriately

          if(varmemoryorder(1:3) .eq. 'XY ') then

             ! Rescale grid dimension variables appropriately

             zdim_local = 1
             zdim_native = 1
       
          else

             ! Define local array dimension

             zdim_local = zdim

          end if ! if(varmemoryorder(1:3) .eq. 'XY ')

          ! Define local variable dimensions

          xdim_local = xdim
          ydim_local = ydim

          ! Allocate memory for local variable arrays

          if(.not. allocated(workgrid))                                     &
               & allocate(workgrid(xdim_local,ydim_local,zdim_local))
          if(.not. allocated(vargrid_native))                               &
               & allocate(vargrid_native(xdim_native,ydim_native,           &
               & zdim_native))

          ! Ingest variable from external netcdf formatted file
       
          call readnetcdfdata(filename,vargrid_native,gridvarstring(l),     &
               & xdim_native,ydim_native,zdim_native)
       
          ! Interpolate variable from staggered (i.e., C-) grid to
          ! unstaggered (i.e., A-) grid. If variable is staggered in
          ! vertical, intepolate from model layer interfaces
          ! (including surface and top) to model layer midpoints.

          call cross2dot(vargrid_native,xdim_native,ydim_native,            &
               & zdim_native,xdim_local,ydim_local,zdim_local,workgrid)

    !----------------------------------------------------------------------

          ! Loop through vertical coordinate

          do k = 1, zdim_local

             ! Initialize counting variable
          
             counth = 1

             ! Loop through meridional horizontal coordinate
             
             do j = 1, ydim_local

                ! Loop through zonal horizontal coordinate

                do i = 1, xdim_local

                   ! Assign values to output variable array
             
                   vargrid(counth,countv,nb) = workgrid(i,j,k)

                   ! Update counting variable

                   counth = counth + 1

                end do ! do i = 1, xdim_local

             end do ! do j = 1, ydim_local

             ! Print message to user

             if (nproc .eq. 0)                                               &
                  write(6,*) 'READGRIDDATA_ARW: ', trim(gridvarstring(l)),   &
                  & countv, minval(vargrid(:,countv,nb)),                       &
                  & maxval(vargrid(:,countv,nb))

             ! Update counting variable

             countv = countv + 1

          end do ! do k = 1, zdim_local

    !----------------------------------------------------------------------

          ! Deallocate memory for local variables

          if(allocated(vargrid_native)) deallocate(vargrid_native)
          if(allocated(workgrid))       deallocate(workgrid)

    !----------------------------------------------------------------------

       end do ! do l = 1, nvars + 1

    !----------------------------------------------------------------------

    ! End: Loop through each (prognostic) variable (defined in
    ! gridio.F90), determine and define the spatial array
    ! dimensions, and allocate memory for ARW dynamical core

    !======================================================================

    ! Begin: Ingest the necessary variables and compute the saturated
    ! specific humidity along the WRF-ARW grid; this routine assumes
    ! that all mass variables are defined along the unstaggered grid

    !----------------------------------------------------------------------

    ! Define all constants required by routine

    ice = .false.
    kap = rd/cp
    kapr = cp/rd
    kap1 = kap + 1

    !----------------------------------------------------------------------

    ! Allocate memory for all variables ingested by routine

    if(.not. allocated(wrfarw_pert_pottemp))                                &
         & allocate(wrfarw_pert_pottemp(xdim,ydim,zdim))
    if(.not. allocated(wrfarw_mixratio))                                    &
         & allocate(wrfarw_mixratio(xdim,ydim,zdim))
    if(.not. allocated(wrfarw_mu))                                          &
         & allocate(wrfarw_mu(xdim,ydim,1))
    if(.not. allocated(wrfarw_mub))                                         &
         & allocate(wrfarw_mub(xdim,ydim,1))
    if(.not. allocated(wrfarw_psfc))                                        &
         & allocate(wrfarw_psfc(xdim,ydim,1))
    if(.not. allocated(wrfarw_znu))                                         &
         & allocate(wrfarw_znu(1,1,zdim))
    if(.not. allocated(wrfarw_ptop))                                        &
         & allocate(wrfarw_ptop(1,1,1))

    ! Allocate memory for variables computed within routine

    if(.not. allocated(enkf_virttemp)) allocate(enkf_virttemp(npts,nlevs))
    if(.not. allocated(enkf_pressure)) allocate(enkf_pressure(npts,nlevs))
    if(.not. allocated(enkf_spechumd)) allocate(enkf_spechumd(npts,nlevs))

    !----------------------------------------------------------------------

    ! Ingest the perturbation potential temperature from the external
    ! file

    varstrname= 'T'
    call readnetcdfdata(filename,wrfarw_pert_pottemp,varstrname,xdim,       &
         & ydim,zdim)

    ! Ingest the water vapor mixing ratio from the external file

    varstrname = 'QVAPOR'
    call readnetcdfdata(filename,wrfarw_mixratio,varstrname,xdim,ydim,      &
         & zdim)

    ! Ingest the model vertical (eta) levels from the external file

    varstrname = 'ZNU'
    call readnetcdfdata(filename,wrfarw_znu,varstrname,1,1,zdim)

    ! Ingest the model perturbation dry air mass from the external
    ! file

    varstrname = 'MU'
    call readnetcdfdata(filename,wrfarw_mu,varstrname,xdim,ydim,1)

    ! Ingest the model base state dry air mass from the external file

    varstrname = 'MUB'
    call readnetcdfdata(filename,wrfarw_mub,varstrname,xdim,ydim,1)

    ! Ingest the model top pressure level from the external file

    varstrname = 'P_TOP'
    call readnetcdfdata(filename,wrfarw_ptop,varstrname,1,1,1)

    !----------------------------------------------------------------------

    ! Loop through vertical coordinate; compute the hydrostatic
    ! pressure level and subsequently the temperature at the
    ! respective level
    
    do k = 1, zdim

       ! Initialize counting variable

       count = 1

       ! Loop through meridional horizontal coordinate

       do j = 1, ydim

          ! Loop through zonal horizontal coordinate

          do i = 1, xdim
             
             ! Compute the dry hydrostatic pressure at the respective
             ! grid coordinate; This is dry pressure not full
             ! pressure, ignore this difference, since we are only
             ! using this to compute qsat, which in turn is only used
             ! to compute normalized humidity analysis variable

             enkf_pressure(count,k) = wrfarw_znu(1,1,k)*(wrfarw_mu(i,j,1)   &
                  & + wrfarw_mub(i,j,1)) + wrfarw_ptop(1,1,1)

             ! Compute mixing ratio from specific humidity.
             
             enkf_spechumd(count,k) = (wrfarw_mixratio(i,j,k))/(1.0 +       &
                  & wrfarw_mixratio(i,j,k))

             ! Compute virtual temp (this is only used to compute
             ! saturation specific humidity (call genqsat1)

             enkf_virttemp(count,k) = ((wrfarw_pert_pottemp(i,j,k) +        &
                  & 300.0)/((1000.0/(enkf_pressure(count,k)/100.0))         &
                  & **(rd/cp))) * (1. + fv*enkf_spechumd(count,k))

             ! Update counting variable

             count = count + 1

          end do ! do i = 1, xdim

       end do ! do j = 1, ydim

    end do ! do k = 1, zdim

    !----------------------------------------------------------------------

    ! Compute the saturation specific humidity

    if (pseudo_rh) then
       call genqsat1(enkf_spechumd,qsat(:,:,nb),enkf_pressure/100.0,enkf_virttemp,ice,  &
                     npts,nlevs)
    else
       qsat(:,:,nb) = 1._r_double
    endif
          

    !---------------------------------------------------------------------

    ! End: Ingest the necessary variables and compute the saturated
    ! specific humidity along the WRF-ARW grid; this routine assumes
    ! that all mass variables are defined along the unstaggered grid

    !======================================================================

    ! Deallocate memory for variables ingested by routine

    if(allocated(wrfarw_pert_pottemp)) deallocate(wrfarw_pert_pottemp)
    if(allocated(wrfarw_mixratio))     deallocate(wrfarw_mixratio)
    if(allocated(wrfarw_mu))           deallocate(wrfarw_mu)
    if(allocated(wrfarw_mub))          deallocate(wrfarw_mub)
    if(allocated(wrfarw_znu))          deallocate(wrfarw_znu)
    if(allocated(wrfarw_ptop))         deallocate(wrfarw_ptop)

    ! Deallocate memory for variables computed within routine

    if(allocated(enkf_virttemp))       deallocate(enkf_virttemp)
    if(allocated(enkf_pressure))       deallocate(enkf_pressure)
    if(allocated(enkf_spechumd))       deallocate(enkf_spechumd)

    end do backgroundloop ! loop over backgrounds to read in

    !======================================================================

    ! Return calculated values

    return

    !======================================================================

  end subroutine readgriddata_arw

  !========================================================================

  ! readgriddata_nmm.f90: This subroutine will receive a WRF-NMM
  ! netcdf file name and variable string and will subsequently return
  ! the respective variable interpolated to an unstaggered grid; all
  ! checks for grid staggering are contained within this subroutine

  !-------------------------------------------------------------------------

  subroutine readgriddata_nmm(nanal,vargrid,qsat)

    use constants
    !======================================================================

    ! Define array dimension variables

    integer                                                                      :: xdim, ydim, zdim

    ! Define variables passed to subroutine

    character(len=500)                                                           :: filename
    character(len=3)                                                             :: charnanal
    integer,                                                         intent(in)  :: nanal

    ! Define variables returned by subroutine

    real(r_single),  dimension(npts,nvars*nlevs+1,nbackgrounds),  intent(out) :: vargrid
    real(r_double),  dimension(npts,nlevs,nbackgrounds),          intent(out) :: qsat

    ! Define variables computed within subroutine

    logical                                                                      :: ice
    real,       dimension(:,:,:),               allocatable              :: wrfnmm_temp
    real,       dimension(:,:,:),               allocatable              :: wrfnmm_pres
    real,       dimension(:,:,:),               allocatable              :: wrfnmm_mixratio
    real,       dimension(:,:,:),               allocatable              :: wrfnmm_pd
    real,       dimension(:,:,:),               allocatable              :: wrfnmm_psfc
    real,       dimension(:,:,:),               allocatable              :: wrfnmm_eta1
    real,       dimension(:,:,:),               allocatable              :: wrfnmm_eta2
    real,       dimension(:,:,:),               allocatable              :: wrfnmm_pdtop
    real,       dimension(:,:,:),               allocatable              :: wrfnmm_pt
    real,       dimension(:,:,:),               allocatable              :: workgrid
    real,       dimension(:,:,:),               allocatable              :: vargrid_native
    real(r_single),     dimension(:,:),                 allocatable              :: enkf_virttemp
    real(r_single),     dimension(:,:),                 allocatable              :: enkf_pressure
    real(r_single),     dimension(:,:),                 allocatable              :: enkf_spechumd
    real(r_kind)                                                               :: kap
    real(r_kind)                                                               :: kap1
    real(r_kind)                                                               :: kapr
    integer                                                                      :: xdim_native
    integer                                                                      :: ydim_native
    integer                                                                      :: zdim_native
    integer                                                                      :: xdim_local
    integer                                                                      :: ydim_local
    integer                                                                      :: zdim_local

    ! Define variables requiredfor netcdf variable I/O

    character(len=12)                                                            :: varstrname
    character(len=50)                                                            :: attstr
    character(len=12)                                                            :: varstagger
    character(len=12)                                                            :: varmemoryorder

    ! Define counting variables

    integer                                                                      :: i, j, k, l, nb
    integer                                                                      :: counth, countv
    integer                                                                      :: count

    !======================================================================

    ! Initialize all constants required by routine

    call init_constants(.true.)

    ! Define all local variables

    xdim = dimensions%xdim
    ydim = dimensions%ydim
    zdim = dimensions%zdim
       
    !======================================================================

    ! Begin: Loop through each (prognostic) variable (defined in
    ! gridio.F90), determine and define the spatial array
    ! dimensions, and allocate memory for NMM dynamical core

    !----------------------------------------------------------------------
    if (nbackgrounds > 1) then
       write(6,*)'gridio/readgriddata: reading multiple backgrounds not yet supported'
       call stop2(23)
    endif
    backgroundloop: do nb=1,nbackgrounds

    ! Initialize counting variable

    countv = 1

    ! Define character string for ensemble member file

    write(charnanal,'(i3.3)') nanal
    filename = trim(adjustl(datapath))//trim(adjustl(fgfileprefixes(nb)))//"mem"//charnanal

    !----------------------------------------------------------------------

    ! Loop through all variables to be update via the EnKF

    do l = 1, nvars + 1

    !----------------------------------------------------------------------

       ! Define staggering attributes for variable grid

       attstr = 'stagger'
       call variableattribute_char(filename,gridvarstring(l),attstr,        &
            & varstagger)

       ! If variable grid is staggered in X-direction, assign array
       ! dimensions appropriately

       if(varstagger(1:1) .eq. 'X') then

          ! Assign array dimensions appropriately

          xdim_native = xdim + 1
          ydim_native = ydim
          zdim_native = zdim

       ! If variable grid is staggered in Y-direction, assign array
       ! dimensions appropriately

       else if(varstagger(1:1) .eq. 'Y') then ! if(varstagger(1:1) .eq. '
                                              ! X')

          ! Assign array dimensions appropriately

          xdim_native = xdim
          ydim_native = ydim + 1
          zdim_native = zdim

       ! If variable grid is staggered in Z-direction, assign array
       ! dimensions appropriately

       else if(varstagger(1:1) .eq. 'Z') then ! if(varstagger(1:1) .eq. '
                                              ! X')

          ! Assign array dimensions appropriately

          xdim_native = xdim
          ydim_native = ydim
          zdim_native = zdim + 1
             
       ! If variable grid is not staggered, assign array dimensions
       ! appropriately

       else ! if(varstagger(1:1) .eq. 'X')

          ! Assign array dimensions appropriately

          xdim_native = xdim
          ydim_native = ydim
          zdim_native = zdim

       end if ! if(varstagger(1:1) .eq. 'X')

    !----------------------------------------------------------------------

       ! Define memory attributes for variable grid

       attstr = 'MemoryOrder'
       call variableattribute_char(filename,gridvarstring(l),attstr,       &
            & varmemoryorder)

          ! If variable is a 2-dimensional field, rescale variables
          ! appropriately

          if(varmemoryorder(1:3) .eq. 'XY ') then

             ! Rescale grid dimension variables appropriately

             zdim_local = 1
             zdim_native = 1
       
          else

             ! Define local array dimension

             zdim_local = zdim

          end if ! if(varmemoryorder(1:3) .eq. 'XY ')

          ! Define local variable dimensions

          xdim_local = xdim
          ydim_local = ydim

          ! Allocate memory for local variable arrays

          if(.not. allocated(workgrid))                                     &
               & allocate(workgrid(xdim_local,ydim_local,zdim_local))
          if(.not. allocated(vargrid_native))                               &
               & allocate(vargrid_native(xdim_native,ydim_native,           &
               & zdim_native))

          ! Ingest variable from external netcdf formatted file
       
          call readnetcdfdata(filename,vargrid_native,gridvarstring(l),     &
               & xdim_native,ydim_native,zdim_native)
       
          ! Interpolate variable from staggered (i.e., E-) grid to
          ! unstaggered (i.e., A-) grid. If variable is staggered in
          ! vertical, intepolate from model layer interfaces
          ! (including surface and top) to model layer midpoints.

          call cross2dot(vargrid_native,xdim_native,ydim_native,            &
               & zdim_native,xdim_local,ydim_local,zdim_local,workgrid)

    !----------------------------------------------------------------------

          ! Loop through vertical coordinate

          do k = 1, zdim_local

             ! Initialize counting variable
          
             counth = 1

             ! Loop through meridional horizontal coordinate
             
             do j = 1, ydim_local

                ! Loop through zonal horizontal coordinate

                do i = 1, xdim_local

                   ! Assign values to output variable array
             
                   vargrid(counth,countv,nb) = workgrid(i,j,k)

                   ! Update counting variable

                   counth = counth + 1

                end do ! do i = 1, xdim_local

             end do ! do j = 1, ydim_local

             ! Print message to user

             if (nproc .eq. 0)                                               &
                  write(6,*) 'READGRIDDATA_NMM: ', trim(gridvarstring(l)),   &
                  & countv, minval(vargrid(:,countv,nb)),                    &
                  & maxval(vargrid(:,countv,nb))

             ! Update counting variable

             countv = countv + 1

          end do ! do k = 1, zdim_local

    !----------------------------------------------------------------------

          ! Deallocate memory for local variables

          if(allocated(vargrid_native)) deallocate(vargrid_native)
          if(allocated(workgrid))       deallocate(workgrid)

    !----------------------------------------------------------------------

       end do ! do l = 1, nvars + 1

    !----------------------------------------------------------------------

    ! End: Loop through each (prognostic) variable (defined in
    ! gridio.F90), determine and define the spatial array
    ! dimensions, and allocate memory for NMM dynamical core

    !======================================================================

    ! Begin: Ingest the necessary variables and compute the saturated
    ! specific humidity along the WRF-NMM grid; this routine assumes
    ! that all mass variables are defined along the unstaggered grid

    !----------------------------------------------------------------------

    ! Define all constants required by routine

    ice = .false.
    kap = rd/cp
    kapr = cp/rd
    kap1 = kap + 1

    !----------------------------------------------------------------------

    ! Allocate memory for all variables ingested by routine

    if(.not. allocated(wrfnmm_temp))                                        &
         & allocate(wrfnmm_temp(xdim,ydim,zdim))
    if(.not. allocated(wrfnmm_pres))                                        &
         & allocate(wrfnmm_pres(xdim,ydim,zdim))
    if(.not. allocated(wrfnmm_mixratio))                                    &
         & allocate(wrfnmm_mixratio(xdim,ydim,zdim))
    if(.not. allocated(wrfnmm_psfc))                                        &
         & allocate(wrfnmm_psfc(xdim,ydim,1)) 
    if(.not. allocated(wrfnmm_pd))                                          &
         & allocate(wrfnmm_pd(xdim,ydim,1)) 
    if(.not. allocated(wrfnmm_eta1))                                        &
         & allocate(wrfnmm_eta1(1,1,zdim))
    if(.not. allocated(wrfnmm_eta2))                                        &
         & allocate(wrfnmm_eta2(1,1,zdim))
    if(.not. allocated(wrfnmm_pdtop))                                       &
         & allocate(wrfnmm_pdtop(1,1,1))
    if(.not. allocated(wrfnmm_pt))                                          &
         & allocate(wrfnmm_pt(1,1,1))

    ! Allocate memory for variables computed within routine

    if(.not. allocated(enkf_virttemp)) allocate(enkf_virttemp(npts,nlevs))
    if(.not. allocated(enkf_pressure)) allocate(enkf_pressure(npts,nlevs))
    if(.not. allocated(enkf_spechumd)) allocate(enkf_spechumd(npts,nlevs))

    !----------------------------------------------------------------------

    ! Ingest the (sensible) temperature from the external file

    varstrname= 'T'
    call readnetcdfdata(filename,wrfnmm_temp,varstrname,xdim,ydim,zdim)

    ! Ingest the water vapor mixing ratio from the external file

    varstrname = 'Q'
    call readnetcdfdata(filename,wrfnmm_mixratio,varstrname,xdim,ydim,      &
         & zdim)

    ! Ingest surface pressure from the external file

    varstrname = 'PD'
    call readnetcdfdata(filename,wrfnmm_pd,varstrname,xdim,ydim,1)

    ! Ingest hybrid vertical coordinate from the external file

    varstrname = 'AETA1'
    call readnetcdfdata(filename,wrfnmm_eta1,varstrname,1,1,zdim)

    ! Ingest hybrid vertical coordinate from the external file

    varstrname = 'AETA2'
    call readnetcdfdata(filename,wrfnmm_eta2,varstrname,1,1,zdim)

    ! Ingest pressure at top of domain from the external file

    varstrname = 'PT'
    call readnetcdfdata(filename,wrfnmm_pt,varstrname,1,1,1)

    ! Ingest mass within pressure domain from the external file

    varstrname = 'PDTOP'
    call readnetcdfdata(filename,wrfnmm_pdtop,varstrname,1,1,1)

    !----------------------------------------------------------------------

    ! Loop through meridional horizontal coordinate
    
    do j = 1, ydim
       
       ! Loop through zonal horizontal coordinate
       
       do i = 1, xdim

          ! Compute the surface pressure profile

          wrfnmm_psfc(i,j,1) = (wrfnmm_pd(i,j,1) + wrfnmm_pdtop(1,1,1) +    &
               & wrfnmm_pt(1,1,1))

       end do ! do i = 1, xdim
          
    end do ! do j = 1, ydim

    ! Loop through vertical horizontal coordinate

    do k = 1, zdim
    
       ! Loop through meridional horizontal coordinate

       do j = 1, ydim
          
          ! Loop through zonal horizontal coordinate
          
          do i = 1, xdim

             ! Compute the pressure profile; the following formulation
             ! (should be) is identical to that in the Gridpoint
             ! Statistical Interpolation (GSI) routines for the
             ! WRF-NMM dynamical core

             wrfnmm_pres(i,j,k) = wrfnmm_eta1(1,1,k)*wrfnmm_pdtop(1,1,1) +  &
                  & wrfnmm_eta2(1,1,k)*(wrfnmm_psfc(i,j,1) -                &
                  & wrfnmm_pdtop(1,1,1) - wrfnmm_pt(1,1,1)) +               &
                  & wrfnmm_pt(1,1,1)

          end do ! do i = 1, xdim

       end do ! do j = 1, ydim

    end do ! do k = 1, zdim

    !----------------------------------------------------------------------

    ! Loop through vertical coordinate; compute the hydrostatic
    ! pressure level and subsequently the temperature at the
    ! respective level
    
    do k = 1, zdim

       ! Initialize counting variable

       count = 1

       ! Loop through meridional horizontal coordinate

       do j = 1, ydim

          ! Loop through zonal horizontal coordinate

          do i = 1, xdim
             
             ! Define the full pressure within model layers

             enkf_pressure(count,k) = wrfnmm_pres(i,j,k)

             ! Define the specific humidity with model layers
             
             enkf_spechumd(count,k) = wrfnmm_mixratio(i,j,k)

             ! Compute virtual temp (this is only used to compute
             ! saturation specific humidity (call genqsat1)

             enkf_virttemp(count,k) = &
             wrfnmm_temp(i,j,k)* (1. + fv*enkf_spechumd(count,k))
             
             ! Update counting variable

             count = count + 1

          end do ! do i = 1, xdim

       end do ! do j = 1, ydim

       ! Print message to user

       if(nproc .eq. 0) then

          ! Print message to user

          write(6,*) 'level, min(pres), max(pres): ', k,                    &
               & minval(enkf_pressure(1:(count - 1),k)),                    &
               & maxval(enkf_pressure(1:(count - 1),k)) 
          write(6,*) 'level, min(virttemp), max(virttemp): ', k,            &
               & minval(enkf_virttemp(1:(count - 1),k)),                    &
               & maxval(enkf_virttemp(1:(count - 1),k)) 
          write(6,*) 'level, min(sh), max(sh): ', k,                        &
               & minval(enkf_spechumd(1:(count - 1),k)),                    &
               & maxval(enkf_spechumd(1:(count - 1),k)) 

       end if ! if(nproc .eq. 0)

    end do ! do k = 1, zdim

    !----------------------------------------------------------------------

    ! Compute the saturation specific humidity

    if (pseudo_rh) then
       call genqsat1(enkf_spechumd,qsat(:,:,nb),enkf_pressure/100.0,enkf_virttemp,ice,  &
                    npts,nlevs)
    else
       qsat(:,:,nb) = 1._r_double
    endif

    !----------------------------------------------------------------------

    ! End: Ingest the necessary variables and compute the saturated
    ! specific humidity along the WRF-NMM grid; this routine assumes
    ! that all mass variables are defined along the unstaggered grid

    !======================================================================

    ! Deallocate memory for variables ingested by routine

    if(allocated(wrfnmm_temp))         deallocate(wrfnmm_temp)
    if(allocated(wrfnmm_pres))         deallocate(wrfnmm_pres)
    if(allocated(wrfnmm_mixratio))     deallocate(wrfnmm_mixratio)
    if(allocated(wrfnmm_psfc))         deallocate(wrfnmm_psfc)
    if(allocated(wrfnmm_pd))           deallocate(wrfnmm_pd)
    if(allocated(wrfnmm_eta1))         deallocate(wrfnmm_eta1)
    if(allocated(wrfnmm_eta2))         deallocate(wrfnmm_eta2)
    if(allocated(wrfnmm_pdtop))        deallocate(wrfnmm_pdtop)
    if(allocated(wrfnmm_pt))           deallocate(wrfnmm_pt)

    ! Deallocate memory for variables computed within routine

    if(allocated(enkf_virttemp))       deallocate(enkf_virttemp)
    if(allocated(enkf_pressure))       deallocate(enkf_pressure)
    if(allocated(enkf_spechumd))       deallocate(enkf_spechumd)

    !======================================================================
    end do backgroundloop ! loop over backgrounds to read in

    ! Return calculated values

    return

    !======================================================================

  end subroutine readgriddata_nmm

  !========================================================================

  ! writegriddata.f90: This subroutine will receive a netcdf file name
  ! and variable string and will subsequently return the respective
  ! variable interpolated to the native variable grid; all checks for
  ! grid staggering are contained within this subroutine

  !-------------------------------------------------------------------------

  subroutine writegriddata(nanal,vargrid)

    use constants
    include 'netcdf.inc'      

    !----------------------------------------------------------------------

    ! Define variables passed to subroutine

    real(r_single),    dimension(npts,nvars*nlevs+1,nbackgrounds),               intent(in)    :: vargrid
    integer,                                                                     intent(in)    :: nanal                                                

    !----------------------------------------------------------------------

    ! Define variables computed within subroutine

    character(len=500)                                                                         :: filename
    character(len=3)                                                                           :: charnanal
    real,    dimension(:,:,:),                allocatable                            :: vargrid_native
    real,    dimension(:,:,:),                allocatable                            :: vargridin_native
    real,    dimension(:,:,:),                allocatable                            :: workgrid
    real                                                                             :: clip
    integer iyear,imonth,iday,ihour,dh1,ierr,iw3jdn
    integer                                                                                    :: xdim_native
    integer                                                                                    :: ydim_native
    integer                                                                                    :: zdim_native
    integer                                                                                    :: xdim_local
    integer                                                                                    :: ydim_local
    integer                                                                                    :: zdim_local

    !----------------------------------------------------------------------

    ! Define array dimension variables

    integer                                                                                    :: xdim
    integer                                                                                    :: ydim
    integer                                                                                    :: zdim

    !----------------------------------------------------------------------

    ! Define variables required by for extracting netcdf variable
    ! fields

    character(len=50)                                                                          :: attstr
    character(len=12)                                                                          :: varstagger,varstrname
    character(len=12)                                                                          :: varmemoryorder
    character(len=19)  :: DateStr

    !----------------------------------------------------------------------

    ! Define counting variables

    integer                                                                                    :: i, j, k, l, nb
    integer                                                                                    :: counth, countv

    !----------------------------------------------------------------------

    ! Initialize constants required by routine

    call init_constants(.true.)

    !----------------------------------------------------------------------

    ! Define all array dimensions

    xdim = dimensions%xdim
    ydim = dimensions%ydim
    zdim = dimensions%zdim

    if (nbackgrounds > 1) then
       write(6,*)'gridio/writegriddata: writing multiple backgrounds not yet supported'
       call stop2(23)
    endif

    backgroundloop: do nb=1,nbackgrounds

    ! Allocate memory for local variable

    allocate(workgrid(xdim,ydim,zdim))

    !----------------------------------------------------------------------

    ! End: Define all local variables required by routine

    !======================================================================

    ! Begin: Loop through each prognostic variable and determine the
    ! spatial array dimensions for each variable contained within
    ! file, define appropriate array dimensions, and allocate memory;
    ! update respective analysis (e.g., prognostic model) variables

    !----------------------------------------------------------------------

    ! Initialize counting variable

    countv = 1

    !----------------------------------------------------------------------

    ! First guess file should be copied to analysis file at scripting
    ! level; only variables updated by EnKF are changed

    write(charnanal,'(i3.3)') nanal
    filename = trim(adjustl(datapath))//trim(adjustl(anlfileprefixes(nb)))//"mem"//charnanal

    !----------------------------------------------------------------------

    ! Loop through all analysis variables to be updated

    do l = 1, nvars + 1

    !----------------------------------------------------------------------

       ! For WRF-ARW; analysis variables are defined on C-grid; the
       ! check for interpolation between mass and velocity points is
       ! done here

       if(arw) then

    !----------------------------------------------------------------------

          ! Define staggering attributes for variable grid
       
          attstr = 'stagger'
          call variableattribute_char(filename,gridvarstring(l),attstr,     &
               & varstagger)

    !----------------------------------------------------------------------

          ! If variable grid is staggered in X-direction, assign array
          ! dimensions appropriately

          if(varstagger(1:1) .eq. 'X') then

             ! Assign array dimensions appropriately

             xdim_native = xdim + 1
             ydim_native = ydim
             zdim_native = zdim

    !----------------------------------------------------------------------

             ! If variable grid is staggered in Y-direction, assign
             ! array dimensions appropriately

          else if(varstagger(1:1) .eq. 'Y') then

             ! Assign array dimensions appropriately

             xdim_native = xdim
             ydim_native = ydim + 1
             zdim_native = zdim

    !----------------------------------------------------------------------

             ! If variable grid is staggered in Z-direction, assign
             ! array dimensions appropriately

          else if(varstagger(1:1) .eq. 'Z') then

             ! Assign array dimensions appropriately

             xdim_native = xdim
             ydim_native = ydim
             zdim_native = zdim + 1

    !----------------------------------------------------------------------

             ! If variable grid is not staggered, assign array
             ! dimensions appropriately

          else 

             ! Assign array dimensions appropriately

             xdim_native = xdim
             ydim_native = ydim
             zdim_native = zdim

    !----------------------------------------------------------------------

          end if ! if(varstagger(1:1) .eq. 'X')

    !----------------------------------------------------------------------

       endif ! if(arw)

    !----------------------------------------------------------------------

       ! For WRF-NMM; analysis variables are defined on E-grid;
       ! although th grid may still be staggered, the array dimensions
       ! (along the horizontal planes) remain the same dimension,
       ! however just offset

       if(nmm) then

          ! Assign array dimensions appropriately

          xdim_native = xdim
          ydim_native = ydim
          zdim_native = zdim

       end if ! if(nmm)

    !----------------------------------------------------------------------

       ! Define memory attributes for variable grid; this is done for
       ! ARW only

       if(arw) then

          attstr = 'MemoryOrder'
          call variableattribute_char(filename,gridvarstring(l),attstr,     &
               & varmemoryorder)

       end if ! if(arw)

    !----------------------------------------------------------------------

       ! If variable is a 2-dimensional field, rescale variables
       ! appropriately

       if(gridvarstring(l) .eq. 'MU' .or. gridvarstring(l) .eq. 'PD') then

          ! Rescale grid dimension variables appropriately

          zdim_local = 1
          zdim_native = 1
       
       else

          ! Define local array dimension

          zdim_local = zdim

       end if ! if(gridvarstring(l) .eq. 'MU' .or. gridvarstring(l) .eq. 
              ! 'PD')

    !----------------------------------------------------------------------

       ! Define local variable dimensions

       xdim_local = xdim
       ydim_local = ydim

    !----------------------------------------------------------------------

       ! Allocate memory local arrays (first check whether they are
       ! already allocated)

       if (allocated(vargrid_native)) deallocate(vargrid_native)
       allocate(vargrid_native(xdim_native,ydim_native,zdim_native))
       if (allocated(vargridin_native)) deallocate(vargridin_native)
       allocate(vargridin_native(xdim_native,ydim_native,zdim_native))

    !----------------------------------------------------------------------
       
       ! Read in first-guess (i.e., analysis without current
       ! increments) and store in local array

       call readnetcdfdata(filename,vargridin_native,gridvarstring(l),      &
            & xdim_native,ydim_native,zdim_native)

    !----------------------------------------------------------------------

       ! Loop through vertical coordinate

       do k = 1, zdim_local

    !----------------------------------------------------------------------

          ! Initialize counting variable

          counth = 1

    !----------------------------------------------------------------------

          ! Loop through meridional horizontal coordinate
          
          do j = 1, ydim
             
             ! Loop through zonal horizontal coordinate

             do i = 1, xdim

    !----------------------------------------------------------------------

                ! Assign values to local array

                workgrid(i,j,k) = vargrid(counth,countv,nb)

                ! Update counting variable

                counth = counth + 1

    !----------------------------------------------------------------------

             end do ! do i = 1, xdim

          end do ! do j = 1, ydim

    !----------------------------------------------------------------------

          ! Update counting variable

          countv = countv + 1

    !----------------------------------------------------------------------

       end do ! k = 1, zdim_local

    !----------------------------------------------------------------------

       ! Interpolate increments to native grid (i.e., from A-grid to
       ! C-grid; if necessary); on input, workgrid is increments on
       ! unstaggered grid; on output vargrid_native is increments on
       ! model-native (i.e., staggered grid); vargridin_native is
       ! unmodified first guess on native staggered grid

       call dot2cross(xdim_local,ydim_local,zdim_local,xdim_native,          &
            ydim_native,zdim_native,workgrid,vargrid_native)

       ! Add first guess to increment to get analysis on native grid;
       ! this currently done only for ARW grids

       if(arw) then

          if (varstagger(1:1) .eq. 'Z') then ! if 'W' or 'PH' don't update surface

             vargridin_native(:,:,2:zdim_native) =                           &
                  & vargrid_native(:,:,2:zdim_native) +                      &
                  & vargridin_native(:,:,2:zdim_native)

          else

             vargridin_native = vargrid_native + vargridin_native

          endif ! if (varstagger(1:1) .eq. 'Z')

       endif ! if(arw)

       ! Clip all tracers (assume names start with 'Q')

       if (cliptracers .and. gridvarstring(l)(1:1) .eq. 'Q') then

          clip = tiny(vargridin_native(1,1,1))
          where (vargridin_native < clip) vargridin_native = clip

       end if ! if (cliptracers .and. gridvarstring(l)(1:1) .eq. 'Q')

    !----------------------------------------------------------------------

       if(nmm) then
          
          vargridin_native = vargrid_native + vargridin_native

       end if

       ! Write analysis variable.

       call writenetcdfdata(filename,vargridin_native,gridvarstring(l),       &
             xdim_native,ydim_native,zdim_native)

    end do ! do l = 1, nvars+1

    !----------------------------------------------------------------------

    ! Deallocate memory for local variable

    deallocate(workgrid)

    ! update NSTART_HOUR in NMM (HWRF) restart file.
    read(datestring(1:4),'(i4)') iyear
    read(datestring(5:6),'(i2)') imonth
    read(datestring(7:8),'(i2)') iday
    read(datestring(9:10),'(i2)') ihour
    if (nmm) then
       varstrname = 'NSTART_HOUR'
       vargrid_native(1,1,1) = ihour
       call writenetcdfdata(filename,vargrid_native,varstrname,1,1,1)
    end if
    !
    !  update START_DATE, SIMULATION_START_DATE, GMT, JULYR, JULDAY 
    !  global attributes.
    !
    write(DateStr,'(i4,"-",i2.2,"-",i2.2,"-",i2.2,"_",i2.2,":",i2.2)') iyear,imonth,iday,ihour,0,0
    ierr = NF_OPEN(trim(filename), NF_WRITE, dh1)
    IF (ierr .NE. NF_NOERR) print *, 'OPEN ',NF_STRERROR(ierr)
    ierr = NF_PUT_ATT_TEXT(dh1,NF_GLOBAL,'START_DATE',len(trim(DateStr)),DateStr)
    IF (ierr .NE. NF_NOERR) print *,'PUT START_DATE', NF_STRERROR(ierr)
    ierr = NF_PUT_ATT_TEXT(dh1,NF_GLOBAL,'SIMULATION_START_DATE',len(trim(DateStr)),DateStr)
    IF (ierr .NE. NF_NOERR) print *,'PUT SIMULATION_START_DATE', NF_STRERROR(ierr)
    ierr = NF_PUT_ATT_REAL(dh1,NF_GLOBAL,'GMT',NF_FLOAT,1,float(ihour))
    IF (ierr .NE. NF_NOERR) print *,'PUT GMT', NF_STRERROR(ierr)
    ierr = NF_PUT_ATT_INT(dh1,NF_GLOBAL,'JULYR',NF_INT,1,iyear)
    IF (ierr .NE. NF_NOERR) print *,'PUT JULYR', NF_STRERROR(ierr)
    ierr=NF_PUT_ATT_INT(dh1,NF_GLOBAL,'JULDAY',NF_INT,1,iw3jdn(iyear,imonth,iday)-iw3jdn(iyear,1,1)+1)
    IF (ierr .NE. NF_NOERR) print *,'PUT JULDAY', NF_STRERROR(ierr)
    ierr = NF_CLOSE(dh1)
    IF (ierr .NE. NF_NOERR) print *, 'CLOSE ',NF_STRERROR(ierr)

    !----------------------------------------------------------------------

    ! End: Loop through each prognostic variable and determine the
    ! spatial array dimensions for each variable contained within
    ! file, define appropriate array dimensions, and allocate memory;
    ! update respective analysis (e.g., prognostic model) variables

    !======================================================================
    end do backgroundloop ! loop over backgrounds to read in

    ! Return calculated values

    return

    !======================================================================

  end subroutine writegriddata

  !========================================================================

end module gridio
#endif
#ifdef NMMB
module gridio

use nemsio_module, only: nemsio_gfile,nemsio_open,nemsio_close,&
                         nemsio_getheadvar,nemsio_realkind,nemsio_intkind,&
                         nemsio_readrecv,nemsio_init,nemsio_setheadvar,nemsio_writerecv
use params, only: nlons,nlats,ndim,reducedgrid,nvars,nlevs,pseudo_rh, &
                   cliptracers,nlons,nlats,datestring,datapath,massbal_adjust,charfhr_anal
use kinds, only: i_kind,r_double,r_kind,r_single
use constants, only: zero,one,cp,fv,rd,grav,zero
use gridinfo, only: nvarozone,npts,wind2mass,mass2wind

use mpisetup, only: nproc
implicit none
private
public :: readgriddata, writegriddata
contains

subroutine readgriddata(nanal,grdin,qsat)
implicit none
character(len=500) :: filename
character(len=3) charnanal
integer, intent(in) :: nanal
real(r_double), dimension(npts,nlevs,nbackgrounds), intent(out) :: qsat
real(r_single), dimension(npts,ndim,nbackgrounds), intent(out) :: grdin
real(r_single), allocatable, dimension(:,:) :: pslg
real(r_kind), allocatable, dimension(:) :: psg
real(r_kind) clip

real(nemsio_realkind) nems_wrk(nlons*nlats), nems_wrk2(nlons*nlats), field1(nlevs)
real(r_single) aeta1(nlevs),aeta2(nlevs),pt,pdtop
type(nemsio_gfile) :: gfile
logical ice
integer(i_kind) iret,k,kk,nb

backgroundloop: do nb=1,nbackgrounds

write(charnanal,'(i3.3)') nanal
filename = trim(adjustl(datapath))//trim(adjustl(fgfileprefixes(nb)))//"mem"//charnanal

call nemsio_init(iret=iret)
if(iret/=0) then
   write(6,*)'gridio/readgriddata: nmmb model: problem with nemsio_init, iret=',iret
   call stop2(23)
end if
call nemsio_open(gfile,filename,'READ',iret=iret)
if (iret/=0) then
   write(6,*)'gridio/readgriddata: nmmb model: problem with nemsio_open, iret=',iret
   call stop2(23)
end if

! get surface pressure and pressure on model levels
call nemsio_getheadvar(gfile,'PT',pt,iret)
pt = 0.01*pt
call nemsio_getheadvar(gfile,'PDTOP',pdtop,iret)
pdtop = 0.01*pdtop
call nemsio_getheadvar(gfile,'SGML1',field1,iret)
do k=1,nlevs
  aeta1(k)=field1(nlevs+1-k)
enddo
call nemsio_getheadvar(gfile,'SGML2',field1,iret)
do k=1,nlevs
  aeta2(k)=field1(nlevs+1-k)
  aeta1(k) = aeta1(k) + aeta2(k)
enddo
call nemsio_readrecv(gfile,'dpres','hybrid sig lev',1,nems_wrk,iret=iret)
if (iret/=0) then
   write(6,*)'gridio/readgriddata: nmmb model: problem with nemsio_readrecv(dpres), iret=',iret
   call stop2(23)
endif
allocate(psg(nlons*nlats),pslg(nlons*nlats,nlevs))
psg = 0.01*nems_wrk + pt ! surface pressure, units of hPa
grdin(:,ndim,nb) = psg
! pressure on model levels
do k=1,nlevs
   pslg(:,k) = aeta1(k)*pdtop + aeta2(k)*(psg - pdtop - pt) + pt
enddo
! get u,v
do k=1,nlevs
   kk = nlevs+1-k ! grids ordered from top to bottom in NMMB
   call nemsio_readrecv(gfile,'ugrd','mid layer',kk,nems_wrk,iret=iret)
   call wind2mass(nems_wrk,nlons,nlats)
   if (iret/=0) then
      write(6,*)'gridio/readgriddata: nmmb model: problem with nemsio_readrecv(ugrd), iret=',iret
      call stop2(23)
   endif
   grdin(:,k,nb) = nems_wrk
   call nemsio_readrecv(gfile,'vgrd','mid layer',kk,nems_wrk,iret=iret)
   call wind2mass(nems_wrk,nlons,nlats)
   if (iret/=0) then
      write(6,*)'gridio/readgriddata: nmmb model: problem with nemsio_readrecv(vgrd), iret=',iret
      call stop2(23)
   endif
   grdin(:,k+nlevs,nb) = nems_wrk
enddo
ice = .false. ! calculate qsat w/resp to ice?
clip = tiny(grdin(1,1,1))
! get sensible temperature and humidity
do k=1,nlevs
   kk = nlevs+1-k ! grids ordered from top to bottom in NMMB
   call nemsio_readrecv(gfile,'tmp','mid layer',kk,nems_wrk,iret=iret)
   if (iret/=0) then
      write(6,*)'gridio/readgriddata: nmmb model: problem with nemsio_readrecv(tmp), iret=',iret
      call stop2(23)
   endif
   call nemsio_readrecv(gfile,'spfh','mid layer',kk,nems_wrk2,iret=iret)
   if (iret/=0) then
      write(6,*)'gridio/readgriddata: nmmb model: problem with nemsio_readrecv(spfh), iret=',iret
      call stop2(23)
   endif
   if (cliptracers)  where (nems_wrk2 < clip) nems_wrk2 = clip
   grdin(:,k+2*nlevs,nb) = nems_wrk*(1. + fv*nems_wrk2)
   if (nvars .gt. 3) grdin(:,k+3*nlevs,nb) = nems_wrk2
enddo
! compute qsat
if (pseudo_rh) then
   call genqsat1(grdin(:,3*nlevs+1:4*nlevs,nb),qsat(:,:,nb),pslg,grdin(:,2*nlevs+1:3*nlevs,nb),ice,npts,nlevs)
else
   qsat(:,:,nb) = 1._r_double
end if
! other tracers
!if nvars == 5 and nvarozone == 5, o3mr is nvar 5
if (nvars == 5 .and. nvarozone == 5) then
    do k=1,nlevs
       kk = nlevs+1-k ! grids ordered from top to bottom in NMMB
       call nemsio_readrecv(gfile,'o3mr','mid layer',kk,nems_wrk,iret=iret)
       if (iret/=0) then
          write(6,*)'gridio/readgriddata: nmmb model: problem with nemsio_readrecv(o3mr), iret=',iret
          call stop2(23)
       endif
       if (cliptracers)  where (nems_wrk < clip) nems_wrk = clip
       grdin(:,k+4*nlevs,nb) = nems_wrk
    enddo
endif
!if nvars == 5 and nvarozone == 0; clwmr is nvar 5
if (nvars == 5 .and. nvarozone == 0) then
    do k=1,nlevs
       kk = nlevs+1-k ! grids ordered from top to bottom in NMMB
       call nemsio_readrecv(gfile,'clwmr','mid layer',kk,nems_wrk,iret=iret)
       if (iret/=0) then
          write(6,*)'gridio/readgriddata: nmmb model: problem with nemsio_readrecv(clwmr), iret=',iret
          call stop2(23)
       endif
       if (cliptracers)  where (nems_wrk < clip) nems_wrk = clip
       grdin(:,k+4*nlevs,nb) = nems_wrk
    enddo
endif
!if nvars == 6 and nvarozone == 5, clwmr is nvar=6
if (nvars == 6 .and. nvarozone == 5) then
    do k=1,nlevs
       kk = nlevs+1-k ! grids ordered from top to bottom in NMMB
       call nemsio_readrecv(gfile,'clwmr','mid layer',kk,nems_wrk,iret=iret)
       if (iret/=0) then
          write(6,*)'gridio/readgriddata: nmmb model: problem with nemsio_readrecv(clwmr), iret=',iret
          call stop2(23)
       endif
       if (cliptracers)  where (nems_wrk < clip) nems_wrk = clip
       grdin(:,k+5*nlevs,nb) = nems_wrk
    enddo
endif
  
deallocate(psg,pslg)
call nemsio_close(gfile, iret=iret)

end do backgroundloop ! loop over backgrounds to read in

end subroutine readgriddata

subroutine writegriddata(nanal,grdin)

implicit none

character(len=500):: filename
integer, intent(in) :: nanal
real(r_single), dimension(npts,ndim,nbackgrounds), intent(inout) :: grdin
character(len=3) charnanal
integer(nemsio_intkind) iret,nfhour,jdate(7),idat(3),ihrst,nfminute,ntimestep,nfsecond
integer iadate(4),idate(4),k,kk,nb
integer,dimension(8):: ida,jda
real(r_double),dimension(5):: fha
real(nemsio_realkind), dimension(nlons*nlats) :: nems_wrk,nems_wrk2,psg
real(r_single) pdtop,pt
real(r_kind) clip
type(nemsio_gfile) :: gfile

clip = tiny(grdin(1,1,1))

! First guess file should be copied to analysis file at scripting
! level; only variables updated by EnKF are changed
backgroundloop: do nb=1,nbackgrounds

write(charnanal,'(i3.3)') nanal
filename = trim(adjustl(datapath))//trim(adjustl(anlfileprefixes(nb)))//"mem"//charnanal

call nemsio_init(iret=iret)
if(iret/=0) then
   write(6,*)'gridio/writegriddata: nmmb model: problem with nemsio_init, iret=',iret
   call stop2(23)
end if
call nemsio_open(gfile,filename,'RDWR',iret=iret)
if (iret/=0) then
   write(6,*)'gridio/writegriddata: nmmb model: problem with nemsio_open, iret=',iret
   call stop2(23)
end if

call nemsio_getheadvar(gfile,'idate',idate,iret)
if (iret/=0) then
   write(6,*)'gridio/writegriddata: nmmb model: problem with nemsio_getheadvar, iret=',iret
   call stop2(23)
end if
call nemsio_getheadvar(gfile,'nfhour',nfhour,iret)
if (iret/=0) then
   write(6,*)'gridio/writegriddata: nmmb model: problem with nemsio_getheadvar, iret=',iret
   call stop2(23)
end if
! update header information
! Compute analysis time from guess date and forecast length.
fha=zero; ida=0; jda=0
fha(2)=nfhour    ! relative time interval in hours
ida(1)=idate(4) ! year
ida(2)=idate(2) ! month
ida(3)=idate(3) ! day
ida(4)=0                ! time zone
ida(5)=idate(1) ! hour
call w3movdat(fha,ida,jda)
!     JDAT       INTEGER (8) NCEP ABSOLUTE DATE AND TIME
!                (YEAR, MONTH, DAY, TIME ZONE,
!                 HOUR, MINUTE, SECOND, MILLISECOND)
iadate(1)=jda(5) ! hour
iadate(2)=jda(2) ! mon
iadate(3)=jda(3) ! day
iadate(4)=jda(1) ! year
if (nproc .eq. 0) then
  print *,'nfhour = ',nfhour
  print *,'idate = ',idate
  print *,'iadate = ',iadate
end if
idat = 0
jdate = 0
jdate(1)=jda(1)    !  new year
jdate(2)=jda(2)    !  new month
jdate(3)=jda(3)    !  new day
jdate(4)=jda(5)    !  new hour
idat(3)=jdate(1)       !  forecast starting year
idat(2)=jdate(2)       !  forecast starting month
idat(1)=jdate(3)       !  forecast starting day  
ihrst=jdate(4)         !  forecast starting hour (0-23)
call nemsio_setheadvar(gfile,'idate',jdate,iret)
if (iret/=0) then
   write(6,*)'gridio/writegriddata: nmmb model: problem with nemsio_setheadvar(jdate), iret=',iret
   call stop2(23)
end if
call nemsio_setheadvar(gfile,'idat',idat,iret)
if (iret/=0) then
   write(6,*)'gridio/writegriddata: nmmb model: problem with nemsio_setheadvar(idat), iret=',iret
   call stop2(23)
end if
nfhour = 0; nfminute = 0; nfsecond = 0; ntimestep = 0
call nemsio_setheadvar(gfile,'nfhour',nfhour,iret)
if (iret/=0) then
   write(6,*)'gridio/writegriddata: nmmb model: problem with nemsio_setheadvar(nfhour), iret=',iret
   call stop2(23)
end if
call nemsio_setheadvar(gfile,'nfminute',nfminute,iret)
if (iret/=0) then
   write(6,*)'gridio/writegriddata: nmmb model: problem with nemsio_setheadvar(nfminute), iret=',iret
   call stop2(23)
end if
call nemsio_setheadvar(gfile,'nfsecondn',nfsecond,iret)
if (iret/=0) then
   write(6,*)'gridio/writegriddata: nmmb model: problem with nemsio_setheadvar(nfsecondn), iret=',iret
   call stop2(23)
end if
call nemsio_setheadvar(gfile,'ihrst',ihrst,iret)
if (iret/=0) then
   write(6,*)'gridio/writegriddata: nmmb model: problem with nemsio_setheadvar(ihrst), iret=',iret
   call stop2(23)
end if
call nemsio_setheadvar(gfile,'ntimestep',ntimestep,iret)
if (iret/=0) then
   write(6,*)'gridio/writegriddata: nmmb model: problem with nemsio_setheadvar(ntimestep), iret=',iret
   call stop2(23)
end if

! update pd
call nemsio_getheadvar(gfile,'PT',pt,iret)
pt = 0.01*pt
call nemsio_getheadvar(gfile,'PDTOP',pdtop,iret)
pdtop = 0.01*pdtop
call nemsio_readrecv(gfile,'dpres','hybrid sig lev',1,nems_wrk,iret=iret)
if (iret/=0) then
   write(6,*)'gridio/writegriddata: nmmb model: problem with nemsio_readrecv(dpres), iret=',iret
   call stop2(23)
endif
psg = 0.01*nems_wrk + pt ! surface pressure, units of hPa
psg = psg + grdin(:,ndim,nb) ! add increment
nems_wrk = 100.*(psg - pt)
call nemsio_writerecv(gfile,'dpres','hybrid sig lev',1,nems_wrk,iret=iret)
if (iret/=0) then
   write(6,*)'gridio/writegriddata: nmmb model: problem with nemsio_writerecv(dpres), iret=',iret
   call stop2(23)
endif

! update u,v
do k=1,nlevs
   kk = nlevs+1-k ! grids ordered from top to bottom in NMMB
   call nemsio_readrecv(gfile,'ugrd','mid layer',kk,nems_wrk,iret=iret)
   if (iret/=0) then
      write(6,*)'gridio/writegriddata: nmmb model: problem with nemsio_readrecv(ugrd), iret=',iret
      call stop2(23)
   endif
   nems_wrk2 = grdin(:,k,nb)
   call mass2wind(nems_wrk2,nlons,nlats)
   nems_wrk = nems_wrk + nems_wrk2
   call nemsio_writerecv(gfile,'ugrd','mid layer',kk,nems_wrk,iret=iret)
   if (iret/=0) then
      write(6,*)'gridio/writegriddata: nmmb model: problem with nemsio_writerecv(ugrd), iret=',iret
      call stop2(23)
   endif

   call nemsio_readrecv(gfile,'vgrd','mid layer',kk,nems_wrk,iret=iret)
   if (iret/=0) then
      write(6,*)'gridio/writegriddata: nmmb model: problem with nemsio_readrecv(vgrd), iret=',iret
      call stop2(23)
   endif
   nems_wrk2 = grdin(:,k+nlevs,nb)
   call mass2wind(nems_wrk2,nlons,nlats)
   nems_wrk = nems_wrk + nems_wrk2
   call nemsio_writerecv(gfile,'vgrd','mid layer',kk,nems_wrk,iret=iret)
   if (iret/=0) then
      write(6,*)'gridio/writegriddata: nmmb model: problem with nemsio_writerecv(vgrd), iret=',iret
      call stop2(23)
   endif
enddo

clip = tiny(grdin(1,1,1))
! update sensible temperature and humidity
do k=1,nlevs
   kk = nlevs+1-k ! grids ordered from top to bottom in NMMB
   call nemsio_readrecv(gfile,'tmp','mid layer',kk,nems_wrk,iret=iret)
   if (iret/=0) then
      write(6,*)'gridio/writegriddata: nmmb model: problem with nemsio_readrecv(tmp), iret=',iret
      call stop2(23)
   endif
   call nemsio_readrecv(gfile,'spfh','mid layer',kk,nems_wrk2,iret=iret)
   if (iret/=0) then
      write(6,*)'gridio/writegriddata: nmmb model: problem with nemsio_readrecv(spfh), iret=',iret
      call stop2(23)
   endif
   nems_wrk = nems_wrk*(1. + fv*nems_wrk2) + grdin(:,k+2*nlevs,nb)
   nems_wrk2 = nems_wrk2 + grdin(:,k+3*nlevs,nb)
   if (cliptracers)  where (nems_wrk2 < clip) nems_wrk2 = clip
   ! nems_wrk is now updated Tv, convert back to T
   nems_wrk = nems_wrk/(1. + fv*nems_wrk2)
   call nemsio_writerecv(gfile,'tmp','mid layer',kk,nems_wrk,iret=iret)
   if (iret/=0) then
      write(6,*)'gridio/writegriddata: nmmb model: problem with nemsio_writerecv(tmp), iret=',iret
      call stop2(23)
   endif
   call nemsio_writerecv(gfile,'spfh','mid layer',kk,nems_wrk2,iret=iret)
   if (iret/=0) then
      write(6,*)'gridio/writegriddata: nmmb model: problem with nemsio_writerecv(spfh), iret=',iret
      call stop2(23)
   endif
enddo
! update other tracers
!if nvars == 5 and nvarozone == 5, o3mr is nvar 5
if (nvars == 5 .and. nvarozone == 5) then
    do k=1,nlevs
       kk = nlevs+1-k ! grids ordered from top to bottom in NMMB
       call nemsio_readrecv(gfile,'o3mr','mid layer',kk,nems_wrk,iret=iret)
       if (iret/=0) then
          write(6,*)'gridio/writegriddata: nmmb model: problem with nemsio_readrecv(o3mr), iret=',iret
          call stop2(23)
       endif
       nems_wrk = nems_wrk + grdin(:,k+4*nlevs,nb)
       if (cliptracers)  where (nems_wrk < clip) nems_wrk = clip
       call nemsio_writerecv(gfile,'o3mr','mid layer',kk,nems_wrk,iret=iret)
       if (iret/=0) then
          write(6,*)'gridio/writegriddata: nmmb model: problem with nemsio_writerecv(o3mr), iret=',iret
         call stop2(23)
       endif
    enddo
endif
!if nvars == 5 and nvarozone == 0; clwmr is nvar 5
if (nvars == 5 .and. nvarozone == 0) then
    do k=1,nlevs
       kk = nlevs+1-k ! grids ordered from top to bottom in NMMB
       call nemsio_readrecv(gfile,'clwmr','mid layer',kk,nems_wrk,iret=iret)
       if (iret/=0) then
          write(6,*)'gridio/writegriddata: nmmb model: problem with nemsio_readrecv(clwmr), iret=',iret
          call stop2(23)
       endif
       nems_wrk = nems_wrk + grdin(:,k+4*nlevs,nb)
       if (cliptracers)  where (nems_wrk < clip) nems_wrk = clip
       call nemsio_writerecv(gfile,'clwmr','mid layer',kk,nems_wrk,iret=iret)
       if (iret/=0) then
          write(6,*)'gridio/writegriddata: nmmb model: problem with nemsio_writerecv(clwmr), iret=',iret
         call stop2(23)
       endif
    enddo
endif
!if nvars == 6 and nvarozone == 5, clwmr is nvar=6
if (nvars == 6 .and. nvarozone == 5) then
    do k=1,nlevs
       kk = nlevs+1-k ! grids ordered from top to bottom in NMMB
       call nemsio_readrecv(gfile,'clwmr','mid layer',kk,nems_wrk,iret=iret)
       if (iret/=0) then
          write(6,*)'gridio/writegriddata: nmmb model: problem with nemsio_readrecv(clwmr), iret=',iret
          call stop2(23)
       endif
       nems_wrk = nems_wrk + grdin(:,k+5*nlevs,nb)
       if (cliptracers)  where (nems_wrk < clip) nems_wrk = clip
       call nemsio_writerecv(gfile,'clwmr','mid layer',kk,nems_wrk,iret=iret)
       if (iret/=0) then
          write(6,*)'gridio/writegriddata: nmmb model: problem with nemsio_writerecv(clwmr), iret=',iret
          call stop2(23)
       endif
    enddo
endif
call nemsio_close(gfile, iret=iret)

end do backgroundloop ! loop over backgrounds to read in

end subroutine writegriddata

end module gridio

#endif<|MERGE_RESOLUTION|>--- conflicted
+++ resolved
@@ -1029,14 +1029,8 @@
   use mpisetup, only: nproc
   use netcdf_io
   use params,   only: nlevs, nvars, nlons, nlats, cliptracers, datapath,     &
-<<<<<<< HEAD
-       &              arw, nmm, datestring, pseudo_rh, nbackgrounds,  &
-       &              anlfileprefixes, fgfileprefixes
-
-=======
                       arw, nmm, datestring, pseudo_rh, nbackgrounds, &
                       fgfileprefixes, anlfileprefixes          
->>>>>>> 62fad701
   use constants, only: zero,one,cp,fv,rd,grav,zero
 
   implicit none
