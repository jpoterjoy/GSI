module inflation
!$$$  module documentation block
!
! module: inflation           inflate posterior ensemble perturbations
!                             by an factor proportional to the amount
!                             the ensemble spread is reduced by the assimilation
!                             of observations.
!
! prgmmr: whitaker         org: esrl/psd               date: 2009-02-23
!
! abstract:  posterior ensemble inflation. Contains two components.
!
! 1) relaxation-to-prior spread (RTPS)  posterior ensemble multiplicative inflation.
!  The amount of inflation is given at each analysis grid point by:
!
!  r = analpertwt*((stdev_prior-stdev_posterior)/stdev_posterior) + 1 
!
!  where stdev_prior is the prior ensemble standard deviation,
!  stdev_posterior is posterior ensemble standard deviation
!  (before inflation), and r is inflation factor applied to each ensemble
!  member deviation from the ensemble mean.
!  if analpertwt=1, ensemble inflated so posterior standard deviation same as prior.
!  if analpertwt=0, there is no inflation.
!  analpertwt is a namelist parameter defined in module params.
!  The inflation factor can be different for each variable, level and horizontal
!  grid point and will in general be larger where observations are dense.
!
!  if the smoothing parameter (smoothparm) > 0, the estimated inflation
!  factor is smoothed using a Gaussian spectral filter with an efolding
!  scale of smoothparm.
!
!  The minimum and maximum values allowed can be controlled by the
!  namelist parameters covinflatemin and covinflatemax.
!
! 2) relaxation-to-prior perturbation inflation (RTPP)
!
!  xa_pert = (1-analpertwt_rtpp)*xa_pert + analpertwt_rtpp*xb_pert
!
!  analpertwt_rtpp is a namelist parameter defined in module params.
!  if =1, then analysis perturbations are re-set to background perturbations
!  if between 0 and 1, analysis perts are linear combination of analysis
!  and background perts.
!
!
! Public Subroutines:
!  inflate_ens: apply inflation to the ensemble perturbations after
!   the EnKF analysis step.
!
! Public Variables: None
!   
! Modules Used: mpisetup, params, kinds, covlocal, controlvec, gridinfo, loadal
!
! program history log:
!   2009-02-23:  Initial version.
!   2016-05-02:  shlyaeva: Modification for reading state vector from table
!   2016-11-29:  shlyaeva: Modification for using control vector (control and state
!                used to be the same) and the "chunks" come from loadbal 
!   2017-05-12: Johnson, Y. Wang and X. Wang - Add height-dependent inflation,
!                                              POC:xuguang.wang@ou.edu
! attributes:
!   language: f95
!
!$$$

use mpimod, only: mpi_comm_world
use mpisetup, only: mpi_real4,mpi_sum,mpi_comm_io,mpi_in_place,numproc,nproc,&
                mpi_integer,mpi_wtime,mpi_status,mpi_real8,mpi_max,mpi_realkind,&
                mpi_min

use params, only: analpertwtnh,analpertwtsh,analpertwttr,nanals,nlevs,&
                  analpertwtnh_rtpp,analpertwtsh_rtpp,analpertwttr_rtpp,&
                  latbound, delat, datapath, covinflatemax, save_inflation, &
                  covinflatemin, nlons, nlats, smoothparm, nbackgrounds,&
                  covinflatenh,covinflatesh,covinflatetr,lnsigcovinfcutoff,taperanalperts
use kinds, only: r_single, i_kind
use mpeu_util, only: getindex
use constants, only: one, zero, rad2deg, deg2rad
use covlocal, only: latval, taper
use controlvec, only: ncdim, cvars3d, cvars2d, nc3d, nc2d, clevels, index_pres
! note: vars2d_landonly currently only defined for gridio_gfs, but smoothing only coded for gfs.
use gridinfo, only: latsgrd, logp, npts, nlevs_pres, vars2d_landonly, taper_vert
use loadbal, only: indxproc, numptsperproc, npts_max, anal_chunk, anal_chunk_prior
use smooth_mod, only: smooth

implicit none

private
public :: inflate_ens

contains

subroutine inflate_ens()

integer(i_kind),parameter :: ndiag = 3
!  Currently 3 diagnostic areas (ndiag =3)
!  Area 1 northern hemisphere
!  Area 2 southern hemisphere
!  Area 3 tropics

real(r_single) sprdmin, sprdmax, sprdmaxall, &
  sprdminall, deglat,analpertwt,analpertwt_rtpp, fsprd, asprd
real(r_single),dimension(ndiag) :: sumcoslat,suma,suma2,sumi,sumf,sumitot,sumatot, &
     sumcoslattot,suma2tot,sumftot
real(r_single) fnanalsml,coslat
integer(i_kind) i,k,nlev,nn,iunit,ierr,nb,nnlvl,ps_ind, this_ind, ind
integer(i_kind), dimension(8) :: soil_index
character(len=500) filename
real(r_single), allocatable, dimension(:,:) :: tmp_chunk2,covinfglobal,store_presmooth
real(r_single) r

fnanalsml = one/(real(nanals-1,r_single))

if (analpertwtnh_rtpp > 1.e-5_r_single .and. &
    analpertwtnh_rtpp > 1.e-5_r_single .and. &
    analpertwttr_rtpp > 1.e-5_r_single) then
if (nproc == 0) print *,'performing RTPP inflation...'
nbloop: do nb=1,nbackgrounds ! loop over time levels in background
! First perform RTPP ensemble inflation,
! as first described in:
! Zhang, F., C. Snyder, and J. Sun, 2004: Tests of an ensemble 
! Kalman Filter for convective-scale data assim-imilation:
! Impact of initial estimate and observations. 
! Mon. Wea. Rev., 132, 1238-1253. 
do nn=1,ncdim
 do i=1,numptsperproc(nproc+1)
   deglat = rad2deg*latsgrd(indxproc(nproc+1,i))
   ! coefficent can be different in NH, TR, SH.
   analpertwt_rtpp = &
     latval(deglat,analpertwtnh_rtpp,analpertwttr_rtpp,analpertwtsh_rtpp)
   anal_chunk(:,i,nn,nb) = analpertwt_rtpp*anal_chunk_prior(:,i,nn,nb) +&
     (one-analpertwt_rtpp)*anal_chunk(:,i,nn,nb)
 end do
end do
end do nbloop ! end loop over time levels in background
endif

! if no RTPS inflation desired, return
if (abs(analpertwtnh) < 1.e-5_r_single .and. &
    abs(analpertwttr) < 1.e-5_r_single .and. &
    abs(analpertwtsh) < 1.e-5_r_single) return

if (nproc == 0) print *,'performing RTPS inflation...'

! now perform RTPS inflation
nbloop2: do nb=1,nbackgrounds ! loop over time levels in background

! adaptive posterior inflation based upon ratio of posterior to prior spread.
allocate(tmp_chunk2(npts_max,ncdim))
tmp_chunk2 = covinflatemin

! compute inflation.
sumf = zero
suma = zero
sumcoslat = zero
sprdmax = -9.9e31_r_single
sprdmin = 9.9e31_r_single
ps_ind  = getindex(cvars2d, 'ps')  ! Ps (2D)

do nn=1,ncdim
 do i=1,numptsperproc(nproc+1)
   deglat = rad2deg*latsgrd(indxproc(nproc+1,i))

   ! compute stdev of prior and posterior.
   asprd = sum(anal_chunk(:,i,nn,nb)**2)*fnanalsml  
   fsprd = sum(anal_chunk_prior(:,i,nn,nb)**2)*fnanalsml

   ! inflation proportional to posterior stdev reduction
   ! if analpertwt=1, ensemble inflated so posterior stdev same as prior.
   ! if analpertwt=0, no inflation.
   ! coefficent can be different in NH, TR, SH.
   analpertwt = latval(deglat,analpertwtnh,analpertwttr,analpertwtsh)
   fsprd = max(fsprd,tiny(fsprd))
   asprd = max(asprd,tiny(asprd))

   ! area mean surface pressure posterior and prior spread.
   ! (this diagnostic only makes sense for grids that are regular in longitude)
   if (ps_ind > 0 .and. nn == clevels(nc3d) + ps_ind) then 
      coslat=cos(latsgrd(indxproc(nproc+1,i)))
      if (fsprd > sprdmax) sprdmax = fsprd
      if (fsprd < sprdmin) sprdmin = fsprd
      if (deglat > latbound) then 
         suma(1) = suma(1) + asprd*coslat
         sumf(1) = sumf(1) + fsprd*coslat
         sumcoslat(1) = sumcoslat(1) + coslat
      else if (deglat < -latbound) then
         suma(2) = suma(2) + asprd*coslat
         sumf(2) = sumf(2) + fsprd*coslat
         sumcoslat(2) = sumcoslat(2) + coslat
      else
         suma(3) = suma(3) + asprd*coslat
         sumf(3) = sumf(3) + fsprd*coslat
         sumcoslat(3) = sumcoslat(3) + coslat
      end if
   end if

   fsprd = sqrt(fsprd); asprd = sqrt(asprd)
   ! clip values to avoid NaNs.
   asprd = max(asprd,tiny(asprd))
   fsprd = max(fsprd,tiny(fsprd))
   tmp_chunk2(i,nn) = analpertwt*((fsprd-asprd)/asprd) + 1.0

   if ( nn == ncdim ) then
       nnlvl=nlevs_pres
   else
       nnlvl=nn - nn/nlevs*nlevs
   end if
   if( nnlvl == 0 ) nnlvl = nlevs
   
   r=abs((logp(indxproc(nproc+1,i),nnlvl)-logp(indxproc(nproc+1,i),nlevs_pres))/lnsigcovinfcutoff)
   if ( r > 0.75_r_single ) then
     r=1.0_r_single
   endif
   
   tmp_chunk2(i,nn) = tmp_chunk2(i,nn) + &
             taper(r)*latval(deglat,covinflatenh,covinflatetr,covinflatesh)
   ! min/max inflation set by covinflatemin/covinflatemax.
   tmp_chunk2(i,nn) = max(covinflatemin,min(tmp_chunk2(i,nn),covinflatemax))

 end do
end do

iunit = 88 ! inflation output file (used if save_inflation=.true.)
filename = trim(adjustl(datapath))//"covinflate.dat"
if (smoothparm .gt. zero) then
   ! inflation smoothing.
   ! (warning: this requires a lot of memory)
   allocate(covinfglobal(npts,ncdim))
   covinfglobal=zero
   do i=1,numptsperproc(nproc+1)
      covinfglobal(indxproc(nproc+1,i),:) = tmp_chunk2(i,:)
   end do
   !call mpi_allreduce(mpi_in_place,covinfglobal,npts*ncdim,mpi_real4,mpi_sum,mpi_comm_world,ierr)
   do nn=1,ncdim
     call mpi_allreduce(mpi_in_place,covinfglobal(1,nn),npts,mpi_real4,mpi_sum,mpi_comm_world,ierr)
   enddo
   ! do not apply smoothing to soil temp. or soil moisture (not globally defined)

   ind = 0
   do i = 1,8
       this_ind = getindex(cvars2d, vars2d_landonly(i))
       if (this_ind>0) then
            ind=ind+1
            soil_index(ind)=this_ind
       endif
   enddo

   if (ind>0) then
        allocate(store_presmooth(npts,ind))
        do i = 1, ind
           store_presmooth(:,i) = covinfglobal(:,clevels(nc3d)+soil_index(i))
        enddo
   endif

   call smooth(covinfglobal)

   if (ind>0) then
        do i = 1, ind
           covinfglobal(:,clevels(nc3d) + soil_index(i))  = store_presmooth(:,i)
        enddo
        deallocate(store_presmooth)
   endif

   where (covinfglobal < covinflatemin) covinfglobal = covinflatemin
   where (covinfglobal > covinflatemax) covinfglobal = covinflatemax
   do i=1,numptsperproc(nproc+1)
      tmp_chunk2(i,:) = covinfglobal(indxproc(nproc+1,i),:)
   end do
   if(nproc == 0)then
      do i=1,nc3d
        if (trim(adjustl(cvars3d(i))) .eq. 'tv' .or. trim(adjustl(cvars3d(i))) .eq. 'dprs') then
            do k=1,nlevs
            print *,'min/max ',cvars3d(i),' inflation level k = ',k,minval(covinfglobal(:,(i-1)*nlevs+k)),maxval(covinfglobal(:,(i-1)*nlevs+k))
            enddo
        else
            print *,'min/max ',cvars3d(i),' inflation = ',minval(covinfglobal(:,(i-1)*nlevs+1:i*nlevs)),maxval(covinfglobal(:,(i-1)*nlevs+1:i*nlevs))
        endif
      enddo
      do i=1,nc2d
        print *,'min/max ',cvars2d(i),' inflation = ',minval(covinfglobal(:,nc3d*nlevs+i)),maxval(covinfglobal(:,nc3d*nlevs+i))
      enddo
      ! write out inflation.
      if (save_inflation) then
         open(iunit,form='unformatted',file=filename,access='direct',recl=npts*ncdim*4)
         write(iunit,rec=1) covinfglobal 
         close(iunit)
      endif
   end if
   deallocate(covinfglobal)
else if (save_inflation) then
   allocate(covinfglobal(npts,ncdim))
   covinfglobal=zero
   do i=1,numptsperproc(nproc+1)
      covinfglobal(indxproc(nproc+1,i),:) = tmp_chunk2(i,:)
   end do
   do nn=1,ncdim
     call mpi_allreduce(mpi_in_place,covinfglobal(1,nn),npts,mpi_real4,mpi_sum,mpi_comm_world,ierr)
   enddo
   if (nproc == 0) then
      open(iunit,form='unformatted',file=filename,access='direct',recl=npts*ncdim*4)
      write(iunit,rec=1) covinfglobal 
      close(iunit)
      deallocate(covinfglobal)
   endif
end if

suma2 = zero
sumi = zero

! apply inflation.
do nn=1,ncdim
 nlev = index_pres(nn) ! vertical index for i'th control variable
<<<<<<< HEAD
 if (nlev .eq. nlevs+1) nlev=-1 ! 2d field
=======
 if (nlev == nlevs+1) nlev=-1 ! 2d field
>>>>>>> 529bb796
 do i=1,numptsperproc(nproc+1)

   ! inflate posterior perturbations.
   anal_chunk(:,i,nn,nb) = tmp_chunk2(i,nn)*anal_chunk(:,i,nn,nb)

   ! optionally 'deflate' perturbations to reduce spread near top of model
   if (taperanalperts .and. nlev > 0) then
      anal_chunk(:,i,nn,nb) = taper_vert(nlev)*anal_chunk(:,i,nn,nb)
   endif

   ! area mean surface pressure posterior spread, inflation.
   ! (this diagnostic only makes sense for grids that are regular in longitude)
   if (ps_ind > 0 .and. nn == clevels(nc3d) + ps_ind) then 
      coslat=cos(latsgrd(indxproc(nproc+1,i)))
      deglat = rad2deg*latsgrd(indxproc(nproc+1,i))
      if (deglat > latbound) then 
         suma2(1) = suma2(1) + &
         sum(anal_chunk(:,i,nn,nb)**2)*coslat*fnanalsml
         sumi(1) = sumi(1) + tmp_chunk2(i,nn)*coslat
      else if (deglat < -latbound) then
         suma2(2) = suma2(2) + &
         sum(anal_chunk(:,i,nn,nb)**2)*coslat*fnanalsml
         sumi(2) = sumi(2) + tmp_chunk2(i,nn)*coslat
      else
         suma2(3) = suma2(3) + &
         sum(anal_chunk(:,i,nn,nb)**2)*coslat*fnanalsml
         sumi(3) = sumi(3) + tmp_chunk2(i,nn)*coslat
      end if
   end if

 end do
end do

deallocate(tmp_chunk2)

! collect statistics of area mean inflation, posterior and prior standard deviation for ps.
call mpi_reduce(sprdmin,sprdminall,1,mpi_real4,mpi_min,0,mpi_comm_world,ierr)
call mpi_reduce(sprdmax,sprdmaxall,1,mpi_real4,mpi_max,0,mpi_comm_world,ierr)
call mpi_reduce(sumf,sumftot,ndiag,mpi_real4,mpi_sum,0,mpi_comm_world,ierr)
call mpi_reduce(sumi,sumitot,ndiag,mpi_real4,mpi_sum,0,mpi_comm_world,ierr)
call mpi_reduce(suma,sumatot,ndiag,mpi_real4,mpi_sum,0,mpi_comm_world,ierr)
call mpi_reduce(suma2,suma2tot,ndiag,mpi_real4,mpi_sum,0,mpi_comm_world,ierr)
call mpi_reduce(sumcoslat,sumcoslattot,ndiag,mpi_real4,mpi_sum,0,mpi_comm_world,ierr)
if (nproc == 0 .and. ps_ind > 0) then
   print *,'inflation stats, time level: ',nb
   print *,'---------------------------------'
   do i=1,size (sumcoslattot) 
     if (sumcoslattot(i) .gt. tiny(sumcoslattot(i))) then
        sumftot(i) = sqrt(sumftot(i)/sumcoslattot(i))
        sumatot(i) = sqrt(sumatot(i)/sumcoslattot(i))
        suma2tot(i) = sqrt(suma2tot(i)/sumcoslattot(i))
        sumitot(i) = sumitot(i)/sumcoslattot(i)
     else
        sumftot(i) =0_r_single
        sumatot(i) =0_r_single
        suma2tot(i)=0_r_single
        sumitot(i) =0_r_single 
     endif
   enddo
   print *,'global ps prior std. dev min/max = ',sqrt(sprdminall),sqrt(sprdmaxall)
! NH first.
   if (sumcoslattot(1) .gt. tiny(sumcoslattot(1))) then
   print *,'NH mean ps prior standard deviation = ',sumftot(1)
   print *,'NH mean ps posterior standard deviation (before inflation)= ',sumatot(1)
   print *,'NH mean ps posterior standard deviation (after inflation) = ',suma2tot(1)
   print *,'NH mean ps inflation = ',sumitot(1)
   endif

! now SH.
   if (sumcoslattot(2) .gt. tiny(sumcoslattot(2))) then
   print *,'SH mean ps prior standard deviation = ',sumftot(2)
   print *,'SH mean ps posterior standard deviation (before inflation)= ',sumatot(2)
   print *,'SH mean ps posterior standard deviation (after inflation) = ',suma2tot(2)
   print *,'SH mean ps inflation = ',sumitot(2)
   endif
! now tropics.
   if (sumcoslattot(3) .gt. tiny(sumcoslattot(3))) then
   print *,'TR mean ps prior standard deviation = ',sumftot(3)
   print *,'TR mean ps posterior standard deviation (before inflation)= ',sumatot(3)
   print *,'TR mean ps posterior standard deviation (after inflation) = ',suma2tot(3)
   print *,'TR mean ps inflation = ',sumitot(3)
   endif
end if

end do nbloop2 ! end loop over time levels in background


end subroutine inflate_ens

end module inflation<|MERGE_RESOLUTION|>--- conflicted
+++ resolved
@@ -309,11 +309,7 @@
 ! apply inflation.
 do nn=1,ncdim
  nlev = index_pres(nn) ! vertical index for i'th control variable
-<<<<<<< HEAD
- if (nlev .eq. nlevs+1) nlev=-1 ! 2d field
-=======
  if (nlev == nlevs+1) nlev=-1 ! 2d field
->>>>>>> 529bb796
  do i=1,numptsperproc(nproc+1)
 
    ! inflate posterior perturbations.
