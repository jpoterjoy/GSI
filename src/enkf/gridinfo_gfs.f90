module gridinfo
!$$$  module documentation block
!
! module: gridinfo                     read horizontal (lons, lats) and
!                                      vertical (pressure) information from
!                                      ensemble mean first guess file.
!
! prgmmr: whitaker         org: esrl/psd               date: 2009-02-23
!
! abstract: This module reads gfg_YYYYMMDDHH_fhr06_ensmean, and
! extracts information about the analysis grid, including the
! longitudes and latitudes of the analysis grid points and
! the pressure on each grid point/vertical level.
!
! Public Subroutines:
!   getgridinfo: read latitudes, longitudes, pressures and orography for analysis grid,
!    broadcast to each task. Compute spherical cartesian coordinate values
!    for each analysis horizontal grid point.
!   gridinfo_cleanup: deallocate allocated module variables.
!
! Public Variables:
!   npts: number of analysis grid points in the horizontal (from module params).
!   nlevs: number of analysis vertical levels (from module params).
!   ntrac: number of 'tracer' model state variables (3 for GFS,
!    specific humidity, ozone and cloud condensate).
!   ptop: (real scalar) pressure (hPa) at top model layer interface.
!   lonsgrd(npts): real array of analysis grid longitudes (radians).
!   latsgrd(npts): real array of analysis grid latitudes (radians).
!   logp(npts,ndim):  -log(press) for all 2d analysis grids. Assumed invariant
!   in assimilation window, computed fro ensemble mean at middle of window.
!   gridloc(3,npts): spherical cartesian coordinates (x,y,z) for analysis grid.
!
! Modules Used: mpisetup, params, kinds
!
! program history log:
!   2009-02-23  Initial version.
!   2016-05-02: shlyaeva: Modification for reading state vector from table
!   2016-04-20  Modify to handle the updated nemsio sig file (P, DP & DPDT removed)
!   2019-03-13  Add precipitation components
!
! attributes:
!   language: f95
!
!$$$

use mpisetup, only: nproc, mpi_integer, mpi_real4
use mpimod, only: mpi_comm_world
use params, only: datapath,nlevs,nlons,nlats,use_gfs_nemsio,use_gfs_ncio,fgfileprefixes,&
                  taperanalperts,taperanalperts_aktop,taperanalperts_akbot
use kinds, only: r_kind, i_kind, r_double, r_single
use constants, only: one,zero,pi,cp,rd,grav,rearth,max_varname_length
use specmod, only: sptezv_s, sptez_s, init_spec_vars, isinitialized, asin_gaulats, &
    ndimspec => nc
use reducedgrid_mod, only: reducedgrid_init, regtoreduced, reducedtoreg,&
                           nptsred, lonsred, latsred
implicit none
private
public :: getgridinfo, gridinfo_cleanup
integer(i_kind),public :: nlevs_pres, idvc
real(r_single),public :: ptop
real(r_single),public, allocatable, dimension(:) :: lonsgrd, latsgrd, taper_vert
! arrays passed to kdtree2 routines must be single
real(r_single),public, allocatable, dimension(:,:) :: gridloc
real(r_single),public, allocatable, dimension(:,:) :: logp
integer,public :: npts
integer,public :: ntrunc
! supported variable names in anavinfo
character(len=max_varname_length),public, dimension(16) :: vars3d_supported = (/'u   ', 'v   ', 'z   ', 'tv  ', 'dprs', 'delz', 'q   ', 'oz  ', 'cw  ', 'tsen', 'prse', &
                                                                                'ql  ', 'qi  ', 'qr  ', 'qs  ', 'qg  '/) 
character(len=max_varname_length),public, dimension(16)  :: vars2d_supported = (/'ps ', 'mslp', 'pst', 'sst', 't2m', 'u10m', 'v10m', 'q2m', 'st1', 'st2', 'st3', 'st4', 'sl1', 'sl2', 'sl3', 'sl4' /)
character(len=max_varname_length),public, dimension(8)  :: vars2d_landonly = (/'st1', 'st2', 'st3', 'st4', 'sl1', 'sl2', 'sl3', 'sl4' /)
! supported variable names in anavinfo
contains

subroutine getgridinfo(fileprefix, reducedgrid)
! read latitudes, longitudes and pressures for analysis grid,
! broadcast to each task.
use sigio_module, only: sigio_head, sigio_data, sigio_sclose, sigio_sropen, &
                        sigio_srohdc, sigio_sclose, sigio_srhead, sigio_axdata
use nemsio_module, only: nemsio_gfile,nemsio_open,nemsio_close,&
                         nemsio_getfilehead,nemsio_getheadvar,&
                         nemsio_readrecv,nemsio_init, nemsio_realkind
use module_ncio, only: Dataset, Variable, Dimension, open_dataset,&
                       read_attribute, close_dataset, get_dim, read_vardata, has_var,has_attr
implicit none

type(Dataset) :: dset
type(Dimension) :: londim,latdim,levdim
character(len=120), intent(in) :: fileprefix
logical, intent(in)            :: reducedgrid

integer(i_kind) nlevsin, ierr, iunit, k, nn, idvc 
character(len=500) filename
integer(i_kind) iret,i,j,nlonsin,nlatsin
real(r_kind), allocatable, dimension(:) :: ak,bk,spressmn,tmpspec,values_1d
real(r_kind), allocatable, dimension(:,:) :: pressimn,presslmn,values_2d
real(r_single),allocatable,dimension(:,:,:) :: nems_vcoord
real(r_kind) kap,kapr,kap1
real(nemsio_realkind), dimension(nlons*nlats) :: nems_wrk
type(sigio_data) sigdata
type(sigio_head) sighead
type(nemsio_gfile) :: gfile

iunit = 77
kap = rd/cp
kapr = cp/rd
kap1 = kap + one
nlevs_pres=nlevs+1
if (nproc == 0) then
filename = trim(adjustl(datapath))//trim(adjustl(fileprefix))//"ensmean"
if (use_gfs_nemsio) then
     call nemsio_init(iret=iret)
     if(iret/=0) then
        write(6,*)'grdinfo: gfs model: problem with nemsio_init, iret=',iret, ', file: ', trim(filename)
        call stop2(23)
     end if
     call nemsio_open(gfile,filename,'READ',iret=iret)
     if (iret/=0) then
        write(6,*)'grdinfo: gfs model: problem with nemsio_open, iret=',iret, ', file: ', trim(filename)
        call stop2(23)
     endif
     call nemsio_getfilehead(gfile,iret=iret, dimx=nlonsin, dimy=nlatsin,&
                             dimz=nlevsin,jcap=ntrunc,idvc=idvc)
     ! set ntrunc to nlats if missing
     ! (only used for inflation smoothing and mass balance adjustment if use_gfsnemsio = T)
     ! FV3GFS write component does not include JCAP, infer from nlatsin
     if (ntrunc < 0) ntrunc = nlatsin-2
     if (iret/=0) then
        write(6,*)'grdinfo: gfs model: problem with nemsio_getfilehead, iret=',iret, ', file: ', trim(filename)
        call stop2(23)
     endif
     print *,'ntrunc = ',ntrunc
     if (nlons /= nlonsin .or. nlats /= nlatsin .or. nlevs /= nlevsin) then
       print *,'incorrect dims in nemsio file'
       print *,'expected',nlons,nlats,nlevs
       print *,'got',nlonsin,nlatsin,nlevsin
       call stop2(23)
     end if
else if (use_gfs_ncio) then
     dset = open_dataset(filename)
     londim = get_dim(dset,'grid_xt'); nlonsin = londim%len
     latdim = get_dim(dset,'grid_yt'); nlatsin = latdim%len
     levdim = get_dim(dset,'pfull');   nlevsin = levdim%len
     idvc = 2; ntrunc = nlatsin-2
     if (nlons /= nlonsin .or. nlats /= nlatsin .or. nlevs /= nlevsin) then
       print *,'incorrect dims in netcdf file'
       print *,'expected',nlons,nlats,nlevs
       print *,'got',nlonsin,nlatsin,nlevsin
       call stop2(23)
     end if
else
     ! define sighead on all tasks.
     call sigio_sropen(iunit,trim(filename),iret)
     if (iret /= 0) then
        print *,'error reading file in gridinfo ',trim(filename),' on task',nproc
        call stop2(24)
     end if
     call sigio_srhead(iunit,sighead,iret)
     if (iret /= 0) then
        print *,'error reading file in gridinfo ',trim(filename),' on task',nproc
        call stop2(24)
     end if
     call sigio_sclose(iunit,iret)
     ntrunc = sighead%jcap
endif
endif
call mpi_bcast(ntrunc,1,MPI_INTEGER,0,MPI_COMM_WORLD,ierr)

! initialize spectral module on all tasks.
if (.not. isinitialized) call init_spec_vars(nlons,nlats,ntrunc,4)

if (nproc == 0) then
   ! get pressure, lat/lon information from ensemble mean file.
   allocate(presslmn(nlons*nlats,nlevs))
   allocate(pressimn(nlons*nlats,nlevs+1))
   allocate(spressmn(nlons*nlats))
   allocate(taper_vert(nlevs))
   taper_vert=one
   if (use_gfs_nemsio) then
      call nemsio_readrecv(gfile,'pres','sfc',1,nems_wrk,iret=iret)
      if (iret/=0) then
          write(6,*)'grdinfo: gfs model: problem with nemsio_readrecv(ps), iret=',iret
          call stop2(23)
      endif

!     Extract vertical coordinate descriptions nems_vcoord.
!     nems_vcoord(gfshead%levs+1,3,2) dimension is hardwired here.
!     Present NEMSIO modules do not allow flexibility of 2nd and 3rd
!     array dimension for nems_vcoord, for now, it is hardwired as
!     (levs,3,2) If NEMS changes the setting of vcoord dimension,
!     GSI needs to update its setting of nems_vcoord accordingly.

      if (allocated(nems_vcoord))     deallocate(nems_vcoord)
      allocate(nems_vcoord(nlevs_pres,3,2))
      call nemsio_getfilehead(gfile,iret=iret,vcoord=nems_vcoord)
      if ( iret /= 0 ) then
         write(6,*)' gridinfo:  ***ERROR*** problem reading header ', &
            'vcoord, Status = ',iret
         call stop2(99)
      endif

      spressmn = 0.01_r_kind*nems_wrk ! convert ps to millibars.
      !print *,'min/max spressmn = ',minval(spressmn),maxval(spressmn)

      allocate(ak(nlevs+1),bk(nlevs+1))

      if ( idvc == 0 ) then                         ! sigma coordinate, old file format.
         ak = zero
         bk = nems_vcoord(1:nlevs+1,1,1)
      elseif ( idvc == 1 ) then                     ! sigma coordinate
         ak = zero
         bk = nems_vcoord(1:nlevs+1,2,1)
      elseif ( idvc == 2 .or. idvc == 3 ) then      ! hybrid coordinate
         ak = 0.01_r_kind*nems_vcoord(1:nlevs+1,1,1) ! convert to mb
         bk = nems_vcoord(1:nlevs+1,2,1)
      else
         write(6,*)'gridinfo:  ***ERROR*** INVALID value for idvc=',idvc
         call stop2(85)
      endif

      ! pressure at interfaces
      do k=1,nlevs+1
         pressimn(:,k) = ak(k)+bk(k)*spressmn(:)
      enddo
      call nemsio_close(gfile, iret=iret)
      ptop = ak(nlevs+1)
   else if (use_gfs_ncio) then
      if (has_var(dset, 'pressfc')) then
         call read_vardata(dset, 'pressfc', values_2d,errcode=iret)
      else
         print *,'error reading ps in gridinfo_gfs, read mslp instead...'
         call read_vardata(dset, 'mslp', values_2d,errcode=iret)
         if (iret/=0) then
             print *,'error reading mslp in gridinfo_gfs, stopping...'
             call stop2(23)
         endif
      endif
      spressmn = 0.01_r_kind*reshape(values_2d,(/nlons*nlats/))
<<<<<<< HEAD
      print *,'ensemble mean first guess surface pressure/mslp:'
      print *,minval(spressmn),maxval(spressmn)
      deallocate(values_2d)
      if (has_attr(dset,'ak')) then
         call read_attribute(dset, 'ak', ak)
         call read_attribute(dset, 'bk', bk)
         call close_dataset(dset)
         ! pressure at interfaces
         do k=1,nlevs+1
            pressimn(:,k) = 0.01_r_kind*ak(nlevs-k+2)+bk(nlevs-k+2)*spressmn(:)
         enddo
         ptop = 0.01_r_kind*ak(1)
         do k=1,nlevs
           ! layer pressure from Phillips vertical interpolation.
           presslmn(:,k) = ((pressimn(:,k)**kap1-pressimn(:,k+1)**kap1)/&
                            (kap1*(pressimn(:,k)-pressimn(:,k+1))))**kapr
         end do
      else
         print *,'error reading ak in gridinfo_gfs, use pfull instead'
         call read_vardata(dset, 'pfull', values_1d, errcode=iret)
         if (iret/=0) then
             print *,'error reading pfull in gridinfo_gfs, stopping...'
             call stop2(23)
         endif
         ptop = values_1d(1)
         do k=1,nlevs
           presslmn(:,k) = values_1d(nlevs-k+1)
         enddo
         call close_dataset(dset)
       endif
=======
      call read_attribute(dset, 'ak', ak)
      call read_attribute(dset, 'bk', bk)
      call close_dataset(dset)
      ! pressure at interfaces
      do k=1,nlevs+1
         pressimn(:,k) = 0.01_r_kind*ak(nlevs-k+2)+bk(nlevs-k+2)*spressmn(:)
      enddo
      ptop = 0.01_r_kind*ak(1)
      deallocate(values_2d)
>>>>>>> 529bb796
   else
! get pressure from ensemble mean,
! distribute to all processors.
      call sigio_srohdc(iunit,trim(filename), &
                       sighead,sigdata,iret)
      if (iret /= 0) then
         print *,'error reading file in gridinfo',trim(filename)
         call stop2(24)
      end if
      nlevsin = sighead%levs
      if (nlevs .ne. nlevsin) then
        print *,'error reading input file in gridinfo - nlevs != ',nlevsin,nlevs
        call stop2(24)
      end if
      allocate(ak(nlevs+1),bk(nlevs+1))
      if (sighead%idvc == 0) then ! sigma coordinate, old file format.
         ak = zero
         bk = sighead%si(1:nlevs+1)
      else if (sighead%idvc == 1) then ! sigma coordinate
         ak = zero
         bk = sighead%vcoord(1:nlevs+1,2)
      else if (sighead%idvc == 2 .or. sighead%idvc == 3) then ! hybrid coordinate
         ak = 0.01_r_kind*sighead%vcoord(1:nlevs+1,1)          ! convert to mb
         bk = sighead%vcoord(1:nlevs+1,2)
      else
         print *,'unknown vertical coordinate type',sighead%idvc
         call stop2(24)
      end if
      allocate(tmpspec(ndimspec))
      tmpspec = sigdata%ps
      call sptez_s(tmpspec,spressmn,1)
      deallocate(tmpspec)
      spressmn = 10._r_kind*exp(spressmn)
      ! pressure at interfaces
      do k=1,nlevs+1
         pressimn(:,k) = ak(k)+bk(k)*spressmn(:)
      enddo
      do k=1,nlevs
        ! layer pressure from Phillips vertical interpolation.
        presslmn(:,k) = ((pressimn(:,k)**kap1-pressimn(:,k+1)**kap1)/&
                         (kap1*(pressimn(:,k)-pressimn(:,k+1))))**kapr
      end do
      print *,'ensemble mean first guess surface pressure:'
      print *,minval(spressmn),maxval(spressmn)
      call sigio_axdata(sigdata,iret)
      ptop = ak(nlevs+1)
   endif
   if (reducedgrid) then
      call reducedgrid_init(nlons,nlats,asin_gaulats)
      npts = nptsred
   else
      npts = nlons*nlats
   end if
   allocate(latsgrd(npts),lonsgrd(npts))
   allocate(logp(npts,nlevs_pres)) ! log(ens mean first guess press) on mid-layers
   allocate(gridloc(3,npts))
   !==> pressure at interfaces.
   if (reducedgrid) then
      lonsgrd(:) = lonsred(:)
      latsgrd(:) = latsred(:)
   else
      nn = 0
      do j=1,nlats
         do i=1,nlons
            nn = nn + 1
            lonsgrd(nn) = 2._r_single*pi*float(i-1)/nlons
            latsgrd(nn) = asin_gaulats(j)
         enddo
      enddo
   endif
   do k=1,nlevs
      print *,'min/max ens mean press level',&
      k,'=',minval(presslmn(:,k)),maxval(presslmn(:,k))
   !   print *,'min/max ens mean press interface',&
   !   k,'=',minval(pressimn(:,k)),maxval(pressimn(:,k))
   enddo
   ! logp holds log(pressure) or pseudo-height on grid, for each level/variable.
   do k=1,nlevs
      ! all variables to be updated are on mid-layers, not layer interfaces.
      if (reducedgrid) then
         call regtoreduced(presslmn(:,k),logp(:,k))
         logp(:,k) = -log(logp(:,k))
      else
         logp(:,k) = -log(presslmn(:,k))
      endif
      !print *,'min/max presslmn',k,minval(presslmn(:,k)),maxval(presslmn(:,k)),minval(logp(:,k)),maxval(logp(:,k))
   end do
   if (reducedgrid) then
      call regtoreduced(spressmn,logp(:,nlevs_pres))
      logp(:,nlevs_pres) = -log(logp(:,nlevs_pres))
   else
      logp(:,nlevs_pres) = -log(spressmn(:))
   endif
   deallocate(spressmn,presslmn,pressimn)
  ! vertical taper function for ens perts
  if (taperanalperts) then
     do k=1,nlevs
        if (k < nlevs/2 .and. (ak(k) <= taperanalperts_akbot .and. ak(k) >= taperanalperts_aktop)) then
           taper_vert(nlevs-k+1)= log(ak(k) - taperanalperts_aktop)/log(taperanalperts_akbot - taperanalperts_aktop)
<<<<<<< HEAD
        else if (bk(k) .eq. 0. .and. ak(k) < taperanalperts_aktop) then
           taper_vert(nlevs-k+1) = 0.
=======
        else if (bk(k) == zero .and. ak(k) < taperanalperts_aktop) then
           taper_vert(nlevs-k+1) = zero
>>>>>>> 529bb796
        endif
     enddo
     print *,'vertical taper for anal perts:'
     do k=1,nlevs
        print *,k,ak(nlevs-k+1),bk(nlevs-k+1),taper_vert(k)
     enddo
  endif
  if (allocated(ak)) deallocate(ak)
  if (allocated(bk)) deallocate(bk)
end if
call mpi_bcast(npts,1,MPI_INTEGER,0,MPI_COMM_WORLD,ierr)
if (nproc .ne. 0) then
   ! allocate arrays on other (non-root) tasks
   allocate(latsgrd(npts),lonsgrd(npts))
   allocate(taper_vert(nlevs))
   allocate(logp(npts,nlevs_pres)) ! log(ens mean first guess press) on mid-layers
   allocate(gridloc(3,npts))
   ! initialize reducedgrid_mod on other tasks.
   if (reducedgrid) then
      call reducedgrid_init(nlons,nlats,asin_gaulats)
   end if
endif
!call mpi_bcast(logp,npts*nlevs_pres,mpi_real4,0,MPI_COMM_WORLD,ierr)
do k=1,nlevs_pres
  call mpi_bcast(logp(1,k),npts,mpi_real4,0,MPI_COMM_WORLD,ierr)
enddo
call mpi_bcast(lonsgrd,npts,mpi_real4,0,MPI_COMM_WORLD,ierr)
call mpi_bcast(latsgrd,npts,mpi_real4,0,MPI_COMM_WORLD,ierr)
call mpi_bcast(taper_vert,nlevs,mpi_real4,0,MPI_COMM_WORLD,ierr)
call mpi_bcast(ptop,1,mpi_real4,0,MPI_COMM_WORLD,ierr)
!==> precompute cartesian coords of analysis grid points.
do nn=1,npts
   gridloc(1,nn) = cos(latsgrd(nn))*cos(lonsgrd(nn))
   gridloc(2,nn) = cos(latsgrd(nn))*sin(lonsgrd(nn))
   gridloc(3,nn) = sin(latsgrd(nn))
end do

end subroutine getgridinfo

subroutine gridinfo_cleanup()
if (allocated(lonsgrd)) deallocate(lonsgrd)
if (allocated(latsgrd)) deallocate(latsgrd)
if (allocated(taper_vert)) deallocate(taper_vert)
if (allocated(logp)) deallocate(logp)
if (allocated(gridloc)) deallocate(gridloc)
end subroutine gridinfo_cleanup

end module gridinfo<|MERGE_RESOLUTION|>--- conflicted
+++ resolved
@@ -236,7 +236,6 @@
          endif
       endif
       spressmn = 0.01_r_kind*reshape(values_2d,(/nlons*nlats/))
-<<<<<<< HEAD
       print *,'ensemble mean first guess surface pressure/mslp:'
       print *,minval(spressmn),maxval(spressmn)
       deallocate(values_2d)
@@ -267,17 +266,6 @@
          enddo
          call close_dataset(dset)
        endif
-=======
-      call read_attribute(dset, 'ak', ak)
-      call read_attribute(dset, 'bk', bk)
-      call close_dataset(dset)
-      ! pressure at interfaces
-      do k=1,nlevs+1
-         pressimn(:,k) = 0.01_r_kind*ak(nlevs-k+2)+bk(nlevs-k+2)*spressmn(:)
-      enddo
-      ptop = 0.01_r_kind*ak(1)
-      deallocate(values_2d)
->>>>>>> 529bb796
    else
 ! get pressure from ensemble mean,
 ! distribute to all processors.
@@ -377,13 +365,8 @@
      do k=1,nlevs
         if (k < nlevs/2 .and. (ak(k) <= taperanalperts_akbot .and. ak(k) >= taperanalperts_aktop)) then
            taper_vert(nlevs-k+1)= log(ak(k) - taperanalperts_aktop)/log(taperanalperts_akbot - taperanalperts_aktop)
-<<<<<<< HEAD
-        else if (bk(k) .eq. 0. .and. ak(k) < taperanalperts_aktop) then
-           taper_vert(nlevs-k+1) = 0.
-=======
         else if (bk(k) == zero .and. ak(k) < taperanalperts_aktop) then
            taper_vert(nlevs-k+1) = zero
->>>>>>> 529bb796
         endif
      enddo
      print *,'vertical taper for anal perts:'
