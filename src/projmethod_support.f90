module projmethod_support
!$$$  module documentation block
!                .      .    .                                       .
! module:    projmethod_support
!
! abstract:
!
! program history log:
!   2007-10-01  pondeca
!   2010-08-19  lueken  - add only to module use
!
! subroutines included:
!   sub init_mgram_schmidt
!   sub destroy_mgram_schmidt
!   sub mgram_schmidt
!
! functions included:
!   dplev_mask
!   fast_dplev
!   dplev5
!
! variable definition:
!
! attributes:
!   language: f90
!   machine:
!
!$$$ end documentation block

! Uses:
  use kinds, only: r_kind
  use control_vectors, only: control_vector

  implicit none

PRIVATE
PUBLIC init_mgram_schmidt, mgram_schmidt, &
       destroy_mgram_schmidt

! Declare local variables
  real(r_kind),allocatable,dimension(:,:)::gx,gy

contains

subroutine init_mgram_schmidt
!$$$  subprogram documentation block
!                .      .    .                                       .
! subprogram:    init_mgram_schmidt
!   prgmmr:
!
! abstract:
!
! program history log:
!   2009-09-22  lueken - added subprogram doc block
!
!   input argument list:
!
!   output argument list:
!
! attributes:
!   language: f90
!   machine:
!
!$$$ end documentation block

  use jfunc, only: nclen,jiter,niter

  implicit none

! Declare passed variables

! Declare local variables

  allocate(gx(nclen,0:niter(jiter)))
  allocate(gy(nclen,0:niter(jiter)))

end subroutine init_mgram_schmidt

subroutine destroy_mgram_schmidt
!$$$  subprogram documentation block
!                .      .    .                                       .
! subprogram:    destroy_mgram_schmidt
!   prgmmr:
!
! abstract:
!
! program history log:
!   2009-09-22  lueken - added subprogram doc block
!
!   input argument list:
!
!   output argument list:
!
! attributes:
!   language: f90
!   machine:
!
!$$$ end documentation block

  implicit none

! Declare passed variables

  deallocate(gx)
  deallocate(gy)

end subroutine destroy_mgram_schmidt

subroutine mgram_schmidt(gradx,grady)
!$$$  subprogram documentation block
!                .      .    .                                       .
! subprogram:    mgram_schmidt
!   prgmmr: pondeca          org: np22                date: 2007-08-01
!
! abstract: apply modified gram-schmidt orthoginalization procedure
!           to set of bi-orthogonal vectors
!
! program history log:
!   2007-08-01  pondeca
!
! input argument list:
!     gradx    - gradient of the cost function w.r.t control variable
!     grady    - B*(gradx) where B is background error covariance matrix
!
!
! output argument list:      
!     gradx    - modified gradient of the cost function
!     grady    - modified B*(gradx)
!
!
! remarks:
!
! attributes:
!   language: f90
!   machine:  ibm RS/6000 SP
!
!$$$
  use kinds, only: i_kind
  use jfunc, only: iter,nclen
  use constants, only: tiny_r_kind
  use mpimod, only: mype

  implicit none

! Declare passed variables
  type(control_vector),intent(inout) :: gradx,grady

! Declare local variables  
  integer(i_kind) i,k
  real(r_kind) prd0
!**********************************************************************

  gx(1:nclen,iter)=gradx%values(1:nclen)
  gy(1:nclen,iter)=grady%values(1:nclen)

!==> orthogonalization + renormalization

  do k=1,2
     do i=0,iter-1
        prd0=dplev_mask(gy(1,iter),gx(1,i),mype)
        gx(1:nclen,iter)=gx(1:nclen,iter)-gx(1:nclen,i)*prd0
        gy(1:nclen,iter)=gy(1:nclen,iter)-gy(1:nclen,i)*prd0
     enddo
     prd0=dplev_mask(gx(1,iter),gy(1,iter),mype)
     if (prd0 <= tiny_r_kind) then
        if (mype==0) then 
           print*,'in mgram_schmidt: unable to bi-orthogonalize due to round-off error for iter,k=',iter,k
           print*,'in mgram_schmidt: likely to happen when using fast version of inner product'
           print*,'in mgram_schmidt: iter,k,prd0=',iter,k,prd0
        endif
        goto 100
     endif
     gx(1:nclen,iter)=gx(1:nclen,iter)/sqrt(prd0)
     gy(1:nclen,iter)=gy(1:nclen,iter)/sqrt(prd0)
  enddo

!==> update gradx and grady and put correct B-norm back

  prd0=dplev_mask(gradx%values,grady%values,mype)
  gradx%values(1:nclen)=gx(1:nclen,iter)*sqrt(prd0)
  grady%values(1:nclen)=gy(1:nclen,iter)*sqrt(prd0)

100 continue

contains

real(r_kind) function dplev_mask(dx,dy,mype)
!$$$  subprogram documentation block
!                .      .    .                                       .
! subprogram:    dplev_mask
!   prgmmr:
!
! abstract:
!
! program history log:
!   2009-09-22  lueken - added subprogram doc block
!
!   input argument list:
!    mype
!    dx,dy
!
!   output argument list:
!
! attributes:
!   language: f90
!   machine:
!
!$$$ end documentation block

  use jfunc, only:  nval_levs
  use gridmod, only:  lat2,lon2,twodvar_regional
  implicit none

! Declar passed variables
  real(r_kind),dimension(lat2,lon2,nval_levs),intent(in   ) :: dx,dy
  integer(i_kind)                            ,intent(in   ) :: mype

! Declare local variables
  logical mask(nval_levs)
  logical fast

  fast=.false.
  mask=.true.
!                set fast to .true. for twodvar_regional,
!                  substantially faster, but no roundoff error reduction and
!                  results differ for different number of processors.
!  if(twodvar_regional) then
!!    fast=.true.
!     mask(5)=.false.
!     mask(6)=.false.
!     mask(8)=.false.
!  end if

  if(fast) then
     dplev_mask=fast_dplev(dx,dy,mask)
  else
     dplev_mask=dplev5(dx,dy,mype,mask)
  end if

end function dplev_mask

real(r_kind) function fast_dplev(dx,dy,mask)
!$$$  subprogram documentation block
!                .      .    .                                       .
! subprogram:    fast_dplev
!   prgmmr:
!
! abstract:
!
! program history log:
!   2009-09-22  lueken - added subprogram doc block
!
!   input argument list:
!    dx,dy
!    mask
!
!   output argument list:
!
! attributes:
!   language: f90
!   machine:
!
!$$$ end documentation block

  use jfunc, only:  nval_levs
  use gridmod, only:  lat2,lon2
  use mpimod, only: npe,mpi_comm_world,ierror,mpi_rtype
  use constants, only:  zero
  implicit none

! Declar passed variables
  real(r_kind),dimension(lat2,lon2,nval_levs),intent(in   ) :: dx,dy
  logical                                    ,intent(in   ) :: mask(nval_levs)

! Declare local variables
  real(r_kind),dimension(npe):: sumall

  integer(i_kind) i,j,k
  real(r_kind) sum

  sum=zero
  do k=1,nval_levs
     if(.not.mask(k)) cycle
     do j=2,lon2-1
        do i=2,lat2-1
           sum=sum+dx(i,j,k)*dy(i,j,k)
        end do
     end do
  end do

  call mpi_allgather(sum,1,mpi_rtype,sumall,1,mpi_rtype,mpi_comm_world,ierror)
  fast_dplev=zero
  do i=1,npe
     fast_dplev=fast_dplev+sumall(i)
  end do

end function fast_dplev

real(r_kind) function dplev5(dx,dy,mype,mask)
!$$$  subprogram documentation block
!                .      .    .                                       .
! subprogram:    dplev   calculates dot product for data on subdomain
!   prgmmr: derber           org: np23                date: 2004-05-13
!
! abstract: calculates dot product for data on subdomain.  Note loops over
!           streamfunction, velocity potential, temperature, etc. Also, only
!           over interior of subdomain.
!
! program history log:
!   2004-05-13  derber, document
!   2004-07-28  treadon - add only on use declarations; add intent in/out
!   2010-04-01  treadon - move strip to grimod
!   2013-10-25  todling - reposition ltosi and others to commvars
!
!   input argument list:
!     dx       - input vector 1
!     dy       - input vector 2
!     mype
!     mask
!
!   output argument list
!
! attributes:
!   language: f90
!   machine:  ibm RS/6000 SP
!
!$$$

  use jfunc, only: nval_levs
  use gridmod, only: nlat,nlon,lat2,lon2,lat1,lon1,&
     iglobal,ijn,displs_g,strip
  use general_commvars_mod, only: ltosi,ltosj
  use mpimod, only: mpi_comm_world,ierror,mpi_rtype
  use constants, only: zero
  implicit none

! Declare passed variables
  real(r_kind),dimension(lat2,lon2,nval_levs),intent(in   ) :: dx,dy
  integer(i_kind)                            ,intent(in   ) :: mype
  logical                                    ,intent(in   ) :: mask(nval_levs)

! Declare local variables
  real(r_kind),dimension(lat1*lon1):: zsm
  real(r_kind),dimension(iglobal):: work1
  real(r_kind),dimension(lat2,lon2):: sum
  real(r_kind),dimension(nlat,nlon):: sumall

  integer(i_kind) i,j,k,mm1
  real(r_kind) e,y,temp

  mm1=mype+1
  sum=zero
  do k=1,nval_levs
     if(.not.mask(k)) cycle
     do j=1,lon2
        do i=1,lat2
           sum(i,j)=sum(i,j)+dx(i,j,k)*dy(i,j,k)
        end do
     end do
  end do
  do j=1,lon1*lat1
     zsm(j)=zero
  end do

  call strip(sum,zsm)

  call mpi_allgatherv(zsm,ijn(mm1),mpi_rtype,&
     work1,ijn,displs_g,mpi_rtype,&
     mpi_comm_world,ierror)

  do k=1,iglobal
     i=ltosi(k) ; j=ltosj(k)
     sumall(i,j)=work1(k)
  end do
  dplev5=zero
  e=zero
  do j=1,nlon
     do i=1,nlat
!       Compensated summation version of sum
        temp=dplev5
        y=sumall(i,j)+e
        dplev5=temp+y
        e=(temp-dplev5)+y
!       dplev=dplev+sumall(i,j)
     end do
  end do

end function dplev5

end subroutine mgram_schmidt

end module projmethod_support

subroutine writeout_gradients(dx,dy,nv,alpha,gamma,mype)
!$$$  subprogram documentation block
!                .      .    .                                       .
! subprogram:    writeout_gradients
!   prgmmr: pondeca           org: np23                  date: 2006-10-17
!
! abstract: writes out the x and y gradidents of the costfunction
!           also writes out B*y
!
! program history log:
!   2006-10-17  pondeca, document
!   2010-03-29  zhu      - make changes for generalizing control variables
!   2010-04-01  treadon - move strip to grimod
!   2010-04-29  todling - update to use control vectory based on gsi_bundle
!   2010-08-19  lueken  - add only to module use
!   2011-06-06  pondeca - add output for gust,vis,pblh,dist
!   2011-07-03  todling - avoid explicit reference to internal bundle arrays
!   2013-10-25  todling - reposition ltosi and others to commvars
<<<<<<< HEAD
!   2014-06-18  carley/zhu - add tcamt and lcbas
=======
!   2014-03-19  pondeca - add output for wspd10m
!   2014-04-10  pondeca - add td2m,mxtm,mitm,pmsl
!   2014-05-07  pondeca - add howv
>>>>>>> 3aa43e59
!
!   input argument list:
!     nv
!     mype
!     dx       - input vector 1
!     dy       - input vector 2
!     alpha
!     gamma
!
!   output argument list
!
!attributes:
!   language: f90
!   machine:  ibm RS/6000 SP
!
!$$$
!*************************************************************************
  use kinds, only: r_kind,i_kind
  use mpimod, only: mpi_comm_world,ierror,mpi_rtype
  use gridmod, only: nsig,lat1,lon1,lat2,lon2,nlon,nlat,itotsub,iglobal, & 
                     latlon11,ijn,displs_g,strip
  use general_commvars_mod, only: ltosi,ltosj
  use radinfo, only: npred,jpch_rad
  use pcpinfo, only: npredp,npcptype
  use jfunc, only: iter,jiter
  use gsi_bundlemod, only: gsi_bundlegetvar
  use gsi_bundlemod, only: gsi_bundlegetpointer
  use control_vectors, only: control_vector,allocate_cv,deallocate_cv, &
      assignment(=)
  use control_vectors, only: cvars3d,cvars2d
  use mpeu_util, only: getindex
  implicit none

! Declare passed variables
  integer(i_kind)     ,intent(in   ) :: nv,mype  	
  type(control_vector),intent(in   ) :: dx,dy
  real(r_kind)        ,intent(in   ) :: alpha,gamma


! Declare local variables
  integer(i_kind),save :: nrf3_sf,nrf3_vp,nrf3_t,nrf3_q,nrf3_oz,nrf3_cw
<<<<<<< HEAD
  integer(i_kind),save :: nrf2_ps,nrf2_sst,nrf2_gust,nrf2_vis,nrf2_pblh,nrf2_dist,&
                          nrf2_tcamt,nrf2_lcbas
=======
  integer(i_kind),save :: nrf2_ps,nrf2_sst,nrf2_gust,nrf2_vis,nrf2_pblh,nrf2_dist,nrf2_wspd10m,&
                          nrf2_td2m,nrf2_mxtm,nrf2_mitm,nrf2_pmsl,nrf2_howv
>>>>>>> 3aa43e59

  integer(i_kind) i,k,k1,k2,lun,ifield,icase,ii,ip,istatus

  real(r_kind),allocatable,dimension(:)::tempa
  real(r_kind),allocatable,dimension(:,:)::slab
  real(r_kind),allocatable,dimension(:)::strp
  real(r_kind),allocatable,dimension(:)::field
  real(r_kind),pointer,dimension(:,:)  :: ptr2d=>NULL()
  type(control_vector)::dz
! RTodling: not sure this is the best thing to do here
! This assumes the control vector has variables named
! as below ... the way code now, if the control vector
! does not have the fields below, they won't be written
! out to file
  integer(i_kind),  parameter :: my3d = 6
  character(len=3), parameter :: myvars3d(my3d) = (/  &
                                  'sf ',    &
                                  'vp ',    &
                                  't  ',    &
                                  'q  ',    &
                                  'oz ',    &
                                  'cw '    /)  
  character(2) clun1
  character(3) clun2
!*************************************************************************
! Get control variable indices
  if (iter==0) then
     nrf3_sf   = getindex(cvars3d,'sf')
     nrf3_vp   = getindex(cvars3d,'vp')
     nrf3_t    = getindex(cvars3d,'t')
     nrf3_q    = getindex(cvars3d,'q')
     nrf3_oz   = getindex(cvars3d,'oz')
     nrf3_cw   = getindex(cvars3d,'cw')
     nrf2_ps   = getindex(cvars2d,'ps')
     nrf2_sst  = getindex(cvars2d,'sst')
     nrf2_gust = getindex(cvars2d,'gust')
     nrf2_vis  = getindex(cvars2d,'vis')
     nrf2_pblh = getindex(cvars2d,'pblh')
     nrf2_dist = getindex(cvars2d,'dist')
<<<<<<< HEAD
     nrf2_tcamt = getindex(cvars2d,'tcamt')
     nrf2_lcbas = getindex(cvars2d,'lcbas')
=======
     nrf2_wspd10m = getindex(cvars2d,'wspd10m')
     nrf2_td2m = getindex(cvars2d,'td2m')
     nrf2_mxtm = getindex(cvars2d,'mxtm')
     nrf2_mitm = getindex(cvars2d,'mitm')
     nrf2_pmsl = getindex(cvars2d,'pmsl')
     nrf2_howv = getindex(cvars2d,'howv')
>>>>>>> 3aa43e59
  endif


  call allocate_cv(dz)
  allocate(tempa(itotsub))
  allocate(slab(nlon,nlat))
  allocate(strp(lat1*lon1))
  allocate(field(lat2*lon2*nsig))

  write (clun1(1:2),'(i2.2)') jiter
  write (clun2(1:3),'(i3.3)') iter

  lun=19
  do icase=1,2
 
     if (icase==1) then 
        dz=dx
        open (lun,file='gradx.dat_'//clun1//'_'//clun2,form='unformatted')
     else if (icase==2) then 
        dz=dy
        open (lun,file='grady.dat_'//clun1//'_'//clun2,form='unformatted')
     endif

     write (lun) nlon,nlat,nsig,jpch_rad,npred,npcptype,npredp,jiter,nv,alpha,gamma, &
                 nrf3_sf,nrf3_vp,nrf3_t,nrf3_q,nrf3_oz,nrf3_cw, & 
<<<<<<< HEAD
                 nrf2_ps,nrf2_sst,nrf2_gust,nrf2_vis,nrf2_pblh,nrf2_dist,&
                 nrf2_tcamt,nrf2_lcbas
=======
                 nrf2_ps,nrf2_sst,nrf2_gust,nrf2_vis,nrf2_pblh,nrf2_dist,nrf2_wspd10m, &
                 nrf2_td2m,nrf2_mxtm,nrf2_mitm,nrf2_pmsl,nrf2_howv
>>>>>>> 3aa43e59

     ii=1
     do ifield=1,my3d
        call gsi_bundlegetvar(dz%step(ii),myvars3d(ifield),field,istatus)
        if (istatus==0) then

           do k=1,nsig
              k1=1+(k-1)*latlon11
              k2=k1+latlon11-1
              call strip(field(k1:k2),strp)
   
              call mpi_gatherv(strp,ijn(mype+1),mpi_rtype, &
                   tempa,ijn,displs_g,mpi_rtype,0,mpi_comm_world,ierror)

              if(mype == 0) then
                 do i=1,iglobal
                    slab(ltosj(i),ltosi(i))=tempa(i)
                 end do
                 write(lun) slab
              endif
           end do

        endif !ip>0
     enddo !ifield

!                               gradient wrt sfcp
     call gsi_bundlegetpointer(dz%step(ii),'ps',ptr2d,istatus)
     if (istatus==0) then
        call strip(ptr2d,strp)
        call mpi_gatherv(strp,ijn(mype+1),mpi_rtype, &
             tempa,ijn,displs_g,mpi_rtype,0,mpi_comm_world,ierror)

        if(mype == 0) then
           do i=1,iglobal
              slab(ltosj(i),ltosi(i))=tempa(i)
           end do
           write(lun) slab
        endif
     endif !ip>0


!                               gradient wrt sfct
     call gsi_bundlegetpointer(dz%step(ii),'sst',ptr2d,istatus)
     if (istatus==0) then
        call strip(ptr2d,strp)
        call mpi_gatherv(strp,ijn(mype+1),mpi_rtype, &
             tempa,ijn,displs_g,mpi_rtype,0,mpi_comm_world,ierror)

        if(mype == 0) then
           do i=1,iglobal
              slab(ltosj(i),ltosi(i))=tempa(i)
           end do
           write(lun) slab
        endif
     endif !ip>0


!                               gradient wrt gust
     call gsi_bundlegetpointer(dz%step(ii),'gust',ptr2d,istatus)
     if (istatus==0) then
        call strip(ptr2d,strp)
        call mpi_gatherv(strp,ijn(mype+1),mpi_rtype, &
             tempa,ijn,displs_g,mpi_rtype,0,mpi_comm_world,ierror)

        if(mype == 0) then
           do i=1,iglobal
              slab(ltosj(i),ltosi(i))=tempa(i)
           end do
           write(lun) slab
        endif
     endif !ip>0


!                               gradient wrt vis
     call gsi_bundlegetpointer(dz%step(ii),'vis',ptr2d,istatus)
     if (istatus==0) then
        call strip(ptr2d,strp)
        call mpi_gatherv(strp,ijn(mype+1),mpi_rtype, &
             tempa,ijn,displs_g,mpi_rtype,0,mpi_comm_world,ierror)

        if(mype == 0) then
           do i=1,iglobal
              slab(ltosj(i),ltosi(i))=tempa(i)
           end do
           write(lun) slab
        endif
     endif !ip>0

!                               gradient wrt pblh
     call gsi_bundlegetpointer(dz%step(ii),'pblh',ptr2d,istatus)
     if (istatus==0) then
        call strip(ptr2d,strp)
        call mpi_gatherv(strp,ijn(mype+1),mpi_rtype, &
             tempa,ijn,displs_g,mpi_rtype,0,mpi_comm_world,ierror)

        if(mype == 0) then
           do i=1,iglobal
              slab(ltosj(i),ltosi(i))=tempa(i)
           end do
           write(lun) slab
        endif
     endif !ip>0

!                               gradient wrt dist
     call gsi_bundlegetpointer(dz%step(ii),'dist',ptr2d,istatus)
     if (istatus==0) then
        call strip(ptr2d,strp)
        call mpi_gatherv(strp,ijn(mype+1),mpi_rtype, &
             tempa,ijn,displs_g,mpi_rtype,0,mpi_comm_world,ierror)

        if(mype == 0) then
           do i=1,iglobal
              slab(ltosj(i),ltosi(i))=tempa(i)
           end do
           write(lun) slab
        endif
     endif !ip>0

<<<<<<< HEAD
!                               gradient wrt tcamt
     call gsi_bundlegetpointer(dz%step(ii),'tcamt',ptr2d,istatus)
=======
!                               gradient wrt wspd10m
     call gsi_bundlegetpointer(dz%step(ii),'wspd10m',ptr2d,istatus)
>>>>>>> 3aa43e59
     if (istatus==0) then
        call strip(ptr2d,strp)
        call mpi_gatherv(strp,ijn(mype+1),mpi_rtype, &
             tempa,ijn,displs_g,mpi_rtype,0,mpi_comm_world,ierror)

        if(mype == 0) then
           do i=1,iglobal
              slab(ltosj(i),ltosi(i))=tempa(i)
           end do
           write(lun) slab
        endif
     endif !ip>0

<<<<<<< HEAD
!                               gradient wrt lcbas
     call gsi_bundlegetpointer(dz%step(ii),'lcbas',ptr2d,istatus)
=======
!                               gradient wrt td2m
     call gsi_bundlegetpointer(dz%step(ii),'td2m',ptr2d,istatus)
     if (istatus==0) then
        call strip(ptr2d,strp)
        call mpi_gatherv(strp,ijn(mype+1),mpi_rtype, &
             tempa,ijn,displs_g,mpi_rtype,0,mpi_comm_world,ierror)

        if(mype == 0) then
           do i=1,iglobal
              slab(ltosj(i),ltosi(i))=tempa(i)
           end do
           write(lun) slab
        endif
     endif !ip>0

!                               gradient wrt mxtm
     call gsi_bundlegetpointer(dz%step(ii),'mxtm',ptr2d,istatus)
     if (istatus==0) then
        call strip(ptr2d,strp)
        call mpi_gatherv(strp,ijn(mype+1),mpi_rtype, &
             tempa,ijn,displs_g,mpi_rtype,0,mpi_comm_world,ierror)

        if(mype == 0) then
           do i=1,iglobal
              slab(ltosj(i),ltosi(i))=tempa(i)
           end do
           write(lun) slab
        endif
     endif !ip>0

!                               gradient wrt mitm
     call gsi_bundlegetpointer(dz%step(ii),'mitm',ptr2d,istatus)
     if (istatus==0) then
        call strip(ptr2d,strp)
        call mpi_gatherv(strp,ijn(mype+1),mpi_rtype, &
             tempa,ijn,displs_g,mpi_rtype,0,mpi_comm_world,ierror)

        if(mype == 0) then
           do i=1,iglobal
              slab(ltosj(i),ltosi(i))=tempa(i)
           end do
           write(lun) slab
        endif
     endif !ip>0

!                               gradient wrt pmsl
     call gsi_bundlegetpointer(dz%step(ii),'pmsl',ptr2d,istatus)
     if (istatus==0) then
        call strip(ptr2d,strp)
        call mpi_gatherv(strp,ijn(mype+1),mpi_rtype, &
             tempa,ijn,displs_g,mpi_rtype,0,mpi_comm_world,ierror)

        if(mype == 0) then
           do i=1,iglobal
              slab(ltosj(i),ltosi(i))=tempa(i)
           end do
           write(lun) slab
        endif
     endif !ip>0

!                               gradient wrt howv
     call gsi_bundlegetpointer(dz%step(ii),'howv',ptr2d,istatus)
>>>>>>> 3aa43e59
     if (istatus==0) then
        call strip(ptr2d,strp)
        call mpi_gatherv(strp,ijn(mype+1),mpi_rtype, &
             tempa,ijn,displs_g,mpi_rtype,0,mpi_comm_world,ierror)

        if(mype == 0) then
           do i=1,iglobal
              slab(ltosj(i),ltosi(i))=tempa(i)
           end do
           write(lun) slab
        endif
     endif !ip>0

!                   gradient wrt satellite radiance bias correction coefficients
     if (mype==0) write(lun) dz%predr

!                   gradient wrt precipitation bias correction coefficients
     if (mype==0)write(lun) dz%predp

     close(lun)
  end do ! icase

  call deallocate_cv(dz)
  deallocate(tempa)
  deallocate(slab)
  deallocate(strp)
  deallocate(field)

  return

end subroutine writeout_gradients<|MERGE_RESOLUTION|>--- conflicted
+++ resolved
@@ -409,13 +409,10 @@
 !   2011-06-06  pondeca - add output for gust,vis,pblh,dist
 !   2011-07-03  todling - avoid explicit reference to internal bundle arrays
 !   2013-10-25  todling - reposition ltosi and others to commvars
-<<<<<<< HEAD
-!   2014-06-18  carley/zhu - add tcamt and lcbas
-=======
 !   2014-03-19  pondeca - add output for wspd10m
 !   2014-04-10  pondeca - add td2m,mxtm,mitm,pmsl
 !   2014-05-07  pondeca - add howv
->>>>>>> 3aa43e59
+!   2014-06-18  carley/zhu - add tcamt and lcbas
 !
 !   input argument list:
 !     nv
@@ -457,13 +454,8 @@
 
 ! Declare local variables
   integer(i_kind),save :: nrf3_sf,nrf3_vp,nrf3_t,nrf3_q,nrf3_oz,nrf3_cw
-<<<<<<< HEAD
-  integer(i_kind),save :: nrf2_ps,nrf2_sst,nrf2_gust,nrf2_vis,nrf2_pblh,nrf2_dist,&
-                          nrf2_tcamt,nrf2_lcbas
-=======
   integer(i_kind),save :: nrf2_ps,nrf2_sst,nrf2_gust,nrf2_vis,nrf2_pblh,nrf2_dist,nrf2_wspd10m,&
-                          nrf2_td2m,nrf2_mxtm,nrf2_mitm,nrf2_pmsl,nrf2_howv
->>>>>>> 3aa43e59
+                          nrf2_td2m,nrf2_mxtm,nrf2_mitm,nrf2_pmsl,nrf2_howv,nrf2_tcamt,nrf2_lcbas
 
   integer(i_kind) i,k,k1,k2,lun,ifield,icase,ii,ip,istatus
 
@@ -503,17 +495,14 @@
      nrf2_vis  = getindex(cvars2d,'vis')
      nrf2_pblh = getindex(cvars2d,'pblh')
      nrf2_dist = getindex(cvars2d,'dist')
-<<<<<<< HEAD
-     nrf2_tcamt = getindex(cvars2d,'tcamt')
-     nrf2_lcbas = getindex(cvars2d,'lcbas')
-=======
      nrf2_wspd10m = getindex(cvars2d,'wspd10m')
      nrf2_td2m = getindex(cvars2d,'td2m')
      nrf2_mxtm = getindex(cvars2d,'mxtm')
      nrf2_mitm = getindex(cvars2d,'mitm')
      nrf2_pmsl = getindex(cvars2d,'pmsl')
      nrf2_howv = getindex(cvars2d,'howv')
->>>>>>> 3aa43e59
+     nrf2_tcamt = getindex(cvars2d,'tcamt')
+     nrf2_lcbas = getindex(cvars2d,'lcbas')
   endif
 
 
@@ -539,13 +528,8 @@
 
      write (lun) nlon,nlat,nsig,jpch_rad,npred,npcptype,npredp,jiter,nv,alpha,gamma, &
                  nrf3_sf,nrf3_vp,nrf3_t,nrf3_q,nrf3_oz,nrf3_cw, & 
-<<<<<<< HEAD
-                 nrf2_ps,nrf2_sst,nrf2_gust,nrf2_vis,nrf2_pblh,nrf2_dist,&
-                 nrf2_tcamt,nrf2_lcbas
-=======
                  nrf2_ps,nrf2_sst,nrf2_gust,nrf2_vis,nrf2_pblh,nrf2_dist,nrf2_wspd10m, &
-                 nrf2_td2m,nrf2_mxtm,nrf2_mitm,nrf2_pmsl,nrf2_howv
->>>>>>> 3aa43e59
+                 nrf2_td2m,nrf2_mxtm,nrf2_mitm,nrf2_pmsl,nrf2_howv,nrf2_tcamt,nrf2_lcbas
 
      ii=1
      do ifield=1,my3d
@@ -664,93 +648,113 @@
         endif
      endif !ip>0
 
-<<<<<<< HEAD
+!                               gradient wrt wspd10m
+     call gsi_bundlegetpointer(dz%step(ii),'wspd10m',ptr2d,istatus)
+     if (istatus==0) then
+        call strip(ptr2d,strp)
+        call mpi_gatherv(strp,ijn(mype+1),mpi_rtype, &
+             tempa,ijn,displs_g,mpi_rtype,0,mpi_comm_world,ierror)
+
+        if(mype == 0) then
+           do i=1,iglobal
+              slab(ltosj(i),ltosi(i))=tempa(i)
+           end do
+           write(lun) slab
+        endif
+     endif !ip>0
+
+!                               gradient wrt td2m
+     call gsi_bundlegetpointer(dz%step(ii),'td2m',ptr2d,istatus)
+     if (istatus==0) then
+        call strip(ptr2d,strp)
+        call mpi_gatherv(strp,ijn(mype+1),mpi_rtype, &
+             tempa,ijn,displs_g,mpi_rtype,0,mpi_comm_world,ierror)
+
+        if(mype == 0) then
+           do i=1,iglobal
+              slab(ltosj(i),ltosi(i))=tempa(i)
+           end do
+           write(lun) slab
+        endif
+     endif !ip>0
+
+!                               gradient wrt mxtm
+     call gsi_bundlegetpointer(dz%step(ii),'mxtm',ptr2d,istatus)
+     if (istatus==0) then
+        call strip(ptr2d,strp)
+        call mpi_gatherv(strp,ijn(mype+1),mpi_rtype, &
+             tempa,ijn,displs_g,mpi_rtype,0,mpi_comm_world,ierror)
+
+        if(mype == 0) then
+           do i=1,iglobal
+              slab(ltosj(i),ltosi(i))=tempa(i)
+           end do
+           write(lun) slab
+        endif
+     endif !ip>0
+
+!                               gradient wrt mitm
+     call gsi_bundlegetpointer(dz%step(ii),'mitm',ptr2d,istatus)
+     if (istatus==0) then
+        call strip(ptr2d,strp)
+        call mpi_gatherv(strp,ijn(mype+1),mpi_rtype, &
+             tempa,ijn,displs_g,mpi_rtype,0,mpi_comm_world,ierror)
+
+        if(mype == 0) then
+           do i=1,iglobal
+              slab(ltosj(i),ltosi(i))=tempa(i)
+           end do
+           write(lun) slab
+        endif
+     endif !ip>0
+
+!                               gradient wrt pmsl
+     call gsi_bundlegetpointer(dz%step(ii),'pmsl',ptr2d,istatus)
+     if (istatus==0) then
+        call strip(ptr2d,strp)
+        call mpi_gatherv(strp,ijn(mype+1),mpi_rtype, &
+             tempa,ijn,displs_g,mpi_rtype,0,mpi_comm_world,ierror)
+
+        if(mype == 0) then
+           do i=1,iglobal
+              slab(ltosj(i),ltosi(i))=tempa(i)
+           end do
+           write(lun) slab
+        endif
+     endif !ip>0
+
+!                               gradient wrt howv
+     call gsi_bundlegetpointer(dz%step(ii),'howv',ptr2d,istatus)
+     if (istatus==0) then
+        call strip(ptr2d,strp)
+        call mpi_gatherv(strp,ijn(mype+1),mpi_rtype, &
+             tempa,ijn,displs_g,mpi_rtype,0,mpi_comm_world,ierror)
+
+        if(mype == 0) then
+           do i=1,iglobal
+              slab(ltosj(i),ltosi(i))=tempa(i)
+           end do
+           write(lun) slab
+        endif
+     endif !ip>0
+
 !                               gradient wrt tcamt
      call gsi_bundlegetpointer(dz%step(ii),'tcamt',ptr2d,istatus)
-=======
-!                               gradient wrt wspd10m
-     call gsi_bundlegetpointer(dz%step(ii),'wspd10m',ptr2d,istatus)
->>>>>>> 3aa43e59
-     if (istatus==0) then
-        call strip(ptr2d,strp)
-        call mpi_gatherv(strp,ijn(mype+1),mpi_rtype, &
-             tempa,ijn,displs_g,mpi_rtype,0,mpi_comm_world,ierror)
-
-        if(mype == 0) then
-           do i=1,iglobal
-              slab(ltosj(i),ltosi(i))=tempa(i)
-           end do
-           write(lun) slab
-        endif
-     endif !ip>0
-
-<<<<<<< HEAD
+     if (istatus==0) then
+        call strip(ptr2d,strp)
+        call mpi_gatherv(strp,ijn(mype+1),mpi_rtype, &
+             tempa,ijn,displs_g,mpi_rtype,0,mpi_comm_world,ierror)
+
+        if(mype == 0) then
+           do i=1,iglobal
+              slab(ltosj(i),ltosi(i))=tempa(i)
+           end do
+           write(lun) slab
+        endif
+     endif !ip>0
+
 !                               gradient wrt lcbas
      call gsi_bundlegetpointer(dz%step(ii),'lcbas',ptr2d,istatus)
-=======
-!                               gradient wrt td2m
-     call gsi_bundlegetpointer(dz%step(ii),'td2m',ptr2d,istatus)
-     if (istatus==0) then
-        call strip(ptr2d,strp)
-        call mpi_gatherv(strp,ijn(mype+1),mpi_rtype, &
-             tempa,ijn,displs_g,mpi_rtype,0,mpi_comm_world,ierror)
-
-        if(mype == 0) then
-           do i=1,iglobal
-              slab(ltosj(i),ltosi(i))=tempa(i)
-           end do
-           write(lun) slab
-        endif
-     endif !ip>0
-
-!                               gradient wrt mxtm
-     call gsi_bundlegetpointer(dz%step(ii),'mxtm',ptr2d,istatus)
-     if (istatus==0) then
-        call strip(ptr2d,strp)
-        call mpi_gatherv(strp,ijn(mype+1),mpi_rtype, &
-             tempa,ijn,displs_g,mpi_rtype,0,mpi_comm_world,ierror)
-
-        if(mype == 0) then
-           do i=1,iglobal
-              slab(ltosj(i),ltosi(i))=tempa(i)
-           end do
-           write(lun) slab
-        endif
-     endif !ip>0
-
-!                               gradient wrt mitm
-     call gsi_bundlegetpointer(dz%step(ii),'mitm',ptr2d,istatus)
-     if (istatus==0) then
-        call strip(ptr2d,strp)
-        call mpi_gatherv(strp,ijn(mype+1),mpi_rtype, &
-             tempa,ijn,displs_g,mpi_rtype,0,mpi_comm_world,ierror)
-
-        if(mype == 0) then
-           do i=1,iglobal
-              slab(ltosj(i),ltosi(i))=tempa(i)
-           end do
-           write(lun) slab
-        endif
-     endif !ip>0
-
-!                               gradient wrt pmsl
-     call gsi_bundlegetpointer(dz%step(ii),'pmsl',ptr2d,istatus)
-     if (istatus==0) then
-        call strip(ptr2d,strp)
-        call mpi_gatherv(strp,ijn(mype+1),mpi_rtype, &
-             tempa,ijn,displs_g,mpi_rtype,0,mpi_comm_world,ierror)
-
-        if(mype == 0) then
-           do i=1,iglobal
-              slab(ltosj(i),ltosi(i))=tempa(i)
-           end do
-           write(lun) slab
-        endif
-     endif !ip>0
-
-!                               gradient wrt howv
-     call gsi_bundlegetpointer(dz%step(ii),'howv',ptr2d,istatus)
->>>>>>> 3aa43e59
      if (istatus==0) then
         call strip(ptr2d,strp)
         call mpi_gatherv(strp,ijn(mype+1),mpi_rtype, &
