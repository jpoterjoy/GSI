--- conflicted
+++ resolved
@@ -1189,10 +1189,7 @@
 !                         to its original value after exiting from the call to ckgcov.  Also, this is
 !                         now an argument in ckgcov, which was missing in this call to ckgcov.
 !   2012-06-12  parrish - remove variable nvar_pe (not used)
-<<<<<<< HEAD
-=======
 !   2013-01-12  parrish - remove extra argument nnnn1o from call ckgcov--no longer used
->>>>>>> c658c886
 !
 !   input argument list:
 !     seed     - old random number seeds (used for bit reproducibility of
