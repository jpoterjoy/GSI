--- conflicted
+++ resolved
@@ -292,21 +292,13 @@
 
               do k=1,nsig+1
                  if (wrf_nmm_regional.or.nems_nmmb_regional.or.cmaq_regional) then
-<<<<<<< HEAD
-   	            p_interface(k)= one_tenth* &
-=======
                     p_interface(k)= one_tenth* &
->>>>>>> 6b048321
                           (eta1_ll(k)*pdtop_ll + &
                            eta2_ll(k)*(ten*ps_bar(ii,jj,1)-pdtop_ll-pt_ll) + &
                            pt_ll)
                  endif
                  if (wrf_mass_regional .or. twodvar_regional) then
-<<<<<<< HEAD
-		    p_interface(k)=one_tenth*(eta1_ll(k)*(ten*ps_bar(ii,jj,1)-pt_ll)+pt_ll)
-=======
                     p_interface(k)=one_tenth*(eta1_ll(k)*(ten*ps_bar(ii,jj,1)-pt_ll)+pt_ll)
->>>>>>> 6b048321
                  endif
                  ln_p_int(k)=log(max(p_interface(k),0.0001_r_kind))
               end do
