module satthin
!$$$ subprogram documenation block
!                .      .    .                                       .
! subprogram:    satthin
!   prgmmr: treadon          org: np20                date: 2002-10-17
!
! abstract:  This module contains code which may be used to selectively
!            thin satellite data.
!
! program history log:
!   2002-10-17 treadon
!   2004-05-28  kleist, subroutine call update
!   2005-03-28  wu, remove unused variable mlath
!   2005-10-06  treadon - add routine destroy_sfc
!   2005-11-29  parrish - add routines getsfc_nmm_binary, getsfc_nmm_netcdf,
!                         getsfc_mass_binary, getsfc_mass_netcdf
!   2005-12-08  treadon - rename global getsfc to getsfc_global, add getsfc
!                         to branch to appropriate getsfc* routine
!   2006-02-01  parrish - remove all getsfc routines, and create new getsfc
!                         which makes full sfc fields from guess_grids.
!                         rename surface fields to sst_full,sno_full, etc.
!                         to eliminate conflict with some fields with same
!                         names in guess_grids.
!                         also add new sfc fields u10_full,v10_full
!   2006-05-23  parrish - add new sfc field zs_full, the model terrain height
!   2006-07-28  derber  - use r1000 from constants
!   2007-05-01  wu      - correct error in subroutine makegvals which incorrectly
!                         defines longitude range on regional grid when domain
!                         includes north pole.
!   2009-04-21  derber  - add ithin to call to makegrids - account for negative ithin
!   2009-08-19  guo     - added assertions of ntguessig and ntguessfc.
!   2009-09-14  guo     - added an experimenting description of the usecase.
!                       - added an an array size assertion on istart_val(:).
!   2011-04-01  li      - add getnst to read nst fields, add destroy_nst
!   2011-05-26  todling - add create_nst
!   2012-01-31  hchuang - add read_nemsnst in sub getnst
!   2012-03-05  akella  - remove create_nst,getnst and destroy_nst; nst fields now handled by gsi_nstcoupler
!
! Subroutines Included:
!   sub makegvals      - set up for superob weighting
!   sub makegrids      - set up thinning grids
!   sub getsfc         - create full horizontal fields of surface arrays
!   sub map2tgrid      - map observation to location on thinning grid
!   sub destroygrids   - deallocate thinning grid arrays
!   sub destroy_sfc    - deallocate full horizontal surface arrays
!   sub indexx         - sort array into ascending order
!
! Usecase destription:
!     read_obs    -->  read_airs, etc
!   []_makegvals                        - set up for superob weighting
!   []_getsfc                           - create full horizontal fields of surface arrays
!                     []_makegrids      - set up thinning grids
!                     []_map2tgrid      - map observation to location on thinning grid
!                     []_checkob        - intermediate ob checking to see if it should not be used
!                     []_finalcheck     - the final criterion check for sat obs and increments counters
!                     combine_radobs    - 
!                     []_destroygrids   - deallocate thinning grid arrays
!   []_destroy_sfc                      - deallocate full horizontal fields of surface arrays
!
! Variable Definitions:
!   def mlat           - number of latitudes in thinning grid
!   def mlon           - number of longitudes in thinning grid
!   def superp         - maximum number of data types
!   def maxthin        - maximum number of obs to retain in thinning grid box
!   def itxmax         - total number of points in thinning grid
!   def istart_val     - starting location on thinning grid for superobs
!   def icount         - observation flag  true - no obs in this thinning box previously
!                                          false - previous ob in box
!   def isli_full      - snow/land/ice mask
!   def glat           - latitudes on thinning grid
!   def super_val      - super obs factor across data types
!   def super_val1     - super obs factors summed over all mpi tasks (data types)
!   def glon           - longitudes on thinning grid
!   def hll            - (i,j) index of point on thinning grid
!   def sli_full       - 0=sea/1=land/2=ice mask
!   def sst_full       - skin temperature
!   def sno_full       - snow-ice mask
!   def zs_full        - model terrain elevation
!   def score_crit     - "best" quality obs score in thinning grid box
!   def use_all        - parameter for turning satellite thinning algorithm off
!
! attributes:
!   language: f90
!   machine:  ibm RS/6000 SP
!
!$$$ end documentation block

  use kinds, only: r_kind,i_kind,r_quad
  use mpeu_util, only: die, perr
  implicit none

! set default to private
  private
! set subroutines to public
  public :: makegvals
  public :: makegrids
  public :: getsfc
  public :: map2tgrid
  public :: destroygrids
  public :: destroy_sfc
  public :: indexx
! set passed variables to public
  public :: rlat_min,rlon_min,dlat_grid,dlon_grid,superp,super_val1,super_val
  public :: veg_type_full,soil_type_full,sfc_rough_full,sno_full,sst_full
  public :: fact10_full,isli_full,soil_moi_full,veg_frac_full,soil_temp_full
  public :: checkob,score_crit,itxmax,finalcheck,zs_full_gfs,zs_full

  integer(i_kind) mlat,superp,maxthin,itxmax
  integer(i_kind), save:: itx_all
  integer(i_kind),dimension(0:51):: istart_val
  
  integer(i_kind),allocatable,dimension(:):: mlon
  integer(i_kind),allocatable,dimension(:,:):: isli_full
  logical,allocatable,dimension(:)::icount

  real(r_kind) rlat_min,rlat_max,rlon_min,rlon_max,dlat_grid,dlon_grid
  real(r_kind),allocatable,dimension(:):: glat,score_crit
  real(r_kind),allocatable,dimension(:):: super_val,super_val1
  real(r_kind),allocatable,dimension(:,:):: glon,hll,zs_full,zs_full_gfs
  real(r_kind),allocatable,dimension(:,:):: veg_type_full,soil_type_full
  real(r_kind),allocatable,dimension(:,:,:):: veg_frac_full,soil_temp_full
  real(r_kind),allocatable,dimension(:,:,:):: soil_moi_full,sfc_rough_full
  real(r_kind),allocatable,dimension(:,:,:):: sst_full,sno_full,fact10_full

  logical use_all

contains

  subroutine makegvals
!$$$  subprogram documentation block
!                .      .    .                                       .
! subprogram:    makegvals                            
!     prgmmr:    derber      org: np23                date: 2002-10-17
!
! abstract:  This routine allocates and initializes arrays
!            used for superobs weighting.
!
! program history log:
!   2002-10-17  derber
!   2004-06-22  treadon - update documentation
!   2004-12-09  treadon - allocate thinning grids consistent with analysis domain
!   2006-07-28  derber  - use r1000 from constants
!   2007-05-01  wu      - correct error which incorrectly defines longitude range 
!                         on regional grid when domain includes north pole.
!   2008-05-23  safford - rm unused vars
!   2008-09-08  lueken  - merged ed's changes into q1fy09 code
!   2012-10-11  eliu/wu - make sure dlon_e is in the range of 0 and 360
!   2013-01-09  collard - simplify regional dlon_e range check
!
!   input argument list:
!
!   output argument list:
!
! attributes:
!   language: f90
!   machine:  ibm rs/6000 sp
!
!$$$
    use constants, only: deg2rad,rearth_equator,zero,two,pi,half,one,&
       rad2deg,r1000
    use obsmod, only: dmesh,dthin,ndat
    use gridmod, only: regional,nlat,nlon,txy2ll
    use mpeu_util, only: die
    implicit none

    real(r_kind),parameter:: r90   = 90.0_r_kind
    real(r_kind),parameter:: r360  = 360.0_r_kind
    real(r_kind),parameter:: r999  = 999.0_r_kind

    integer(i_kind) i,ii,j
    integer(i_kind) mlonx,icnt,mlony,mlonj
    real(r_kind) delat,dgv,dx,dy
    real(r_kind) twopi,dlon_g,dlat_g,dlon_e,dlat_e
    real(r_kind) factor,delon
    real(r_kind) rkm2dg,glatm,glatx

!   Initialize variables, set constants
    maxthin=0
    do i=1,ndat
       maxthin=max(maxthin,abs(dthin(i)))
    end do
    istart_val=0
    twopi  = two*pi
    rkm2dg = r360/(twopi*rearth_equator)*r1000

!   Set lat,lon limits for analysis grid.
    rlat_min = -r90
    rlat_max = r90
    rlon_min = zero
    rlon_max = r360
    if (regional) then
       rlat_min =  r999
       rlat_max = -r999
       rlon_min =  r999
       rlon_max = -r999
       do j=1,nlon
          dlon_g=j
          do i=1,nlat
             dlat_g=i
             call txy2ll(dlon_g,dlat_g,dlon_e,dlat_e)
             dlat_e=dlat_e*rad2deg
             dlon_e=dlon_e*rad2deg
             if (dlon_e < zero) then
                dlon_e = MOD(dlon_e,-r360) + r360
             else if (dlon_e > r360) then
                dlon_e = MOD(dlon_e,r360)
             endif
             rlat_min = min(rlat_min,dlat_e)
             rlat_max = max(rlat_max,dlat_e)
             rlon_min = min(rlon_min,dlon_e)
             rlon_max = max(rlon_max,dlon_e)
          end do
       end do
    endif
    dlat_grid = rlat_max - rlat_min
    dlon_grid = rlon_max - rlon_min

    do ii=1,maxthin

!      Set up dimensions for thinning grids
       istart_val(ii+1)=istart_val(ii)
       if(abs(dmesh(ii)) > one)then
          dx    = dmesh(ii)*rkm2dg
          dy    = dx
          mlat  = dlat_grid/dy + half
          mlonx = dlon_grid/dx + half
          delat = dlat_grid/mlat
          dgv   = delat*half
          mlat=max(2,mlat);   mlonx=max(2,mlonx)

          icnt=0
          do j = 1,mlat
             glatx = rlat_min + (j-1)*delat
             glatx = glatx*deg2rad
             glatm = glatx + dgv*deg2rad
             
             factor = abs(cos(abs(glatm)))
             if (dmesh(ii)>zero) then
                mlonj = nint(mlonx*factor)
                mlony = max(2,mlonj)
             else
                delon = factor*dmesh(ii)
                delon = min(delon,r360)
                mlony = dlon_grid/delon
             endif
             do i = 1,mlony
                icnt=icnt+1
                istart_val(ii+1)=istart_val(ii+1)+1
             enddo

          enddo
       end if
    end do
    superp=istart_val(maxthin+1)
    
!   Allocate and initialize arrays for superobs weighthing
    allocate(super_val(0:superp),super_val1(0:superp))
    do i=0,superp
       super_val(i)=zero
    end do
    
    return
  end subroutine makegvals


  subroutine makegrids(rmesh,ithin)
!$$$  subprogram documentation block
!                .      .    .                                       .
! subprogram:    makegrids                            
!     prgmmr:    treadon     org: np23                date: 2002-10-17
!
! abstract:  This routine sets up dimensions for and allocates
!            thinning grids.
!
! program history log:
!   2002-10-17  treadon
!   2004-06-22  treadon - update documentation
!   2004-12-09  treadon - allocate thinning grids consistent with analysis domain
!   2008-05-23  safford - rm unused vars
!   2008-09-08  lueken  - merged ed's changes into q1fy09 code
!
!   input argument list:
!     rmesh - mesh size (km) of thinning grid.  If (rmesh <= one), 
!             then no thinning of the data will occur.  Instead,
!             all data will be used without thinning.
!
!   output argument list:
!
! attributes:
!   language: f90
!   machine:  ibm rs/6000 sp
!
!$$$
    use constants, only: rearth_equator,deg2rad,zero,half,one,two,pi

    implicit none

    real(r_kind)   ,intent(in   ) :: rmesh
    integer(i_kind),intent(in   ) :: ithin
    real(r_kind),parameter:: r360 = 360.0_r_kind
    integer(i_kind) i,j
    integer(i_kind) mlonx,mlonj
    real(r_kind) dgv,halfpi,dx,dy
    real(r_kind) twopi
    real(r_kind) factor,delon
    real(r_kind) rkm2dg,glatm
    real(r_quad) delat


!   If there is to be no thinning, simply return to calling routine
    use_all=.false.
    itx_all=0
    if(abs(rmesh) <= one .or. ithin <= 0)then
      use_all=.true.
      itxmax=1e7
      allocate(icount(itxmax))
      allocate(score_crit(itxmax))
      do j=1,itxmax
         icount(j) = .true.
         score_crit(j) = 9.99e10_r_kind
      end do
      return
    end if

!   Set constants
    halfpi = half*pi
    twopi  = two*pi
    rkm2dg = r360/(twopi*rearth_equator)*1.e3_r_kind

!   Set up dimensions and allocate arrays for thinning grids
    if (rmesh<zero) rkm2dg=one
    dx    = rmesh*rkm2dg
    dy    = dx
    mlat  = dlat_grid/dy + half
    mlonx = dlon_grid/dx + half
    delat = dlat_grid/mlat
    dgv  = delat*half
    mlat=max(2,mlat);   mlonx=max(2,mlonx)

    allocate(mlon(mlat),glat(mlat),glon(mlonx,mlat),hll(mlonx,mlat))


!   Set up thinning grid lon & lat.  The lon & lat represent the location of the
!   lower left corner of the thinning grid box.
    itxmax=0
    do j = 1,mlat
       glat(j) = rlat_min + (j-1)*delat
       glat(j) = glat(j)*deg2rad
       glatm = glat(j) + dgv*deg2rad

       factor = abs(cos(abs(glatm)))
       if (rmesh>zero) then
          mlonj   = nint(mlonx*factor)
          mlon(j) = max(2,mlonj)
          delon = dlon_grid/mlon(j)
       else
          delon = factor*rmesh
          delon = min(delon,r360)
          mlon(j) = dlon_grid/delon
       endif

       glat(j) = min(max(-halfpi,glat(j)),halfpi)
       do i = 1,mlon(j)
          itxmax=itxmax+1
          hll(i,j)=itxmax
          glon(i,j) = rlon_min + (i-1)*delon
          glon(i,j) = glon(i,j)*deg2rad
          glon(i,j) = min(max(zero,glon(i,j)),twopi)
       enddo

    end do


!   Allocate  and initialize arrays
    allocate(icount(itxmax))
    allocate(score_crit(itxmax))

    do j=1,itxmax
       icount(j) = .true.
       score_crit(j) = 9.99e10_r_kind
    end do

    return
  end subroutine makegrids

  subroutine getsfc(mype,mype_io,use_sfc,use_sfc_any)
!$$$  subprogram documentation block
!                .      .    .                                       .
! subprogram:    getsfc
!     prgmmr:    parrish     org: np23                date: 2006-02-02
!
! abstract:  This routine converts subdomain surface fields in
!            guess_grids to full horizontal fields for use in 
!            reading of observations.
!
! program history log:
!   2002-10-17  parrish
!   2008-12-05  todling - add ESMF blocks; update bias_tskin
!   2009-01-28  todling - remove reference to original GMAO interface
!   2010-04-01  treadon - move strip to gridmod
!   2013-10-19  todling - metguess now holds background
!   2013-10-25  todling - reposition ltosi and others to commvars
!   2014-12-03  derber  - modify reading of surface fields
!
!   input argument list:
!      mype        - current processor
!      mype_io     - surface IO processor
!      use_sfc     - true if processor uses extra surface fields
!      use_sfc_any - true if any processor uses extra surface fields
!
!   output argument list:
!
! attributes:
!   language: f90
!   machine:  ibm rs/6000 sp
!
!$$$
    use kinds, only: r_single
    use gridmod, only:  nlat,nlon,lat2,lon2,lat1,lon1,jstart,&
       iglobal,itotsub,ijn,displs_g,regional,istart, &
       rlats,rlons,nlat_sfc,nlon_sfc,rlats_sfc,rlons_sfc,strip, use_gfs_nemsio
    use general_commvars_mod, only: ltosi,ltosj
    use guess_grids, only: ntguessig,isli,sfct,sno,fact10, &
       nfldsfc,ntguessfc,soil_moi,soil_temp,veg_type,soil_type, &
       veg_frac,sfc_rough,ifilesfc,nfldsig,isli2,sno2
    use m_gsiBiases, only: bias_tskin,compress_bias,bias_hour
    use jfunc, only: biascor

    use mpimod, only: mpi_comm_world,ierror,mpi_rtype
    use constants, only: zero,half,pi,two,one
    use ncepgfs_io, only: read_gfssfc,sfc_interpolate
    use ncepnems_io, only: read_nemssfc
    use sfcio_module, only: sfcio_realfill

    use gsi_metguess_mod, only: gsi_metguess_bundle
    use gsi_bundlemod, only: gsi_bundlegetpointer
    implicit none

<<<<<<< HEAD
    integer(i_kind),intent(in   ) :: mype
    logical        ,intent(inout) :: use_sfc

=======
    integer(i_kind),intent(in   ) :: mype,mype_io
    logical        ,intent(in   ) :: use_sfc,use_sfc_any
>>>>>>> 3e8680a2

! Local variables
    real(r_kind),dimension(lat1*lon1):: zsm
    real(r_kind),dimension(itotsub):: work1
    real(r_kind),dimension(lat2,lon2):: work2
    real(r_kind),dimension(lat2,lon2):: b_tskin
    real(r_kind),dimension(nlat,nlon):: bias
    real(r_kind),dimension(nlat):: ailoc
    real(r_kind),dimension(nlon):: ajloc
    real(r_kind),allocatable,dimension(:)::wlatx,slatx
    real(r_kind) :: dlon, missing
    real(r_kind),allocatable,dimension(:,:)::dum
    integer(i_kind) mm1,i,j,k,it,il,jl,jmax,idrt,istatus
    character(24) filename

    real(r_kind),dimension(:,:),pointer:: ges_z =>NULL()

    if( (ntguessig<1.or.ntguessig>nfldsig) .or. &
        (ntguessfc<1.or.ntguessfc>nfldsfc) ) then
        call perr('satthin.getsfc','ntguessig = ',ntguessig)
        call perr('satthin.getsfc','ntguessfc = ',ntguessfc)
        call die('satthin.getsfc')
    endif
    mm1=mype+1

    if(mype == 0)write(6,*)'GETSFC:  enter with nlat_sfc,nlon_sfc=',nlat_sfc,nlon_sfc,&
      ' and nlat,nlon=',nlat,nlon
    if(regional)then
       nlat_sfc=nlat
       nlon_sfc=nlon
    end if
    if(mype == 0)write(6,*)'GETSFC: set nlat_sfc,nlon_sfc=',nlat_sfc,nlon_sfc
    allocate(rlats_sfc(nlat_sfc),rlons_sfc(nlon_sfc))

    allocate(isli_full(nlat_sfc,nlon_sfc),fact10_full(nlat_sfc,nlon_sfc,nfldsfc))
    allocate(sst_full(nlat_sfc,nlon_sfc,nfldsfc),sno_full(nlat_sfc,nlon_sfc,nfldsfc))
    allocate(zs_full(nlat,nlon))
    allocate(sfc_rough_full(nlat_sfc,nlon_sfc,nfldsfc))

<<<<<<< HEAD
!  Necessary to make read_sfc routine to work properly
    if(mype == mype_io .and. .not. use_gfs_nemsio)use_sfc=.true.
    if(use_sfc)then
=======
    if(use_sfc_any)then
>>>>>>> 3e8680a2
       allocate(soil_moi_full(nlat_sfc,nlon_sfc,nfldsfc),soil_temp_full(nlat_sfc,nlon_sfc,nfldsfc))
       allocate(veg_frac_full(nlat_sfc,nlon_sfc,nfldsfc),soil_type_full(nlat_sfc,nlon_sfc))
       allocate(veg_type_full(nlat_sfc,nlon_sfc))
    end if
    do j=1,lon1*lat1
       zsm(j)=zero
    end do


!  Global read
#ifndef HAVE_ESMF
    if (.not. regional) then
       if (nlon == nlon_sfc .and. nlat == nlat_sfc) then
          rlats_sfc=rlats
          rlons_sfc=rlons
       else
          idrt=4
          jmax=nlat_sfc-2
          allocate(slatx(jmax),wlatx(jmax))
          call splat(idrt,jmax,slatx,wlatx)
          dlon=two*pi/float(nlon_sfc)
          do i=1,nlon_sfc
             rlons_sfc(i)=float(i-1)*dlon
          end do
          do i=1,(nlat_sfc-1)/2
             rlats_sfc(i+1)=-asin(slatx(i))
             rlats_sfc(nlat_sfc-i)=asin(slatx(i))
          end do
          rlats_sfc(1)=-half*pi
          rlats_sfc(nlat_sfc)=half*pi
          deallocate(slatx,wlatx)
       end if


       allocate(zs_full_gfs(nlat_sfc,nlon_sfc))
       if ( use_gfs_nemsio ) then
          if(use_sfc)then
             do it=1,nfldsfc
                write(filename,200)ifilesfc(it)
200             format('sfcf',i2.2)
                call read_nemssfc(filename,mype,&
                   fact10_full(:,:,it),sst_full(:,:,it),sno_full(:,:,it), &
                   veg_type_full,veg_frac_full(:,:,it), &
                   soil_type_full,soil_temp_full(:,:,it),&
                   soil_moi_full(:,:,it),isli_full,sfc_rough_full(:,:,it),&
                   zs_full_gfs)
<<<<<<< HEAD
             else
                call read_gfssfc(filename,mype_io,mype,&
                   fact10_full(1,1,it),sst_full(1,1,it),sno_full(1,1,it), &
                   veg_type_full(1,1),veg_frac_full(1,1,it), &
                   soil_type_full(1,1),soil_temp_full(1,1,it),&
                   soil_moi_full(1,1,it),isli_full(1,1),sfc_rough_full(1,1,it),&
                   zs_full_gfs)
             end if
          end do
       else
          allocate(dum(nlat_sfc,nlon_sfc))
          do it=1,nfldsfc
             write(filename,200)ifilesfc(it)
             if ( use_gfs_nemsio ) then
=======
             end do
          else
             allocate(dum(nlat_sfc,nlon_sfc))
             do it=1,nfldsfc
                write(filename,200)ifilesfc(it)
>>>>>>> 3e8680a2
                call read_nemssfc(filename,mype,&
                   fact10_full(:,:,it),sst_full(:,:,it),sno_full(:,:,it), &
                   dum,dum,dum,dum,dum,isli_full,sfc_rough_full(:,:,it),&
                   zs_full_gfs)
<<<<<<< HEAD
             else
                call read_gfssfc(filename,mype_io,mype,&
                   fact10_full(1,1,it),sst_full(1,1,it),sno_full(1,1,it), &
                   dum,dum,dum,dum,dum,isli_full(1,1),sfc_rough_full(1,1,it),&
                   zs_full_gfs)
             end if
          end do
          deallocate(dum)
=======
             end do
             deallocate(dum)
          end if
       else
          call read_gfssfc(mype_io,mype, &
             fact10_full,sst_full,sno_full, &
             veg_type_full,veg_frac_full,soil_type_full,soil_temp_full,&
             soil_moi_full,isli_full,sfc_rough_full,zs_full_gfs,use_sfc_any)
          if(.not. use_sfc .and. use_sfc_any)then
             deallocate(soil_moi_full,soil_temp_full)
             deallocate(veg_frac_full,soil_type_full)
             deallocate(veg_type_full)
          end if
>>>>>>> 3e8680a2
       end if
 
       if (biascor > zero) then
          if (mype==0) write(6,*)'GETSFC:   add bias correction to guess field ',&
                                      filename
          call compress_bias(b_tskin,bias_tskin,bias_hour)
          do j=1,lon2
             do i=1,lat2
                work2(i,j)=b_tskin(i,j)
             end do
          end do
          call strip(work2,zsm)
 
          call mpi_allgatherv(zsm,ijn(mm1),mpi_rtype,&
             work1,ijn,displs_g,mpi_rtype,&
             mpi_comm_world,ierror)
 
          do k=1,iglobal
             i=ltosi(k) ; j=ltosj(k)
             bias(i,j)=nint(work1(k))
          end do
!  Need to add interpolation of bias to nlon_sfc, nlat_sfc grid if
          if(nlon == nlon_sfc .and. nlat == nlat_sfc)then
             do it=1,nfldsfc
                do j=1,nlon
                   do i=1,nlat
                      sst_full(i,j,it)=sst_full(i,j,it)+bias(i,j)
                   end do
                end do
             end do
          else
             write(6,*)'satthin bias correction - incompatible surface resolution',&
                 nlon,nlon_sfc,nlat,nlat_sfc
             call stop2(82)
          end if
       end if

    else
#endif /* HAVE_ESMF */

       it=ntguessfc
       rlats_sfc=rlats
       rlons_sfc=rlons

! isli_full
       do j=1,lon2
          do i=1,lat2
             work2(i,j)=isli(i,j,it)
          end do
       end do
       call strip(work2,zsm)
       call mpi_allgatherv(zsm,ijn(mm1),mpi_rtype,&
          work1,ijn,displs_g,mpi_rtype,&
          mpi_comm_world,ierror)
       do k=1,iglobal
          i=ltosi(k) ; j=ltosj(k)
          isli_full(i,j)=nint(work1(k))
       end do

! Fields with multiple time levels
       do it=1,nfldsfc

! sst_full
          call strip(sfct(:,:,it),zsm)
          call mpi_allgatherv(zsm,ijn(mm1),mpi_rtype,&
             work1,ijn,displs_g,mpi_rtype,&
             mpi_comm_world,ierror)
          do k=1,iglobal
             i=ltosi(k) ; j=ltosj(k)
             sst_full(i,j,it)=work1(k)
          end do

! fact10_full
          call strip(fact10(:,:,it),zsm)
          call mpi_allgatherv(zsm,ijn(mm1),mpi_rtype,&
             work1,ijn,displs_g,mpi_rtype,&
             mpi_comm_world,ierror)
          do k=1,iglobal
             i=ltosi(k) ; j=ltosj(k)
             fact10_full(i,j,it)=work1(k)
          end do

! sfc_rough_full
          call strip(sfc_rough(:,:,it),zsm)
          call mpi_allgatherv(zsm,ijn(mm1),mpi_rtype,&
             work1,ijn,displs_g,mpi_rtype,&
             mpi_comm_world,ierror)
          do k=1,iglobal
             i=ltosi(k) ; j=ltosj(k)
             sfc_rough_full(i,j,it)=work1(k)
          end do

! sno_full
          call strip(sno(:,:,it),zsm)
          call mpi_allgatherv(zsm,ijn(mm1),mpi_rtype,&
             work1,ijn,displs_g,mpi_rtype,&
             mpi_comm_world,ierror)
          do k=1,iglobal
             i=ltosi(k) ; j=ltosj(k)
             sno_full(i,j,it)=work1(k)
          end do

! veg_frac_full
          call strip(veg_frac(:,:,it),zsm)
          call mpi_allgatherv(zsm,ijn(mm1),mpi_rtype,&
             work1,ijn,displs_g,mpi_rtype,&
             mpi_comm_world,ierror)
          if(use_sfc)then
             do k=1,iglobal
                i=ltosi(k) ; j=ltosj(k)
                veg_frac_full(i,j,it)=work1(k)
             end do
          end if
! soil_temp_full
          call strip(soil_temp(:,:,it),zsm)
          call mpi_allgatherv(zsm,ijn(mm1),mpi_rtype,&
             work1,ijn,displs_g,mpi_rtype,&
             mpi_comm_world,ierror)
          if(use_sfc)then
             do k=1,iglobal
                i=ltosi(k) ; j=ltosj(k)
                soil_temp_full(i,j,it)=work1(k)
             end do
          end if


! soil_moi_full
          call strip(soil_moi(:,:,it),zsm)
          call mpi_allgatherv(zsm,ijn(mm1),mpi_rtype,&
             work1,ijn,displs_g,mpi_rtype,&
             mpi_comm_world,ierror)
          if(use_sfc)then
             do k=1,iglobal
                i=ltosi(k) ; j=ltosj(k)
                soil_moi_full(i,j,it)=work1(k)
             end do
          end if
       end do  !end do ntguessfc



! Now single time level surface fields
       it=ntguessfc
! soil_type_full
       call strip(soil_type(:,:,it),zsm)
       call mpi_allgatherv(zsm,ijn(mm1),mpi_rtype,&
          work1,ijn,displs_g,mpi_rtype,&
          mpi_comm_world,ierror)
       if(use_sfc)then
          do k=1,iglobal
             i=ltosi(k) ; j=ltosj(k)
             soil_type_full(i,j)=work1(k)
          end do
       end if

! veg_type_full
       call strip(veg_type(:,:,it),zsm)
       call mpi_allgatherv(zsm,ijn(mm1),mpi_rtype,&
          work1,ijn,displs_g,mpi_rtype,&
          mpi_comm_world,ierror)
       if(use_sfc)then
          do k=1,iglobal
             i=ltosi(k) ; j=ltosj(k)
             veg_type_full(i,j)=work1(k)
          end do
       end if

#ifndef HAVE_ESMF
    end if
#endif /* HAVE_ESMF */

! Now stuff that isn't model dependent
! zs_full
    it=ntguessig
    call gsi_bundlegetpointer (gsi_metguess_bundle(it),'z',ges_z,istatus)
    if (istatus==0) then
       call strip(ges_z,zsm)
       call mpi_allgatherv(zsm,ijn(mm1),mpi_rtype,&
          work1,ijn,displs_g,mpi_rtype,&
          mpi_comm_world,ierror)
       do k=1,iglobal
          i=ltosi(k) ; j=ltosj(k)
          zs_full(i,j)=work1(k)
       end do
    endif

!   old gfs surface files do not have a terrain record.
!   therefore, need to interpolate the terrain from the atm
!   grid to the surface grid, which may not be the same.
    if (.not. regional) then
       missing = sfcio_realfill + one
       if (maxval(zs_full_gfs) < missing) then
          if (nlon == nlon_sfc .and. nlat == nlat_sfc) then
             zs_full_gfs = zs_full
          else
             allocate(dum(nlat_sfc,nlon_sfc))
             call sfc_interpolate(zs_full,nlon,nlat,dum,nlon_sfc,nlat_sfc)
             zs_full_gfs = dum
             deallocate(dum)
          endif
       endif
    endif

!   find subdomain for isli2
    if (nlon == nlon_sfc .and. nlat == nlat_sfc) then
       do j=1,lon2
          jl=j+jstart(mm1)-2
          jl=min0(max0(1,jl),nlon)
          do i=1,lat2
             il=i+istart(mm1)-2
             il=min0(max0(1,il),nlat)
             isli2(i,j)=isli_full(il,jl)
             do k=1,nfldsfc
                sno2(i,j,k)=sno_full(il,jl,k)
             end do
          end do
       end do
    else
       ailoc=rlats
       ajloc=rlons
       call grdcrd(ailoc,nlat,rlats_sfc,nlat_sfc,1)
       call grdcrd(ajloc,nlon,rlons_sfc,nlon_sfc,1)
       do j=1,lon2
          jl=j+jstart(mm1)-2
          jl=min0(max0(1,jl),nlon)
          jl=nint(ajloc(jl))
          jl=min0(max0(1,jl),nlon_sfc)
          do i=1,lat2
             il=i+istart(mm1)-2
             il=min0(max0(1,il),nlat)
             il=nint(ailoc(il))
             il=min0(max0(1,il),nlat_sfc)
             isli2(i,j)=isli_full(il,jl)
             do k=1,nfldsfc
                sno2(i,j,k) =sno_full(il,jl,k)
             end do
          end do
       end do

    end if
    if(allocated(veg_frac)) deallocate(veg_frac)
    if(allocated(veg_type)) deallocate(veg_type)
    if(allocated(soil_type)) deallocate(soil_type)
    if(allocated(soil_moi)) deallocate(soil_moi)
    if(allocated(sfc_rough)) deallocate(sfc_rough)
    return

  end subroutine getsfc

  subroutine map2tgrid(dlat_earth,dlon_earth,dist1,crit1,itx,ithin,itt,iuse,sis)
!$$$  subprogram documentation block
!                .      .    .                                       .
! subprogram:    map2tgrid
!     prgmmr:    derber      org: np2                 date: 2006-05-03
!
! abstract:  This routine maps observations to the thinning grid.
!
! program history log:
!   2006-05-03  derber (created from map2grids)
!   2006-09-13  treadon - set itx=1 for the case use_all=.true.
!   2013-01-26  parrish - change from grdcrd to grdcrd1 (to allow successful debug compile on WCOSS)
!
!   input argument list:
!     dlat_earth - earth relative observation latitude (radians)
!     dlon_earth - earth relative observation longitude (radians)
!     crit1      - quality indicator for observation (smaller = better)
!     ithin      - number of obs to retain per thinning grid box
!     sis        - sensor/instrument/satellite
!
!   output argument list:
!     itx   - combined (i,j) index of observation on thinning grid
!     itt   - superobs thinning counter
!     iuse  - .true. if observation should be used
!     
!
! attributes:
!   language: f90
!   machine:  ibm rs/6000 sp
!
!$$$
    use constants, only: one, half
    implicit none

    logical        ,intent(  out) :: iuse
    integer(i_kind),intent(in   ) :: ithin
    integer(i_kind),intent(  out) :: itt,itx
    real(r_kind)   ,intent(in   ) :: dlat_earth,dlon_earth,crit1
    real(r_kind)   ,intent(  out) :: dist1
    character(20)  ,intent(in   ) :: sis

    integer(i_kind) ix,iy
    real(r_kind) dlat1,dlon1,dx,dy,dxx,dyy


!   If using all data (no thinning), simply return to calling routine
    if(use_all .or. ithin <= 0)then
       iuse=.true.
       itt=1
       dist1=one
       if(itx_all < itxmax) then
          itx_all=itx_all+1
       else
          iuse = .false.
          write(6,*)'MAP2TGRID:  ndata > maxobs when reading data for ',sis,itxmax
       end if
       itx=itx_all
       return
    end if

!   Compute (i,j) indices of coarse mesh grid (grid number 1) which 
!   contains the current observation.
    dlat1=dlat_earth
    dlon1=dlon_earth

    call grdcrd1(dlat1,glat,mlat,1)
    iy=int(dlat1)
    dy=dlat1-iy
    iy=max(1,min(iy,mlat))

    call grdcrd1(dlon1,glon(1,iy),mlon(iy),1)
    ix=int(dlon1)
    dx=dlon1-ix
    ix=max(1,min(ix,mlon(iy)))

    dxx=half-min(dx,one-dx)
    dyy=half-min(dy,one-dy)
    dist1=dxx*dxx+dyy*dyy+half
    itx=hll(ix,iy)
    itt=istart_val(ithin)+itx
    if(ithin == 0) itt=0

!   Increment obs counter on coarse mesh grid.  Also accumulate observation
!   score and distance functions

!   ratio=1.e9
!   if ( dx > zero ) ratio=dy/dx
!   dista=sin(two*atan(ratio))
!   distb=sin(pi*dx)                !dista+distb is max at grid box center
!   dist1=one - quarter*(dista + distb)  !dist1 is min at grid box center and 
                                    !ranges from 1 (at corners)to 
                                    !.5 (at center of box)
    iuse=.true.

    if(dist1*crit1 > score_crit(itx) .and. icount(itx))iuse=.false.

    return
  end subroutine map2tgrid

  subroutine checkob(dist1,crit1,itx,iuse)
!$$$  subprogram documentation block
!                .      .    .                                       .
! subprogram:    checkob
!     prgmmr:    checkob     org: np23                date: 2002-10-17
!
! abstract:  intermediate ob checking routine to see if we should not use.
!
! program history log:
!   2006-05-03  derber
!
!   input argument list:
!     dist1  - quality indicator for distance (smaller = better)
!     crit1      - quality indicator for observation (smaller = better)
!     itx   - combined (i,j) index of observation on thinning grid
!     iuse  - .true. if observation should be used
!
!   output argument list:
!     iuse  - .true. if observation should be used
!     
!
! attributes:
!   language: f90
!   machine:  ibm rs/6000 sp
!
!$$$
    implicit none

    logical        ,intent(inout) :: iuse
    integer(i_kind),intent(in   ) :: itx
    real(r_kind)   ,intent(in   ) :: dist1,crit1

!   If using all data (no thinning), simply return to calling routine
    if(use_all .or. .not. iuse .or. icount(itx))return

    if(crit1*dist1 > score_crit(itx))iuse=.false.

    return
  end subroutine checkob

  subroutine finalcheck(dist1,crit1,itx,iuse)
!$$$  subprogram documentation block
!                .      .    .                                       .
! subprogram:    finalcheck
!     prgmmr:    derber     org: np23                date: 2002-10-17
!
! abstract:  This routine performs the final criterion check for sat 
!              obs and increments counters
!
! program history log:
!   2006-05-03  derber
!
!   input argument list:
!     dist1  - quality indicator for distance (smaller = better)
!     crit1  - quality indicator for observation (smaller = better)
!     itx    - combined (i,j) index of observation on thinning grid
!
!   output argument list:
!     iuse   - .true. if observation should be used
!     
!
! attributes:
!   language: f90
!   machine:  ibm rs/6000 sp
!
!$$$
    implicit none
    logical        ,intent(inout) :: iuse
    integer(i_kind),intent(in   ) :: itx
    real(r_kind)   ,intent(in   ) :: dist1,crit1

    real(r_kind) crit

!   If not using data, simply return to calling routine
    if(.not. iuse)return

    crit=crit1*dist1

!   Increment obs counter

    if(icount(itx) .or. crit < score_crit(itx))then
       score_crit(itx)= crit
       icount(itx)=.false.
    else
       iuse = .false.
    end if

    return
  end subroutine finalcheck


  subroutine destroygrids
!$$$  subprogram documentation block
!                .      .    .                                       .
! subprogram:    destroygrids
!     prgmmr:    treadon     org: np23                date: 2002-10-17
!
! abstract:  This deallocate arrays used in thinning of satellite data.
!
! program history log:
!   2002-10-17  treadon
!   2004-06-22  treadon - update documentation
!
!   input argument list:
!
!   output argument list:
!
! attributes:
!   language: f90
!   machine:  ibm rs/6000 sp
!
!$$$
    implicit none


    deallocate(icount)
    deallocate(score_crit)

!   If using all data (no thinning), the arrays following the
!   return are never allocated --> therefore nothing to deallocate
    if(use_all) return

    deallocate(mlon,glat,glon,hll)
    return
  end subroutine destroygrids

  subroutine destroy_sfc
!$$$  subprogram documentation block
!                .      .    .                                       .
! subprogram:    destroy_sfc
!     prgmmr:    treadon     org: np23                date: 2005-10-06
!
! abstract:  This deallocate surface arrays
!
! program history log:
!   2005-10-06  treadon
!
!   input argument list:
!
!   output argument list:
!
! attributes:
!   language: f90
!   machine:  ibm rs/6000 sp
!
!$$$
    implicit none

    if(allocated(sst_full))deallocate(sst_full)
    if(allocated(sno_full))deallocate(sno_full)
    if(allocated(fact10_full))deallocate(fact10_full)
    if(allocated(isli_full))deallocate(isli_full)
    if(allocated(veg_type_full))deallocate(veg_type_full)
    if(allocated(soil_type_full))deallocate(soil_type_full)
    if(allocated(veg_frac_full))deallocate(veg_frac_full)
    if(allocated(soil_temp_full))deallocate(soil_temp_full)
    if(allocated(soil_moi_full))deallocate(soil_moi_full)
    if(allocated(zs_full))deallocate(zs_full)
    if(allocated(sfc_rough_full))deallocate(sfc_rough_full)
    if(allocated(zs_full_gfs)) deallocate(zs_full_gfs)

    return
  end subroutine destroy_sfc

  subroutine indexx(n,arr,indx)
!$$$  subprogram documentation block
!                .      .    .                                       .
! subprogram:    indexx
!     prgmmr:    treadon     org: np23                date: 2002-10-17
!
! abstract:  This routine indexes a sort key array, arr, such that
!            arr(indx(i),i=1,n) is the sort key in ascending order.
!
! program history log:
!   2002-10-17  treadon
!   2004-06-22  treadon - update documentation
!
!   input argument list:
!     n    - size of sort key array
!     arr  - sort key array
!
!   output argument list:
!     indx - index array
!
! attributes:
!   language: f90
!   machine:  ibm rs/6000 sp
!
!$$$
    use kinds, only: r_double
    use constants, only: one
    implicit none

    integer(i_kind) maxblock
    parameter (maxblock=1000)

    integer(i_kind),intent(in   ) :: n
    real(r_kind)   ,intent(in   ) :: arr(n)

    integer(i_kind),intent(  out) :: indx(n)

#ifdef ibm_sp
    real(r_kind),dimension(maxblock)::work
    real(r_double) oned

    oned=1._r_double
    if (digits(one)<digits(oned)) then
       call ssorts(arr,1,n,indx,work,maxblock)
    else
       call dsorts(arr,1,n,indx,work,maxblock)
    endif
#else
    integer(i_kind) m,nstack
    parameter (m=7,nstack=500)
    integer(i_kind) i,indxt,ir,itemp,j,jstack,k,l,istack(nstack)
    real(r_kind) a
    
    do j=1,n
       indx(j)=j
    end do
    jstack=0
    l=1
    ir=n
    
1   continue
    
    if(ir-l<m)then
       do j=l+1,ir
          indxt=indx(j)
          a=arr(indxt)
          do i=j-1,l,-1
             if(arr(indx(i))<=a)goto 2
             indx(i+1)=indx(i)
          end do
          i=l-1
2         continue
          indx(i+1)=indxt
       end do
       if(jstack==0)return
       ir=istack(jstack)
       l=istack(jstack-1)
       jstack=jstack-2
       
    else
       k=(l+ir)/2
       itemp=indx(k)
       indx(k)=indx(l+1)
       indx(l+1)=itemp
       if(arr(indx(l))>arr(indx(ir)))then
          itemp=indx(l)
          indx(l)=indx(ir)
          indx(ir)=itemp
       endif
       if(arr(indx(l+1))>arr(indx(ir)))then
          itemp=indx(l+1)
          indx(l+1)=indx(ir)
          indx(ir)=itemp
       endif
       if(arr(indx(l))>arr(indx(l+1)))then
          itemp=indx(l)
          indx(l)=indx(l+1)
          indx(l+1)=itemp
       endif
       i=l+1
       j=ir
       indxt=indx(l+1)
       a=arr(indxt)
3      continue
       i=i+1
       if(arr(indx(i))<a)goto 3
       
4      continue
       j=j-1
       if(arr(indx(j))>a)goto 4
       if(j<i)goto 5
       itemp=indx(i)
       indx(i)=indx(j)
       indx(j)=itemp
       goto 3
       
5      continue
       indx(l+1)=indx(j)
       indx(j)=indxt
       jstack=jstack+2
       if(jstack>nstack)then
          write(6,*)'INDEXX:  nstack=',nstack,' too small in indexx'
          call stop2(32)
       endif
       if(ir-i+1>=j-l)then
          istack(jstack)=ir
          istack(jstack-1)=i
          ir=j-1
       else
          istack(jstack)=j-1
          istack(jstack-1)=l
          l=i
       endif
    endif
    goto 1
#endif
  end subroutine indexx

end module satthin<|MERGE_RESOLUTION|>--- conflicted
+++ resolved
@@ -436,14 +436,8 @@
     use gsi_bundlemod, only: gsi_bundlegetpointer
     implicit none
 
-<<<<<<< HEAD
-    integer(i_kind),intent(in   ) :: mype
-    logical        ,intent(inout) :: use_sfc
-
-=======
     integer(i_kind),intent(in   ) :: mype,mype_io
     logical        ,intent(in   ) :: use_sfc,use_sfc_any
->>>>>>> 3e8680a2
 
 ! Local variables
     real(r_kind),dimension(lat1*lon1):: zsm
@@ -483,13 +477,7 @@
     allocate(zs_full(nlat,nlon))
     allocate(sfc_rough_full(nlat_sfc,nlon_sfc,nfldsfc))
 
-<<<<<<< HEAD
-!  Necessary to make read_sfc routine to work properly
-    if(mype == mype_io .and. .not. use_gfs_nemsio)use_sfc=.true.
-    if(use_sfc)then
-=======
     if(use_sfc_any)then
->>>>>>> 3e8680a2
        allocate(soil_moi_full(nlat_sfc,nlon_sfc,nfldsfc),soil_temp_full(nlat_sfc,nlon_sfc,nfldsfc))
        allocate(veg_frac_full(nlat_sfc,nlon_sfc,nfldsfc),soil_type_full(nlat_sfc,nlon_sfc))
        allocate(veg_type_full(nlat_sfc,nlon_sfc))
@@ -536,42 +524,15 @@
                    soil_type_full,soil_temp_full(:,:,it),&
                    soil_moi_full(:,:,it),isli_full,sfc_rough_full(:,:,it),&
                    zs_full_gfs)
-<<<<<<< HEAD
-             else
-                call read_gfssfc(filename,mype_io,mype,&
-                   fact10_full(1,1,it),sst_full(1,1,it),sno_full(1,1,it), &
-                   veg_type_full(1,1),veg_frac_full(1,1,it), &
-                   soil_type_full(1,1),soil_temp_full(1,1,it),&
-                   soil_moi_full(1,1,it),isli_full(1,1),sfc_rough_full(1,1,it),&
-                   zs_full_gfs)
-             end if
-          end do
-       else
-          allocate(dum(nlat_sfc,nlon_sfc))
-          do it=1,nfldsfc
-             write(filename,200)ifilesfc(it)
-             if ( use_gfs_nemsio ) then
-=======
              end do
           else
              allocate(dum(nlat_sfc,nlon_sfc))
              do it=1,nfldsfc
                 write(filename,200)ifilesfc(it)
->>>>>>> 3e8680a2
                 call read_nemssfc(filename,mype,&
                    fact10_full(:,:,it),sst_full(:,:,it),sno_full(:,:,it), &
                    dum,dum,dum,dum,dum,isli_full,sfc_rough_full(:,:,it),&
                    zs_full_gfs)
-<<<<<<< HEAD
-             else
-                call read_gfssfc(filename,mype_io,mype,&
-                   fact10_full(1,1,it),sst_full(1,1,it),sno_full(1,1,it), &
-                   dum,dum,dum,dum,dum,isli_full(1,1),sfc_rough_full(1,1,it),&
-                   zs_full_gfs)
-             end if
-          end do
-          deallocate(dum)
-=======
              end do
              deallocate(dum)
           end if
@@ -585,7 +546,6 @@
              deallocate(veg_frac_full,soil_type_full)
              deallocate(veg_type_full)
           end if
->>>>>>> 3e8680a2
        end if
  
        if (biascor > zero) then
