module radinfo 
!$$$   module documentation block
!                .      .    .                                       .
! module:    radinfo   
!
! abstract:  This module contains variables and routines related
!            to information for the use of satellite radiance data.
!
! program history log:
!   1995-07-06  derber
!   2004-05-13  kleist, documentation
!   2004-06-22  treadon - update documentation
!   2004-07-15  todling - protex-compliant prologue
!   2004-11-23  treadon - change 110 format statement
!   2004-11-30  xu li   - add array fbias for AVHRR bias correction
!   2004-12-08  xu li   - add logical flag retrieval to module
!   2004-12-22  treadon - rename logical "idiag_rad" as "diag_rad"
!   2005-02-03  xu li   - add SST analysis read and move sub intgrid2 from sst_retrieval to this module
!   2005-03-25  xu li   - modify sub rdgrbsst and remove intgrid2
!   2005-04-18  treadon - make rdgrbsst a separate subroutine
!   2005-09-28  derber  - change radinfo input file add ermax_rad,b_rad and pg_rad
!   2006-02-03  derber  - modify for new obs control and obs count
!   2006-04-27  derber  - remove jppf
!   2008-04-23  safford - add standard documentation block
!   2010-04-29  zhu     - add analysis varaince info for radiance bias correction coefficients
!   2010-05-06  zhu     - add option adp_anglebc for variational radiance angle bias correction 
!   2010-05-12  zhu     - add option passive_bc for radiance bias correction for monitored channels
!   2010-07-12  zhu     - add inew_rad
!   2010-10-05  treadon - remove npred1 (not used)
!   2010-10-12  zhu     - combine scaninfo and edgeinfo into one file scaninfo
!   2011-01-04  zhu     - add tlapmean update for new/existing channels when adp_anglebc is turned on
!   2011-04-02  li      - add index tzr_qc,tzr_bufrsave for NSST and QC_tzr
!   2011-07-14  zhu     - add varch_cld for cloudy radiance
!   2012-11-02  collard - add icld_det for greater flexibility in QC step and
!                         add number of scan positions to satang file
!   2012-07-10  sienkiewicz   - add control for SSMIS noise reduction
!   2013-02-19  sienkiewicz   - add adjustable SSMIS bias term weight
!   2013-07-10  zhu     - add option upd_pred for radiance bias update indicator
!   2013-07-19  zhu     - add option emiss_bc for emissivity sensitivity radiance bias predictor
!   2014-04-23   li     - change scan bias correction mode for avhrr and avhrr_navy
!   2014-04-24   li     - apply abs (absolute) to AA and be for safeguarding
!   2015-03-01   li     - add zsea1 & zsea2 to handle the vertical mean temperature based on NSST T-Profile
<<<<<<< HEAD
!   2015-7-10   zhu     - add two additional columns to satinfo file: icloud4crtm & iaerosol4crtm
=======
!   2016-03-10  ejones  - add control for GMI noise reduction
!   2016-03-24  ejones  - add control for AMSR2 noise reduction
!   2016-06-03  Collard - Added changes to allow for historical naming conventions
!   2016-08-12  mahajan - moved nst related variables from radinfo to gsi_nstcouplermod
>>>>>>> 13432726
!
! subroutines included:
!   sub init_rad            - set satellite related variables to defaults
!   sub init_rad_vars       - initialize satellite related variables
!   sub radinfo_read        - read in sat info and biases, including read 
!                             sst_an and avhrr bias correction
!   sub radinfo_write       - write out satellite biases
!
! functions included:
!   fun newchn
!
! variable definitions:
!
! attributes:
!   language: f90
!   machine:  ibm RS/6000 SP; SGI Origin 2000; Compaq/HP
!
!$$$ end documentation block


! !USES:

  use kinds, only: r_kind,i_kind,r_quad
  use read_diag, only: set_radiag
  implicit none

! set default to private
  private
! set subroutines to public
  public :: init_rad
  public :: init_rad_vars
  public :: final_rad_vars
  public :: radinfo_read
  public :: radinfo_write
  public :: angle_cbias
! set passed variables to public
  public :: jpch_rad,npred,b_rad,pg_rad,diag_rad,iuse_rad,nusis,inew_rad
  public :: crtm_coeffs_path,retrieval,predx,ang_rad,newchn,cbias,icld_det
  public :: air_rad,nuchan,numt,varch,varch_cld,fbias,ermax_rad,tlapmean
  public :: ifactq,mype_rad
  public :: ostats,rstats,varA
  public :: adp_anglebc,angord,use_edges, maxscan
  public :: emiss_bc
  public :: passive_bc
  public :: upd_pred
  public :: ssmis_method,gmi_method,amsr2_method
  public :: radstart,radstep
  public :: newpc4pred
  public :: biaspredvar
  public :: radjacnames,radjacindxs,nsigradjac
  public :: tzr_bufrsave,tzr_qc

  public :: radedge1, radedge2
  public :: ssmis_precond
  public :: radinfo_adjust_jacobian
<<<<<<< HEAD
  public :: icloud4crtm,iaerosol4crtm
=======
  public :: radinfo_get_rsqrtinv
>>>>>>> 13432726

  integer(i_kind),parameter:: numt = 33   ! size of AVHRR bias correction file
  integer(i_kind),parameter:: ntlapthresh = 100 ! threshhold value of cycles if tlapmean update is needed

  logical diag_rad    ! logical to turn off or on the diagnostic radiance file (true=on)
  logical retrieval   ! logical to turn off or on the SST retrieval with AVHRR data
  logical tzr_bufrsave! logical to turn off or on the bufr file output for Tz retrieval (true=on)

  logical adp_anglebc ! logical to turn off or on the variational radiance angle bias correction
  logical emiss_bc    ! logical to turn off or on the emissivity predictor
  logical passive_bc  ! logical to turn off or on radiance bias correction for monitored channels
  logical use_edges   ! logical to use data on scan edges (.true.=to use)

  integer(i_kind) tzr_qc        ! indicator of Tz retrieval QC tzr
  integer(i_kind) ssmis_method  !  noise reduction method for SSMIS
  integer(i_kind) gmi_method    !  noise reduction method for GMI
  integer(i_kind) amsr2_method  !  noise reduction method for AMSR2

  integer(i_kind) jpch_rad      ! number of channels*sat
  integer(i_kind) npred         ! number of radiance biases predictors
  integer(i_kind) mype_rad      ! task id for writing out radiance diagnostics
  integer(i_kind) angord        ! order of polynomial for angle bias correction
  integer(i_kind) maxscan       ! number of scan positions in satang file 

  real(r_kind),dimension(20):: upd_pred  ! indicator if bias correction coefficients evolve
  real(r_kind) :: ssmis_precond

  real(r_kind),allocatable,dimension(:):: varch       ! variance for clear radiance each satellite channel
  real(r_kind),allocatable,dimension(:):: varch_cld   ! variance for cloudy radiance
  real(r_kind),allocatable,dimension(:):: ermax_rad   ! error maximum (qc)
  real(r_kind),allocatable,dimension(:):: b_rad       ! variational b value
  real(r_kind),allocatable,dimension(:):: pg_rad      ! variational pg value
  real(r_kind),allocatable,dimension(:):: tlapmean    ! mean lapse rate (fixed from input file)
  real(r_kind),allocatable,dimension(:):: tsum_tlapmean  ! err sum of mean lapse rate 
  real(r_kind),allocatable,dimension(:):: ang_rad     ! 0 or 1 depending on iuse_rad (1 - use angle bias correction)
  real(r_kind),allocatable,dimension(:):: air_rad     ! 0 or 1 depending on iuse_rad (1 - use air mass bias correction)          
  real(r_kind),allocatable,dimension(:,:):: fbias     ! bias for AVHRR siumulated radiance
  real(r_kind),allocatable,dimension(:,:):: cbias     ! angle dependent bias for satellite channels
  real(r_kind),allocatable,dimension(:,:):: predx     ! coefficients for predictor part of bias correction

  real(r_kind),allocatable,dimension(:,:):: varA
  real(r_kind),allocatable,dimension(:):: ostats
  real(r_quad),allocatable,dimension(:,:):: rstats

  real(r_kind),allocatable,dimension(:):: radstart    ! starting scan angle
  real(r_kind),allocatable,dimension(:):: radstep     ! step of scan angle
  integer(i_kind),allocatable,dimension(:):: radnstep    ! nstep of scan angle

  integer(i_kind),allocatable,dimension(:):: radedge1    ! cut-off of edge removal
  integer(i_kind),allocatable,dimension(:):: radedge2    ! cut-off of edge removal

  integer(i_kind),allocatable,dimension(:):: count_tlapmean ! the count of tlapmean update 

  integer(i_kind),allocatable,dimension(:):: nuchan    ! satellite channel
  integer(i_kind),allocatable,dimension(:):: iuse_rad  ! use to turn off satellite radiance data
!                                                    = -2 do not use
!                                                    = -1 monitor if diagnostics produced
!                                                    =  0 monitor and use in QC only
!                                                    =  1 use data with complete quality control
!                                                    =  2 use data with no airmass bias correction
!                                                    =  3 use data with no angle dependent bias correction
!                                                    =  4 use data with no bias correction
  integer(i_kind),allocatable,dimension(:):: icld_det  ! Use this channel in cloud detection (only used for
!                                                        certain instruments. Set to greater than zero to use

  logical,allocatable,dimension(:):: inew_rad  ! indicator if it needs initialized for satellite radiance data
  logical,allocatable,dimension(:):: update_tlapmean ! indicator if tlapmean update is needed

  integer(i_kind),allocatable,dimension(:):: icloud4crtm  ! provide cloud info to crtm if icloud4crtm=0 & 1
  integer(i_kind),allocatable,dimension(:):: iaerosol4crtm  ! provide aerosol info to crtm if iaerosol4crtm=0 & 1
  integer(i_kind),allocatable,dimension(:):: ifactq    ! scaling parameter for d(Tb)/dq sensitivity

  character(len=20),allocatable,dimension(:):: nusis   ! sensor/instrument/satellite indicator
  character(len=256),save:: crtm_coeffs_path = "./" ! path of CRTM_Coeffs files

  integer(i_kind) :: nsigradjac
  character(len=20),allocatable,dimension(:):: radjacnames
  integer(i_kind),  allocatable,dimension(:):: radjacindxs

  real(r_kind) :: biaspredvar
  logical,save :: newpc4pred ! controls preconditioning due to sat-bias correction term 

  interface radinfo_adjust_jacobian; module procedure adjust_jac_; end interface
  interface radinfo_get_rsqrtinv; module procedure get_rsqrtinv_; end interface

  character(len=*),parameter :: myname='radinfo'
contains


  subroutine init_rad
!$$$  subprogram documentation block
!                .      .    .
! subprogram:    int_rad
!
!   prgrmmr:     derber      org: np23                date: 1995-07-06
!
! abstract:  This routine sets default values for variables used in
!            the radiance processing routines.
!
! program history log:
!   1995-07-06  derber
!   2004-06-22  treadon - update documentation
!   2004-07-15  todling - protex-compliant prologue
!   2008-04-23  safford - add standard subprogram doc block
!   2010-05-06  zhu     - add adp_anglebc and angord
!   2010-05-12  zhu     - add passive_bc
!   2010-09-02  zhu     - add use_edges
!   2010-04-25  zhu     - add logical newpc4pred (todling move here)
!   2013-02-13  eliu    - add two additional bias correction predictors for SSMIS 
!   2013-07-19  zhu     - add emiss_bc for emissivity sensitivity bias predictor
!   2016-03-10  ejones  - add gmi_method for using ssmis spatial averaging code
!                         for gmi
!   2016-03-24  ejones  - add amsr2_method for using ssmis spatial averaging code
!                         for amsr2
!
!   input argument list:
!
!   output argument list:
!
! attributes:
!   language: f90
!   machine:  ibm rs/6000 sp; SGI Origin 2000; Compaq/HP
!
!$$$ end documentation block
    use constants, only: one_tenth, one, r0_01

    implicit none

    biaspredvar = one_tenth ! berror var for radiance bias coeffs
    jpch_rad = 0            ! total number of channels over all instruments & satellites
    retrieval = .false.     ! .true. = apply physical SST retrieval with AVHRR data
    diag_rad = .true.       ! .true.=generate radiance diagnostic file
    mype_rad = 0            ! mpi task to collect and print radiance use information on/from
    npred=7                 ! number of bias correction predictors
    tzr_qc = 0              ! 0 = no Tz ret in gsi; 1 = retrieve and applied to QC
    tzr_bufrsave = .false.  ! .true.=generate bufr file for Tz retrieval

    passive_bc = .false.  ! .true.=turn on bias correction for monitored channels
    adp_anglebc = .false. ! .true.=turn on angle bias correction
    emiss_bc = .false.    ! .true.=turn on emissivity bias correction
    angord = 0            ! order of polynomial for angle bias correction
    use_edges = .true.    ! .true.=to use data on scan edges
    upd_pred = one        ! 1.0=bias correction coefficients evolve
    ssmis_method = 1      ! default ssmis smoothing method
    ssmis_precond = r0_01 ! default preconditioner for ssmis bias terms
    gmi_method = 0        ! 4= default gmi smoothing method
    amsr2_method = 0      ! 5= default amsr2 smoothing method
  end subroutine init_rad


  subroutine init_rad_vars
!$$$  subprogram documentation block
!                .      .    .
! subprogram:    init_rad_vars
!
!   prgrmmr:     derber      org: np23                date: 1995-07-06
!
! abstract:  This routine sets parameters used in the radiance 
!            assimilation.  The parameters below depend on values
!            which may be altered by the SETUP namelist.
!
! program history log:
!   1995-07-06  derber
!   2004-06-22  treadon - update documentation
!   2004-07-15  todling - protex-compliant prologue
!   2008-04-23  safford -- add standard subprogram doc block
!   2010-05-06  zhu     - add option adp_anglebc
!   2011-05-16  todling - generalized fields in rad-Jacobian
!   2012-04-07  todling - add handle for aerosols
!   2013-10-26  todling - revisit given that metguess now holds upper air
!   2013-11-21  todling - add set_radiag; should be revisited to accommodate all
!                         versions of diag-file, but perhaps done somewhere else
!
!   input argument list:
!
!   output argument list:
!
! attributes:
!   language: f90
!   machine:  ibm rs/6000 sp; SGI Origin 2000; Compaq/HP
!
!$$$ end documentation block

    use mpimod, only: mype
    use gsi_metguess_mod, only: gsi_metguess_get
    use gsi_chemguess_mod, only: gsi_chemguess_get
    use gridmod, only: nsig
    implicit none

    integer(i_kind) ii,jj,mxlvs,isum,ndim,ib,ie,ier
    integer(i_kind) nvarjac,n_meteo,n_clouds_jac,n_aeros_jac
    integer(i_kind),allocatable,dimension(:)::aux,all_levels
    character(len=20),allocatable,dimension(:)::meteo_names
    character(len=20),allocatable,dimension(:)::clouds_names_jac
    character(len=20),allocatable,dimension(:)::aeros_names_jac

!   the following vars are wired-in until MetGuess handles all guess fiedls
!   character(len=3),parameter :: wirednames(6) = (/ 'tv ','q  ','oz ', 'u  ', 'v  ', 'sst' /)
    character(len=3),parameter :: wirednames(1) = (/ 'sst' /)
    integer(i_kind) ,parameter :: wiredlevs (1) = (/ 1 /)

!   safeguard angord value for option adp_anglebc
    if (adp_anglebc) then 
       if (angord==0) then 
          write(6,*)'INIT_RAD_VARS:  ***ERROR*** error value for angord, reset angord to be 4' 
          angord=4
       end if
    else
       if (angord/=0) angord=0
    end if

    call set_radiag ('version',30303,ier)
    if (adp_anglebc) npred=npred+angord
    if (emiss_bc) then
        npred=npred+1
        call set_radiag ('version',30303,ier)
    endif
    
!   inquire about variables in guess
    mxlvs = 0
    call gsi_metguess_get ( 'dim', ndim, ier )
    if (ndim>0) then
       allocate(all_levels(ndim))
       call gsi_metguess_get ( 'guesses_level', all_levels, ier )
       mxlvs = maxval(all_levels)
       deallocate(all_levels)
    end if

!   Test to ensure that mxlvs == nsig
    if (mxlvs/=nsig)then
       if(mype==0) write(6,*) 'INIT_RAD_VARS:  ***WARNING*** mxlvs from the anavinfo file',mxlvs, &
                      'is different from that of the guess',nsig,'.  Resetting maxlvs to match NSIG from guess.'
       mxlvs=nsig
    endif
!   inquire number of meteorology fields to participate in CRTM calculations
    call gsi_metguess_get ( 'meteo_4crtm_jac::3d', n_meteo, ier )
    n_meteo=max(0,n_meteo)
    allocate(meteo_names(n_meteo))
    if (n_meteo>0) then
        call gsi_metguess_get ( 'meteo_4crtm_jac::3d', meteo_names, ier )
    endif

!   inquire number of clouds to participate in CRTM calculations
    call gsi_metguess_get ( 'clouds_4crtm_jac::3d', n_clouds_jac, ier )
    n_clouds_jac=max(0,n_clouds_jac)

!   inquire number of aerosols to participate in CRTM calculations
    call gsi_chemguess_get ( 'aerosols_4crtm_jac::3d', n_aeros_jac, ier )
    n_aeros_jac=max(0,n_aeros_jac)

    nvarjac=size(wirednames)+n_meteo+n_clouds_jac+n_aeros_jac
    allocate(radjacnames(nvarjac))
    allocate(radjacindxs(nvarjac))

!   Fill in with wired names first
    do ii=1,size(wirednames)
       radjacnames(ii) = trim(wirednames(ii))
       radjacindxs(ii) = wiredlevs(ii)
    enddo
!   Fill in meteo next 
    jj=0
    if (n_meteo>0) then
       ib=size(wirednames)+1
       ie=ib+n_meteo-1
       do ii=ib,ie
          jj=jj+1
          radjacnames(ii) = trim(meteo_names(jj))
          radjacindxs(ii) = mxlvs
       enddo
    endif
!   Fill in clouds next 
    jj=0
    if (n_clouds_jac>0) then
       allocate(clouds_names_jac(n_clouds_jac))
       call gsi_metguess_get ( 'clouds_4crtm_jac::3d', clouds_names_jac, ier )
       ib=size(wirednames)+n_meteo+1
       ie=ib+n_clouds_jac-1
       do ii=ib,ie
          jj=jj+1
          radjacnames(ii) = trim(clouds_names_jac(jj))
          radjacindxs(ii) = mxlvs
       enddo
       deallocate(clouds_names_jac)
    endif
!   Fill in aerosols next 
    jj=0
    if (n_aeros_jac>0) then
        allocate(aeros_names_jac(n_aeros_jac))
        call gsi_chemguess_get ( 'aerosols_4crtm_jac::3d', aeros_names_jac, ier )
       ib=size(wirednames)+n_meteo+n_clouds_jac+1
       ie=ib+n_aeros_jac-1
       do ii=ib,ie
          jj=jj+1
          radjacnames(ii) = trim(aeros_names_jac(jj))
          radjacindxs(ii) = mxlvs
       enddo
       deallocate(aeros_names_jac)
    endif

!   Overwrite levels for certain fields (this must be revisited)
    do ii=1,nvarjac
       if(trim(radjacnames(ii))=='u'.or.trim(radjacnames(ii))=='v'.or.trim(radjacnames(ii))=='sst') then
          radjacindxs(ii) = 1
        endif
    enddo

!   Determine initial pointer location for each var in the Jacobian
    allocate(aux(nvarjac))
    if(size(radjacnames)>0) then
       nsigradjac = sum(radjacindxs)
       isum=0
       do ii=2,nvarjac
          isum=isum+radjacindxs(ii-1)
          aux(ii) = isum
       enddo
       aux(1) = 0
       radjacindxs=aux
    endif
    deallocate(aux)
    deallocate(meteo_names)

    if(mype==0) then
      print*, 'Vars in Rad-Jacobian (dims)'
      print*, '--------------------------'
      do ii=1,nvarjac
         print*, radjacnames(ii), radjacindxs(ii)
      end do
    endif

    return
  end subroutine init_rad_vars

  subroutine final_rad_vars
!$$$  subprogram documentation block
!                .      .    .
! subprogram:    final_rad_vars
!
!   prgrmmr:     todling     org: np23                date: 2011-05-16
!
! abstract:  This routine finalizes this package
!
! program history log:
!   2011-05-16  todling
!   2014-04-13  todling - add call to finalize correlated R related quantities
!
!   input argument list:
!
!   output argument list:
!
! attributes:
!   language: f90
!   machine:  ibm rs/6000 sp; SGI Origin 2000; Compaq/HP
!
!$$$ end documentation block

    use correlated_obsmod, only: corr_ob_finalize
    implicit none

    call corr_ob_finalize
    if(allocated(radjacindxs)) deallocate(radjacindxs)
    if(allocated(radjacnames)) deallocate(radjacnames)

    return
  end subroutine final_rad_vars


  subroutine radinfo_read
!$$$  subprogram documentation block
!                .      .    .
! subprogram:    radinfo_read
!
!   prgrmmr:     yang        org: np20                date: 1998-05-15
!
! abstract:  This routine reads the satinfo, satbias\_angle, and
!            satbias files.  
!
!            The satinfo file contains information about the channels,
!            sensors, and satellites.  It specifies observation error
!            for the channels, how to use the channels (assimilate,
!            monitor, etc), the type of channel (ir or microwave),
!            and other useful information.  
!
!            The satbias\_angle file contains the angle dependent part
!            of the brightness temperature bias for each channel/
!            instrument/satellite.  Also included in this file is 
!            the mean temperature lapse rate for each channels 
!            weighted by the weighting function for the given channel/
!            instrument.
!
!            The satbias\_in file contains the coefficients for the
!            predictive part of the bias correction.
!
!
! program history log:
!   1998-05-15  yang, weiyu
!   1999-08-24  derber, j., treadon, r., yang, w., first frozen mpp version
!   2004-06-22  treadon - update documentation
!   2004-07-15  todling - protex-compliant prologue
!   2004-11-30  xu li- read SST dependent bias for AVHRR radiance (NOAA-16 & NOAA-17) 
!                      and SST analysis when retrieval = .true.
!   2005-02-08  xu li- read SST analysis when retrieval = .true.
!   2005-10-11  treadon - change satinfo read to free format
!   2005-11-30  li - fix a bug in the format to read avhrr SST dependent BC
!   2007-03-13  derber  - modify to allow input bias correction files of different lengths and orders
!   2007-06-29  treadon - determine/build n_sensors and sensorlist from satinfo file
!   2008-04-23  safford - add standard doc block, rm unused vars and uses
!   2010-04-29  zhu     - add analysis varaince info for radiance bias correction coefficients
!   2010-05-06  zhu     - add option adp_anglebc for variational angle bias correction
!   2011-01-04  zhu     - add tlapmean update for new channels when adp_anglebc is turned on
!   2011-04-07  todling - adjust argument list (interface) since newpc4pred is local now
!   2013-01-26  parrish - fix bug caught by WCOSS debug compile -- tlapmean used before allocated.
!                          Move first use of tlapmean to after allocation.
!   2013-02-13  eliu    - change write-out format for iout_rad (for two
!                         additional SSMIS bias correction coefficients)
!   2013-05-14  guo     - add read error messages to alarm user a format change.
!   2014-04-13  todling - add initialization of correlated R-covariance
<<<<<<< HEAD
!   2015-07-10  zhu     - read in and determine icloud4crtm & iaerosol4crtm for all channels
!                         (in some current IR cloudy researches, all-sky is enabled for only 
!                          some of the channels of an instrument)
=======
!   2016-07-14  jung    - mods to make SEVIRI channel numbers consistent with other instruments.
!   2016-07-19  W. Gu   - update the obs error in satinfo for instruments accounted for the correlated R-covariance
!   2016-07-19  W. Gu   - add the hook to scale the bias correction term for inter-channel correlated obs errors.
>>>>>>> 13432726
!
!   input argument list:
!
!   output argument list:
!
! attributes:
!   language: f90
!   machine:  ibm rs/6000 sp; SGI Origin 2000; Compaq/HP
!
!$$$ end documentation block

! !USES:
    use correlated_obsmod, only: corr_ob_initialize, corr_oberr_qc
    use obsmod, only: iout_rad
    use constants, only: zero,one,zero_quad
    use mpimod, only: mype
    use mpeu_util, only: perr,die
    implicit none

! !INPUT PARAMETERS:


    integer(i_kind) i,j,k,ich,lunin,lunout,nlines
    integer(i_kind) ip,istat,n,ichan,nstep,edge1,edge2,ntlapupdate,icw,iaeros
    real(r_kind),dimension(npred):: predr
    real(r_kind) tlapm
    real(r_kind) tsum
    real(r_kind) ostatsx
    real(r_kind) start,step
    real(r_kind),allocatable::cbiasx(:)
    real(r_kind),dimension(npred)::varx
    character(len=1):: cflg
    character(len=6) :: word
    character(len=120) crecord
    character(len=20) :: isis 
    character(len=20) :: satscan_sis
    real(r_kind),dimension(numt):: fbiasx     ! contains SST dependent bias  for SST retrieval
    integer(i_kind) :: nuchan_temp    ! satellite channel
    character(len=20) :: nusis_temp   ! sensor/instrument/satellite indicator
    integer(i_kind) :: iuse_rad_temp  ! use to turn off satellite radiance data
    real(r_kind) :: varch_temp        ! variance for clear radiance each satellite channel
    real(r_kind) :: varch_cld_temp    ! variance for cloudy radiance
    real(r_kind) :: ermax_rad_temp    ! error maximum (qc)
    real(r_kind) :: b_rad_temp        ! variational b value
    real(r_kind) :: pg_rad_temp       ! variational pg value
    integer(i_kind) :: icld_det_temp  ! Use this channel in cloud detection (only used for
!                                                        certain instruments. Set to greater than zero to use
    logical,allocatable,dimension(:):: nfound
    logical cfound
    logical pcexist
    logical cold_start_seviri         ! flag to fix wrong channel numbers for seviri.  True = fix, false = already correct

    data lunin / 49 /
    data lunout / 51 /

!============================================================================

!   Determine number of entries in satellite information file
!   open(lunin,file='satinfo',form='formatted')
    open(lunin,file='satinfo.new',form='formatted')
    j=0
    nlines=0
    read1:  do
       read(lunin,100,iostat=istat) cflg,crecord
       if (istat /= 0) exit
       nlines=nlines+1
       if (cflg == '!') cycle
       read(crecord,*,iostat=istat) nusis_temp,nuchan_temp,iuse_rad_temp,&
            varch_temp,varch_cld_temp,ermax_rad_temp,b_rad_temp,pg_rad_temp,icld_det_temp  
       if ( .not. diag_rad .and. iuse_rad_temp < 0 .and. icld_det_temp < 0 .and. &
          ( nusis_temp(1:4) == 'cris' .or. nusis_temp(1:4) == 'iasi' .or. nusis_temp(1:4) == 'airs')) cycle
       if ( nusis_temp(1:6) == 'seviri' .and. (nuchan_temp == 1 .or. nuchan_temp == 2 .or. nuchan_temp == 3)) then
          write(6,*) 'RADINFO_READ:  *** ERROR **** This is an obsolete satinfo file '
          write(6,*) 'RADINFO_READ:  Use an updated file or change the SEVIRI channels from 1-8 to 4-11'
          write(6,*) 'RADINFO_READ:  Your bias correction file(s) may also have the wrong channel numbers.'
          write(6,*) 'RADINFO_READ:  You can either edit them to the correct channel numbers (4-11) '
          write(6,*) 'RADINFO_READ:  or the GSI will perform a cold start on the seviri entries.' 
          write(6,*) 'RADINFO_READ:  stop program execution' 
          call stop2(79)
       endif
       j=j+1
    end do read1
    if (istat>0) then
       close(lunin)
       write(6,*)'RADINFO_READ:  ***ERROR*** error reading satinfo, istat=',istat
       write(6,*)'RADINFO_READ:  stop program execution'
       call stop2(79)
    endif
    jpch_rad = j
    if(jpch_rad == 0)then
      close(lunin)
      return
    end if


!   Allocate arrays to hold radiance information
!     nuchan    - channel number
!     nusis     - sensor/instrument/satellite
!     iuse_rad  - use parameter
!     ifactq    - scaling parameter for d(Tb)/dq sensitivity
!     varch     - variance for clear radiance for each channel
!     varch_cld - variance for cloudy radiance for each channel

    allocate(nuchan(jpch_rad),nusis(jpch_rad),iuse_rad(0:jpch_rad), &
         ifactq(jpch_rad),varch(jpch_rad),varch_cld(jpch_rad), &
         ermax_rad(jpch_rad),b_rad(jpch_rad),pg_rad(jpch_rad), &
         ang_rad(jpch_rad),air_rad(jpch_rad),inew_rad(jpch_rad),&
<<<<<<< HEAD
         icld_det(jpch_rad),icloud4crtm(jpch_rad),iaerosol4crtm(jpch_rad))
    allocate(satsenlist(jpch_rad),nfound(jpch_rad))
=======
         icld_det(jpch_rad)) 

    allocate(nfound(jpch_rad))

>>>>>>> 13432726
    iuse_rad(0)=-999
    inew_rad=.true.
    ifactq=15
    air_rad=one
    ang_rad=one

!   All mpi tasks open and read radiance information file.
!   Task mype_rad writes information to radiance runtime file

    if (mype==mype_rad) then
       open(iout_rad)
       write(iout_rad,120) jpch_rad
120    format('RADINFO_READ:  jpch_rad=',1x,i6)
    endif
    rewind(lunin)
    j=1
    do k=1,nlines
       read(lunin,100) cflg,crecord
       if (cflg == '!') cycle
<<<<<<< HEAD
       j=j+1
       read(crecord,*,iostat=istat) nusis(j),nuchan(j),iuse_rad(j),varch(j), &
            varch_cld(j),ermax_rad(j),b_rad(j),pg_rad(j),icld_det(j),icw,iaeros
=======
       read(crecord,*,iostat=istat) nusis(j),nuchan(j),iuse_rad(j),&
            varch(j),varch_cld(j),ermax_rad(j),b_rad(j),pg_rad(j),icld_det(j) 
             
       ! The following is to sort out some historical naming conventions
       select case (nusis(j)(1:4))
         case ('airs')
            nusis(j)='airs_aqua'
         case ('iasi')
            if (index(nusis(j),'metop-a') /= 0) nusis(j)='iasi_metop-a'
            if (index(nusis(j),'metop-b') /= 0) nusis(j)='iasi_metop-b'
            if (index(nusis(j),'metop-c') /= 0) nusis(j)='iasi_metop-c'
       end select 

>>>>>>> 13432726
       if(istat/=0) then
          call perr('radinfo_read','read(crecord), crecord =',trim(crecord))
          call perr('radinfo_read','                 istat =',istat)
          call  die('radinfo_read')
       endif

<<<<<<< HEAD
       if(iuse_rad(j) == 4 .or. iuse_rad(j) == 2)air_rad(j)=zero
       if(iuse_rad(j) == 4 .or. iuse_rad(j) == 3)ang_rad(j)=zero
       icloud4crtm(j)=icw
       iaerosol4crtm(j)=iaeros
       if (mype==mype_rad) write(iout_rad,110) j,nusis(j), &
            nuchan(j),varch(j),varch_cld(j),iuse_rad(j),ermax_rad(j), &
            b_rad(j),pg_rad(j),icld_det(j),icloud4crtm(j),iaerosol4crtm(j)
=======
       if ( .not. diag_rad .and. iuse_rad(j) < 0 .and. icld_det(j) < 0 .and. &
          ( nusis(j)(1:4) == 'cris' .or. nusis(j)(1:4) == 'iasi' .or. nusis(j)(1:4) == 'airs')) cycle

       if(iuse_rad(j) == 4 .or. iuse_rad(j) == 2) air_rad(j)=zero
       if(iuse_rad(j) == 4 .or. iuse_rad(j) == 3) ang_rad(j)=zero

       if (mype==mype_rad) write(iout_rad,110) j,nusis(j), &
            nuchan(j),varch(j),varch_cld(j),iuse_rad(j),ermax_rad(j), &
            b_rad(j),pg_rad(j),icld_det(j) 

       j=j+1
>>>>>>> 13432726
    end do
    close(lunin)
100 format(a1,a120)
110 format(i4,1x,a20,' chan= ',i4,  &
          ' var= ',f7.3,' varch_cld=',f7.3,' use= ',i2,' ermax= ',F7.3, &
<<<<<<< HEAD
          ' b_rad= ',F7.2,' pg_rad=',F7.2,' icld_det=',I2,' icloud=',I2,' iaeros=',I2)

=======
          ' b_rad= ',F7.2,' pg_rad=',F7.2,' icld_det=',I2) 
>>>>>>> 13432726

!   Allocate arrays for additional preconditioning info
!   Read in information for data number and preconditioning

    if (newpc4pred) then
       allocate(ostats(jpch_rad), rstats(npred,jpch_rad),varA(npred,jpch_rad))
       varA = zero
       ostats = zero
       rstats = zero_quad

       inquire(file='satbias_pc',exist=pcexist)
       if (pcexist) then
          open(lunin,file='satbias_pc',form='formatted')
          nfound = .false.
          cold_start_seviri = .false.
          read3: do
             read(lunin,'(I5,1x,A20,1x,I5,e15.7/2(4x,10e15.7/))',iostat=istat) &
                  ich,isis,ichan,ostatsx,(varx(ip),ip=1,npred)
             if (istat/=0) exit
             ! The following is to sort out some historical naming conventions
             select case (isis(1:4))
               case ('airs')
                  isis='airs_aqua'
               case ('iasi')
                  if (index(isis,'metop-a') /= 0) isis='iasi_metop-a'
                  if (index(isis,'metop-b') /= 0) isis='iasi_metop-b'
                  if (index(isis,'metop-c') /= 0) isis='iasi_metop-c'
             end select 
             cfound = .false.

!            Set flag to fix seviri channel mismatch.  Channels should start at 4.  If it is
!            wrong, set falg to zero out entries.
             if( isis(1:6) == 'seviri' .and. ichan < 4 ) cold_start_seviri = .true.

!            If not seviri or seviri channels are correct, proceed. 
             if( .not. cold_start_seviri .or. isis(1:6) /= 'seviri' ) then
                do j =1,jpch_rad
                   if(trim(isis) == trim(nusis(j)) .and. ichan == nuchan(j))then
                      cfound = .true.
                      nfound(j) = .true.
                      do i=1,npred
                         varA(i,j)=varx(i)
                      end do
                      ostats(j)=ostatsx
                      if (any(varx/=zero) .and. iuse_rad(j)>-2) inew_rad(j)=.false.
                      cycle read3
                   end if
                end do
             endif

!            If an entry exists in the satbias_pc file but not in the satinfo file, print an error message.
!            When the diag file is not wanted (diag_rad=.false.),the subset feature in the CRTM is used. 
!            A lot of airs, iasi and/or cris satbias_pc - satinfo entry mismatchs occur which the warning messages are not wanted.
!            The second part of the if statement keeps from printing them.
             if ( .not. cfound ) then
                if ((diag_rad .and. mype ==0) .or. &
                   (.not. diag_rad .and. isis(1:4)/='airs' .and. isis(1:4) /= 'cris' .and. isis(1:4) /= 'iasi')) &
                   write(6,*) '***WARNING instrument/channel ',isis,ichan,'found in satbias_pc file but not found in satinfo'
             endif

          end do read3
          close(lunin)
          if (istat>0) then
             write(6,*)'RADINFO_READ:  ***ERROR*** error reading satbias_pc, istat=',istat
          endif

          if (mype==mype_rad) then
             write(iout_rad,*)'RADINFO_READ:  read satbias_pc file'
             do j=1,jpch_rad
                if(.not. nfound(j))write(iout_rad,*) 'RADINFO_READ: ***WARNING instrument/channel ',&
                     nusis(j),nuchan(j),' not found in satbias_pc file - set to zero '
             end do
          end if
       else
          if (mype==mype_rad) then
             write(iout_rad,*)'RADINFO_READ:  satbias_pc file doesnot exist - set to zero'
          end if
       end if
    end if   ! end newpc4pred


!   Allocate arrays to receive angle dependent bias information.
!   Open file to bias file (satang=satbias_angle).  Read data.

    if (adp_anglebc) then 
       allocate(count_tlapmean(jpch_rad),update_tlapmean(jpch_rad),tsum_tlapmean(jpch_rad))
       count_tlapmean=0
       tsum_tlapmean=zero
       update_tlapmean=.true.
    end if

    maxscan=90  ! Default value for old files
    allocate(cbiasx(maxscan))
    allocate(cbias(maxscan,jpch_rad),tlapmean(jpch_rad))
    cbias=zero
    tlapmean=zero
    if (.not. adp_anglebc) then
       open(lunin,file='satbias_angle',form='formatted',status='old',iostat=istat)
       if (istat /= 0 ) then
          write(6,*)'RADINFO_READ:  ***ERROR*** file "satbias_angle" does not exist'
          call stop2(79)
       endif

       nfound = .false.
       word=""
       read(lunin,'(a6)',iostat=istat) word
       if (istat /= 0 ) then
          write(6,*)'RADINFO_READ:  ***ERROR*** file "satbias_angle" is empty'
          call stop2(79)
       endif

       rewind(lunin)
       if (word == 'nscan=') read(lunin,'(6x,i8)',iostat=istat) maxscan
       if (istat /= 0 .OR. maxscan <= 0 .OR. maxscan > 1000) then
          write(6,*)'RADINFO_READ:  ***ERROR*** error reading satbias_angle, maxscan out of range: ',maxscan
          call stop2(79)
       endif
       read2: do
          read(lunin,'(I5,1x,A20,2x,I4,e15.6)',iostat=istat,end=1111) &
               ich,isis,ichan,tlapm
          if (istat /= 0) exit
          read(lunin,'(100(4x,10f7.3/))',iostat=istat,end=1111) &
               (cbiasx(ip),ip=1,maxscan)
          if (istat /= 0) exit
          cfound = .false.
          ! The following is to sort out some historical naming conventions
          select case (isis(1:4))
             case ('airs')
               isis='airs_aqua'
             case ('iasi')
               if (index(isis,'metop-a') /= 0) isis='iasi_metop-a'
               if (index(isis,'metop-b') /= 0) isis='iasi_metop-b'
               if (index(isis,'metop-c') /= 0) isis='iasi_metop-c'
          end select 
          do j =1,jpch_rad
             if(trim(isis) == trim(nusis(j)) .and. ichan == nuchan(j))then
                cfound = .true.
                nfound(j) = .true.
                do i=1,maxscan
                   cbias(i,j)=cbiasx(i)
                end do
                tlapmean(j)=tlapm
                cycle read2
             end if
          end do
          if(.not. cfound .and. mype == 0) &
               write(6,*) '***WARNING instrument/channel ',isis,ichan, &
               'found in satbias_angle file but not found in satinfo'
       end do read2
1111   continue
       close(lunin)
       if (istat>0) then
          write(6,*)'RADINFO_READ:  ***ERROR*** error reading satbias_angle, istat=',istat
          write(6,*)'RADINFO_READ:  stop program execution'
          call stop2(79)
       endif

       if (mype==mype_rad) then
          write(iout_rad,*)'RADINFO_READ:  read satbias_angle file'
          do j=1,jpch_rad
             if(.not. nfound(j))write(iout_rad,*) 'RADINFO_READ: ***WARNING instrument/channel ',&
                  nusis(j),nuchan(j),' not found in satbias_angle file - set to zero '
          end do
       end if
    end if ! end of .not.adp_anglebc

!   Read in start,step information and cutoff values for scan edges
    allocate(radstart(jpch_rad),radstep(jpch_rad),radnstep(jpch_rad))
    allocate(radedge1(jpch_rad),radedge2(jpch_rad))
    radstart=zero
    radstep =one
    radnstep=maxscan
    radedge1=-1
    radedge2=-1

    inquire(file='scaninfo',exist=pcexist)
    if (pcexist) then
       open(lunin,file='scaninfo',form='formatted')
       do
          read(lunin,1000,IOSTAT=istat,end=1222) cflg,satscan_sis,start,step,nstep,edge1,edge2
          if (istat /= 0) exit
          if (cflg == '!') cycle

          ! The following is to sort out some historical naming conventions
          select case (satscan_sis(1:4))
             case ('airs')
               satscan_sis='airs_aqua'
             case ('iasi')
               if (index(satscan_sis,'metop-a') /= 0) satscan_sis='iasi_metop-a'
               if (index(satscan_sis,'metop-b') /= 0) satscan_sis='iasi_metop-b'
               if (index(satscan_sis,'metop-c') /= 0) satscan_sis='iasi_metop-c'
          end select 

          do j =1,jpch_rad
             if(trim(satscan_sis) == trim(nusis(j)))then
                radstart(j)=start
                radstep(j)=step
                radnstep(j)=nstep
                radedge1(j)=edge1
                radedge2(j)=edge2
             end if
          end do
       end do
1000   format(a1,a20,2f11.3,i10,2i6)
1222   continue
       close(lunin)
    else
       if(mype == 0) write(6,*) '***WARNING file scaninfo not found, use default'

       do j =1,jpch_rad
          call satstep(nusis(j),start,step,nstep,edge1,edge2)
          radstart(j)=start
          radstep(j)=step
          radnstep(j)=nstep
          radedge1(j)=edge1
          radedge2(j)=edge2
       end do
    end if  ! if pcexist


    if ( .not. retrieval ) then

!   Allocate array to hold coefficients for predictive (air mass) part of 
!   bias correction.  Open unit to input file.  Read data.
       allocate(predx(npred,jpch_rad))
       do j=1,jpch_rad
          do i=1,npred
             predx(i,j)=zero
          end do
       end do

       open(lunin,file='satbias_in' ,form='formatted')
       nfound = .false.
       cold_start_seviri = .false.
       read4: do
          if (.not. adp_anglebc) then
             read(lunin,'(I5,1x,A20,1x,I5,10f12.6)',iostat=istat,end=1333) ich,isis,&
                  ichan,(predr(ip),ip=1,npred)
          else
             read(lunin,'(I5,1x,A20,1x,I5,2e15.6,1x,I5/2(4x,10f12.6/))',iostat=istat,end=1333) ich,isis,&
                  ichan,tlapm,tsum,ntlapupdate,(predr(ip),ip=1,npred)
          end if
          if (istat /= 0) exit
          cfound = .false.
          ! The following is to sort out some historical naming conventions
          select case (isis(1:4))
             case ('airs')
               isis='airs_aqua'
             case ('iasi')
               if (index(isis,'metop-a') /= 0) isis='iasi_metop-a'
               if (index(isis,'metop-b') /= 0) isis='iasi_metop-b'
               if (index(isis,'metop-c') /= 0) isis='iasi_metop-c'
          end select 

!         Set flag to fix seviri channel mismatch.  Channels should start at 4.  If it is
!         wrong, set falg to zero out entries.
          if( isis(1:6) == 'seviri' .and. ichan < 4 ) cold_start_seviri = .true.

!         If not seviri or seviri channels are correct, proceed.
          if(  .not. cold_start_seviri .or. isis(1:6) /= 'seviri' ) then
             do j =1,jpch_rad
                if(trim(isis) == trim(nusis(j)) .and. ichan == nuchan(j))then
                   cfound = .true.
                   nfound(j) = .true.
                   do i=1,npred
                      predx(i,j)=predr(i)
                   end do
                   if (adp_anglebc) then 
                      tlapmean(j)=tlapm
                      tsum_tlapmean(j)=tsum
                      count_tlapmean(j)=ntlapupdate
                      if (ntlapupdate > ntlapthresh) update_tlapmean(j)=.false.
                   end if
                   if (any(predr/=zero)) inew_rad(j)=.false.
                   cycle read4
                end if
             end do
          endif

!         If an entry exists in the satbias_in file but not in the satinfo file, print an error message.
!         When the diag file is not wanted (diag_rad=.false.),the subset feature in the CRTM is used. 
!         A lot of airs, iasi and/or cris satbias_in - satinfo entry mismatchs occur which the warning messages are not wanted.
!         The second part of the if statement keeps from printing them.
          if ( .not. cfound ) then
             if ((diag_rad .and. mype ==0) .or. &
                (.not. diag_rad .and. isis(1:4)/='airs' .and. isis(1:4) /= 'cris' .and. isis(1:4) /= 'iasi')) &
                write(6,*) '***WARNING instrument/channel ',isis,ichan,'found in satbias_in file but not found in satinfo'
          endif

       end do read4
1333   continue
       close(lunin)
       if (istat>0) then
          write(6,*)'RADINFO_READ:  ***ERROR*** error reading satbias_in, istat=',istat
          write(6,*)'RADINFO_READ:  stop program execution'
          call stop2(79)
       endif

       if (mype==mype_rad) then
          write(iout_rad,*)'RADINFO_READ:  guess air mass bias correction coefficients below'
          do j=1,jpch_rad
             if (nfound(j)) then
                write(iout_rad,140) j,trim(nusis(j)),(predx(n,j),n=1,npred)
             else
                write(iout_rad,*) '***WARNING instrument/channel ',&
                nusis(j),nuchan(j),' not found in satbias_in file - set to zero '
             endif
          end do
140       format(i4,1x,a20,12f12.6)

       endif


!      Initialize predx if inew_rad and compute angle bias correction and tlapmean
       if (adp_anglebc) then
          call init_predx
          do j=1,jpch_rad
             call angle_cbias(nusis(j),j,cbias(1,j))
          end do

!         check inew_rad again
          do j =1,jpch_rad
             if (inew_rad(j) .and. iuse_rad(j)>=0 .and. all(predx(:,j)==zero)) then
                iuse_rad(j)=-1
             end if
          end do

          if (mype==mype_rad) then
             open(lunout,file='satbias_ang.out',form='formatted')
             write(lunout,'(I5)') maxscan
             do j=1,jpch_rad
                write(lunout,'(I5,1x,A20,2x,I4,e15.6/100(4x,10f7.3/))') &
                     j,nusis(j),nuchan(j),tlapmean(j),(cbias(i,j),i=1,maxscan)
             end do
             close(lunout)
          end if
       end if

    endif

! Read SST dependent radiance bias correction lookup table
    if (retrieval) then
    
       allocate(predx(npred,jpch_rad))
       predx=zero

       allocate(fbias(numt,jpch_rad))
       fbias=zero
       
       if(mype==mype_rad) write(iout_rad,*) &
            'RADINFO_READ:  read SST & D/N dependent bias correction from ',lunin
       open(lunin,file='satbias_sst',form='formatted')
       rewind (lunin)

!      Loop over satellites sensors & channels
       read5: do
          read(lunin,'(I5,1x,a20,1x,I5/3(4x,11f10.3/) )',iostat=istat,end=1444) ich,isis,ichan,(fbiasx(i),i=1,numt)
          if (istat /= 0) exit
          cfound = .false.
          ! The following is to sort out some historical naming conventions
          select case (isis(1:4))
             case ('airs')
               isis='airs_aqua'
             case ('iasi')
               if (index(isis,'metop-a') /= 0) isis='iasi_metop-a'
               if (index(isis,'metop-b') /= 0) isis='iasi_metop-b'
               if (index(isis,'metop-c') /= 0) isis='iasi_metop-c'
          end select 

          do j=1,jpch_rad
             if(trim(isis) == trim(nusis(j)) .and. ichan == nuchan(j))then
                cfound = .true.
                do i=1,numt
                   fbias(i,j)=fbiasx(i)
                end do
                tlapmean(j)=tlapm
                cycle read5
             end if
          end do
          if(.not. cfound)write(6,*) ' WARNING instrument/channel ',isis,ichan, &
             'found in satbias_sst file and not found in satinfo'
       end do read5
1444   continue
       close(lunin)
    endif           ! endif for if (retrieval) then

!   Initialize observation error covariance for 
!   instruments we account for inter-channel correlations
    call corr_ob_initialize
    call corr_oberr_qc(jpch_rad,iuse_rad,nusis,varch)
!   Close unit for runtime output.  Return to calling routine
    if(mype==mype_rad)close(iout_rad)
    return

  end subroutine radinfo_read


  subroutine radinfo_write
!$$$  subprogram documentation block
!                .      .    .
! subprogram:    radinfo_write
!
!   prgrmmr:     yang        org: np20                date: 1998-05-15
!
! abstract:  This routine writes an updated version of the predictive
!            part of the bias correction.
!
! program history log:
!   1998-05-15  yang, weiyu
!   1999-08-24  derber, j., treadon, r., yang, w., first frozen mpp version
!   2004-06-22  treadon - update documentation
!   2004-07-15  todling - protex-compliant prologue
!   2008-04-23  safford - add standard subprogram doc block
!   2010-04-29  zhu     - add analysis varaince info for radiance bias correction coefficients
!   2010-05-06  zhu     - add option adp_anglebc
!   2011-04-07  todling - adjust argument list (interface) since newpc4pred is local now
!
!   input argument list:
!
!   output argument list:
!
! attributes:
!   language: f90
!   machine:  ibm rs/6000 sp; SGI Origin 2000; Compaq/HP
!
!$$$ end documentation block

! !USES:

    implicit none

    integer(i_kind) lunout,jch,ip,i
    real(r_kind),dimension(npred):: varx
    data lunout / 51 /

!   Open unit to output file.  Write analysis varaince info.  Close unit.
    if (newpc4pred) then
       open(lunout,file='satbias_pc.out',form='formatted')
       rewind lunout
       do jch=1,jpch_rad
          do i=1,npred
             varx(i)=varA(i,jch)
          end do
          write(lunout,'(I5,1x,A20,1x,I5,e15.7/2(4x,10e15.7/))') jch,nusis(jch),&
               nuchan(jch),ostats(jch),(varx(ip),ip=1,npred)
       end do
       close(lunout)
    end if

!   Open unit to output file.  Write updated coefficients.  Close unit.
    open(lunout,file='satbias_out',form='formatted')
    rewind lunout
    if (.not. adp_anglebc) then
       do jch=1,jpch_rad
          write(lunout,'(I5,1x,a20,1x,i5,10f12.6)') jch,nusis(jch),nuchan(jch),&
               (predx(ip,jch),ip=1,npred)
       end do
    else
       do jch=1,jpch_rad
          write(lunout,'(I5,1x,a20,1x,i5,2e15.6,1x,I5/2(4x,10f12.6/))') jch,nusis(jch),nuchan(jch),&
               tlapmean(jch),tsum_tlapmean(jch),count_tlapmean(jch),(predx(ip,jch),ip=1,npred)
       end do
    end if
    close(lunout)

!   Deallocate data arrays for bias correction and those which hold
!   information from satinfo file.

    deallocate (predx,cbias,tlapmean,nuchan,nusis,iuse_rad,air_rad,ang_rad, &
<<<<<<< HEAD
         ifactq,varch,varch_cld,inew_rad,icld_det,icloud4crtm,iaerosol4crtm)
=======
         ifactq,varch,varch_cld,inew_rad,icld_det)

>>>>>>> 13432726
    if (adp_anglebc) deallocate(count_tlapmean,update_tlapmean,tsum_tlapmean)
    if (newpc4pred) deallocate(ostats,rstats,varA)
    deallocate (radstart,radstep,radnstep,radedge1,radedge2)
    return
  end subroutine radinfo_write



  integer(i_kind) function newchn(sis,ichan)   ! "satinfo-relative" index of 
                                               ! (sis,ichan) combination
!$$$  subprogram documentation block
!                .      .    .
! subprogram:    function newchn
!
!   prgrmmr:     derber      org: np23                date: 1997-08-13
!
! abstract:  For a given satellite and channel produce a combined 
!            channel number based on input from the satinfo file.
!            If the requested channel/satellite combination is
!            not found, the function returns a zero value.
!
! program history log:
!   1997-08-13  derber
!   2004-06-22  treadon - update documentation
!   2004-07-15  todling - protex-compliant prologue
!   2008-04-23  safford - add standard subprogram doc block, rm unused uses
!
!   input argument list:
!     sis     - satellite to search for
!     ichan   - channel number to search for
!
!   return:
!             - combined channel number
!
! attributes:
!   language: f90
!   machine:  ibm rs/6000 sp; SGI Origin 2000; Compaq/HP
!
!$$$ end documentation block

! !USES:

    implicit none

! !INPUT PARAMETERS:

    character(len=20), intent(in   ) :: sis   ! satellite to search for
    integer(i_kind)  , intent(in   ) :: ichan ! channel number to search for

    integer(i_kind) j

    do j=1,jpch_rad
       if ( nuchan(j)==ichan .and. nusis(j)==sis) then
          newchn=j
          return
       end if
    end do
    write(6,*) 'NEWCHN:  channel=',ichan,' sensor/instrument/satellite=',sis, &
         ' not present in satinfo file'
    newchn=0
    return
  end function newchn
  
   real(r_kind) function rnad_pos(isis,iscan,jch)
!$$$  subprogram documentation block
!                .      .    .
! subprogram:    function rnad_pos
!
!   prgrmmr:     zhu      org: np23                date: 2010-05-06
!
! abstract:  For a given satellite/sensor produce the scan angle
!
! program history log:
!   2010-05-06  zhu
!
!   return:
!             - scan angle
!
! attributes:
!   language: f90
!   machine:  ibm rs/6000 sp; SGI Origin 2000; Compaq/HP
!
!$$$ end documentation block

! !USES:
   implicit none
   character(len=20),intent(in):: isis
   integer(i_kind),intent(in):: iscan,jch

   integer(i_kind) ifov
   real(r_kind) piece

   if (index(isis,'iasi')/=0) then

      piece=-0.625_r_kind
      if (mod(iscan,2) == 1) piece = 0.625_r_kind
      rnad_pos=radstart(jch)+radstep(jch)*float((iscan-1)/2)+piece

   else

      if (index(isis,'hirs')/=0 .and. (index(isis,'n16')/=0 .or. &
                                       index(isis,'n17')/=0)) then
         ifov=iscan+1
      else if (index(isis,'atms') /= 0 .AND. maxscan < 96) then
         ifov=iscan+3
      else
         ifov=iscan
      end if
      rnad_pos=radstart(jch)+radstep(jch)*float(ifov-1)

   end if

   return
   end function rnad_pos

   subroutine angle_cbias(isis,j,cbiasj)
!$$$  subprogram documentation block
!                .      .    .
! subprogram:    angle_cbias
!
!   prgrmmr:     zhu      org: np23                date: 2010-05-06
!
! abstract:  For a given satellite/sensor produce angle bias correction
!
! program history log:
!   2010-05-06  zhu
!   2010-12-16  treadon - recode cbiasj to be consistent with setuprad
!
! attributes:
!   language: f90
!   machine:  ibm rs/6000 sp; SGI Origin 2000; Compaq/HP
!
!$$$ end documentation block

! !USES:

     use constants, only: zero,deg2rad
     implicit none
     
     character(len=20),intent(in):: isis
     integer(i_kind),intent(in):: j
     real(r_kind),dimension(maxscan),intent(inout):: cbiasj
     
     integer(i_kind) i,k
     real(r_kind),dimension(npred):: pred
     
     pred=zero
     do i=1,min(radnstep(j),maxscan)
        pred(npred)=rnad_pos(isis,i,j)*deg2rad
        do k=2,angord
           pred(npred-k+1)=pred(npred)**k
        end do
        cbiasj(i)=zero
        do k=1,angord
           cbiasj(i) = cbiasj(i)+ predx(npred-k+1,j)*pred(npred-k+1)
        end do
        
     end do
     return
   end subroutine angle_cbias

   subroutine satstep(isis,start,step,nstep,edge1,edge2)
!$$$  subprogram documentation block
!                .      .    .
! subprogram:    satstep
!
!   prgrmmr:     zhu      org: np23                date: 2010-05-06
!
! abstract:  This routine sets step, start, and nstart
!
! program history log:
!   2010-05-06  zhu
!
!   input argument list:
!
!   output argument list:
!
! program history log:
!   2015-09-04  J.Jung  - Added mods for CrIS full spectral resolution (FSR)

! attributes:
!   language: f90
!   machine:  ibm rs/6000 sp; SGI Origin 2000; Compaq/HP
!
!$$$ end documentation block

   use constants, only: zero,one,three
   implicit none

   character(len=20),intent(in) :: isis
   integer(i_kind),intent(out)  :: nstep,edge1,edge2
   real(r_kind),intent(out)     :: start,step

   start=zero
   step =one
   nstep=maxscan
   edge1=-1
   edge2=-1

   if (index(isis,'hirs')/=0) then
      step  = 1.80_r_kind
      start = -49.5_r_kind
      nstep = 56
      edge1 = 7
      edge2 = 50
   else if (index(isis,'msu')/=0) then
      if (index(isis,'amsua')/=0) then
         step  = three + one/three
         start = -48._r_kind - one/three
         nstep = 30
         edge1 = 4
         edge2 = 27
      else if (index(isis,'amsub')/=0) then
         step  = 1.1_r_kind
         start = -48.95_r_kind
         nstep = 90
         edge1 = 10
         edge2 = 81
      else
         step  = 9.474_r_kind
         start = -47.37_r_kind
         nstep = 90
         edge1 = 2
         edge2 = 10
      end if
   else if (index(isis,'atms')/=0) then
      step  = 1.11_r_kind
      start = -52.725_r_kind
      nstep = 96
      if (maxscan < 96) then
        edge1=7
        edge2=84
      else
        edge1 = 10
        edge2 = 87
      endif
   else if (index(isis,'mhs')/=0) then
      step  = 10.0_r_kind/9.0_r_kind
      start = -445.0_r_kind/9.0_r_kind
      nstep = 90
      edge1 = 10
      edge2 = 81
   else if (index(isis,'ssu')/=0) then
      step  = 10.0_r_kind
      start = -35.00_r_kind
      nstep = 90
      edge1 = 2
      edge2 = 7
   else if (index(isis,'airs')/=0) then
      step  = 1.1_r_kind
      start = -48.9_r_kind
      nstep = 90
      edge1 = 10
      edge2 = 81
   else if (index(isis,'hsb')/=0) then
      step  = 1.1_r_kind
      start = -48.95_r_kind
      nstep = 90
      edge1 = 10
      edge2 = 81
   else if (index(isis,'iasi')/=0) then
      step  = 3.334_r_kind
      start = -48.33_r_kind
      nstep = 60
      edge1 = 5
      edge2 = 56
   else if (index(isis,'cris')/=0) then
      step  = 3.322_r_kind
      start = -51.675_r_kind
      nstep = 30
      edge1 = 1
      edge2 = 30
   else if (index(isis,'saphir')/=0) then
      step  = 0.666_r_kind
      start = -42.960_r_kind
      nstep = 130
      edge1 = 1
      edge2 = 130
   end if

   return
   end subroutine satstep


   subroutine init_predx
!$$$  subprogram documentation block
!                .      .    .
! subprogram:    init_predx
!
!   prgrmmr:     zhu      org: np23                date: 2010-07-13
!
! abstract:  initialize predictor coeficients for a given satellite/sensor 
!
! program history log:
!   2010-07-13  zhu  - modified from global_angupdate
!   2011-04-07  todling - adjust argument list (interface) since newpc4pred is local now
!   2013-01-03  j.jin   - adding logical tmi for mean_only. (radinfo file not yet ready. JJ)
!   2013-07-19  zhu  - unify the weight assignments for both active and passive channels
!   2014-10-01  ejones  - add gmi and amsr2 logical
!   2015-01-16  ejones  - add saphir logical
!   2015-03-23  zaizhong ma - added the Himawari-8 ahi
!   2015-10-22  jung    - changed from using satinfo information in the radstat file to
!                         using information from the satinfo file.
!   2016-07-14  jung    - mods to make SEVIRI channel numbers consistent with other instruments.
!
! attributes:
!   language: f90
!   machine:  ibm rs/6000 sp; SGI Origin 2000; Compaq/HP
!
!$$$ end documentation block

! !USES:

   use obsmod, only: ndat,dplat,dtype,dsis
   use mpimod, only:  npe,mype,mpi_comm_world,ierror
   use read_diag, only: read_radiag_header,read_radiag_data,diag_header_fix_list,&
        diag_header_chan_list,diag_data_fix_list,diag_data_chan_list,&
        diag_data_extra_list,diag_data_name_list
   use constants, only: zero,one,deg2rad
   implicit none

!  Declare local parameters
   integer(i_kind),parameter:: lndiag = 21
   integer(i_kind),parameter:: lntemp = 51

   integer(i_kind),parameter:: nthreshold = 100
   integer(i_kind),parameter:: maxchn = 3000
   integer(i_kind),parameter:: maxdat = 100

!  Declare local variables
   logical lexist
   logical lverbose 
   logical update
   logical mean_only
   logical ssmi,ssmis,amsre,amsre_low,amsre_mid,amsre_hig,tmi,gmi,amsr2,saphir
   logical ssmis_las,ssmis_uas,ssmis_env,ssmis_img
   logical avhrr,avhrr_navy,goessndr,goes_img,ahi,seviri

   character(len=20):: obstype,platid
   character(len=20):: satsens,satsens_id
   character(len=50):: fdiag_rad,dname,fname

   integer(i_kind):: ix,ii,iii,iich,ndatppe
   integer(i_kind):: i,j,jj,n_chan,k,lunout
   integer(i_kind):: istatus,ispot
   integer(i_kind):: np,new_chan,nc
   integer(i_kind):: counttmp, jjstart, sensor_start, sensor_end
   integer(i_kind):: radedge_min, radedge_max
   integer(i_kind),dimension(maxchn):: ich
   integer(i_kind),dimension(maxdat):: ipoint
 
   real(r_kind):: bias,scan,errinv,rnad,atiny
   real(r_kind):: tlaptmp,tsumtmp,ratio
   real(r_kind),allocatable,dimension(:):: tsum0,tsum,tlap0,tlap1,tlap2,tcnt
   real(r_kind),allocatable,dimension(:,:):: AA
   real(r_kind),allocatable,dimension(:):: be
   real(r_kind),allocatable,dimension(:):: iobs
   real(r_kind),allocatable,dimension(:,:,:):: A
   real(r_kind),allocatable,dimension(:,:):: b
   real(r_kind),allocatable,dimension(:):: pred
   real(r_kind),allocatable,dimension(:):: predr

!  Declare types used for reading satellite data
   type(diag_header_fix_list )             :: header_fix
   type(diag_header_chan_list),allocatable :: header_chan(:)
   type(diag_data_name_list)               :: data_name
   type(diag_data_fix_list   )             :: data_fix
   type(diag_data_chan_list  ),allocatable :: data_chan(:)
   type(diag_data_extra_list ),allocatable :: data_extra(:,:)

   data lunout / 53 / 

!************************************************************************
!  Return if no new channels AND update_tlapmean=.false.
   if (.not. (any(inew_rad) .or. any(update_tlapmean))) return
   if (mype==0) write(6,*) 'INIT_PREDX:  enter routine'

!  Allocate and initialize data arrays
   if (any(update_tlapmean)) then
      allocate(tsum0(jpch_rad),tsum(jpch_rad),tlap0(jpch_rad), &
               tlap1(jpch_rad),tlap2(jpch_rad),tcnt(jpch_rad))
      do j=1,jpch_rad
         tsum(j)=zero
         tsum0(j)=tsum_tlapmean(j)
         tcnt(j)=zero
         tlap1(j)=zero
         tlap2(j)=zero
         tlap0(j)=tlapmean(j)
         if (.not. newpc4pred) tlap0(j)=100.0_r_kind*tlap0(j)  ! convert tlap to its original unit
      end do
   end if

!  Assign each satellite/sensor to a mpi task
   ndatppe=0
   ix=0
   ipoint=0
   do i=1,ndat
      if(ix >= npe )ix=ix-npe
      if(ix == mype)then
         ndatppe=ndatppe+1
         ipoint(ndatppe)=i
      end if
      ix=ix+1
   end do

!  Loop over mpi tasks.  Each task processes a given set of satellite/sensors
   loopf:  do ii=1,ndatppe
      iii=ipoint(ii)
      obstype=dtype(iii)
      platid=dplat(iii)
      satsens_id=dsis(iii)

!     Create diagnostic filename
      fdiag_rad = 'diag_' // trim(dtype(iii)) // '_' // trim(dplat(iii))

!     See if diagnostic file exists
      inquire(file=fdiag_rad,exist=lexist)
      if (.not.lexist) cycle loopf

!     Open file and read header
      open(lndiag,file=fdiag_rad,form='unformatted',status='old',iostat=istatus)
      if (istatus/=0) then
         write(6,*)'INIT_PREDX:  Task ',mype,' problem opening file ',trim(fdiag_rad),' iostat=',istatus
         close(lndiag)
         cycle loopf
      endif

      lverbose=.false. 
      call read_radiag_header(lndiag,npred,retrieval,header_fix,header_chan,data_name,istatus,lverbose) 
      if (istatus/=0) then
         write(6,*)'INIT_PREDX:  Task ',mype,' problem reading file ',trim(fdiag_rad),' header, iostat=',istatus
         close(lndiag)
         cycle loopf
      endif

!     Process file
      if(mype == 0)write(6,*)'INIT_PREDX:  Task ',mype,' processing ',trim(fdiag_rad)
      satsens = header_fix%isis
      n_chan = header_fix%nchan

!     Check for consistency between specified and retrieved satellite id
!     after first sorting out some historical naming conventions
      select case (satsens(1:4))
         case ('airs')
           satsens='airs_aqua'
         case ('iasi')
           if (index(satsens,'metop-a') /= 0) satsens='iasi_metop-a'
           if (index(satsens,'metop-b') /= 0) satsens='iasi_metop-b'
           if (index(satsens,'metop-c') /= 0) satsens='iasi_metop-c'
      end select 
      if (satsens /= satsens_id) then
         write(6,*)'INIT_PREDX:  ***ERROR*** inconsistent satellite ids ',&
              ' fdiag_rad= ',trim(fdiag_rad),' satsens,satsens_id=',satsens,satsens_id
         cycle loopf
      endif

!     Define sensor_satellite channel range from satinfo file
      sensor_start = 0
      sensor_end = 0
      do j = 1, jpch_rad
         if ( trim(nusis(j)) == trim(satsens_id)) then
            if ( sensor_start == 0 ) sensor_start = j
            sensor_end = j
         endif
      end do
      if ( sensor_start == 0 ) cycle loopf

!     Extract satinfo relative index and get new_chan
      new_chan=0
      update=.false.

!     Seviri channels should start at 4.  If the first seviri channel is less than 4
!     do not use this diag* file
      if ( satsens(1:6) == 'seviri' .and. header_chan(1)%nuchan < 4) then
        close(lndiag)
        cycle loopf
      endif

      jjstart = sensor_start
      loop_a: do j=1,n_chan
         do jj=jjstart, sensor_end
            if ( nuchan(jj) == header_chan(j)%nuchan ) then
               jjstart = jj + 1
               if (inew_rad(jj)) then
                  new_chan=new_chan+1
                  ich(new_chan) = jj
               end if
               if (update_tlapmean(jj)) update=.true.
               cycle loop_a
            endif
         end do 
      end do loop_a
       
      if (.not. update .and. new_chan==0) then 
         close(lndiag)
         cycle loopf
      end if

      goessndr   = obstype == 'sndr'  .or. obstype == 'sndrd1' .or.  &
                   obstype == 'sndrd2'.or. obstype == 'sndrd3' .or.  &
                   obstype == 'sndrd4'
      goes_img   = obstype == 'goes_img'
      ahi        = obstype == 'ahi'
      avhrr      = obstype == 'avhrr'
      avhrr_navy = obstype == 'avhrr_navy'
      ssmi       = obstype == 'ssmi'
      amsre_low  = obstype == 'amsre_low'
      amsre_mid  = obstype == 'amsre_mid'
      amsre_hig  = obstype == 'amsre_hig'
      amsre      = amsre_low .or. amsre_mid .or. amsre_hig
      ssmis      = obstype == 'ssmis'
      ssmis_las  = obstype == 'ssmis_las'
      ssmis_uas  = obstype == 'ssmis_uas'
      ssmis_img  = obstype == 'ssmis_img'
      ssmis_env  = obstype == 'ssmis_env'
      ssmis=ssmis_las.or.ssmis_uas.or.ssmis_img.or.ssmis_env.or.ssmis
      seviri     = obstype == 'seviri'
      tmi        = obstype == 'tmi'
      gmi        = obstype == 'gmi'
      saphir     = obstype == 'saphir'
      amsr2      = obstype == 'amsr2'
      mean_only=ssmi .or. ssmis .or. amsre .or. goessndr .or. goes_img & 
                .or. ahi .or. seviri .or. tmi
!     Allocate arrays and initialize
      if (mean_only) then 
         np=1
      else
         np=angord+1
      end if
      if (new_chan/=0) then
         allocate(A(np,np,new_chan),b(np,new_chan))
         allocate(iobs(new_chan),pred(np))
         do j=1,new_chan
            iobs(j)=zero
            do i=1,np
               b(i,j)=zero
               do k=1,np
                  A(i,k,j)=zero
               end do
            end do
         end do
      end if

      radedge_min = 0
      radedge_max = 1000
      do i=sensor_start, sensor_end
         if (radedge1(i)/=-1 .and. radedge2(i)/=-1) then
            radedge_min=radedge1(i)
            radedge_max=radedge2(i)
         end if
         exit 
      end do

!     Loop to read diagnostic file
      istatus = 0
      loopd:  do while (istatus == 0)
 
!        Read a record.  If read flag, istatus does not equal zero, exit loopd
         call read_radiag_data( lndiag,header_fix,retrieval,data_fix,data_chan,data_extra,istatus )
         if( istatus /= 0 ) exit loopd

!        Extract scan angle, lat, lon
         scan   = data_fix%senscn_pos
         ispot  = nint(scan)

!        Exclude data on edges
         if (.not. use_edges .and. (&
              ispot < radedge_min .OR. ispot > radedge_max )) cycle loopd

!        Channel loop
         nc=0
         jjstart = sensor_start
         loopc:  do j = 1, n_chan
            do jj=jjstart, sensor_end
               if ( nuchan(jj) == header_chan(j)%nuchan ) then
                  jjstart = jj + 1
                  if (inew_rad(jj)) nc = nc+1

                  if ((.not. inew_rad(jj)) .and.  &
                     (.not. update_tlapmean(jj))) cycle loopc

!           Check for reasonable obs-ges and observed Tb.
!           If the o-g difference is too large (> 200 K, very genereous!)
!           of the observation is too cold (<50 K) or too warm (>500 K),
!           do not use this observation in computing the update to the
!           angle dependent bias.
                  if( ( abs(data_chan(j)%omgnbc) > 200. .or. &
                       data_chan(j)%tbobs < 50. .or. &
                       data_chan(j)%tbobs > 500. ) ) cycle loopc
 
!           if errinv= (1 /(obs error)) is small (small = less than 1.e-6)
!           the observation did not pass quality control.  In this
!           case, do not use this observation in computing the update
!           to the angle dependent bias
!           if (iuse_rad(jj)>0 .and. data_chan(j)%errinv<1.e-6) cycle loopc

!           errinv=data_chan(j)%errinv
!           if (iuse_rad(jj)<=0) errinv=exp(-(data_chan(j)%omgnbc/3.0_r_kind)**2)
                  errinv=exp(-(data_chan(j)%omgnbc/3.0_r_kind)**2)

                  if (update_tlapmean(jj)) then
                     tlaptmp=data_chan(j)%tlap
                     if (header_fix%inewpc==0) tlaptmp=100.0_r_kind*tlaptmp
                     tlap1(jj)=tlap1(jj)+(tlaptmp-tlap0(jj))*errinv
                     tsum(jj) =tsum(jj)+errinv
                     tcnt(jj) =tcnt(jj)+one
                  end if

                  if (inew_rad(jj)) then
!                    Define predictor
                     pred=zero
                     pred(1) = one
                     if (.not. mean_only) then
                        rnad = rnad_pos(satsens,ispot,jj)*deg2rad
                        do i=1,angord
                           pred(i+1) = rnad**i
                        end do
                     end if

!                    Add values to running sums.
                     iobs(nc) = iobs(nc)+one
                     bias = data_chan(j)%omgnbc
                     do i=1,np
                        b(i,nc) = b(i,nc)+bias*pred(i)*errinv**2
                     end do
                     do k=1,np
                        do i=1,np
                           A(i,k,nc) = A(i,k,nc)+pred(i)*pred(k)*errinv**2
                        end do
                     end do
                  end if
                  cycle loopc
               end if
            end do   
         enddo loopc ! channel loop

!     End of loop over diagnostic file
      enddo loopd

      close(lndiag)

!     Compute tlapmean
      if (update) then
         jjstart = sensor_start
         loop_b: do j = 1,n_chan
            do jj=jjstart, sensor_end
               if ( nuchan(jj) == header_chan(j)%nuchan ) then
                  jjstart = jj + 1
                  if (update_tlapmean(jj)) then
                     if(tcnt(jj) >= nthreshold)  then
                        tsum(jj)=tsum(jj)+tsum0(jj)
!                       tlap2(jj) = tlap0(jj) + wgtlap*tlap1(jj)/tsum(jj)
                        tlap2(jj) = tlap0(jj) + tlap1(jj)/tsum(jj)
                        count_tlapmean(jj)=count_tlapmean(jj)+one
                     elseif (tcnt(jj)>0) then
                        ratio = max(zero,min(tcnt(jj)/float(nthreshold),one))
                        tsum(jj)=ratio*tsum(jj)+tsum0(jj)
!                       tlap2(jj) = tlap0(jj) + ratio*wgtlap*tlap1(jj)/tsum(jj)
                        tlap2(jj) = tlap0(jj) + ratio*tlap1(jj)/tsum(jj)
                        count_tlapmean(jj)=count_tlapmean(jj)+one
                     else
                        tsum(jj)=tsum0(jj)
                        tlap2(jj) = tlap0(jj)
                        count_tlapmean(jj)=count_tlapmean(jj)
                     endif
                     tsum_tlapmean(jj)=tsum(jj)
                     tlapmean(jj)=tlap2(jj)
                     if (.not. newpc4pred) tlapmean(jj)=0.01_r_kind*tlapmean(jj)
                  endif
                  cycle loop_b
               endif 
            end do
         end do loop_b

!        Write updated tlapmean and sample size to scratch files
         dname = 'update_' // trim(obstype) // '_' // trim(platid)
         open(lntemp,file=dname,form='formatted')

         jjstart = sensor_start
         loop_c: do j=1,n_chan
            do jj=jjstart, sensor_end
               if ( nuchan(jj) == header_chan(j)%nuchan ) then
                  jjstart = jj + 1
                  write(lntemp,220) jj,tlapmean(jj),tsum_tlapmean(jj),count_tlapmean(jj)
220               format(I5,1x,2e15.6,1x,I5)
                  cycle loop_c
               endif
            end do
         end do loop_c
         close(lntemp)
      end if

      if (new_chan/=0) then
         if (all(iobs<nthreshold)) then
            deallocate(A,b,iobs,pred)
            cycle loopf
         endif

!        Solve linear system
         atiny=1.0e-10_r_kind
         allocate(AA(np,np),be(np))
         do i=1,new_chan
            if (iobs(i)<nthreshold) cycle
            AA(:,:)=A(:,:,i)
            be(:)  =b(:,i)
            if (all(abs(AA)<atiny)) cycle
            if (all(abs(be)<atiny)) cycle
            call linmm(AA,be,np,1,np,np)

            predx(1,ich(i))=be(1)
            if (.not. mean_only) then
               do j=1,angord
                  predx(npred-j+1,ich(i))=be(j+1)
               end do
            end if
         end do ! end of new_chan
         deallocate(AA,be)

!        write initialized predx to scratch files
         dname = 'init_' // trim(obstype) // '_' // trim(platid)
         open(lntemp,file=dname,form='formatted')
         do i=1,new_chan
            if (iobs(i)<nthreshold) cycle
            write(lntemp,210) ich(i),predx(1,ich(i)),(predx(npred-k+1,ich(i)),k=1,angord)
 210        format(I5,1x,5e13.6)
         end do
         close(lntemp)

         deallocate(A,b)
         deallocate(iobs,pred)
      end if

!  End of loop over satellite/sensor types
   end do loopf

!  Wait for all mpi tasks to finish processing the
!  satellite/sensors assigned to them.
!  write(6,*)'INIT_PREDX:  Wait after satellite/sensor loop'
   call mpi_barrier(mpi_comm_world,ierror)


!  Combine the satellite/sensor specific predx together
   if (any(inew_rad)) then
      allocate(predr(angord+1))
      do i=1,ndat
         fname = 'init_' // trim(dtype(i)) // '_' // trim(dplat(i))
         inquire(file=fname,exist=lexist)

!        Process the scratch file
         if (lexist) then
!           Read data from scratch file
            if(mype == 0)write(6,*) 'INIT_PREDX:  processing update file i=',i,' with fname=',trim(fname)
            open(lntemp,file=fname,form='formatted')
            do
               read(lntemp,210,end=160) iich,(predr(k),k=1,angord+1)
               predx(1,iich)=predr(1)
               do j=1,angord
                  predx(npred-j+1,iich)=predr(j+1)
               end do
            end do
160         continue
            close(lntemp)
         end if  ! end of lexist
      end do ! end of ndat
      deallocate(predr)
   end if

   if (any(update_tlapmean)) then 
      do i=1,ndat
         fname = 'update_' // trim(dtype(i)) // '_' // trim(dplat(i))
         inquire(file=fname,exist=lexist)

!        Process the scratch file
         if (lexist) then
!           Read data from scratch file
            if(mype == 0)write(6,*) 'INIT_PREDX:  processing update file i=',i,' with fname=',trim(fname)
            open(lntemp,file=fname,form='formatted')
            do 
               read(lntemp,220,end=260) jj,tlaptmp,tsumtmp,counttmp
               tlapmean(jj)=tlaptmp
               tsum_tlapmean(jj)=tsumtmp
               count_tlapmean(jj)=counttmp
            end do
260         continue
            close(lntemp)
         end if  ! end of lexist
      end do ! end of ndat

      deallocate(tsum0,tsum,tlap0,tlap1,tlap2,tcnt) 
   end if

   if (mype==mype_rad) then  
      if (any(inew_rad) .or. any(update_tlapmean)) then
         open(lunout,file='satbias_out.int',form='formatted')
         do j=1,jpch_rad
            write(lunout,'(I5,1x,a20,1x,i5,2e15.6,1x,I5/2(4x,10f12.6/))')j,nusis(j),nuchan(j),&
                      tlapmean(j),tsum_tlapmean(j),count_tlapmean(j),(predx(ii,j),ii=1,npred)
         end do
         close(lunout)
      end if
   end if 

!  End of program
   return
   end subroutine init_predx
 logical function adjust_jac_ (iinstr,isis,isfctype,nchanl,nsigradjac,ich,varinv,&
                               depart,obvarinv,adaptinf,wgtjo,jacobian)
!$$$  subprogram documentation block
!                .      .    .
! subprogram:    adjust_jac_
!
!   prgrmmr:     todling  org: gmao                date: 2014-04-15
!
! abstract:  provide hook to module handling inter-channel ob correlated errors
!
! program history log:
!   2014-04-15  todling - initial code
!   2016-07-19  todling - change obtype to isis for more flexibity
!   2016-07-19  todling - add wgtjo to arg list
!   2016-07-19  W. Gu - revisit bias handling
!
! attributes:
!   language: f90
!   machine:  ibm rs/6000 sp; SGI Origin 2000; Compaq/HP
!
!$$$ end documentation block
   use constants, only: tiny_r_kind,zero,one
   use correlated_obsmod, only: idnames
   use correlated_obsmod, only: corr_ob_amiset
   use correlated_obsmod, only: corr_ob_scale_jac
   use correlated_obsmod, only: GSI_BundleErrorCov 
   use mpeu_util, only: getindex
   use mpeu_util, only: die
   use mpimod, only: mype
   implicit none

   character(len=*),intent(in) :: isis
   integer(i_kind), intent(in) :: isfctype
   integer(i_kind), intent(in) :: nchanl
   integer(i_kind), intent(in) :: nsigradjac
   integer(i_kind), intent(in) :: ich(nchanl)
   real(r_kind), intent(inout) :: varinv(nchanl)
   real(r_kind), intent(inout) :: depart(nchanl)
   real(r_kind), intent(inout) :: obvarinv(nchanl)
   real(r_kind), intent(inout) :: adaptinf(nchanl)
   real(r_kind), intent(inout) :: wgtjo(nchanl)
   real(r_kind), intent(inout) :: jacobian(nsigradjac,nchanl)
   integer(i_kind), intent(out) :: iinstr
   character(len=*),parameter::myname_ = myname//'*adjust_jac_'
   character(len=80) covtype

   adjust_jac_=.false.

   if(.not.allocated(idnames)) then
     return
   endif

   iinstr=-1
   if(isfctype==0)then
      covtype = trim(isis)//':sea'
      iinstr=getindex(idnames,trim(covtype))
   else if(isfctype==1)then
      covtype = trim(isis)//':land'
      iinstr=getindex(idnames,trim(covtype))
   else if(isfctype==2)then
      covtype = trim(isis)//':ice'
      iinstr=getindex(idnames,trim(covtype))
   else if(isfctype==3)then
      covtype = trim(isis)//':snow'
      iinstr=getindex(idnames,trim(covtype))
   else if(isfctype==4)then
      covtype = trim(isis)//':mixed'
      iinstr=getindex(idnames,trim(covtype))
   endif
   if(iinstr<0) return  ! do not use the correlated errors

   if(.not.corr_ob_amiset(GSI_BundleErrorCov(iinstr))) then
      call die(myname_,' improperly set GSI_BundleErrorCov')
   endif

   if( GSI_BundleErrorCov(iinstr)%nch_active < 0) return

<<<<<<< HEAD
   end function adjust_jac_
 
=======
   adjust_jac_ = corr_ob_scale_jac(depart,obvarinv,adaptinf,jacobian,nchanl,jpch_rad,varinv,wgtjo, &
                                    iuse_rad,ich,GSI_BundleErrorCov(iinstr))
end function adjust_jac_

subroutine get_rsqrtinv_ (iinstr,nchasm,ich,ichasm,varinv,rsqrtinv)
!$$$  subprogram documentation block
!                .      .    .
! subprogram:    get_rsqrtinv_
!
!   prgrmmr:     Wei  org: gmao                date: 2015-03-11
!
! abstract:  provide hook to obtain the inverse of the square-root of R
!
! program history log:
!   2015-03-11  W. Gu - initial code
!
! attributes:
!   language: f90
!   machine:  ibm rs/6000 sp; SGI Origin 2000; Compaq/HP
!
!$$$ end documentation block
   use constants, only: tiny_r_kind,zero,one
   use correlated_obsmod, only: corr_ob_rsqrtinv
   use correlated_obsmod, only: GSI_BundleErrorCov
   use mpeu_util, only: getindex
   use mpeu_util, only: die
   use mpimod, only: mype
   implicit none
   integer(i_kind), intent(in) :: iinstr
   integer(i_kind), intent(in) :: nchasm
   integer(i_kind), intent(in) :: ich(nchasm)
   integer(i_kind), intent(in) :: ichasm(nchasm)
   real(r_kind), intent(in) :: varinv(nchasm)    ! inverse of specified ob-error-variance
   real(r_kind), intent(inout) :: rsqrtinv(nchasm,nchasm)

   character(len=*),parameter::myname_ = myname//'*get_rsqrtinv_'

   call corr_ob_rsqrtinv (jpch_rad,iuse_rad,nchasm,ich,ichasm,varinv,&
                          rsqrtinv,GSI_BundleErrorCov(iinstr))

end subroutine get_rsqrtinv_

>>>>>>> 13432726
end module radinfo<|MERGE_RESOLUTION|>--- conflicted
+++ resolved
@@ -40,14 +40,11 @@
 !   2014-04-23   li     - change scan bias correction mode for avhrr and avhrr_navy
 !   2014-04-24   li     - apply abs (absolute) to AA and be for safeguarding
 !   2015-03-01   li     - add zsea1 & zsea2 to handle the vertical mean temperature based on NSST T-Profile
-<<<<<<< HEAD
 !   2015-7-10   zhu     - add two additional columns to satinfo file: icloud4crtm & iaerosol4crtm
-=======
 !   2016-03-10  ejones  - add control for GMI noise reduction
 !   2016-03-24  ejones  - add control for AMSR2 noise reduction
 !   2016-06-03  Collard - Added changes to allow for historical naming conventions
 !   2016-08-12  mahajan - moved nst related variables from radinfo to gsi_nstcouplermod
->>>>>>> 13432726
 !
 ! subroutines included:
 !   sub init_rad            - set satellite related variables to defaults
@@ -103,11 +100,8 @@
   public :: radedge1, radedge2
   public :: ssmis_precond
   public :: radinfo_adjust_jacobian
-<<<<<<< HEAD
   public :: icloud4crtm,iaerosol4crtm
-=======
   public :: radinfo_get_rsqrtinv
->>>>>>> 13432726
 
   integer(i_kind),parameter:: numt = 33   ! size of AVHRR bias correction file
   integer(i_kind),parameter:: ntlapthresh = 100 ! threshhold value of cycles if tlapmean update is needed
@@ -524,15 +518,12 @@
 !                         additional SSMIS bias correction coefficients)
 !   2013-05-14  guo     - add read error messages to alarm user a format change.
 !   2014-04-13  todling - add initialization of correlated R-covariance
-<<<<<<< HEAD
 !   2015-07-10  zhu     - read in and determine icloud4crtm & iaerosol4crtm for all channels
 !                         (in some current IR cloudy researches, all-sky is enabled for only 
 !                          some of the channels of an instrument)
-=======
 !   2016-07-14  jung    - mods to make SEVIRI channel numbers consistent with other instruments.
 !   2016-07-19  W. Gu   - update the obs error in satinfo for instruments accounted for the correlated R-covariance
 !   2016-07-19  W. Gu   - add the hook to scale the bias correction term for inter-channel correlated obs errors.
->>>>>>> 13432726
 !
 !   input argument list:
 !
@@ -591,8 +582,7 @@
 !============================================================================
 
 !   Determine number of entries in satellite information file
-!   open(lunin,file='satinfo',form='formatted')
-    open(lunin,file='satinfo.new',form='formatted')
+    open(lunin,file='satinfo',form='formatted')
     j=0
     nlines=0
     read1:  do
@@ -640,15 +630,8 @@
          ifactq(jpch_rad),varch(jpch_rad),varch_cld(jpch_rad), &
          ermax_rad(jpch_rad),b_rad(jpch_rad),pg_rad(jpch_rad), &
          ang_rad(jpch_rad),air_rad(jpch_rad),inew_rad(jpch_rad),&
-<<<<<<< HEAD
          icld_det(jpch_rad),icloud4crtm(jpch_rad),iaerosol4crtm(jpch_rad))
-    allocate(satsenlist(jpch_rad),nfound(jpch_rad))
-=======
-         icld_det(jpch_rad)) 
-
     allocate(nfound(jpch_rad))
-
->>>>>>> 13432726
     iuse_rad(0)=-999
     inew_rad=.true.
     ifactq=15
@@ -668,14 +651,9 @@
     do k=1,nlines
        read(lunin,100) cflg,crecord
        if (cflg == '!') cycle
-<<<<<<< HEAD
-       j=j+1
        read(crecord,*,iostat=istat) nusis(j),nuchan(j),iuse_rad(j),varch(j), &
             varch_cld(j),ermax_rad(j),b_rad(j),pg_rad(j),icld_det(j),icw,iaeros
-=======
-       read(crecord,*,iostat=istat) nusis(j),nuchan(j),iuse_rad(j),&
-            varch(j),varch_cld(j),ermax_rad(j),b_rad(j),pg_rad(j),icld_det(j) 
-             
+
        ! The following is to sort out some historical naming conventions
        select case (nusis(j)(1:4))
          case ('airs')
@@ -686,45 +664,31 @@
             if (index(nusis(j),'metop-c') /= 0) nusis(j)='iasi_metop-c'
        end select 
 
->>>>>>> 13432726
        if(istat/=0) then
           call perr('radinfo_read','read(crecord), crecord =',trim(crecord))
           call perr('radinfo_read','                 istat =',istat)
           call  die('radinfo_read')
        endif
 
-<<<<<<< HEAD
-       if(iuse_rad(j) == 4 .or. iuse_rad(j) == 2)air_rad(j)=zero
-       if(iuse_rad(j) == 4 .or. iuse_rad(j) == 3)ang_rad(j)=zero
+       if ( .not. diag_rad .and. iuse_rad(j) < 0 .and. icld_det(j) < 0 .and. &
+          ( nusis(j)(1:4) == 'cris' .or. nusis(j)(1:4) == 'iasi' .or. nusis(j)(1:4) == 'airs')) cycle
+
+       if(iuse_rad(j) == 4 .or. iuse_rad(j) == 2) air_rad(j)=zero
+       if(iuse_rad(j) == 4 .or. iuse_rad(j) == 3) ang_rad(j)=zero
+
        icloud4crtm(j)=icw
        iaerosol4crtm(j)=iaeros
        if (mype==mype_rad) write(iout_rad,110) j,nusis(j), &
             nuchan(j),varch(j),varch_cld(j),iuse_rad(j),ermax_rad(j), &
             b_rad(j),pg_rad(j),icld_det(j),icloud4crtm(j),iaerosol4crtm(j)
-=======
-       if ( .not. diag_rad .and. iuse_rad(j) < 0 .and. icld_det(j) < 0 .and. &
-          ( nusis(j)(1:4) == 'cris' .or. nusis(j)(1:4) == 'iasi' .or. nusis(j)(1:4) == 'airs')) cycle
-
-       if(iuse_rad(j) == 4 .or. iuse_rad(j) == 2) air_rad(j)=zero
-       if(iuse_rad(j) == 4 .or. iuse_rad(j) == 3) ang_rad(j)=zero
-
-       if (mype==mype_rad) write(iout_rad,110) j,nusis(j), &
-            nuchan(j),varch(j),varch_cld(j),iuse_rad(j),ermax_rad(j), &
-            b_rad(j),pg_rad(j),icld_det(j) 
 
        j=j+1
->>>>>>> 13432726
     end do
     close(lunin)
 100 format(a1,a120)
 110 format(i4,1x,a20,' chan= ',i4,  &
           ' var= ',f7.3,' varch_cld=',f7.3,' use= ',i2,' ermax= ',F7.3, &
-<<<<<<< HEAD
           ' b_rad= ',F7.2,' pg_rad=',F7.2,' icld_det=',I2,' icloud=',I2,' iaeros=',I2)
-
-=======
-          ' b_rad= ',F7.2,' pg_rad=',F7.2,' icld_det=',I2) 
->>>>>>> 13432726
 
 !   Allocate arrays for additional preconditioning info
 !   Read in information for data number and preconditioning
@@ -1194,12 +1158,8 @@
 !   information from satinfo file.
 
     deallocate (predx,cbias,tlapmean,nuchan,nusis,iuse_rad,air_rad,ang_rad, &
-<<<<<<< HEAD
          ifactq,varch,varch_cld,inew_rad,icld_det,icloud4crtm,iaerosol4crtm)
-=======
-         ifactq,varch,varch_cld,inew_rad,icld_det)
-
->>>>>>> 13432726
+
     if (adp_anglebc) deallocate(count_tlapmean,update_tlapmean,tsum_tlapmean)
     if (newpc4pred) deallocate(ostats,rstats,varA)
     deallocate (radstart,radstep,radnstep,radedge1,radedge2)
@@ -2082,10 +2042,6 @@
 
    if( GSI_BundleErrorCov(iinstr)%nch_active < 0) return
 
-<<<<<<< HEAD
-   end function adjust_jac_
- 
-=======
    adjust_jac_ = corr_ob_scale_jac(depart,obvarinv,adaptinf,jacobian,nchanl,jpch_rad,varinv,wgtjo, &
                                     iuse_rad,ich,GSI_BundleErrorCov(iinstr))
 end function adjust_jac_
@@ -2128,5 +2084,4 @@
 
 end subroutine get_rsqrtinv_
 
->>>>>>> 13432726
 end module radinfo