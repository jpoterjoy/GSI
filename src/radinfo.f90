module radinfo 
!$$$   module documentation block
!                .      .    .                                       .
! module:    radinfo   
!
! abstract:  This module contains variables and routines related
!            to information for the use of satellite radiance data.
!
! program history log:
!   1995-07-06  derber
!   2004-05-13  kleist, documentation
!   2004-06-22  treadon - update documentation
!   2004-07-15  todling - protex-compliant prologue
!   2004-11-23  treadon - change 110 format statement
!   2004-11-30  xu li   - add array fbias for AVHRR bias correction
!   2004-12-08  xu li   - add logical flag retrieval to module
!   2004-12-22  treadon - rename logical "idiag_rad" as "diag_rad"
!   2005-02-03  xu li   - add SST analysis read and move sub intgrid2 from sst_retrieval to this module
!   2005-03-25  xu li   - modify sub rdgrbsst and remove intgrid2
!   2005-04-18  treadon - make rdgrbsst a separate subroutine
!   2005-09-28  derber  - change radinfo input file add ermax_rad,b_rad and pg_rad
!   2006-02-03  derber  - modify for new obs control and obs count
!   2006-04-27  derber  - remove jppf
!   2008-04-23  safford - add standard documentation block
!   2010-04-29  zhu     - add analysis varaince info for radiance bias correction coefficients
!   2010-05-06  zhu     - add option adp_anglebc for variational radiance angle bias correction 
!   2010-05-12  zhu     - add option passive_bc for radiance bias correction for monitored channels
!   2010-07-12  zhu     - add inew_rad
!   2010-10-05  treadon - remove npred1 (not used)
!   2010-10-12  zhu     - combine scaninfo and edgeinfo into one file scaninfo
!   2011-01-04  zhu     - add tlapmean update for new/existing channels when adp_anglebc is turned on
!   2011-04-02  li      - add index nst_gsi,nst_tzr,nstinfo,fac_dtl,fac_tsl,tzr_bufrsave for NSST and QC_tzr
!   2011-07-14  zhu     - add varch_cld for cloudy radiance
!   2012-11-02  collard - add icld_det for greater flexibility in QC step and
!                         add number of scan positions to satang file
!   2012-07-10  sienkiewicz   - add control for SSMIS noise reduction
!   2013-02-19  sienkiewicz   - add adjustable SSMIS bias term weight
!   2013-07-10  zhu     - add option upd_pred for radiance bias update indicator
!   2013-07-19  zhu     - add option emiss_bc for emissivity sensitivity radiance bias predictor
!   2014-04-24  li      - apply abs (absolute) to AA and be for safeguarding
!
! subroutines included:
!   sub init_rad            - set satellite related variables to defaults
!   sub init_rad_vars       - initialize satellite related variables
!   sub radinfo_read        - read in sat info and biases, including read 
!                             sst_an and avhrr bias correction
!   sub radinfo_write       - write out satellite biases
!
! functions included:
!   fun newchn
!
! variable definitions:
!
! attributes:
!   language: f90
!   machine:  ibm RS/6000 SP; SGI Origin 2000; Compaq/HP
!
!$$$ end documentation block


! !USES:

  use kinds, only: r_kind,i_kind,r_quad
  use read_diag, only: set_radiag
  implicit none

! set default to private
  private
! set subroutines to public
  public :: init_rad
  public :: init_rad_vars
  public :: final_rad_vars
  public :: radinfo_read
  public :: radinfo_write
  public :: angle_cbias
! set passed variables to public
  public :: jpch_rad,npred,b_rad,pg_rad,diag_rad,iuse_rad,nusis,inew_rad
  public :: crtm_coeffs_path,retrieval,predx,ang_rad,newchn,cbias,icld_det
  public :: air_rad,nuchan,numt,varch,varch_cld,fbias,ermax_rad,tlapmean
  public :: ifactq,mype_rad
  public :: ostats,rstats,varA
  public :: adp_anglebc,angord,use_edges, maxscan
  public :: emiss_bc
  public :: passive_bc
  public :: upd_pred
  public :: ssmis_method
  public :: radstart,radstep
  public :: newpc4pred
  public :: biaspredvar
  public :: radjacnames,radjacindxs,nsigradjac
  public :: nst_gsi,nst_tzr,nstinfo,fac_dtl,fac_tsl,tzr_bufrsave
  public :: radedge1, radedge2
  public :: ssmis_precond

  integer(i_kind),parameter:: numt = 33   ! size of AVHRR bias correction file
  integer(i_kind),parameter:: ntlapthresh = 100 ! threshhold value of cycles if tlapmean update is needed

  logical diag_rad    ! logical to turn off or on the diagnostic radiance file (true=on)
  logical retrieval   ! logical to turn off or on the SST retrieval with AVHRR data
  logical tzr_bufrsave! logical to turn off or on the bufr file output for Tz retrieval (true=on)

  logical adp_anglebc ! logical to turn off or on the variational radiance angle bias correction
  logical emiss_bc    ! logical to turn off or on the emissivity predictor
  logical passive_bc  ! logical to turn off or on radiance bias correction for monitored channels
  logical use_edges   ! logical to use data on scan edges (.true.=to use)

  integer(i_kind) nst_gsi   ! indicator of Tr Analysis
  integer(i_kind) nst_tzr   ! indicator of Tz retrieval QC tzr
  integer(i_kind) nstinfo   ! number of nst variables
  integer(i_kind) fac_dtl   ! indicator of DTL
  integer(i_kind) fac_tsl   ! indicator of TSL

  integer(i_kind) ssmis_method  !  noise reduction method for SSMIS

  integer(i_kind) jpch_rad      ! number of channels*sat
  integer(i_kind) npred         ! number of radiance biases predictors
  integer(i_kind) mype_rad      ! task id for writing out radiance diagnostics
  integer(i_kind) angord        ! order of polynomial for angle bias correction
  integer(i_kind) maxscan       ! number of scan positions in satang file 

  real(r_kind),dimension(20):: upd_pred  ! indicator if bias correction coefficients evolve
  real(r_kind) :: ssmis_precond

  real(r_kind),allocatable,dimension(:):: varch       ! variance for clear radiance each satellite channel
  real(r_kind),allocatable,dimension(:):: varch_cld   ! variance for cloudy radiance
  real(r_kind),allocatable,dimension(:):: ermax_rad   ! error maximum (qc)
  real(r_kind),allocatable,dimension(:):: b_rad       ! variational b value
  real(r_kind),allocatable,dimension(:):: pg_rad      ! variational pg value
  real(r_kind),allocatable,dimension(:):: tlapmean    ! mean lapse rate (fixed from input file)
  real(r_kind),allocatable,dimension(:):: tsum_tlapmean  ! err sum of mean lapse rate 
  real(r_kind),allocatable,dimension(:):: ang_rad     ! 0 or 1 depending on iuse_rad (1 - use angle bias correction)
  real(r_kind),allocatable,dimension(:):: air_rad     ! 0 or 1 depending on iuse_rad (1 - use air mass bias correction)          
  real(r_kind),allocatable,dimension(:,:):: fbias     ! bias for AVHRR siumulated radiance
  real(r_kind),allocatable,dimension(:,:):: cbias     ! angle dependent bias for satellite channels
  real(r_kind),allocatable,dimension(:,:):: predx     ! coefficients for predictor part of bias correction

  real(r_kind),allocatable,dimension(:,:):: varA
  real(r_kind),allocatable,dimension(:):: ostats
  real(r_quad),allocatable,dimension(:,:):: rstats

  real(r_kind),allocatable,dimension(:):: radstart    ! starting scan angle
  real(r_kind),allocatable,dimension(:):: radstep     ! step of scan angle
  integer(i_kind),allocatable,dimension(:):: radnstep    ! nstep of scan angle

  integer(i_kind),allocatable,dimension(:):: radedge1    ! cut-off of edge removal
  integer(i_kind),allocatable,dimension(:):: radedge2    ! cut-off of edge removal

  integer(i_kind),allocatable,dimension(:):: count_tlapmean ! the count of tlapmean update 

  integer(i_kind),allocatable,dimension(:):: nuchan    ! satellite channel
  integer(i_kind),allocatable,dimension(:):: iuse_rad  ! use to turn off satellite radiance data
!                                                    = -2 do not use
!                                                    = -1 monitor if diagnostics produced
!                                                    =  0 monitor and use in QC only
!                                                    =  1 use data with complete quality control
!                                                    =  2 use data with no airmass bias correction
!                                                    =  3 use data with no angle dependent bias correction
!                                                    =  4 use data with no bias correction
  integer(i_kind),allocatable,dimension(:):: icld_det  ! Use this channel in cloud detection (only used for
!                                                        certain instruments. Set to greater than zero to use


  logical,allocatable,dimension(:):: inew_rad  ! indicator if it needs initialized for satellite radiance data
  logical,allocatable,dimension(:):: update_tlapmean ! indicator if tlapmean update is needed

  integer(i_kind),allocatable,dimension(:):: ifactq    ! scaling parameter for d(Tb)/dq sensitivity

  character(len=20),allocatable,dimension(:):: nusis   ! sensor/instrument/satellite indicator
  character(len=256),save:: crtm_coeffs_path = "./" ! path of CRTM_Coeffs files

  integer(i_kind) :: nsigradjac
  character(len=20),allocatable,dimension(:):: radjacnames
  integer(i_kind),  allocatable,dimension(:):: radjacindxs

  real(r_kind) :: biaspredvar
  logical,save :: newpc4pred ! controls preconditioning due to sat-bias correction term 

contains


  subroutine init_rad
!$$$  subprogram documentation block
!                .      .    .
! subprogram:    int_rad
!
!   prgrmmr:     derber      org: np23                date: 1995-07-06
!
! abstract:  This routine sets default values for variables used in
!            the radiance processing routines.
!
! program history log:
!   1995-07-06  derber
!   2004-06-22  treadon - update documentation
!   2004-07-15  todling - protex-compliant prologue
!   2008-04-23  safford - add standard subprogram doc block
!   2010-05-06  zhu     - add adp_anglebc and angord
!   2010-05-12  zhu     - add passive_bc
!   2010-09-02  zhu     - add use_edges
!   2010-04-25  zhu     - add logical newpc4pred (todling move here)
!   2013-02-13  eliu    - add two additional bias correction predictors for SSMIS 
!   2013-07-19  zhu     - add emiss_bc for emissivity sensitivity bias predictor
!
!   input argument list:
!
!   output argument list:
!
! attributes:
!   language: f90
!   machine:  ibm rs/6000 sp; SGI Origin 2000; Compaq/HP
!
!$$$ end documentation block
    use constants, only: one_tenth, one, r0_01

    implicit none

    biaspredvar = one_tenth ! berror var for radiance bias coeffs
    jpch_rad = 0            ! total number of channels over all instruments & satellites
    retrieval = .false.     ! .true. = apply physical SST retrieval with AVHRR data
    diag_rad = .true.       ! .true.=generate radiance diagnostic file
    mype_rad = 0            ! mpi task to collect and print radiance use information on/from
    npred=7                 ! number of bias correction predictors
    nst_gsi   = 0          ! 0 = no nst info at all in gsi
                           ! 1 = read nst info but not applied
                           ! 2 = read nst info, applied to Tb simulation but no Tr analysis
                           ! 3 = read nst info, applied to Tb simulation and do Tr Analysis
    nst_tzr   = 0          ! 0 = no Tz ret in gsi; 1 = retrieve and applied to QC
    nstinfo   = 0          ! number of nst fields used in Tr analysis
    fac_dtl   = 0          ! indicator to apply DTL model
    fac_tsl   = 0          ! indicator to apply TSL model
    tzr_bufrsave = .false. ! .true.=generate bufr file for Tz retrieval

    passive_bc = .false.  ! .true.=turn on bias correction for monitored channels
    adp_anglebc = .false. ! .true.=turn on angle bias correction
    emiss_bc = .false.    ! .true.=turn on emissivity bias correction
    angord = 0            ! order of polynomial for angle bias correction
    use_edges = .true.    ! .true.=to use data on scan edges
    upd_pred = one        ! 1.0=bias correction coefficients evolve
    ssmis_method = 1      ! default ssmis smoothing method
    ssmis_precond = r0_01 ! default preconditioner for ssmis bias terms
  end subroutine init_rad


  subroutine init_rad_vars
!$$$  subprogram documentation block
!                .      .    .
! subprogram:    init_rad_vars
!
!   prgrmmr:     derber      org: np23                date: 1995-07-06
!
! abstract:  This routine sets parameters used in the radiance 
!            assimilation.  The parameters below depend on values
!            which may be altered by the SETUP namelist.
!
! program history log:
!   1995-07-06  derber
!   2004-06-22  treadon - update documentation
!   2004-07-15  todling - protex-compliant prologue
!   2008-04-23  safford -- add standard subprogram doc block
!   2010-05-06  zhu     - add option adp_anglebc
!   2011-05-16  todling - generalized fields in rad-Jacobian
!   2012-04-07  todling - add handle for aerosols
!   2013-10-26  todling - revisit given that metguess now holds upper air
!   2013-11-21  todling - add set_radiag; should be revisited to accommodate all
!                         versions of diag-file, but perhaps done somewhere else
!
!   input argument list:
!
!   output argument list:
!
! attributes:
!   language: f90
!   machine:  ibm rs/6000 sp; SGI Origin 2000; Compaq/HP
!
!$$$ end documentation block

    use mpimod, only: mype
    use gsi_metguess_mod, only: gsi_metguess_get
    use gsi_chemguess_mod, only: gsi_chemguess_get
    use gridmod, only: nsig
    implicit none

    integer(i_kind) ns,ii,jj,mxlvs,isum,ndummy,ndim,ib,ie,ier
    integer(i_kind) nvarjac,n_meteo,n_clouds,n_aeros
    integer(i_kind),allocatable,dimension(:)::aux,all_levels
    character(len=20),allocatable,dimension(:)::meteo_names
    character(len=20),allocatable,dimension(:)::clouds_names
    character(len=20),allocatable,dimension(:)::aeros_names

!   the following vars are wired-in until MetGuess handles all guess fiedls
!   character(len=3),parameter :: wirednames(6) = (/ 'tv ','q  ','oz ', 'u  ', 'v  ', 'sst' /)
    character(len=3),parameter :: wirednames(1) = (/ 'sst' /)
    integer(i_kind) ,parameter :: wiredlevs (1) = (/ 1 /)

!   safeguard angord value for option adp_anglebc
    if (adp_anglebc) then 
       if (angord==0) then 
          write(6,*)'INIT_RAD_VARS:  ***ERROR*** error value for angord, reset angord to be 4' 
          angord=4
       end if
    else
       if (angord/=0) angord=0
    end if

    call set_radiag ('version',30303,ier)
    if (adp_anglebc) npred=npred+angord
    if (emiss_bc) then
        npred=npred+1
        call set_radiag ('version',30303,ier)
    endif
    
!   inquire about variables in guess
    mxlvs = 0
    call gsi_metguess_get ( 'dim', ndim, ier )
    if (ndim>0) then
       allocate(all_levels(ndim))
       call gsi_metguess_get ( 'guesses_level', all_levels, ier )
       mxlvs = maxval(all_levels)
       deallocate(all_levels)
    end if

!   Test to ensure that mxlvs == nsig
    if (mxlvs/=nsig)then
       if(mype==0) write(6,*) 'INIT_RAD_VARS:  ***WARNING*** mxlvs from the anavinfo file',mxlvs, &
                      'is different from that of the guess',nsig,'.  Resetting maxlvs to match NSIG from guess.'
       mxlvs=nsig
    endif
!   inquire number of meteorology fields to participate in CRTM calculations
    call gsi_metguess_get ( 'meteo_4crtm_jac::3d', n_meteo, ier )
    n_meteo=max(0,n_meteo)
    allocate(meteo_names(n_meteo))
    if (n_meteo>0) then
        call gsi_metguess_get ( 'meteo_4crtm_jac::3d', meteo_names, ier )
    endif

!   inquire number of clouds to participate in CRTM calculations
    call gsi_metguess_get ( 'clouds_4crtm_jac::3d', n_clouds, ier )
    n_clouds=max(0,n_clouds)
    allocate(clouds_names(n_clouds))
    if (n_clouds>0) then
        call gsi_metguess_get ( 'clouds_4crtm_jac::3d', clouds_names, ier )
    endif

!   inquire number of aerosols to participate in CRTM calculations
    call gsi_chemguess_get ( 'aerosols_4crtm_jac::3d', n_aeros, ier )
    n_aeros=max(0,n_aeros)
    allocate(aeros_names(n_aeros))
    if (n_aeros>0) then
        call gsi_chemguess_get ( 'aerosols_4crtm_jac::3d', aeros_names, ier )
    endif

    nvarjac=size(wirednames)+n_meteo+n_clouds+n_aeros
    allocate(radjacnames(nvarjac))
    allocate(radjacindxs(nvarjac))
    allocate(aux(nvarjac))

!   Fill in with wired names first
    do ii=1,size(wirednames)
       radjacnames(ii) = trim(wirednames(ii))
       radjacindxs(ii) = wiredlevs(ii)
    enddo
!   Fill in meteo next 
    jj=0
    if (n_meteo>0) then
       ib=size(wirednames)+1
       ie=ib+n_meteo-1
       do ii=ib,ie
          jj=jj+1
          radjacnames(ii) = trim(meteo_names(jj))
          radjacindxs(ii) = mxlvs
       enddo
    endif
!   Fill in clouds next 
    jj=0
    if (n_clouds>0) then
       ib=size(wirednames)+n_meteo+1
       ie=ib+n_clouds-1
       do ii=ib,ie
          jj=jj+1
          radjacnames(ii) = trim(clouds_names(jj))
          radjacindxs(ii) = mxlvs
       enddo
    endif
!   Fill in aerosols next 
    jj=0
    if (n_aeros>0) then
       ib=size(wirednames)+n_meteo+n_clouds+1
       ie=ib+n_aeros-1
       do ii=ib,ie
          jj=jj+1
          radjacnames(ii) = trim(aeros_names(jj))
          radjacindxs(ii) = mxlvs
       enddo
    endif

!   Overwrite levels for certain fields (this must be revisited)
    do ii=1,nvarjac
       if(trim(radjacnames(ii))=='u'.or.trim(radjacnames(ii))=='v'.or.trim(radjacnames(ii))=='sst') then
          radjacindxs(ii) = 1
        endif
    enddo

!   Determine initial pointer location for each var in the Jacobian
    if(size(radjacnames)>0) then
       nsigradjac = sum(radjacindxs)
       isum=0
       do ii=2,nvarjac
          isum=isum+radjacindxs(ii-1)
          aux(ii) = isum
       enddo
       aux(1) = 0
       radjacindxs=aux
    endif
    deallocate(aux)
    deallocate(aeros_names)
    deallocate(clouds_names)
    deallocate(meteo_names)

    if(mype==0) then
      print*, 'Vars in Rad-Jacobian (dims)'
      print*, '--------------------------'
      do ii=1,nvarjac
         print*, radjacnames(ii), radjacindxs(ii)
      end do
    endif

    return
  end subroutine init_rad_vars

  subroutine final_rad_vars
!$$$  subprogram documentation block
!                .      .    .
! subprogram:    final_rad_vars
!
!   prgrmmr:     todling     org: np23                date: 2011-05-16
!
! abstract:  This routine finalizes this package
!
! program history log:
!   2011-05-16  todling
!
!   input argument list:
!
!   output argument list:
!
! attributes:
!   language: f90
!   machine:  ibm rs/6000 sp; SGI Origin 2000; Compaq/HP
!
!$$$ end documentation block

    implicit none

    if(allocated(radjacindxs)) deallocate(radjacindxs)
    if(allocated(radjacnames)) deallocate(radjacnames)

    return
  end subroutine final_rad_vars


  subroutine radinfo_read
!$$$  subprogram documentation block
!                .      .    .
! subprogram:    radinfo_read
!
!   prgrmmr:     yang        org: np20                date: 1998-05-15
!
! abstract:  This routine reads the satinfo, satbias\_angle, and
!            satbias files.  
!
!            The satinfo file contains information about the channels,
!            sensors, and satellites.  It specifies observation error
!            for the channels, how to use the channels (assimilate,
!            monitor, etc), the type of channel (ir or microwave),
!            and other useful information.  
!
!            The satbias\_angle file contains the angle dependent part
!            of the brightness temperature bias for each channel/
!            instrument/satellite.  Also included in this file is 
!            the mean temperature lapse rate for each channels 
!            weighted by the weighting function for the given channel/
!            instrument.
!
!            The satbias\_in file contains the coefficients for the
!            predictive part of the bias correction.
!
!
! program history log:
!   1998-05-15  yang, weiyu
!   1999-08-24  derber, j., treadon, r., yang, w., first frozen mpp version
!   2004-06-22  treadon - update documentation
!   2004-07-15  todling - protex-compliant prologue
!   2004-11-30  xu li- read SST dependent bias for AVHRR radiance (NOAA-16 & NOAA-17) 
!                      and SST analysis when retrieval = .true.
!   2005-02-08  xu li- read SST analysis when retrieval = .true.
!   2005-10-11  treadon - change satinfo read to free format
!   2005-11-30  li - fix a bug in the format to read avhrr SST dependent BC
!   2007-03-13  derber  - modify to allow input bias correction files of different lengths and orders
!   2007-06-29  treadon - determine/build n_sensors and sensorlist from satinfo file
!   2008-04-23  safford - add standard doc block, rm unused vars and uses
!   2010-04-29  zhu     - add analysis varaince info for radiance bias correction coefficients
!   2010-05-06  zhu     - add option adp_anglebc for variational angle bias correction
!   2011-01-04  zhu     - add tlapmean update for new channels when adp_anglebc is turned on
!   2011-04-07  todling - adjust argument list (interface) since newpc4pred is local now
!   2013-01-26  parrish - fix bug caught by WCOSS debug compile -- tlapmean used before allocated.
!                          Move first use of tlapmean to after allocation.
!   2013-02-13  eliu    - change write-out format for iout_rad (for two
!                         additional SSMIS bias correction coefficients)
!   2013-05-14  guo     - add read error messages to alarm user a format change.
!
!   input argument list:
!
!   output argument list:
!
! attributes:
!   language: f90
!   machine:  ibm rs/6000 sp; SGI Origin 2000; Compaq/HP
!
!$$$ end documentation block

! !USES:

    use obsmod, only: iout_rad
    use constants, only: zero,one,zero_quad
    use mpimod, only: mype
    use mpeu_util, only: perr,die
    implicit none

! !INPUT PARAMETERS:


    integer(i_kind) i,j,k,ich,lunin,lunout,nlines
    integer(i_kind) ip,istat,n,ichan,mch,ij,nstep,edge1,edge2,ntlapupdate
    real(r_kind),dimension(npred):: predr
    real(r_kind) tlapm
    real(r_kind) tsum
    real(r_kind) ostatsx
    real(r_kind) start,step
    real(r_kind),allocatable::cbiasx(:)
    real(r_kind),dimension(npred)::varx
    character(len=1):: cflg
    character(len=6) :: word
    character(len=120) crecord
    character(len=20) :: isis 
    character(len=20) :: satscan_sis
    character(len=20),allocatable,dimension(:):: satsenlist
    real(r_kind),dimension(numt):: fbiasx     ! contains SST dependent bias  for SST retrieval
    logical,allocatable,dimension(:):: nfound
    logical cfound
    logical pcexist

    data lunin / 49 /
    data lunout / 51 /

!============================================================================

!   Determine number of entries in satellite information file
    open(lunin,file='satinfo',form='formatted')
    j=0
    nlines=0
    read1:  do
       read(lunin,100,iostat=istat) cflg,crecord
       if (istat /= 0) exit
       nlines=nlines+1
       if (cflg == '!') cycle
       j=j+1
    end do read1
    if (istat>0) then
       close(lunin)
       write(6,*)'RADINFO_READ:  ***ERROR*** error reading radinfo, istat=',istat
       write(6,*)'RADINFO_READ:  stop program execution'
       call stop2(79)
    endif
    jpch_rad = j


!   Allocate arrays to hold radiance information
!     nuchan    - channel number
!     nusis     - sensor/instrument/satellite
!     iuse_rad  - use parameter
!     ifactq    - scaling parameter for d(Tb)/dq sensitivity
!     varch     - variance for clear radiance for each channel
!     varch_cld - variance for cloudy radiance for each channel

    allocate(nuchan(jpch_rad),nusis(jpch_rad),iuse_rad(0:jpch_rad), &
         ifactq(jpch_rad),varch(jpch_rad),varch_cld(jpch_rad), &
         ermax_rad(jpch_rad),b_rad(jpch_rad),pg_rad(jpch_rad), &
         ang_rad(jpch_rad),air_rad(jpch_rad),inew_rad(jpch_rad),&
         icld_det(jpch_rad))
    allocate(satsenlist(jpch_rad),nfound(jpch_rad))
    iuse_rad(0)=-999
    inew_rad=.true.
    ifactq=0
    air_rad=one
    ang_rad=one


!   All mpi tasks open and read radiance information file.
!   Task mype_rad writes information to radiance runtime file

    if (mype==mype_rad) then
       open(iout_rad)
       write(iout_rad,120) jpch_rad
120    format('RADINFO_READ:  jpch_rad=',1x,i6)
    endif
    rewind(lunin)
    j=0
    do k=1,nlines
       read(lunin,100) cflg,crecord
       if (cflg == '!') cycle
       j=j+1
       read(crecord,*,iostat=istat) nusis(j),nuchan(j),iuse_rad(j),&
            varch(j),varch_cld(j),ermax_rad(j),b_rad(j),pg_rad(j),icld_det(j)
       if(istat/=0) then
          call perr('radinfo_read','read(crecord), crecord =',trim(crecord))
          call perr('radinfo_read','                 istat =',istat)
          call  die('radinfo_read')
       endif
       if(iuse_rad(j) == 4 .or. iuse_rad(j) == 2)air_rad(j)=zero
       if(iuse_rad(j) == 4 .or. iuse_rad(j) == 3)ang_rad(j)=zero
       if (mype==mype_rad) write(iout_rad,110) j,nusis(j), &
            nuchan(j),varch(j),varch_cld(j),iuse_rad(j),ermax_rad(j), &
            b_rad(j),pg_rad(j),icld_det(j)
    end do
    close(lunin)
100 format(a1,a120)
110 format(i4,1x,a20,' chan= ',i4,  &
          ' var= ',f7.3,' varch_cld=',f7.3,' use= ',i2,' ermax= ',F7.3, &
          ' b_rad= ',F7.2,' pg_rad=',F7.2,' icld_det=',I2)


!   Allocate arrays for additional preconditioning info
!   Read in information for data number and preconditioning

    if (newpc4pred) then
       allocate(ostats(jpch_rad), rstats(npred,jpch_rad),varA(npred,jpch_rad))
       varA = zero
       ostats = zero
       rstats = zero_quad

       inquire(file='satbias_pc',exist=pcexist)
       if (pcexist) then
          open(lunin,file='satbias_pc',form='formatted')
          nfound = .false.
          read3: do
             read(lunin,'(I5,1x,A20,1x,I5,e15.7/2(4x,10e15.7/))',iostat=istat) &
                  ich,isis,ichan,ostatsx,(varx(ip),ip=1,npred)
             if (istat/=0) exit
             cfound = .false.
             do j =1,jpch_rad
                if(trim(isis) == trim(nusis(j)) .and. ichan == nuchan(j))then
                   cfound = .true.
                   nfound(j) = .true.
                   do i=1,npred
                      varA(i,j)=varx(i)
                   end do
                   ostats(j)=ostatsx
                   if (any(varx/=zero) .and. iuse_rad(j)>-2) inew_rad(j)=.false.
                end if
             end do
             if(.not. cfound .and. mype == 0) &
                  write(6,*) '***WARNING instrument/channel ',isis,ichan, &
                  'found in satbias_pc file but not found in satinfo'
          end do read3
          close(lunin)
          if (istat>0) then
             write(6,*)'RADINFO_READ:  ***ERROR*** error reading satbias_pc, istat=',istat
          endif

          if (mype==mype_rad) then
             write(iout_rad,*)'RADINFO_READ:  read satbias_pc file'
             do j=1,jpch_rad
                if(.not. nfound(j))write(iout_rad,*) 'RADINFO_READ: ***WARNING instrument/channel ',&
                     nusis(j),nuchan(j),' not found in satbias_pc file - set to zero '
             end do
          end if
       else
          if (mype==mype_rad) then
             write(iout_rad,*)'RADINFO_READ:  satbias_pc file doesnot exist - set to zero'
          end if
       end if
    end if   ! end newpc4pred


!   Allocate arrays to receive angle dependent bias information.
!   Open file to bias file (satang=satbias_angle).  Read data.

    if (adp_anglebc) then 
       allocate(count_tlapmean(jpch_rad),update_tlapmean(jpch_rad),tsum_tlapmean(jpch_rad))
       count_tlapmean=0
       tsum_tlapmean=zero
       update_tlapmean=.true.
    end if

    maxscan=90  ! Default value for old files
    allocate(cbiasx(maxscan))
    allocate(cbias(maxscan,jpch_rad),tlapmean(jpch_rad))
    cbias=zero
    tlapmean=zero
    if (.not. adp_anglebc) then
       open(lunin,file='satbias_angle',form='formatted',status='old',iostat=istat)
       if (istat /= 0 ) then
          write(6,*)'RADINFO_READ:  ***ERROR*** file "satbias_angle" does not exist'
          call stop2(79)
       endif

       nfound = .false.
       word=""
       read(lunin,'(a6)',iostat=istat) word
       if (istat /= 0 ) then
          write(6,*)'RADINFO_READ:  ***ERROR*** file "satbias_angle" is empty'
          call stop2(79)
       endif

       rewind(lunin)
       if (word == 'nscan=') read(lunin,'(6x,i8)',iostat=istat) maxscan
       if (istat /= 0 .OR. maxscan <= 0 .OR. maxscan > 1000) then
          write(6,*)'RADINFO_READ:  ***ERROR*** error reading satbias_angle, maxscan out of range: ',maxscan
          call stop2(79)
       endif
       read2: do
          read(lunin,'(I5,1x,A20,2x,I4,e15.6)',iostat=istat,end=1111) &
               ich,isis,ichan,tlapm
          if (istat /= 0) exit
          read(lunin,'(100(4x,10f7.3/))',iostat=istat,end=1111) &
               (cbiasx(ip),ip=1,maxscan)
          if (istat /= 0) exit
          cfound = .false.
          do j =1,jpch_rad
             if(trim(isis) == trim(nusis(j)) .and. ichan == nuchan(j))then
                cfound = .true.
                nfound(j) = .true.
                do i=1,maxscan
                   cbias(i,j)=cbiasx(i)
                end do
                tlapmean(j)=tlapm
             end if
          end do
          if(.not. cfound .and. mype == 0) &
               write(6,*) '***WARNING instrument/channel ',isis,ichan, &
               'found in satbias_angle file but not found in satinfo'
       end do read2
1111   continue
       close(lunin)
       if (istat>0) then
          write(6,*)'RADINFO_READ:  ***ERROR*** error reading satbias_angle, istat=',istat
          write(6,*)'RADINFO_READ:  stop program execution'
          call stop2(79)
       endif

       if (mype==mype_rad) then
          write(iout_rad,*)'RADINFO_READ:  read satbias_angle file'
          do j=1,jpch_rad
             if(.not. nfound(j))write(iout_rad,*) 'RADINFO_READ: ***WARNING instrument/channel ',&
                  nusis(j),nuchan(j),' not found in satbias_angle file - set to zero '
          end do
       end if
    end if ! end of .not.adp_anglebc

!   Read in start,step information and cutoff values for scan edges
    allocate(radstart(jpch_rad),radstep(jpch_rad),radnstep(jpch_rad))
    allocate(radedge1(jpch_rad),radedge2(jpch_rad))
    radstart=zero
    radstep =one
    radnstep=maxscan
    radedge1=-1
    radedge2=-1

    inquire(file='scaninfo',exist=pcexist)
    if (pcexist) then
       open(lunin,file='scaninfo',form='formatted')
       do
          read(lunin,1000,IOSTAT=istat,end=1222) cflg,satscan_sis,start,step,nstep,edge1,edge2
          if (istat /= 0) exit
          if (cflg == '!') cycle

          do j =1,jpch_rad
             if(trim(satscan_sis) == trim(nusis(j)))then
                radstart(j)=start
                radstep(j)=step
                radnstep(j)=nstep
                radedge1(j)=edge1
                radedge2(j)=edge2
             end if
          end do
       end do
1000   format(a1,a20,2f11.3,i10,2i6)
1222   continue
       close(lunin)
    else
       if(mype == 0) write(6,*) '***WARNING file scaninfo not found, use default'

       do j =1,jpch_rad
          call satstep(nusis(j),start,step,nstep,edge1,edge2)
          radstart(j)=start
          radstep(j)=step
          radnstep(j)=nstep
          radedge1(j)=edge1
          radedge2(j)=edge2
       end do
    end if  ! if pcexist


    if ( .not. retrieval ) then

!   Allocate array to hold coefficients for predictive (air mass) part of 
!   bias correction.  Open unit to input file.  Read data.
       allocate(predx(npred,jpch_rad))
       do j=1,jpch_rad
          do i=1,npred
             predx(i,j)=zero
          end do
       end do

       open(lunin,file='satbias_in' ,form='formatted')
       nfound = .false.
       read4: do
          if (.not. adp_anglebc) then
             read(lunin,'(I5,1x,A20,1x,I5,10f12.6)',iostat=istat,end=1333) ich,isis,&
                  ichan,(predr(ip),ip=1,npred)
          else
             read(lunin,'(I5,1x,A20,1x,I5,2e15.6,1x,I5/2(4x,10f12.6/))',iostat=istat,end=1333) ich,isis,&
                  ichan,tlapm,tsum,ntlapupdate,(predr(ip),ip=1,npred)
          end if
          if (istat /= 0) exit
          cfound = .false.
          do j =1,jpch_rad
             if(trim(isis) == trim(nusis(j)) .and. ichan == nuchan(j))then
                cfound = .true.
                nfound(j) = .true.
                do i=1,npred
                   predx(i,j)=predr(i)
                end do
                if (adp_anglebc) then 
                   tlapmean(j)=tlapm
                   tsum_tlapmean(j)=tsum
                   count_tlapmean(j)=ntlapupdate
                   if (ntlapupdate > ntlapthresh) update_tlapmean(j)=.false.
                end if
                if (any(predr/=zero)) inew_rad(j)=.false.
             end if
          end do
          if(mype == 0 .and. .not. cfound) &
             write(6,*) '***WARNING instrument/channel ',isis,ichan, &
             'found in satbias_in file but not found in satinfo'
       end do read4
1333   continue
       close(lunin)
       if (istat>0) then
          write(6,*)'RADINFO_READ:  ***ERROR*** error reading satbias_in, istat=',istat
          write(6,*)'RADINFO_READ:  stop program execution'
          call stop2(79)
       endif

       if (mype==mype_rad) then
          write(iout_rad,*)'RADINFO_READ:  guess air mass bias correction coefficients below'
          do j=1,jpch_rad
             if (nfound(j)) then
                write(iout_rad,140) j,trim(nusis(j)),(predx(n,j),n=1,npred)
             else
                write(iout_rad,*) '***WARNING instrument/channel ',&
                nusis(j),nuchan(j),' not found in satbias_in file - set to zero '
             endif
          end do
140       format(i4,1x,a20,12f12.6)

       endif


!      Initialize predx if inew_rad and compute angle bias correction and tlapmean
       if (adp_anglebc) then
          call init_predx
          do j=1,jpch_rad
             call angle_cbias(nusis(j),j,cbias(1,j))
          end do

!         check inew_rad again
          do j =1,jpch_rad
             if (inew_rad(j) .and. iuse_rad(j)>=0 .and. all(predx(:,j)==zero)) then
                iuse_rad(j)=-1
             end if
          end do

          if (mype==mype_rad) then
             open(lunout,file='satbias_ang.out',form='formatted')
             write(lunout,'(I5)') maxscan
             do j=1,jpch_rad
                write(lunout,'(I5,1x,A20,2x,I4,e15.6/100(4x,10f7.3/))') &
                     j,nusis(j),nuchan(j),tlapmean(j),(cbias(i,j),i=1,maxscan)
             end do
             close(lunout)
          end if
       end if

    endif

! Read SST dependent radiance bias correction lookup table
    if (retrieval) then
    
       allocate(predx(npred,jpch_rad))
       predx=zero

       allocate(fbias(numt,jpch_rad))
       fbias=zero
       
       if(mype==mype_rad) write(iout_rad,*) &
            'RADINFO_READ:  read SST & D/N dependent bias correction from ',lunin
       open(lunin,file='satbias_sst',form='formatted')
       rewind (lunin)

!      Loop over satellites sensors & channels
       read5: do
          read(lunin,'(I5,1x,a20,1x,I5/3(4x,11f10.3/) )',iostat=istat,end=1444) ich,isis,ichan,(fbiasx(i),i=1,numt)
          if (istat /= 0) exit
          cfound = .false.
          do j=1,jpch_rad
             if(trim(isis) == trim(nusis(j)) .and. ichan == nuchan(j))then
                cfound = .true.
                do i=1,numt
                   fbias(i,j)=fbiasx(i)
                end do
                tlapmean(j)=tlapm
             end if
          end do
          if(.not. cfound)write(6,*) ' WARNING instrument/channel ',isis,ichan, &
             'found in satbias_sst file and not found in satinfo'
       end do read5
1444   continue
       close(lunin)
    endif           ! endif for if (retrieval) then


!   Close unit for runtime output.  Return to calling routine
    if(mype==mype_rad)close(iout_rad)
    return

  end subroutine radinfo_read


  subroutine radinfo_write
!$$$  subprogram documentation block
!                .      .    .
! subprogram:    radinfo_write
!
!   prgrmmr:     yang        org: np20                date: 1998-05-15
!
! abstract:  This routine writes an updated version of the predictive
!            part of the bias correction.
!
! program history log:
!   1998-05-15  yang, weiyu
!   1999-08-24  derber, j., treadon, r., yang, w., first frozen mpp version
!   2004-06-22  treadon - update documentation
!   2004-07-15  todling - protex-compliant prologue
!   2008-04-23  safford - add standard subprogram doc block
!   2010-04-29  zhu     - add analysis varaince info for radiance bias correction coefficients
!   2010-05-06  zhu     - add option adp_anglebc
!   2011-04-07  todling - adjust argument list (interface) since newpc4pred is local now
!
!   input argument list:
!
!   output argument list:
!
! attributes:
!   language: f90
!   machine:  ibm rs/6000 sp; SGI Origin 2000; Compaq/HP
!
!$$$ end documentation block

! !USES:

    implicit none

    integer(i_kind) lunout,jch,ip,i
    real(r_kind),dimension(npred):: varx
    data lunout / 51 /

!   Open unit to output file.  Write analysis varaince info.  Close unit.
    if (newpc4pred) then
       open(lunout,file='satbias_pc.out',form='formatted')
       rewind lunout
       do jch=1,jpch_rad
          do i=1,npred
             varx(i)=varA(i,jch)
          end do
          write(lunout,'(I5,1x,A20,1x,I5,e15.7/2(4x,10e15.7/))') jch,nusis(jch),&
               nuchan(jch),ostats(jch),(varx(ip),ip=1,npred)
       end do
       close(lunout)
    end if

!   Open unit to output file.  Write updated coefficients.  Close unit.
    open(lunout,file='satbias_out',form='formatted')
    rewind lunout
    if (.not. adp_anglebc) then
       do jch=1,jpch_rad
          write(lunout,'(I5,1x,a20,1x,i5,10f12.6)') jch,nusis(jch),nuchan(jch),&
               (predx(ip,jch),ip=1,npred)
       end do
    else
       do jch=1,jpch_rad
          write(lunout,'(I5,1x,a20,1x,i5,2e15.6,1x,I5/2(4x,10f12.6/))') jch,nusis(jch),nuchan(jch),&
               tlapmean(jch),tsum_tlapmean(jch),count_tlapmean(jch),(predx(ip,jch),ip=1,npred)
       end do
    end if
    close(lunout)

!   Deallocate data arrays for bias correction and those which hold
!   information from satinfo file.
    deallocate (predx,cbias,tlapmean,nuchan,nusis,iuse_rad,air_rad,ang_rad, &
         ifactq,varch,varch_cld,inew_rad,icld_det)
    if (adp_anglebc) deallocate(count_tlapmean,update_tlapmean,tsum_tlapmean)
    if (newpc4pred) deallocate(ostats,rstats,varA)
    deallocate (radstart,radstep,radnstep,radedge1,radedge2)
    return
  end subroutine radinfo_write



  integer(i_kind) function newchn(sis,ichan)   ! "satinfo-relative" index of 
                                               ! (sis,ichan) combination
!$$$  subprogram documentation block
!                .      .    .
! subprogram:    function newchn
!
!   prgrmmr:     derber      org: np23                date: 1997-08-13
!
! abstract:  For a given satellite and channel produce a combined 
!            channel number based on input from the satinfo file.
!            If the requested channel/satellite combination is
!            not found, the function returns a zero value.
!
! program history log:
!   1997-08-13  derber
!   2004-06-22  treadon - update documentation
!   2004-07-15  todling - protex-compliant prologue
!   2008-04-23  safford - add standard subprogram doc block, rm unused uses
!
!   input argument list:
!     sis     - satellite to search for
!     ichan   - channel number to search for
!
!   return:
!             - combined channel number
!
! attributes:
!   language: f90
!   machine:  ibm rs/6000 sp; SGI Origin 2000; Compaq/HP
!
!$$$ end documentation block

! !USES:

    implicit none

! !INPUT PARAMETERS:

    character(len=20), intent(in   ) :: sis   ! satellite to search for
    integer(i_kind)  , intent(in   ) :: ichan ! channel number to search for

    integer(i_kind) j

    do j=1,jpch_rad
       if ( nuchan(j)==ichan .and. nusis(j)==sis) then
          newchn=j
          return
       end if
    end do
    write(6,*) 'NEWCHN:  channel=',ichan,' sensor/instrument/satellite=',sis, &
         ' not present in satinfo file'
    newchn=0
    return
  end function newchn
  
   real(r_kind) function rnad_pos(isis,iscan,jch)
!$$$  subprogram documentation block
!                .      .    .
! subprogram:    function rnad_pos
!
!   prgrmmr:     zhu      org: np23                date: 2010-05-06
!
! abstract:  For a given satellite/sensor produce the scan angle
!
! program history log:
!   2010-05-06  zhu
!
!   return:
!             - scan angle
!
! attributes:
!   language: f90
!   machine:  ibm rs/6000 sp; SGI Origin 2000; Compaq/HP
!
!$$$ end documentation block

! !USES:
   implicit none
   character(len=20),intent(in):: isis
   integer(i_kind),intent(in):: iscan,jch

   integer(i_kind) ifov
   real(r_kind) piece

   if (index(isis,'iasi')/=0) then

      piece=-0.625_r_kind
      if (mod(iscan,2) == 1) piece = 0.625_r_kind
      rnad_pos=radstart(jch)+radstep(jch)*float((iscan-1)/2)+piece

   else

      if (index(isis,'hirs')/=0 .and. (index(isis,'n16')/=0 .or. &
                                       index(isis,'n17')/=0)) then
         ifov=iscan+1
      else if (index(isis,'atms') /= 0 .AND. maxscan < 96) then
         ifov=iscan+3
      else
         ifov=iscan
      end if
      rnad_pos=radstart(jch)+radstep(jch)*float(ifov-1)

   end if

   return
   end function rnad_pos

   subroutine angle_cbias(isis,j,cbiasj)
!$$$  subprogram documentation block
!                .      .    .
! subprogram:    angle_cbias
!
!   prgrmmr:     zhu      org: np23                date: 2010-05-06
!
! abstract:  For a given satellite/sensor produce angle bias correction
!
! program history log:
!   2010-05-06  zhu
!   2010-12-16  treadon - recode cbiasj to be consistent with setuprad
!
! attributes:
!   language: f90
!   machine:  ibm rs/6000 sp; SGI Origin 2000; Compaq/HP
!
!$$$ end documentation block

! !USES:

     use constants, only: zero,deg2rad
     implicit none
     
     character(len=20),intent(in):: isis
     integer(i_kind),intent(in):: j
     real(r_kind),dimension(maxscan),intent(inout):: cbiasj
     
     integer(i_kind) i,k
     real(r_kind),dimension(npred):: pred
     
     pred=zero
     do i=1,min(radnstep(j),maxscan)
        pred(npred)=rnad_pos(isis,i,j)*deg2rad
        do k=2,angord
           pred(npred-k+1)=pred(npred)**k
        end do
        cbiasj(i)=zero
        do k=1,angord
           cbiasj(i) = cbiasj(i)+ predx(npred-k+1,j)*pred(npred-k+1)
        end do
        
     end do
     return
   end subroutine angle_cbias

   subroutine satstep(isis,start,step,nstep,edge1,edge2)
!$$$  subprogram documentation block
!                .      .    .
! subprogram:    satstep
!
!   prgrmmr:     zhu      org: np23                date: 2010-05-06
!
! abstract:  This routine sets step, start, and nstart
!
! program history log:
!   2010-05-06  zhu
!
!   input argument list:
!
!   output argument list:
!
! attributes:
!   language: f90
!   machine:  ibm rs/6000 sp; SGI Origin 2000; Compaq/HP
!
!$$$ end documentation block

   use constants, only: zero,one,three
   implicit none

   character(len=20),intent(in) :: isis
   integer(i_kind),intent(out)  :: nstep,edge1,edge2
   real(r_kind),intent(out)     :: start,step

   start=zero
   step =one
   nstep=maxscan
   edge1=-1
   edge2=-1

   if (index(isis,'hirs')/=0) then
      step  = 1.80_r_kind
      start = -49.5_r_kind
      nstep = 56
      edge1 = 7
      edge2 = 50
   else if (index(isis,'msu')/=0) then
      if (index(isis,'amsua')/=0) then
         step  = three + one/three
         start = -48._r_kind - one/three
         nstep = 30
         edge1 = 4
         edge2 = 27
      else if (index(isis,'amsub')/=0) then
         step  = 1.1_r_kind
         start = -48.95_r_kind
         nstep = 90
         edge1 = 10
         edge2 = 81
      else
         step  = 9.474_r_kind
         start = -47.37_r_kind
         nstep = 90
         edge1 = 2
         edge2 = 10
      end if
   else if (index(isis,'atms')/=0) then
      step  = 1.11_r_kind
      start = -52.725_r_kind
      nstep = 96
      if (maxscan < 96) then
        edge1=7
        edge2=84
      else
        edge1 = 10
        edge2 = 87
      endif
   else if (index(isis,'mhs')/=0) then
      step  = 10.0_r_kind/9.0_r_kind
      start = -445.0_r_kind/9.0_r_kind
      nstep = 90
      edge1 = 10
      edge2 = 81
   else if (index(isis,'ssu')/=0) then
      step  = 10.0_r_kind
      start = -35.00_r_kind
      nstep = 90
      edge1 = 2
      edge2 = 7
   else if (index(isis,'airs')/=0) then
      step  = 1.1_r_kind
      start = -48.9_r_kind
      nstep = 90
      edge1 = 10
      edge2 = 81
   else if (index(isis,'hsb')/=0) then
      step  = 1.1_r_kind
      start = -48.95_r_kind
      nstep = 90
      edge1 = 10
      edge2 = 81
   else if (index(isis,'iasi')/=0) then
      step  = 3.334_r_kind
      start = -48.33_r_kind
      nstep = 60
      edge1 = 5
      edge2 = 56
   else if (index(isis,'cris')/=0) then
      step  = 3.322_r_kind
      start = -51.675_r_kind
      nstep = 30
      edge1 = 1
      edge2 = 30
   end if

   return
   end subroutine satstep


   subroutine init_predx
!$$$  subprogram documentation block
!                .      .    .
! subprogram:    init_predx
!
!   prgrmmr:     zhu      org: np23                date: 2010-07-13
!
! abstract:  initialize predictor coeficients for a given satellite/sensor 
!
! program history log:
!   2010-07-13  zhu  - modified from global_angupdate
!   2011-04-07  todling - adjust argument list (interface) since newpc4pred is local now
!   2013-01-03  j.jin   - adding logical tmi for mean_only. (radinfo file not yet ready. JJ)
!   2013-07-19  zhu  - unify the weight assignments for both active and passive channels
!
! attributes:
!   language: f90
!   machine:  ibm rs/6000 sp; SGI Origin 2000; Compaq/HP
!
!$$$ end documentation block

! !USES:

   use obsmod, only: ndat,dplat,dfile,dtype,dsis
   use mpimod, only:  npe,mype,mpi_comm_world,ierror
   use read_diag, only: read_radiag_header,read_radiag_data,diag_header_fix_list,&
        diag_header_chan_list,diag_data_fix_list,diag_data_chan_list,&
        diag_data_extra_list,diag_data_name_list
   use constants, only: zero,one,deg2rad
   implicit none

!  Declare local parameters
   integer(i_kind),parameter:: lndiag = 21
   integer(i_kind),parameter:: lntemp = 51

   integer(i_kind),parameter:: nthreshold = 100
   integer(i_kind),parameter:: maxchn = 3000
   integer(i_kind),parameter:: maxdat = 100

!  Declare local variables
   logical lexist
   logical lverbose 
   logical data_on_edges
   logical update
   logical mean_only
   logical ssmi,ssmis,amsre,amsre_low,amsre_mid,amsre_hig,tmi
   logical ssmis_las,ssmis_uas,ssmis_env,ssmis_img
   logical avhrr,avhrr_navy,goessndr,goes_img,seviri

   character(10):: obstype,platid
   character(20):: satsens,satsens_id
   character(50):: fdiag_rad,dname,fname

   integer(i_kind):: ix,ii,iii,iich,ndatppe
   integer(i_kind):: i,j,jj,n_chan,k,lunout
   integer(i_kind):: ierror_code
   integer(i_kind):: istatus,ispot,iuseqc
   integer(i_kind):: np,new_chan,nc
   integer(i_kind):: counttmp
   integer(i_kind):: radedge_min, radedge_max
   integer(i_kind),dimension(maxchn):: ich
   integer(i_kind),dimension(maxchn):: io_chan
   integer(i_kind),dimension(maxdat):: ipoint
 
   real(r_kind):: bias,scan,errinv,rnad,atiny
   real(r_kind):: tlaptmp,tsumtmp,ratio,wgtlap
   real(r_kind),allocatable,dimension(:):: tsum0,tsum,tlap0,tlap1,tlap2,tcnt
   real(r_kind),allocatable,dimension(:,:):: AA
   real(r_kind),allocatable,dimension(:):: be
   real(r_kind),allocatable,dimension(:):: iobs
   real(r_kind),allocatable,dimension(:,:,:):: A
   real(r_kind),allocatable,dimension(:,:):: b
   real(r_kind),allocatable,dimension(:):: pred
   real(r_kind),allocatable,dimension(:):: predr

!  Declare types used for reading satellite data
   type(diag_header_fix_list )             :: header_fix
   type(diag_header_chan_list),allocatable :: header_chan(:)
   type(diag_data_name_list)               :: data_name
   type(diag_data_fix_list   )             :: data_fix
   type(diag_data_chan_list  ),allocatable :: data_chan(:)
   type(diag_data_extra_list ),allocatable :: data_extra(:,:)

   data lunout / 53 / 

!************************************************************************
!  Return if no new channels AND update_tlapmean=.false.
   if (.not. (any(inew_rad) .or. any(update_tlapmean))) return
   if (mype==0) write(6,*) 'INIT_PREDX:  enter routine'

!  Allocate and initialize data arrays
   if (any(update_tlapmean)) then
      allocate(tsum0(jpch_rad),tsum(jpch_rad),tlap0(jpch_rad), &
               tlap1(jpch_rad),tlap2(jpch_rad),tcnt(jpch_rad))
      do j=1,jpch_rad
         tsum(j)=zero
         tsum0(j)=tsum_tlapmean(j)
         tcnt(j)=zero
         tlap1(j)=zero
         tlap2(j)=zero
         tlap0(j)=tlapmean(j)
         if (.not. newpc4pred) tlap0(j)=100.0_r_kind*tlap0(j)  ! convert tlap to its original unit
      end do
   end if

!  Assign each satellite/sensor to a mpi task
   ndatppe=0
   ix=0
   ipoint=0
   do i=1,ndat
      if(ix >= npe )ix=ix-npe
      if(ix == mype)then
         ndatppe=ndatppe+1
         ipoint(ndatppe)=i
      end if
      ix=ix+1
   end do

!  Loop over mpi tasks.  Each task processes a given set of satellite/sensors
   loopf:  do ii=1,ndatppe
      iii=ipoint(ii)
      obstype=dtype(iii)
      platid=dplat(iii)
      satsens_id=dsis(iii)

!     Create diagnostic filename
      fdiag_rad = 'diag_' // trim(dtype(iii)) // '_' // trim(dplat(iii))

!     See if diagnostic file exists
      inquire(file=fdiag_rad,exist=lexist)
      if (.not.lexist) cycle loopf

!     Open file and read header
      open(lndiag,file=fdiag_rad,form='unformatted',status='old',iostat=istatus)
      if (istatus/=0) then
         write(6,*)'INIT_PREDX:  Task ',mype,' problem opening file ',trim(fdiag_rad),' iostat=',istatus
         close(lndiag)
         cycle loopf
      endif

      lverbose=.false. 
      call read_radiag_header(lndiag,npred,retrieval,header_fix,header_chan,data_name,istatus,lverbose) 
      if (istatus/=0) then
         write(6,*)'INIT_PREDX:  Task ',mype,' problem reading file ',trim(fdiag_rad),' header, iostat=',istatus
         close(lndiag)
         cycle loopf
      endif

!     Process file
      write(6,*)'INIT_PREDX:  Task ',mype,' processing ',trim(fdiag_rad)
      satsens = header_fix%isis
      n_chan = header_fix%nchan

!     Check for consistency between specified and retrieved satellite id
      if (satsens /= satsens_id) then
         write(6,*)'INIT_PREDX:  ***ERROR*** inconsistent satellite ids ',&
              ' fdiag_rad= ',trim(fdiag_rad),' satsens,satsens_id=',satsens,satsens_id
         ierror_code=99
         call mpi_abort(mpi_comm_world,ierror_code,ierror)
         stop 98
      endif

!     Extract satinfo relative index and get new_chan
      new_chan=0
      update=.false.
      do j=1,n_chan
         io_chan(j) = real( header_chan(j)%iochan, 4 )
         if (inew_rad(io_chan(j))) then
            new_chan=new_chan+1
            ich(new_chan) = io_chan(j)
         end if
         if (update_tlapmean(io_chan(j))) update=.true.
      end do
      if (.not. update .and. new_chan==0) then 
         close(lndiag)
         cycle loopf
      end if

      goessndr   = obstype == 'sndr'  .or. obstype == 'sndrd1' .or.  &
                   obstype == 'sndrd2'.or. obstype == 'sndrd3' .or.  &
                   obstype == 'sndrd4'
      goes_img   = obstype == 'goes_img'
      avhrr      = obstype == 'avhrr'
      avhrr_navy = obstype == 'avhrr_navy'
      ssmi       = obstype == 'ssmi'
      amsre_low  = obstype == 'amsre_low'
      amsre_mid  = obstype == 'amsre_mid'
      amsre_hig  = obstype == 'amsre_hig'
      amsre      = amsre_low .or. amsre_mid .or. amsre_hig
      ssmis      = obstype == 'ssmis'
      ssmis_las  = obstype == 'ssmis_las'
      ssmis_uas  = obstype == 'ssmis_uas'
      ssmis_img  = obstype == 'ssmis_img'
      ssmis_env  = obstype == 'ssmis_env'
      ssmis=ssmis_las.or.ssmis_uas.or.ssmis_img.or.ssmis_env.or.ssmis
      seviri     = obstype == 'seviri'
      tmi        = obstype == 'tmi'
      mean_only=ssmi .or. ssmis .or. amsre .or. goessndr .or. goes_img & 
                .or. avhrr .or. avhrr_navy .or. seviri   .or. tmi

!     Allocate arrays and initialize
      if (mean_only) then 
         np=1
      else
         np=angord+1
      end if
      if (new_chan/=0) then
         allocate(A(np,np,new_chan),b(np,new_chan))
         allocate(iobs(new_chan),pred(np))
         do j=1,new_chan
            iobs(j)=zero
            do i=1,np
               b(i,j)=zero
               do k=1,np
                  A(i,k,j)=zero
               end do
            end do
         end do
      end if

      radedge_min = 0
      radedge_max = 1000
      do i=1,jpch_rad
         if (trim(nusis(i))==trim(satsens_id)) then
            if (radedge1(i)/=-1 .and. radedge2(i)/=-1) then
               radedge_min=radedge1(i)
               radedge_max=radedge2(i)
            end if
            exit 
         endif
      end do


!     Loop to read diagnostic file
      istatus = 0
      loopd:  do while (istatus == 0)
 
!        Read a record.  If read flag, istatus does not equal zero, exit loopd
         call read_radiag_data( lndiag,header_fix,retrieval,data_fix,data_chan,data_extra,istatus )
         if( istatus /= 0 ) exit loopd

!        Extract scan angle, lat, lon
         scan   = data_fix%senscn_pos
         ispot  = nint(scan)

!        Exclude data on edges
         if (.not. use_edges .and. (&
              ispot < radedge_min .OR. ispot > radedge_max )) cycle loopd

!        Channel loop
         nc=0
         loopc:  do j = 1, n_chan
            jj=io_chan(j)
            if (inew_rad(jj)) nc = nc+1
            

            if ((.not. inew_rad(jj)) .and.  &
                (.not. update_tlapmean(jj))) cycle loopc

!           Check for reasonable obs-ges and observed Tb.
!           If the o-g difference is too large (> 200 K, very genereous!)
!           of the observation is too cold (<50 K) or too warm (>500 K),
!           do not use this observation in computing the update to the
!           angle dependent bias.
            if( ( abs(data_chan(j)%omgnbc) > 200. .or. &
                 data_chan(j)%tbobs < 50. .or. &
                 data_chan(j)%tbobs > 500. ) ) then
               cycle loopc
            end if
 
!           if errinv= (1 /(obs error)) is small (small = less than 1.e-6)
!           the observation did not pass quality control.  In this
!           case, do not use this observation in computing the update
!           to the angle dependent bias
!           if (iuse_rad(jj)>0 .and. data_chan(j)%errinv<1.e-6) cycle loopc

!           errinv=data_chan(j)%errinv
!           if (iuse_rad(jj)<=0) errinv=exp(-(data_chan(j)%omgnbc/3.0_r_kind)**2)
            errinv=exp(-(data_chan(j)%omgnbc/3.0_r_kind)**2)

            if (update_tlapmean(jj)) then
               tlaptmp=data_chan(j)%tlap
               if (header_fix%inewpc==0) tlaptmp=100.0_r_kind*tlaptmp
               tlap1(jj)=tlap1(jj)+(tlaptmp-tlap0(jj))*errinv
               tsum(jj) =tsum(jj)+errinv
               tcnt(jj) =tcnt(jj)+one
            end if

            if (inew_rad(jj)) then

!              Define predictor
               pred=zero
               pred(1) = one
               if (.not. mean_only) then
                  rnad = rnad_pos(satsens,ispot,io_chan(j))*deg2rad
                  do i=1,angord
                     pred(i+1) = rnad**i
                  end do
               end if

!              Add values to running sums.
               iobs(nc) = iobs(nc)+one
               bias = data_chan(j)%omgnbc
               do i=1,np
                  b(i,nc) = b(i,nc)+bias*pred(i)*errinv**2
               end do
               do k=1,np
                  do i=1,np
                     A(i,k,nc) = A(i,k,nc)+pred(i)*pred(k)*errinv**2
                  end do
               end do
            end if
        
         enddo loopc ! channel loop

!     End of loop over diagnostic file
      enddo loopd

      close(lndiag)

!     Compute tlapmean
      if (update) then
         do j = 1,n_chan
            jj=io_chan(j)
!           wgtlap=one
            if (update_tlapmean(jj)) then
               if(tcnt(jj) >= nthreshold)  then
                  tsum(jj)=tsum(jj)+tsum0(jj)
!                 tlap2(jj) = tlap0(jj) + wgtlap*tlap1(jj)/tsum(jj)
                  tlap2(jj) = tlap0(jj) + tlap1(jj)/tsum(jj)
                  count_tlapmean(jj)=count_tlapmean(jj)+one
               elseif (tcnt(jj)>0) then
                  ratio = max(zero,min(tcnt(jj)/float(nthreshold),one))
                  tsum(jj)=ratio*tsum(jj)+tsum0(jj)
!                 tlap2(jj) = tlap0(jj) + ratio*wgtlap*tlap1(jj)/tsum(jj)
                  tlap2(jj) = tlap0(jj) + ratio*tlap1(jj)/tsum(jj)
                  count_tlapmean(jj)=count_tlapmean(jj)+one
               else
                  tsum(jj)=tsum0(jj)
                  tlap2(jj) = tlap0(jj)
                  count_tlapmean(jj)=count_tlapmean(jj)
               endif
               tsum_tlapmean(jj)=tsum(jj)
               tlapmean(jj)=tlap2(jj)
               if (.not. newpc4pred) tlapmean(jj)=0.01_r_kind*tlapmean(jj)
            end if
         end do

!        Write updated tlapmean and sample size to scratch files
         dname = 'update_' // trim(obstype) // '_' // trim(platid)
         open(lntemp,file=dname,form='formatted')
         do j=1,n_chan
            jj=io_chan(j)
            write(lntemp,220) jj,tlapmean(jj),tsum_tlapmean(jj),count_tlapmean(jj)
220         format(I5,1x,2e15.6,1x,I5)
         end do
         close(lntemp)
      end if


      if (new_chan/=0) then
         if (all(iobs<nthreshold)) then
            deallocate(A,b,iobs,pred)
            cycle loopf
         endif

!        Solve linear system
         atiny=1.0e-10_r_kind
         allocate(AA(np,np),be(np))
         do i=1,new_chan
            if (iobs(i)<nthreshold) cycle
            AA(:,:)=A(:,:,i)
            be(:)  =b(:,i)
<<<<<<< HEAD
            if (all(abs(AA)<tiny)) cycle
            if (all(abs(be)<tiny)) cycle
=======
            if (all(AA<atiny)) cycle
            if (all(be<atiny)) cycle
>>>>>>> 64a7506e
            call linmm(AA,be,np,1,np,np)

            predx(1,ich(i))=be(1)
            if (.not. mean_only) then
               do j=1,angord
                  predx(npred-j+1,ich(i))=be(j+1)
               end do
            end if
         end do ! end of new_chan
         deallocate(AA,be)

!        write initialized predx to scratch files
         dname = 'init_' // trim(obstype) // '_' // trim(platid)
         open(lntemp,file=dname,form='formatted')
         do i=1,new_chan
            if (iobs(i)<nthreshold) cycle
            write(lntemp,210) ich(i),predx(1,ich(i)),(predx(npred-k+1,ich(i)),k=1,angord)
 210        format(I5,1x,5e13.6)
         end do
         close(lntemp)

         deallocate(A,b)
         deallocate(iobs,pred)
      end if

!  End of loop over satellite/sensor types
   end do loopf


!  Wait for all mpi tasks to finish processing the
!  satellite/sensors assigned to them.
!  write(6,*)'INIT_PREDX:  Wait after satellite/sensor loop'
   call mpi_barrier(mpi_comm_world,ierror)


!  Combine the satellite/sensor specific predx together
   if (any(inew_rad)) then
      allocate(predr(angord+1))
      do i=1,ndat
         fname = 'init_' // trim(dtype(i)) // '_' // trim(dplat(i))
         inquire(file=fname,exist=lexist)

!        Process the scratch file
         if (lexist) then
!           Read data from scratch file
            write(6,*) 'INIT_PREDX:  processing update file i=',i,' with fname=',trim(fname)
            open(lntemp,file=fname,form='formatted')
            do
               read(lntemp,210,end=160) iich,(predr(k),k=1,angord+1)
               predx(1,iich)=predr(1)
               do j=1,angord
                  predx(npred-j+1,iich)=predr(j+1)
               end do
            end do
160         continue
            close(lntemp)
         end if  ! end of lexist
      end do ! end of ndat
      deallocate(predr)
   end if

   if (any(update_tlapmean)) then 
      do i=1,ndat
         fname = 'update_' // trim(dtype(i)) // '_' // trim(dplat(i))
         inquire(file=fname,exist=lexist)

!        Process the scratch file
         if (lexist) then
!           Read data from scratch file
            write(6,*) 'INIT_PREDX:  processing update file i=',i,' with fname=',trim(fname)
            open(lntemp,file=fname,form='formatted')
            do 
               read(lntemp,220,end=260) jj,tlaptmp,tsumtmp,counttmp
               tlapmean(jj)=tlaptmp
               tsum_tlapmean(jj)=tsumtmp
               count_tlapmean(jj)=counttmp
            end do
260         continue
            close(lntemp)
         end if  ! end of lexist
      end do ! end of ndat

      deallocate(tsum0,tsum,tlap0,tlap1,tlap2,tcnt) 
   end if

   if (mype==mype_rad) then  
      if (any(inew_rad) .or. any(update_tlapmean)) then
         open(lunout,file='satbias_out.int',form='formatted')
         do j=1,jpch_rad
            write(lunout,'(I5,1x,a20,1x,i5,2e15.6,1x,I5/2(4x,10f12.6/))')j,nusis(j),nuchan(j),&
                      tlapmean(j),tsum_tlapmean(j),count_tlapmean(j),(predx(ii,j),ii=1,npred)
         end do
         close(lunout)
      end if
   end if 

!  End of program
   return
   end subroutine init_predx

 
end module radinfo<|MERGE_RESOLUTION|>--- conflicted
+++ resolved
@@ -1656,13 +1656,8 @@
             if (iobs(i)<nthreshold) cycle
             AA(:,:)=A(:,:,i)
             be(:)  =b(:,i)
-<<<<<<< HEAD
-            if (all(abs(AA)<tiny)) cycle
-            if (all(abs(be)<tiny)) cycle
-=======
-            if (all(AA<atiny)) cycle
-            if (all(be<atiny)) cycle
->>>>>>> 64a7506e
+            if (all(abs(AA)<atiny)) cycle
+            if (all(abs(be)<atiny)) cycle
             call linmm(AA,be,np,1,np,np)
 
             predx(1,ich(i))=be(1)
