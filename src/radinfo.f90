--- conflicted
+++ resolved
@@ -420,12 +420,9 @@
 !   2011-04-07  todling - adjust argument list (interface) since newpc4pred is local now
 !   2013-01-26  parrish - fix bug caught by WCOSS debug compile -- tlapmean used before allocated.
 !                          Move first use of tlapmean to after allocation.
-<<<<<<< HEAD
 !   2013-02-13  eliu    - change write-out format for iout_rad (for two
 !                         additional SSMIS bias correction coefficients)
-=======
 !   2013-05-14  guo     - add read error messages to alarm user a format change.
->>>>>>> d75693a9
 !
 !   input argument list:
 !
