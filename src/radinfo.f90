module radinfo 
!$$$   module documentation block
!                .      .    .                                       .
! module:    radinfo   
!
! abstract:  This module contains variables and routines related
!            to information for the use of satellite radiance data.
!
! program history log:
!   1995-07-06  derber
!   2004-05-13  kleist, documentation
!   2004-06-22  treadon - update documentation
!   2004-07-15  todling - protex-compliant prologue
!   2004-11-23  treadon - change 110 format statement
!   2004-11-30  xu li   - add array fbias for AVHRR bias correction
!   2004-12-08  xu li   - add logical flag retrieval to module
!   2004-12-22  treadon - rename logical "idiag_rad" as "diag_rad"
!   2005-02-03  xu li   - add SST analysis read and move sub intgrid2 from sst_retrieval to this module
!   2005-03-25  xu li   - modify sub rdgrbsst and remove intgrid2
!   2005-04-18  treadon - make rdgrbsst a separate subroutine
!   2005-09-28  derber  - change radinfo input file add ermax_rad,b_rad and pg_rad
!   2006-02-03  derber  - modify for new obs control and obs count
!   2006-04-27  derber  - remove jppf
!   2008-04-23  safford - add standard documentation block
!   2010-04-29  zhu     - add analysis varaince info for radiance bias correction coefficients
!   2010-05-06  zhu     - add option adp_anglebc for variational radiance angle bias correction 
!   2010-05-12  zhu     - add option passive_bc for radiance bias correction for monitored channels
!   2010-07-12  zhu     - add inew_rad
!   2010-10-05  treadon - remove npred1 (not used)
!   2010-10-12  zhu     - combine scaninfo and edgeinfo into one file scaninfo
!   2011-01-04  zhu     - add tlapmean update for new/existing channels when adp_anglebc is turned on
!   2011-04-02  li      - add index nst_gsi,nst_tzr,nstinfo,fac_dtl,fac_tsl,tzr_bufrsave for NSST and QC_tzr
!   2011-07-14  zhu     - add varch_cld for cloudy radiance
!   2012-11-02  collard - add icld_det for greater flexibility in QC step and
!                         add number of scan positions to satang file
!
! subroutines included:
!   sub init_rad            - set satellite related variables to defaults
!   sub init_rad_vars       - initialize satellite related variables
!   sub radinfo_read        - read in sat info and biases, including read 
!                             sst_an and avhrr bias correction
!   sub radinfo_write       - write out satellite biases
!
! functions included:
!   fun newchn
!
! variable definitions:
!
! attributes:
!   language: f90
!   machine:  ibm RS/6000 SP; SGI Origin 2000; Compaq/HP
!
!$$$ end documentation block


! !USES:

  use kinds, only: r_kind,i_kind,r_quad
  implicit none

! set default to private
  private
! set subroutines to public
  public :: init_rad
  public :: init_rad_vars
  public :: final_rad_vars
  public :: radinfo_read
  public :: radinfo_write
  public :: angle_cbias
! set passed variables to public
  public :: jpch_rad,npred,b_rad,pg_rad,diag_rad,iuse_rad,nusis,inew_rad
  public :: crtm_coeffs_path,retrieval,predx,ang_rad,newchn,cbias,icld_det
  public :: air_rad,nuchan,numt,varch,varch_cld,fbias,ermax_rad,tlapmean
  public :: ifactq,mype_rad
  public :: ostats,rstats,varA
  public :: adp_anglebc,angord,use_edges, maxscan
  public :: passive_bc
  public :: radstart,radstep
  public :: newpc4pred
  public :: biaspredvar
  public :: radjacnames,radjacindxs,nsigradjac
  public :: nst_gsi,nst_tzr,nstinfo,fac_dtl,fac_tsl,tzr_bufrsave
  public :: radedge1, radedge2

  integer(i_kind),parameter:: numt = 33   ! size of AVHRR bias correction file
  integer(i_kind),parameter:: ntlapthresh = 100 ! threshhold value of cycles if tlapmean update is needed

  logical diag_rad    ! logical to turn off or on the diagnostic radiance file (true=on)
  logical retrieval   ! logical to turn off or on the SST retrieval with AVHRR data
  logical tzr_bufrsave! logical to turn off or on the bufr file output for Tz retrieval (true=on)

  logical adp_anglebc ! logical to turn off or on the variational radiance angle bias correction
  logical passive_bc  ! logical to turn off or on radiance bias correction for monitored channels
  logical use_edges   ! logical to use data on scan edges (.true.=to use)

  integer(i_kind) nst_gsi   ! indicator of Tr Analysis
  integer(i_kind) nst_tzr   ! indicator of Tz retrieval QC tzr
  integer(i_kind) nstinfo   ! number of nst variables
  integer(i_kind) fac_dtl   ! indicator of DTL
  integer(i_kind) fac_tsl   ! indicator of TSL

  integer(i_kind) jpch_rad      ! number of channels*sat
  integer(i_kind) npred         ! number of radiance biases predictors
  integer(i_kind) mype_rad      ! task id for writing out radiance diagnostics
  integer(i_kind) angord        ! order of polynomial for angle bias correction
  integer(i_kind) maxscan       ! number of scan positions in satang file 

  real(r_kind),allocatable,dimension(:):: varch       ! variance for clear radiance each satellite channel
  real(r_kind),allocatable,dimension(:):: varch_cld   ! variance for cloudy radiance
  real(r_kind),allocatable,dimension(:):: ermax_rad   ! error maximum (qc)
  real(r_kind),allocatable,dimension(:):: b_rad       ! variational b value
  real(r_kind),allocatable,dimension(:):: pg_rad      ! variational pg value
  real(r_kind),allocatable,dimension(:):: tlapmean    ! mean lapse rate (fixed from input file)
  real(r_kind),allocatable,dimension(:):: tsum_tlapmean  ! err sum of mean lapse rate 
  real(r_kind),allocatable,dimension(:):: ang_rad     ! 0 or 1 depending on iuse_rad (1 - use angle bias correction)
  real(r_kind),allocatable,dimension(:):: air_rad     ! 0 or 1 depending on iuse_rad (1 - use air mass bias correction)          
  real(r_kind),allocatable,dimension(:,:):: fbias     ! bias for AVHRR siumulated radiance
  real(r_kind),allocatable,dimension(:,:):: cbias     ! angle dependent bias for satellite channels
  real(r_kind),allocatable,dimension(:,:):: predx     ! coefficients for predictor part of bias correction

  real(r_kind),allocatable,dimension(:,:):: varA
  real(r_kind),allocatable,dimension(:):: ostats
  real(r_quad),allocatable,dimension(:,:):: rstats

  real(r_kind),allocatable,dimension(:):: radstart    ! starting scan angle
  real(r_kind),allocatable,dimension(:):: radstep     ! step of scan angle
  integer(i_kind),allocatable,dimension(:):: radnstep    ! nstep of scan angle

  integer(i_kind),allocatable,dimension(:):: radedge1    ! cut-off of edge removal
  integer(i_kind),allocatable,dimension(:):: radedge2    ! cut-off of edge removal

  integer(i_kind),allocatable,dimension(:):: count_tlapmean ! the count of tlapmean update 

  integer(i_kind),allocatable,dimension(:):: nuchan    ! satellite channel
  integer(i_kind),allocatable,dimension(:):: iuse_rad  ! use to turn off satellite radiance data
!                                                    = -2 do not use
!                                                    = -1 monitor if diagnostics produced
!                                                    =  0 monitor and use in QC only
!                                                    =  1 use data with complete quality control
!                                                    =  2 use data with no airmass bias correction
!                                                    =  3 use data with no angle dependent bias correction
!                                                    =  4 use data with no bias correction
  integer(i_kind),allocatable,dimension(:):: icld_det  ! Use this channel in cloud detection (only used for
!                                                        certain instruments. Set to greater than zero to use


  logical,allocatable,dimension(:):: inew_rad  ! indicator if it needs initialized for satellite radiance data
  logical,allocatable,dimension(:):: update_tlapmean ! indicator if tlapmean update is needed

  integer(i_kind),allocatable,dimension(:):: ifactq    ! scaling parameter for d(Tb)/dq sensitivity

  character(len=20),allocatable,dimension(:):: nusis   ! sensor/instrument/satellite indicator
  character(len=256),save:: crtm_coeffs_path = "./" ! path of CRTM_Coeffs files

  integer(i_kind) :: nsigradjac
  character(len=20),allocatable,dimension(:):: radjacnames
  integer(i_kind),  allocatable,dimension(:):: radjacindxs

  real(r_kind) :: biaspredvar
  logical,save :: newpc4pred ! controls preconditioning due to sat-bias correction term 

contains


  subroutine init_rad
!$$$  subprogram documentation block
!                .      .    .
! subprogram:    int_rad
!
!   prgrmmr:     derber      org: np23                date: 1995-07-06
!
! abstract:  This routine sets default values for variables used in
!            the radiance processing routines.
!
! program history log:
!   1995-07-06  derber
!   2004-06-22  treadon - update documentation
!   2004-07-15  todling - protex-compliant prologue
!   2008-04-23  safford - add standard subprogram doc block
!   2010-05-06  zhu     - add adp_anglebc and angord
!   2010-05-12  zhu     - add passive_bc
!   2010-09-02  zhu     - add use_edges
!   2010-04-25  zhu     - add logical newpc4pred (todling move here)
!
!   input argument list:
!
!   output argument list:
!
! attributes:
!   language: f90
!   machine:  ibm rs/6000 sp; SGI Origin 2000; Compaq/HP
!
!$$$ end documentation block
    use constants, only: one_tenth, one

    implicit none

    biaspredvar = one_tenth ! berror var for radiance bias coeffs
    jpch_rad = 0            ! total number of channels over all instruments & satellites
    retrieval = .false.     ! .true. = apply physical SST retrieval with AVHRR data
    diag_rad = .true.       ! .true.=generate radiance diagnostic file
    mype_rad = 0            ! mpi task to collect and print radiance use information on/from
    npred=5                 ! number of bias correction predictors

    nst_gsi   = 0          ! 0 = no nst info at all in gsi
                           ! 1 = read nst info but not applied
                           ! 2 = read nst info, applied to Tb simulation but no Tr analysis
                           ! 3 = read nst info, applied to Tb simulation and do Tr Analysis
    nst_tzr   = 0          ! 0 = no Tz ret in gsi; 1 = retrieve and applied to QC
    nstinfo   = 0          ! number of nst fields used in Tr analysis
    fac_dtl   = 0          ! indicator to apply DTL model
    fac_tsl   = 0          ! indicator to apply TSL model
    tzr_bufrsave = .false. ! .true.=generate bufr file for Tz retrieval

    passive_bc = .false.  ! .true.=turn on bias correction for monitored channels
    adp_anglebc = .false. ! .true.=turn on angle bias correction
    angord = 0            ! order of polynomial for angle bias correction
    use_edges = .true.    ! .true.=to use data on scan edges
  end subroutine init_rad


  subroutine init_rad_vars
!$$$  subprogram documentation block
!                .      .    .
! subprogram:    init_rad_vars
!
!   prgrmmr:     derber      org: np23                date: 1995-07-06
!
! abstract:  This routine sets parameters used in the radiance 
!            assimilation.  The parameters below depend on values
!            which may be altered by the SETUP namelist.
!
! program history log:
!   1995-07-06  derber
!   2004-06-22  treadon - update documentation
!   2004-07-15  todling - protex-compliant prologue
!   2008-04-23  safford -- add standard subprogram doc block
!   2010-05-06  zhu     - add option adp_anglebc
!   2011-05-16  todling - generalized fields in rad-Jacobian
!
!   input argument list:
!
!   output argument list:
!
! attributes:
!   language: f90
!   machine:  ibm rs/6000 sp; SGI Origin 2000; Compaq/HP
!
!$$$ end documentation block

    use mpimod, only: mype
    use gsi_metguess_mod, only: gsi_metguess_get
    use gridmod, only: nsig
    implicit none

    integer(i_kind) ns,ii,jj,mxlvs,isum,nvarjac,n_clouds,ndummy,ndim,ier
    integer(i_kind),allocatable,dimension(:)::aux,all_levels
    character(len=20),allocatable,dimension(:)::clouds_names

!   the following vars are wired-in until MetGuess handles all guess fiedls
    character(len=3),parameter :: wirednames(6) = (/ 'tv ','q  ','oz ', 'u  ', 'v  ', 'sst' /)

!   safeguard angord value for option adp_anglebc
    if (adp_anglebc) then 
       if (angord==0) then 
          write(6,*)'INIT_RAD_VARS:  ***ERROR*** error value for angord, reset angord to be 4' 
          angord=4
       end if
    else
       if (angord/=0) angord=0
    end if

    if (adp_anglebc) npred=npred+angord
    
!   inquire about variables in guess
    mxlvs = 0
    call gsi_metguess_get ( 'dim', ndim, ier )
    if (ndim>0) then
       allocate(all_levels(ndim))
       call gsi_metguess_get ( 'guesses_level', all_levels, ier )
       mxlvs = maxval(all_levels)
       deallocate(all_levels)
    end if

!   Test to ensure that mxlvs == nsig
    if (mxlvs/=nsig)then
       if(mype==0) write(6,*) 'INIT_RAD_VARS:  ***WARNING*** mxlvs from the anavinfo file',mxlvs, &
                      'is different from that of the guess',nsig,'.  Resetting maxlvs to match NSIG from guess.'
       mxlvs=nsig
    endif
!   inquire number of clouds to participate in CRTM calculations
    call gsi_metguess_get ( 'clouds_4crtm::3d', n_clouds, ier )
    if (n_clouds>0) then
        allocate(clouds_names(n_clouds))
        call gsi_metguess_get ( 'clouds_4crtm::3d', clouds_names, ier )
    else ! _RT the following is a hack
        allocate(clouds_names(0))
    endif

    nvarjac=size(wirednames)+n_clouds
    allocate(radjacnames(nvarjac))
    allocate(radjacindxs(nvarjac))
    allocate(aux(nvarjac))

!   Fill in wired-in fields for now
    do ii=1,size(wirednames)
       radjacnames(ii) = trim(wirednames(ii))
       if(trim(wirednames(ii))=='u'.or.trim(wirednames(ii))=='v'.or.trim(wirednames(ii))=='sst') then
          radjacindxs(ii) = 1
        else
          radjacindxs(ii) = mxlvs   ! _RT this is a hack
        endif
    enddo
    jj=0
    do ii=size(wirednames)+1,nvarjac
       jj=jj+1
       radjacnames(ii) = trim(clouds_names(jj))
       radjacindxs(ii) = mxlvs
    enddo

!   Determine initial pointer location for each var in the Jacobian
    if(size(radjacnames)>0) then
       nsigradjac = sum(radjacindxs)
       isum=0
       do ii=2,nvarjac
          isum=isum+radjacindxs(ii-1)
          aux(ii) = isum
       enddo
       aux(1) = 0
       radjacindxs=aux
    endif
    deallocate(aux)
    deallocate(clouds_names)

    if(mype==0) then
      print*, 'Vars in Rad-Jacobian (dims)'
      print*, '--------------------------'
      do ii=1,nvarjac
         print*, radjacnames(ii), radjacindxs(ii)
      end do
    endif

    return
  end subroutine init_rad_vars

  subroutine final_rad_vars
!$$$  subprogram documentation block
!                .      .    .
! subprogram:    final_rad_vars
!
!   prgrmmr:     todling     org: np23                date: 2011-05-16
!
! abstract:  This routine finalizes this package
!
! program history log:
!   2011-05-16  todling
!
!   input argument list:
!
!   output argument list:
!
! attributes:
!   language: f90
!   machine:  ibm rs/6000 sp; SGI Origin 2000; Compaq/HP
!
!$$$ end documentation block

    implicit none

    deallocate(radjacindxs)
    deallocate(radjacnames)

    return
  end subroutine final_rad_vars


  subroutine radinfo_read
!$$$  subprogram documentation block
!                .      .    .
! subprogram:    radinfo_read
!
!   prgrmmr:     yang        org: np20                date: 1998-05-15
!
! abstract:  This routine reads the satinfo, satbias\_angle, and
!            satbias files.  
!
!            The satinfo file contains information about the channels,
!            sensors, and satellites.  It specifies observation error
!            for the channels, how to use the channels (assimilate,
!            monitor, etc), the type of channel (ir or microwave),
!            and other useful information.  
!
!            The satbias\_angle file contains the angle dependent part
!            of the brightness temperature bias for each channel/
!            instrument/satellite.  Also included in this file is 
!            the mean temperature lapse rate for each channels 
!            weighted by the weighting function for the given channel/
!            instrument.
!
!            The satbias\_in file contains the coefficients for the
!            predictive part of the bias correction.
!
!
! program history log:
!   1998-05-15  yang, weiyu
!   1999-08-24  derber, j., treadon, r., yang, w., first frozen mpp version
!   2004-06-22  treadon - update documentation
!   2004-07-15  todling - protex-compliant prologue
!   2004-11-30  xu li- read SST dependent bias for AVHRR radiance (NOAA-16 & NOAA-17) 
!                      and SST analysis when retrieval = .true.
!   2005-02-08  xu li- read SST analysis when retrieval = .true.
!   2005-10-11  treadon - change satinfo read to free format
!   2005-11-30  li - fix a bug in the format to read avhrr SST dependent BC
!   2007-03-13  derber  - modify to allow input bias correction files of different lengths and orders
!   2007-06-29  treadon - determine/build n_sensors and sensorlist from satinfo file
!   2008-04-23  safford - add standard doc block, rm unused vars and uses
!   2010-04-29  zhu     - add analysis varaince info for radiance bias correction coefficients
!   2010-05-06  zhu     - add option adp_anglebc for variational angle bias correction
!   2011-01-04  zhu     - add tlapmean update for new channels when adp_anglebc is turned on
!   2011-04-07  todling - adjust argument list (interface) since newpc4pred is local now
!   2-13-01-26  parrish - fix bug caught by WCOSS debug compile -- tlapmean used before allocated.
!                          Move first use of tlapmean to after allocation.
!
!   input argument list:
!
!   output argument list:
!
! attributes:
!   language: f90
!   machine:  ibm rs/6000 sp; SGI Origin 2000; Compaq/HP
!
!$$$ end documentation block

! !USES:

    use obsmod, only: iout_rad
    use constants, only: zero,one,zero_quad
    use mpimod, only: mype
    implicit none

! !INPUT PARAMETERS:


    integer(i_kind) i,j,k,ich,lunin,lunout,nlines
    integer(i_kind) ip,istat,n,ichan,mch,ij,nstep,edge1,edge2,ntlapupdate
    real(r_kind),dimension(npred):: predr
    real(r_kind) tlapm
    real(r_kind) tsum
    real(r_kind) ostatsx
    real(r_kind) start,step
    real(r_kind),allocatable::cbiasx(:)
    real(r_kind),dimension(npred)::varx
    character(len=1):: cflg
    character(len=6) :: word
    character(len=120) crecord
    character(len=20) :: isis 
    character(len=20) :: satscan_sis
    character(len=20),allocatable,dimension(:):: satsenlist
    real(r_kind),dimension(numt):: fbiasx     ! contains SST dependent bias  for SST retrieval
    logical,allocatable,dimension(:):: nfound
    logical cfound
    logical pcexist

    data lunin / 49 /
    data lunout / 51 /

!============================================================================

!   Determine number of entries in satellite information file
    open(lunin,file='satinfo',form='formatted')
    j=0
    nlines=0
    read1:  do
       read(lunin,100,iostat=istat) cflg,crecord
       if (istat /= 0) exit
       nlines=nlines+1
       if (cflg == '!') cycle
       j=j+1
    end do read1
    if (istat>0) then
       close(lunin)
       write(6,*)'RADINFO_READ:  ***ERROR*** error reading radinfo, istat=',istat
       write(6,*)'RADINFO_READ:  stop program execution'
       call stop2(79)
    endif
    jpch_rad = j


!   Allocate arrays to hold radiance information
!     nuchan    - channel number
!     nusis     - sensor/instrument/satellite
!     iuse_rad  - use parameter
!     ifactq    - scaling parameter for d(Tb)/dq sensitivity
!     varch     - variance for clear radiance for each channel
!     varch_cld - variance for cloudy radiance for each channel

    allocate(nuchan(jpch_rad),nusis(jpch_rad),iuse_rad(0:jpch_rad), &
         ifactq(jpch_rad),varch(jpch_rad),varch_cld(jpch_rad), &
         ermax_rad(jpch_rad),b_rad(jpch_rad),pg_rad(jpch_rad), &
         ang_rad(jpch_rad),air_rad(jpch_rad),inew_rad(jpch_rad),&
         icld_det(jpch_rad))
    allocate(satsenlist(jpch_rad),nfound(jpch_rad))
    iuse_rad(0)=-999
    inew_rad=.true.
    ifactq=0
    air_rad=one
    ang_rad=one


!   All mpi tasks open and read radiance information file.
!   Task mype_rad writes information to radiance runtime file

    if (mype==mype_rad) then
       open(iout_rad)
       write(iout_rad,120) jpch_rad
120    format('RADINFO_READ:  jpch_rad=',1x,i6)
    endif
    rewind(lunin)
    j=0
    do k=1,nlines
       read(lunin,100) cflg,crecord
       if (cflg == '!') cycle
       j=j+1
       read(crecord,*) nusis(j),nuchan(j),iuse_rad(j),&
            varch(j),varch_cld(j),ermax_rad(j),b_rad(j),pg_rad(j),icld_det(j)
       if(iuse_rad(j) == 4 .or. iuse_rad(j) == 2)air_rad(j)=zero
       if(iuse_rad(j) == 4 .or. iuse_rad(j) == 3)ang_rad(j)=zero
       if (mype==mype_rad) write(iout_rad,110) j,nusis(j), &
            nuchan(j),varch(j),varch_cld(j),iuse_rad(j),ermax_rad(j), &
            b_rad(j),pg_rad(j),icld_det(j)
    end do
    close(lunin)
100 format(a1,a120)
110 format(i4,1x,a20,' chan= ',i4,  &
          ' var= ',f7.3,' varch_cld=',f7.3,' use= ',i2,' ermax= ',F7.3, &
          ' b_rad= ',F7.2,' pg_rad=',F7.2,' icld_det=',I2)


!   Allocate arrays for additional preconditioning info
!   Read in information for data number and preconditioning

    if (newpc4pred) then
       allocate(ostats(jpch_rad), rstats(npred,jpch_rad),varA(npred,jpch_rad))
       varA = zero
       ostats = zero
       rstats = zero_quad

       inquire(file='satbias_pc',exist=pcexist)
       if (pcexist) then
          open(lunin,file='satbias_pc',form='formatted')
          nfound = .false.
          read3: do
             read(lunin,'(I5,1x,A20,1x,I5,e15.7/2(4x,10e15.7/))',iostat=istat) &
                  ich,isis,ichan,ostatsx,(varx(ip),ip=1,npred)
             if (istat/=0) exit
             cfound = .false.
             do j =1,jpch_rad
                if(trim(isis) == trim(nusis(j)) .and. ichan == nuchan(j))then
                   cfound = .true.
                   nfound(j) = .true.
                   do i=1,npred
                      varA(i,j)=varx(i)
                   end do
                   ostats(j)=ostatsx
                   if (any(varx/=zero) .and. iuse_rad(j)>-2) inew_rad(j)=.false.
                end if
             end do
             if(.not. cfound .and. mype == 0) &
                  write(6,*) '***WARNING instrument/channel ',isis,ichan, &
                  'found in satbias_pc file but not found in satinfo'
          end do read3
          close(lunin)
          if (istat>0) then
             write(6,*)'RADINFO_READ:  ***ERROR*** error reading satbias_pc, istat=',istat
          endif

          if (mype==mype_rad) then
             write(iout_rad,*)'RADINFO_READ:  read satbias_pc file'
             do j=1,jpch_rad
                if(.not. nfound(j))write(iout_rad,*) 'RADINFO_READ: ***WARNING instrument/channel ',&
                     nusis(j),nuchan(j),' not found in satbias_pc file - set to zero '
             end do
          end if
       else
          if (mype==mype_rad) then
             write(iout_rad,*)'RADINFO_READ:  satbias_pc file doesnot exist - set to zero'
          end if
       end if
    end if   ! end newpc4pred


!   Allocate arrays to receive angle dependent bias information.
!   Open file to bias file (satang=satbias_angle).  Read data.

<<<<<<< HEAD
    tlapmean=zero
=======
>>>>>>> c658c886
    if (adp_anglebc) then 
       allocate(count_tlapmean(jpch_rad),update_tlapmean(jpch_rad),tsum_tlapmean(jpch_rad))
       count_tlapmean=0
       tsum_tlapmean=zero
       update_tlapmean=.true.
    end if

    maxscan=90  ! Default value for old files
    if (.not. adp_anglebc) then
       open(lunin,file='satbias_angle',form='formatted',iostat=istat)
       nfound = .false.
       if (istat == 0) then 
         read(lunin,'(a6)') word
         rewind(lunin)
         if (word == 'nscan=') read(lunin,'(6x,i8)',iostat=istat) maxscan
       endif

       if (istat /= 0 .OR. maxscan <= 0 .OR. maxscan > 1000) then
          write(6,*)'RADINFO_READ:  ***ERROR*** error reading satbias_angle, maxscan out of range: ',maxscan
          call stop2(79)
       endif
       allocate(cbiasx(maxscan))
       allocate(cbias(maxscan,jpch_rad),tlapmean(jpch_rad))
       cbias=zero
<<<<<<< HEAD
=======
       tlapmean=zero
>>>>>>> c658c886
       read2: do
          read(lunin,'(I5,1x,A20,2x,I4,e15.6/100(4x,10f7.3/))',iostat=istat) &
               ich,isis,ichan,tlapm,(cbiasx(ip),ip=1,maxscan)
          if (istat /= 0) exit
          cfound = .false.
          do j =1,jpch_rad
             if(trim(isis) == trim(nusis(j)) .and. ichan == nuchan(j))then
                cfound = .true.
                nfound(j) = .true.
                do i=1,maxscan
                   cbias(i,j)=cbiasx(i)
                end do
                tlapmean(j)=tlapm
             end if
          end do
          if(.not. cfound .and. mype == 0) &
               write(6,*) '***WARNING instrument/channel ',isis,ichan, &
               'found in satbias_angle file but not found in satinfo'
       end do read2
       close(lunin)
       if (istat>0) then
          write(6,*)'RADINFO_READ:  ***ERROR*** error reading satbias_angle, istat=',istat
          write(6,*)'RADINFO_READ:  stop program execution'
          call stop2(79)
       endif

       if (mype==mype_rad) then
          write(iout_rad,*)'RADINFO_READ:  read satbias_angle file'
          do j=1,jpch_rad
             if(.not. nfound(j))write(iout_rad,*) 'RADINFO_READ: ***WARNING instrument/channel ',&
                  nusis(j),nuchan(j),' not found in satbias_angle file - set to zero '
          end do
       end if
    end if ! end of .not.adp_anglebc

!   Read in start,step information and cutoff values for scan edges
    allocate(radstart(jpch_rad),radstep(jpch_rad),radnstep(jpch_rad))
    allocate(radedge1(jpch_rad),radedge2(jpch_rad))
    radstart=zero
    radstep =one
    radnstep=maxscan
    radedge1=-1
    radedge2=-1

    inquire(file='scaninfo',exist=pcexist)
    if (pcexist) then
       open(lunin,file='scaninfo',form='formatted')
       do
          read(lunin,1000,IOSTAT=istat) cflg,satscan_sis,start,step,nstep,edge1,edge2
          if (istat /= 0) exit
          if (cflg == '!') cycle

          do j =1,jpch_rad
             if(trim(satscan_sis) == trim(nusis(j)))then
                radstart(j)=start
                radstep(j)=step
                radnstep(j)=nstep
                radedge1(j)=edge1
                radedge2(j)=edge2
             end if
          end do
       end do
1000   format(a1,a20,2f11.3,i10,2i6)
       close(lunin)
    else
       if(mype == 0) write(6,*) '***WARNING file scaninfo not found, use default'

       do j =1,jpch_rad
          call satstep(nusis(j),start,step,nstep,edge1,edge2)
          radstart(j)=start
          radstep(j)=step
          radnstep(j)=nstep
          radedge1(j)=edge1
          radedge2(j)=edge2
       end do
    end if  ! if pcexist


    if ( .not. retrieval ) then

!   Allocate array to hold coefficients for predictive (air mass) part of 
!   bias correction.  Open unit to input file.  Read data.
       allocate(predx(npred,jpch_rad))
       do j=1,jpch_rad
          do i=1,npred
             predx(i,j)=zero
          end do
       end do

       open(lunin,file='satbias_in' ,form='formatted')
       nfound = .false.
       read4: do
          if (.not. adp_anglebc) then
             read(lunin,'(I5,1x,A20,1x,I5,10f12.6)',iostat=istat) ich,isis,&
                  ichan,(predr(ip),ip=1,npred)
          else
             read(lunin,'(I5,1x,A20,1x,I5,2e15.6,1x,I5/2(4x,10f12.6/))',iostat=istat) ich,isis,&
                  ichan,tlapm,tsum,ntlapupdate,(predr(ip),ip=1,npred)
          end if
          if (istat /= 0) exit
          cfound = .false.
          do j =1,jpch_rad
             if(trim(isis) == trim(nusis(j)) .and. ichan == nuchan(j))then
                cfound = .true.
                nfound(j) = .true.
                do i=1,npred
                   predx(i,j)=predr(i)
                end do
                if (adp_anglebc) then 
                   tlapmean(j)=tlapm
                   tsum_tlapmean(j)=tsum
                   count_tlapmean(j)=ntlapupdate
                   if (ntlapupdate > ntlapthresh) update_tlapmean(j)=.false.
                end if
                if (any(predr/=zero)) inew_rad(j)=.false.
             end if
          end do
          if(mype == 0 .and. .not. cfound) &
             write(6,*) '***WARNING instrument/channel ',isis,ichan, &
             'found in satbias_in file but not found in satinfo'
       end do read4
       close(lunin)
       if (istat>0) then
          write(6,*)'RADINFO_READ:  ***ERROR*** error reading satbias_in, istat=',istat
          write(6,*)'RADINFO_READ:  stop program execution'
          call stop2(79)
       endif

       if (mype==mype_rad) then
          write(iout_rad,*)'RADINFO_READ:  guess air mass bias correction coefficients below'
          do j=1,jpch_rad
             if (nfound(j)) then
                write(iout_rad,140) j,trim(nusis(j)),(predx(n,j),n=1,npred)
             else
                write(iout_rad,*) '***WARNING instrument/channel ',&
                nusis(j),nuchan(j),' not found in satbias_in file - set to zero '
             endif
          end do
140       format(i4,1x,a20,10f12.6)
       endif


!      Initialize predx if inew_rad and compute angle bias correction and tlapmean
       if (adp_anglebc) then
          call init_predx
          do j=1,jpch_rad
             call angle_cbias(trim(nusis(j)),j,cbias(1,j))
          end do

!         check inew_rad again
          do j =1,jpch_rad
             if (inew_rad(j) .and. iuse_rad(j)>=0 .and. all(predx(:,j)==zero)) then
                iuse_rad(j)=-1
             end if
          end do

          if (mype==mype_rad) then
             open(lunout,file='satbias_ang.out',form='formatted')
             write(lunout,'(I5)') maxscan
             do j=1,jpch_rad
                write(lunout,'(I5,1x,A20,2x,I4,e15.6/100(4x,10f7.3/))') &
                     j,nusis(j),nuchan(j),tlapmean(j),(cbias(i,j),i=1,maxscan)
             end do
             close(lunout)
          end if
       end if

    endif

! Read SST dependent radiance bias correction lookup table
    if (retrieval) then
    
       allocate(predx(npred,jpch_rad))
       predx=zero

       allocate(fbias(numt,jpch_rad))
       fbias=zero
       
       if(mype==mype_rad) write(iout_rad,*) &
            'RADINFO_READ:  read SST & D/N dependent bias correction from ',lunin
       open(lunin,file='satbias_sst',form='formatted')
       rewind (lunin)

!      Loop over satellites sensors & channels
       read5: do
          read(lunin,'(I5,1x,a20,1x,I5/3(4x,11f10.3/) )',iostat=istat) ich,isis,ichan,(fbiasx(i),i=1,numt)
          if (istat /= 0) exit
          cfound = .false.
          do j=1,jpch_rad
             if(trim(isis) == trim(nusis(j)) .and. ichan == nuchan(j))then
                cfound = .true.
                do i=1,numt
                   fbias(i,j)=fbiasx(i)
                end do
                tlapmean(j)=tlapm
             end if
          end do
          if(.not. cfound)write(6,*) ' WARNING instrument/channel ',isis,ichan, &
             'found in satbias_sst file and not found in satinfo'
       end do read5
       close(lunin)
    endif           ! endif for if (retrieval) then


!   Close unit for runtime output.  Return to calling routine
    if(mype==mype_rad)close(iout_rad)
    return

  end subroutine radinfo_read


  subroutine radinfo_write
!$$$  subprogram documentation block
!                .      .    .
! subprogram:    radinfo_write
!
!   prgrmmr:     yang        org: np20                date: 1998-05-15
!
! abstract:  This routine writes an updated version of the predictive
!            part of the bias correction.
!
! program history log:
!   1998-05-15  yang, weiyu
!   1999-08-24  derber, j., treadon, r., yang, w., first frozen mpp version
!   2004-06-22  treadon - update documentation
!   2004-07-15  todling - protex-compliant prologue
!   2008-04-23  safford - add standard subprogram doc block
!   2010-04-29  zhu     - add analysis varaince info for radiance bias correction coefficients
!   2010-05-06  zhu     - add option adp_anglebc
!   2011-04-07  todling - adjust argument list (interface) since newpc4pred is local now
!
!   input argument list:
!
!   output argument list:
!
! attributes:
!   language: f90
!   machine:  ibm rs/6000 sp; SGI Origin 2000; Compaq/HP
!
!$$$ end documentation block

! !USES:

    implicit none

    integer(i_kind) lunout,jch,ip,i
    real(r_kind),dimension(npred):: varx
    data lunout / 51 /

!   Open unit to output file.  Write analysis varaince info.  Close unit.
    if (newpc4pred) then
       open(lunout,file='satbias_pc.out',form='formatted')
       rewind lunout
       do jch=1,jpch_rad
          do i=1,npred
             varx(i)=varA(i,jch)
          end do
          write(lunout,'(I5,1x,A20,1x,I5,e15.7/2(4x,10e15.7/))') jch,nusis(jch),&
               nuchan(jch),ostats(jch),(varx(ip),ip=1,npred)
       end do
       close(lunout)
    end if

!   Open unit to output file.  Write updated coefficients.  Close unit.
    open(lunout,file='satbias_out',form='formatted')
    rewind lunout
    if (.not. adp_anglebc) then
       do jch=1,jpch_rad
          write(lunout,'(I5,1x,a20,1x,i5,10f12.6)') jch,nusis(jch),nuchan(jch),&
               (predx(ip,jch),ip=1,npred)
       end do
    else
       do jch=1,jpch_rad
          write(lunout,'(I5,1x,a20,1x,i5,2e15.6,1x,I5/2(4x,10f12.6/))') jch,nusis(jch),nuchan(jch),&
               tlapmean(jch),tsum_tlapmean(jch),count_tlapmean(jch),(predx(ip,jch),ip=1,npred)
       end do
    end if
    close(lunout)

!   Deallocate data arrays for bias correction and those which hold
!   information from satinfo file.
    deallocate (predx,cbias,tlapmean,nuchan,nusis,iuse_rad,air_rad,ang_rad, &
         ifactq,varch,varch_cld,inew_rad,icld_det)
    if (adp_anglebc) deallocate(count_tlapmean,update_tlapmean,tsum_tlapmean)
    if (newpc4pred) deallocate(ostats,rstats,varA)
    deallocate (radstart,radstep,radnstep,radedge1,radedge2)
    return
  end subroutine radinfo_write



  integer(i_kind) function newchn(sis,ichan)   ! "satinfo-relative" index of 
                                               ! (sis,ichan) combination
!$$$  subprogram documentation block
!                .      .    .
! subprogram:    function newchn
!
!   prgrmmr:     derber      org: np23                date: 1997-08-13
!
! abstract:  For a given satellite and channel produce a combined 
!            channel number based on input from the satinfo file.
!            If the requested channel/satellite combination is
!            not found, the function returns a zero value.
!
! program history log:
!   1997-08-13  derber
!   2004-06-22  treadon - update documentation
!   2004-07-15  todling - protex-compliant prologue
!   2008-04-23  safford - add standard subprogram doc block, rm unused uses
!
!   input argument list:
!     sis     - satellite to search for
!     ichan   - channel number to search for
!
!   return:
!             - combined channel number
!
! attributes:
!   language: f90
!   machine:  ibm rs/6000 sp; SGI Origin 2000; Compaq/HP
!
!$$$ end documentation block

! !USES:

    implicit none

! !INPUT PARAMETERS:

    character(len=20), intent(in   ) :: sis   ! satellite to search for
    integer(i_kind)  , intent(in   ) :: ichan ! channel number to search for

    integer(i_kind) j

    do j=1,jpch_rad
       if ( nuchan(j)==ichan .and. nusis(j)==sis) then
          newchn=j
          return
       end if
    end do
    write(6,*) 'NEWCHN:  channel=',ichan,' sensor/instrument/satellite=',sis, &
         ' not present in satinfo file'
    newchn=0
    return
  end function newchn
  
   real(r_kind) function rnad_pos(isis,iscan,jch)
!$$$  subprogram documentation block
!                .      .    .
! subprogram:    function rnad_pos
!
!   prgrmmr:     zhu      org: np23                date: 2010-05-06
!
! abstract:  For a given satellite/sensor produce the scan angle
!
! program history log:
!   2010-05-06  zhu
!
!   return:
!             - scan angle
!
! attributes:
!   language: f90
!   machine:  ibm rs/6000 sp; SGI Origin 2000; Compaq/HP
!
!$$$ end documentation block

! !USES:
   implicit none
   character(len=20),intent(in):: isis
   integer(i_kind),intent(in):: iscan,jch

   integer(i_kind) ifov
   real(r_kind) piece

   if (index(isis,'iasi')/=0) then

      piece=-0.625_r_kind
      if (mod(iscan,2) == 1) piece = 0.625_r_kind
      rnad_pos=radstart(jch)+radstep(jch)*float((iscan-1)/2)+piece

   else

      if (index(isis,'hirs')/=0 .and. (index(isis,'n16')/=0 .or. &
                                       index(isis,'n17')/=0)) then
         ifov=iscan+1
      else if (index(isis,'atms') /= 0 .AND. maxscan < 96) then
<<<<<<< HEAD
         ifov=ifov+3
=======
         ifov=iscan+3
>>>>>>> c658c886
      else
         ifov=iscan
      end if
      rnad_pos=radstart(jch)+radstep(jch)*float(ifov-1)

   end if

   return
   end function rnad_pos

   subroutine angle_cbias(isis,j,cbiasj)
!$$$  subprogram documentation block
!                .      .    .
! subprogram:    angle_cbias
!
!   prgrmmr:     zhu      org: np23                date: 2010-05-06
!
! abstract:  For a given satellite/sensor produce angle bias correction
!
! program history log:
!   2010-05-06  zhu
!   2010-12-16  treadon - recode cbiasj to be consistent with setuprad
!
! attributes:
!   language: f90
!   machine:  ibm rs/6000 sp; SGI Origin 2000; Compaq/HP
!
!$$$ end documentation block

! !USES:

     use constants, only: zero,deg2rad
     implicit none
     
     character(len=20),intent(in):: isis
     integer(i_kind),intent(in):: j
     real(r_kind),dimension(maxscan),intent(inout):: cbiasj
     
     integer(i_kind) i,k
     real(r_kind),dimension(npred):: pred
     
     pred=zero
     do i=1,min(radnstep(j),90)
        pred(npred)=rnad_pos(isis,i,j)*deg2rad
        do k=2,angord
           pred(npred-k+1)=pred(npred)**k
        end do
        cbiasj(i)=zero
        do k=1,angord
           cbiasj(i) = cbiasj(i)+ predx(npred-k+1,j)*pred(npred-k+1)
        end do
        
     end do
     return
   end subroutine angle_cbias

   subroutine satstep(isis,start,step,nstep,edge1,edge2)
!$$$  subprogram documentation block
!                .      .    .
! subprogram:    satstep
!
!   prgrmmr:     zhu      org: np23                date: 2010-05-06
!
! abstract:  This routine sets step, start, and nstart
!
! program history log:
!   2010-05-06  zhu
!
!   input argument list:
!
!   output argument list:
!
! attributes:
!   language: f90
!   machine:  ibm rs/6000 sp; SGI Origin 2000; Compaq/HP
!
!$$$ end documentation block

   use constants, only: zero,one,three
   implicit none

   character(len=20),intent(in) :: isis
   integer(i_kind),intent(out)  :: nstep,edge1,edge2
   real(r_kind),intent(out)     :: start,step

   start=zero
   step =one
   nstep=maxscan
   edge1=-1
   edge2=-1

   if (index(isis,'hirs')/=0) then
      step  = 1.80_r_kind
      start = -49.5_r_kind
      nstep = 56
      edge1 = 7
      edge2 = 50
   else if (index(isis,'msu')/=0) then
      if (index(isis,'amsua')/=0) then
         step  = three + one/three
         start = -48._r_kind - one/three
         nstep = 30
         edge1 = 4
         edge2 = 27
      else if (index(isis,'amsub')/=0) then
         step  = 1.1_r_kind
         start = -48.95_r_kind
         nstep = 90
         edge1 = 10
         edge2 = 81
      else
         step  = 9.474_r_kind
         start = -47.37_r_kind
         nstep = 90
         edge1 = 2
         edge2 = 10
      end if
   else if (index(isis,'atms')/=0) then
      step  = 1.11_r_kind
      start = -52.725_r_kind
      nstep = 96
      if (maxscan < 96) then
        edge1=7
        edge2=84
      else
        edge1 = 10
        edge2 = 87
      endif
   else if (index(isis,'mhs')/=0) then
      step  = 10.0_r_kind/9.0_r_kind
      start = -445.0_r_kind/9.0_r_kind
      nstep = 90
      edge1 = 10
      edge2 = 81
   else if (index(isis,'ssu')/=0) then
      step  = 10.0_r_kind
      start = -35.00_r_kind
      nstep = 90
      edge1 = 2
      edge2 = 7
   else if (index(isis,'airs')/=0) then
      step  = 1.1_r_kind
      start = -48.9_r_kind
      nstep = 90
      edge1 = 10
      edge2 = 81
   else if (index(isis,'hsb')/=0) then
      step  = 1.1_r_kind
      start = -48.95_r_kind
      nstep = 90
      edge1 = 10
      edge2 = 81
   else if (index(isis,'iasi')/=0) then
      step  = 3.334_r_kind
      start = -48.33_r_kind
      nstep = 60
      edge1 = 5
      edge2 = 56
   else if (index(isis,'cris')/=0) then
      step  = 3.322_r_kind
      start = -51.675_r_kind
      nstep = 30
      edge1 = 1
      edge2 = 30
   end if

   return
   end subroutine satstep


   subroutine init_predx
!$$$  subprogram documentation block
!                .      .    .
! subprogram:    init_predx
!
!   prgrmmr:     zhu      org: np23                date: 2010-07-13
!
! abstract:  For a given satellite/sensor produce predictor coeficients for angle bias correction
!
! program history log:
!   2010-07-13  zhu  - modified from global_angupdate
!   2011-04-07  todling - adjust argument list (interface) since newpc4pred is local now
!
! attributes:
!   language: f90
!   machine:  ibm rs/6000 sp; SGI Origin 2000; Compaq/HP
!
!$$$ end documentation block

! !USES:

   use obsmod, only: ndat,dplat,dfile,dtype,dsis
   use mpimod, only:  npe,mype,mpi_comm_world,ierror
   use read_diag, only: read_radiag_header,read_radiag_data,diag_header_fix_list,&
        diag_header_chan_list,diag_data_fix_list,diag_data_chan_list,&
        diag_data_extra_list,diag_data_name_list
   use constants, only: zero,one,deg2rad
   implicit none

!  Declare local parameters
   integer(i_kind),parameter:: lndiag = 21
   integer(i_kind),parameter:: lntemp = 51

   integer(i_kind),parameter:: nthreshold = 100
   integer(i_kind),parameter:: maxchn = 3000
   integer(i_kind),parameter:: maxdat = 100

!  Declare local variables
   logical lexist
   logical data_on_edges
   logical update
   logical mean_only
   logical ssmi,ssmis,amsre,amsre_low,amsre_mid,amsre_hig
   logical ssmis_las,ssmis_uas,ssmis_env,ssmis_img
   logical avhrr,avhrr_navy,goessndr,goes_img,seviri

   character(10):: obstype,platid
   character(20):: satsens,satsens_id
   character(50):: fdiag_rad,dname,fname

   integer(i_kind):: ix,ii,iii,iich,ndatppe
   integer(i_kind):: i,j,jj,n_chan,k,lunout
   integer(i_kind):: ierror_code
   integer(i_kind):: istatus,ispot,iuseqc
   integer(i_kind):: np,new_chan,nc
   integer(i_kind):: counttmp
   integer(i_kind):: radedge_min, radedge_max
   integer(i_kind),dimension(maxchn):: ich
   integer(i_kind),dimension(maxchn):: io_chan
   integer(i_kind),dimension(maxdat):: ipoint
 
   real(r_kind):: bias,scan,errinv,rnad
   real(r_kind):: tlaptmp,tsumtmp,ratio,wgtlap
   real(r_kind),allocatable,dimension(:):: tsum0,tsum,tlap0,tlap1,tlap2,tcnt
   real(r_kind),allocatable,dimension(:,:):: AA
   real(r_kind),allocatable,dimension(:):: be
   real(r_kind),allocatable,dimension(:):: iobs
   real(r_kind),allocatable,dimension(:,:,:):: A
   real(r_kind),allocatable,dimension(:,:):: b
   real(r_kind),allocatable,dimension(:):: pred
   real(r_kind),allocatable,dimension(:):: predr

!  Declare types used for reading satellite data
   type(diag_header_fix_list )         :: header_fix
   type(diag_header_chan_list),pointer :: header_chan(:)
   type(diag_data_name_list)           :: data_name
   type(diag_data_fix_list   )         :: data_fix
   type(diag_data_chan_list  ),pointer :: data_chan(:)
   type(diag_data_extra_list ),pointer :: data_extra(:,:)

   data lunout / 53 / 

!************************************************************************
!  Return if no new channels AND update_tlapmean=.false.
   if (.not. (any(inew_rad) .or. any(update_tlapmean))) return
   if (mype==0) write(6,*) 'INIT_PREDX:  enter routine'

!  Allocate and initialize data arrays
   if (any(update_tlapmean)) then
      allocate(tsum0(jpch_rad),tsum(jpch_rad),tlap0(jpch_rad), &
               tlap1(jpch_rad),tlap2(jpch_rad),tcnt(jpch_rad))
      do j=1,jpch_rad
         tsum(j)=zero
         tsum0(j)=tsum_tlapmean(j)
         tcnt(j)=zero
         tlap1(j)=zero
         tlap2(j)=zero
         tlap0(j)=tlapmean(j)
         if (.not. newpc4pred) tlap0(j)=100.0_r_kind*tlap0(j)  ! convert tlap to its original unit
      end do
   end if

!  Assign each satellite/sensor to a mpi task
   ndatppe=0
   ix=0
   ipoint=0
   do i=1,ndat
      if(ix >= npe )ix=ix-npe
      if(ix == mype)then
         ndatppe=ndatppe+1
         ipoint(ndatppe)=i
      end if
      ix=ix+1
   end do

!  Loop over mpi tasks.  Each task processes a given set of satellite/sensors
   loopf:  do ii=1,ndatppe
      iii=ipoint(ii)
      obstype=dtype(iii)
      platid=dplat(iii)
      satsens_id=dsis(iii)

!     Create diagnostic filename
      fdiag_rad = 'diag_' // trim(dtype(iii)) // '_' // trim(dplat(iii))

!     See if diagnostic file exists
      inquire(file=fdiag_rad,exist=lexist)
      if (.not.lexist) cycle loopf

!     Open file and read header
      open(lndiag,file=fdiag_rad,form='unformatted',status='old',iostat=istatus)
      if (istatus/=0) then
         write(6,*)'INIT_PREDX:  Task ',mype,' problem opening file ',trim(fdiag_rad),' iostat=',istatus
         close(lndiag)
         cycle loopf
      endif

      call read_radiag_header(lndiag,npred,retrieval,header_fix,header_chan,data_name,istatus)
      if (istatus/=0) then
         write(6,*)'INIT_PREDX:  Task ',mype,' problem reading file ',trim(fdiag_rad),' header, iostat=',istatus
         close(lndiag)
         cycle loopf
      endif

!     Process file
      write(6,*)'INIT_PREDX:  Task ',mype,' processing ',trim(fdiag_rad)
      satsens = header_fix%isis
      n_chan = header_fix%nchan

!     Check for consistency between specified and retrieved satellite id
      if (satsens /= satsens_id) then
         write(6,*)'INIT_PREDX:  ***ERROR*** inconsistent satellite ids ',&
              ' fdiag_rad= ',trim(fdiag_rad),' satsens,satsens_id=',satsens,satsens_id
         ierror_code=99
         call mpi_abort(mpi_comm_world,ierror_code,ierror)
         stop 98
      endif

!     Extract satinfo relative index and get new_chan
      new_chan=0
      update=.false.
      do j=1,n_chan
         io_chan(j) = real( header_chan(j)%iochan, 4 )
         if (inew_rad(io_chan(j))) then
            new_chan=new_chan+1
            ich(new_chan) = io_chan(j)
         end if
         if (update_tlapmean(io_chan(j))) update=.true.
      end do
      if (.not. update .and. new_chan==0) then 
         close(lndiag)
         cycle loopf
      end if

      goessndr   = obstype == 'sndr'  .or. obstype == 'sndrd1' .or.  &
                   obstype == 'sndrd2'.or. obstype == 'sndrd3' .or.  &
                   obstype == 'sndrd4'
      goes_img   = obstype == 'goes_img'
      avhrr      = obstype == 'avhrr'
      avhrr_navy = obstype == 'avhrr_navy'
      ssmi       = obstype == 'ssmi'
      amsre_low  = obstype == 'amsre_low'
      amsre_mid  = obstype == 'amsre_mid'
      amsre_hig  = obstype == 'amsre_hig'
      amsre      = amsre_low .or. amsre_mid .or. amsre_hig
      ssmis      = obstype == 'ssmis'
      ssmis_las  = obstype == 'ssmis_las'
      ssmis_uas  = obstype == 'ssmis_uas'
      ssmis_img  = obstype == 'ssmis_img'
      ssmis_env  = obstype == 'ssmis_env'
      ssmis=ssmis_las.or.ssmis_uas.or.ssmis_img.or.ssmis_env.or.ssmis
      seviri     = obstype == 'seviri'
      mean_only=ssmi .or. ssmis .or. amsre .or. goessndr .or. goes_img & 
                .or. avhrr .or. avhrr_navy .or. seviri

!     Allocate arrays and initialize
      if (mean_only) then 
         np=1
      else
         np=angord+1
      end if
      if (new_chan/=0) then
         allocate(A(np,np,new_chan),b(np,new_chan))
         allocate(iobs(new_chan),pred(np))
         do j=1,new_chan
            iobs(j)=zero
            do i=1,np
               b(i,j)=zero
               do k=1,np
                  A(i,k,j)=zero
               end do
            end do
         end do
      end if

      radedge_min = 0
      radedge_max = 1000
      do i=1,jpch_rad
         if (trim(nusis(i))==trim(satsens_id)) then
            if (radedge1(i)/=-1 .and. radedge2(i)/=-1) then
               radedge_min=radedge1(i)
               radedge_max=radedge2(i)
            end if
            exit 
         endif
      end do


!     Loop to read diagnostic file
      istatus = 0
      loopd:  do while (istatus == 0)
 
!        Read a record.  If read flag, istatus does not equal zero, exit loopd
         call read_radiag_data( lndiag,header_fix,retrieval,data_fix,data_chan,data_extra,istatus )
         if( istatus /= 0 ) exit loopd

!        Extract scan angle, lat, lon
         scan   = data_fix%senscn_pos
         ispot  = nint(scan)

!        Exclude data on edges
         if (.not. use_edges .and. (&
              ispot < radedge_min .OR. ispot > radedge_max )) cycle loopd

!        Channel loop
         nc=0
         loopc:  do j = 1, n_chan
            jj=io_chan(j)
            if (inew_rad(jj)) nc = nc+1
            

            if ((.not. inew_rad(jj)) .and.  &
                (.not. update_tlapmean(jj))) cycle loopc

!           Check for reasonable obs-ges and observed Tb.
!           If the o-g difference is too large (> 200 K, very genereous!)
!           of the observation is too cold (<50 K) or too warm (>500 K),
!           do not use this observation in computing the update to the
!           angle dependent bias.
            if( ( abs(data_chan(j)%omgnbc) > 200. .or. &
                 data_chan(j)%tbobs < 50. .or. &
                 data_chan(j)%tbobs > 500. ) ) then
               cycle loopc
            end if
 
!           if errinv= (1 /(obs error)) is small (small = less than 1.e-6)
!           the observation did not pass quality control.  In this
!           case, do not use this observation in computing the update
!           to the angle dependent bias
            if (iuse_rad(jj)>0 .and. data_chan(j)%errinv<1.e-6) cycle loopc

            errinv=data_chan(j)%errinv
            if (iuse_rad(jj)<=0) errinv=exp(-(data_chan(j)%omgnbc/3.0_r_kind)**2)

            if (update_tlapmean(jj)) then
               tlaptmp=data_chan(j)%tlap
               if (header_fix%inewpc==0) tlaptmp=100.0_r_kind*tlaptmp
               tlap1(jj)=tlap1(jj)+(tlaptmp-tlap0(jj))*errinv
               tsum(jj) =tsum(jj)+errinv
               tcnt(jj) =tcnt(jj)+one
            end if

            if (inew_rad(jj)) then

!              Define predictor
               pred=zero
               pred(1) = one
               if (.not. mean_only) then
                  rnad = rnad_pos(satsens,ispot,io_chan(j))*deg2rad
                  do i=1,angord
                     pred(i+1) = rnad**i
                  end do
               end if

!              Add values to running sums.
               iobs(nc) = iobs(nc)+one
               bias = data_chan(j)%omgnbc
               do i=1,np
                  b(i,nc) = b(i,nc)+bias*pred(i)*errinv**2
               end do
               do k=1,np
                  do i=1,np
                     A(i,k,nc) = A(i,k,nc)+pred(i)*pred(k)*errinv**2
                  end do
               end do
            end if
        
         enddo loopc ! channel loop

!     End of loop over diagnostic file
      enddo loopd

      close(lndiag)

!     Compute tlapmean
      if (update) then
         do j = 1,n_chan
            jj=io_chan(j)
!           wgtlap=one
            if (update_tlapmean(jj)) then
               if(tcnt(jj) >= nthreshold)  then
                  tsum(jj)=tsum(jj)+tsum0(jj)
!                 tlap2(jj) = tlap0(jj) + wgtlap*tlap1(jj)/tsum(jj)
                  tlap2(jj) = tlap0(jj) + tlap1(jj)/tsum(jj)
                  count_tlapmean(jj)=count_tlapmean(jj)+one
               elseif (tcnt(jj)>0) then
                  ratio = max(zero,min(tcnt(jj)/float(nthreshold),one))
                  tsum(jj)=ratio*tsum(jj)+tsum0(jj)
!                 tlap2(jj) = tlap0(jj) + ratio*wgtlap*tlap1(jj)/tsum(jj)
                  tlap2(jj) = tlap0(jj) + ratio*tlap1(jj)/tsum(jj)
                  count_tlapmean(jj)=count_tlapmean(jj)+one
               else
                  tsum(jj)=tsum0(jj)
                  tlap2(jj) = tlap0(jj)
                  count_tlapmean(jj)=count_tlapmean(jj)
               endif
               tsum_tlapmean(jj)=tsum(jj)
               tlapmean(jj)=tlap2(jj)
               if (.not. newpc4pred) tlapmean(jj)=0.01_r_kind*tlapmean(jj)
            end if
         end do

!        Write updated tlapmean and sample size to scratch files
         dname = 'update_' // trim(obstype) // '_' // trim(platid)
         open(lntemp,file=dname,form='formatted')
         do j=1,n_chan
            jj=io_chan(j)
            write(lntemp,220) jj,tlapmean(jj),tsum_tlapmean(jj),count_tlapmean(jj)
220         format(I5,1x,2e15.6,1x,I5)
         end do
         close(lntemp)
      end if


      if (new_chan/=0) then
         if (all(iobs<nthreshold)) then
            deallocate(A,b,iobs,pred)
            cycle loopf
         endif

!        Solve linear system
         allocate(AA(np,np),be(np))
         do i=1,new_chan
            if (iobs(i)<nthreshold) cycle
            AA(:,:)=A(:,:,i)
            be(:)  =b(:,i)
            call linmm(AA,be,np,1,np,np)

            predx(1,ich(i))=be(1)
            if (.not. mean_only) then
               do j=1,angord
                  predx(npred-j+1,ich(i))=be(j+1)
               end do
            end if
         end do ! end of new_chan
         deallocate(AA,be)

!        write initialized predx to scratch files
         dname = 'init_' // trim(obstype) // '_' // trim(platid)
         open(lntemp,file=dname,form='formatted')
         do i=1,new_chan
            if (iobs(i)<nthreshold) cycle
            write(lntemp,210) ich(i),predx(1,ich(i)),(predx(npred-k+1,ich(i)),k=1,angord)
 210        format(I5,1x,5e13.6)
         end do
         close(lntemp)

         deallocate(A,b)
         deallocate(iobs,pred)
      end if

!  End of loop over satellite/sensor types
   end do loopf


!  Wait for all mpi tasks to finish processing the
!  satellite/sensors assigned to them.
!  write(6,*)'INIT_PREDX:  Wait after satellite/sensor loop'
   call mpi_barrier(mpi_comm_world,ierror)


!  Combine the satellite/sensor specific predx together
   if (any(inew_rad)) then
      allocate(predr(angord+1))
      do i=1,ndat
         fname = 'init_' // trim(dtype(i)) // '_' // trim(dplat(i))
         inquire(file=fname,exist=lexist)

!        Process the scratch file
         if (lexist) then
!           Read data from scratch file
            write(6,*) 'INIT_PREDX:  processing update file i=',i,' with fname=',trim(fname)
            open(lntemp,file=fname,form='formatted')
            do
               read(lntemp,210,end=160) iich,(predr(k),k=1,angord+1)
               predx(1,iich)=predr(1)
               do j=1,angord
                  predx(npred-j+1,iich)=predr(j+1)
               end do
            end do
160         continue
            close(lntemp)
         end if  ! end of lexist
      end do ! end of ndat
      deallocate(predr)
   end if

   if (any(update_tlapmean)) then 
      do i=1,ndat
         fname = 'update_' // trim(dtype(i)) // '_' // trim(dplat(i))
         inquire(file=fname,exist=lexist)

!        Process the scratch file
         if (lexist) then
!           Read data from scratch file
            write(6,*) 'INIT_PREDX:  processing update file i=',i,' with fname=',trim(fname)
            open(lntemp,file=fname,form='formatted')
            do 
               read(lntemp,220,end=260) jj,tlaptmp,tsumtmp,counttmp
               tlapmean(jj)=tlaptmp
               tsum_tlapmean(jj)=tsumtmp
               count_tlapmean(jj)=counttmp
            end do
260         continue
            close(lntemp)
         end if  ! end of lexist
      end do ! end of ndat

      deallocate(tsum0,tsum,tlap0,tlap1,tlap2,tcnt)
   end if

   if (mype==mype_rad) then  
      if (any(inew_rad) .or. any(update_tlapmean)) then
         open(lunout,file='satbias_out.int',form='formatted')
         do j=1,jpch_rad
            write(lunout,'(I5,1x,a20,1x,i5,2e15.6,1x,I5/2(4x,10f12.6/))')j,nusis(j),nuchan(j),&
                      tlapmean(j),tsum_tlapmean(j),count_tlapmean(j),(predx(ii,j),ii=1,npred)
         end do
         close(lunout)
      end if
   end if 

!  End of program
   return
   end subroutine init_predx

 
end module radinfo<|MERGE_RESOLUTION|>--- conflicted
+++ resolved
@@ -592,10 +592,6 @@
 !   Allocate arrays to receive angle dependent bias information.
 !   Open file to bias file (satang=satbias_angle).  Read data.
 
-<<<<<<< HEAD
-    tlapmean=zero
-=======
->>>>>>> c658c886
     if (adp_anglebc) then 
        allocate(count_tlapmean(jpch_rad),update_tlapmean(jpch_rad),tsum_tlapmean(jpch_rad))
        count_tlapmean=0
@@ -620,10 +616,7 @@
        allocate(cbiasx(maxscan))
        allocate(cbias(maxscan,jpch_rad),tlapmean(jpch_rad))
        cbias=zero
-<<<<<<< HEAD
-=======
        tlapmean=zero
->>>>>>> c658c886
        read2: do
           read(lunin,'(I5,1x,A20,2x,I4,e15.6/100(4x,10f7.3/))',iostat=istat) &
                ich,isis,ichan,tlapm,(cbiasx(ip),ip=1,maxscan)
@@ -1011,11 +1004,7 @@
                                        index(isis,'n17')/=0)) then
          ifov=iscan+1
       else if (index(isis,'atms') /= 0 .AND. maxscan < 96) then
-<<<<<<< HEAD
-         ifov=ifov+3
-=======
          ifov=iscan+3
->>>>>>> c658c886
       else
          ifov=iscan
       end if
