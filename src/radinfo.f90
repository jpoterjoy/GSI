--- conflicted
+++ resolved
@@ -39,11 +39,8 @@
 !   2013-07-19  zhu     - add option emiss_bc for emissivity sensitivity radiance bias predictor
 !   2014-04-23   li     - change scan bias correction mode for avhrr and avhrr_navy
 !   2014-04-24   li     - apply abs (absolute) to AA and be for safeguarding
-<<<<<<< HEAD
+!   2015-03-01   li     - add zsea1 & zsea2 to handle the vertical mean temperature based on NSST T-Profile
 !   2015-7-10   zhu     - add two additional columns to satinfo file: icloud4crtm & iaerosol4crtm
-=======
-!   2015-03-01   li     - add zsea1 & zsea2 to handle the vertical mean temperature based on NSST T-Profile
->>>>>>> 38a96ddc
 !
 ! subroutines included:
 !   sub init_rad            - set satellite related variables to defaults
