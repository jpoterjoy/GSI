module radinfo 
!$$$   module documentation block
!                .      .    .                                       .
! module:    radinfo   
!
! abstract:  This module contains variables and routines related
!            to information for the use of satellite radiance data.
!
! program history log:
!   1995-07-06  derber
!   2004-05-13  kleist, documentation
!   2004-06-22  treadon - update documentation
!   2004-07-15  todling - protex-compliant prologue
!   2004-11-23  treadon - change 110 format statement
!   2004-11-30  xu li   - add array fbias for AVHRR bias correction
!   2004-12-08  xu li   - add logical flag retrieval to module
!   2004-12-22  treadon - rename logical "idiag_rad" as "diag_rad"
!   2005-02-03  xu li   - add SST analysis read and move sub intgrid2 from sst_retrieval to this module
!   2005-03-25  xu li   - modify sub rdgrbsst and remove intgrid2
!   2005-04-18  treadon - make rdgrbsst a separate subroutine
!   2005-09-28  derber  - change radinfo input file add ermax_rad,b_rad and pg_rad
!   2006-02-03  derber  - modify for new obs control and obs count
!   2006-04-27  derber  - remove jppf
!   2008-04-23  safford - add standard documentation block
!   2010-04-29  zhu     - add analysis variance info for radiance bias correction coefficients
!   2010-05-06  zhu     - add option adp_anglebc for variational radiance angle bias correction 
!   2010-05-12  zhu     - add option passive_bc for radiance bias correction for monitored channels
!   2010-07-12  zhu     - add inew_rad
!   2010-10-05  treadon - remove npred1 (not used)
!   2010-10-12  zhu     - combine scaninfo and edgeinfo into one file scaninfo
!   2011-01-04  zhu     - add tlapmean update for new/existing channels when adp_anglebc is turned on
!   2011-04-02  li      - add index tzr_qc,tzr_bufrsave for NSST and QC_tzr
!   2011-07-14  zhu     - add varch_cld for cloudy radiance
!   2012-11-02  collard - add icld_det for greater flexibility in QC step and
!                         add number of scan positions to satang file
!   2012-07-10  sienkiewicz   - add control for SSMIS noise reduction
!   2013-02-19  sienkiewicz   - add adjustable SSMIS bias term weight
!   2013-07-10  zhu     - add option upd_pred for radiance bias update indicator
!   2013-07-19  zhu     - add option emiss_bc for emissivity sensitivity radiance bias predictor
!   2014-04-06  j.jin   - add tmi_trmm and gmi
!   2014-04-23   li     - change scan bias correction mode for avhrr and avhrr_navy
!   2014-04-24   li     - apply abs (absolute) to AA and be for safeguarding
!   2015-03-01   li     - add zsea1 & zsea2 to handle the vertical mean temperature based on NSST T-Profile
!   2015-7-10   zhu     - add two additional columns to satinfo file: icloud4crtm & iaerosol4crtm
!   2016-03-10  ejones  - add control for GMI noise reduction
!   2016-03-24  ejones  - add control for AMSR2 noise reduction
!   2016-06-03  Collard - Added changes to allow for historical naming conventions
!   2016-08-12  mahajan - moved nst related variables from radinfo to gsi_nstcouplermod
!   2016-09-20  Guo     - added SAVE attributes to module variables *_method, to
!                         improve standard conformance of the code.
!
! subroutines included:
!   sub init_rad            - set satellite related variables to defaults
!   sub init_rad_vars       - initialize satellite related variables
!   sub radinfo_read        - read in sat info and biases, including read 
!                             sst_an and avhrr bias correction
!   sub radinfo_write       - write out satellite biases
!
! functions included:
!   fun newchn
!
! variable definitions:
!
! attributes:
!   language: f90
!   machine:  ibm RS/6000 SP; SGI Origin 2000; Compaq/HP
!
!$$$ end documentation block


! !USES:

  use kinds, only: r_kind,i_kind,r_quad
  use read_diag, only: set_radiag
  implicit none

! set default to private
  private
! set subroutines to public
  public :: init_rad
  public :: init_rad_vars
  public :: final_rad_vars
  public :: radinfo_read
  public :: radinfo_write
  public :: angle_cbias
! set passed variables to public
  public :: jpch_rad,npred,b_rad,pg_rad,diag_rad,iuse_rad,nusis,inew_rad
  public :: crtm_coeffs_path,retrieval,predx,ang_rad,newchn,cbias,icld_det
  public :: air_rad,nuchan,numt,varch,varch_cld,fbias,ermax_rad,tlapmean
  public :: ifactq,mype_rad
  public :: ostats,rstats,varA
  public :: adp_anglebc,angord,use_edges, maxscan
  public :: emiss_bc
  public :: passive_bc
  public :: upd_pred
  public :: ssmis_method,gmi_method,amsr2_method
  public :: radstart,radstep
  public :: newpc4pred
  public :: biaspredvar
  public :: radjacnames,radjacindxs,nsigradjac
  public :: tzr_bufrsave,tzr_qc

  public :: radedge1, radedge2
  public :: ssmis_precond
  public :: radinfo_adjust_jacobian
  public :: icloud4crtm,iaerosol4crtm
  public :: radinfo_get_rsqrtinv

  public :: dec2bin

  integer(i_kind),parameter:: numt = 33   ! size of AVHRR bias correction file
  integer(i_kind),parameter:: ntlapthresh = 100 ! threshhold value of cycles if tlapmean update is needed

  logical diag_rad    ! logical to turn off or on the diagnostic radiance file (true=on)
  logical retrieval   ! logical to turn off or on the SST retrieval with AVHRR data
  logical tzr_bufrsave! logical to turn off or on the bufr file output for Tz retrieval (true=on)

  logical adp_anglebc ! logical to turn off or on the variational radiance angle bias correction
  logical emiss_bc    ! logical to turn off or on the emissivity predictor
  logical passive_bc  ! logical to turn off or on radiance bias correction for monitored channels
  logical use_edges   ! logical to use data on scan edges (.true.=to use)

  integer(i_kind) tzr_qc        ! indicator of Tz retrieval QC tzr
  integer(i_kind) ssmis_method  !  noise reduction method for SSMIS
  integer(i_kind) gmi_method    !  noise reduction method for GMI
  integer(i_kind) amsr2_method  !  noise reduction method for AMSR2

  integer(i_kind) jpch_rad      ! number of channels*sat
  integer(i_kind) npred         ! number of radiance biases predictors
  integer(i_kind) mype_rad      ! task id for writing out radiance diagnostics
  integer(i_kind) angord        ! order of polynomial for angle bias correction
  integer(i_kind) maxscan       ! number of scan positions in satang file 

  real(r_kind),dimension(20):: upd_pred  ! indicator if bias correction coefficients evolve
  real(r_kind) :: ssmis_precond

  real(r_kind),allocatable,dimension(:):: varch       ! variance for clear radiance each satellite channel
  real(r_kind),allocatable,dimension(:):: varch_cld   ! variance for cloudy radiance
  real(r_kind),allocatable,dimension(:):: ermax_rad   ! error maximum (qc)
  real(r_kind),allocatable,dimension(:):: b_rad       ! variational b value
  real(r_kind),allocatable,dimension(:):: pg_rad      ! variational pg value
  real(r_kind),allocatable,dimension(:):: tlapmean    ! mean lapse rate (fixed from input file)
  real(r_kind),allocatable,dimension(:):: tsum_tlapmean  ! err sum of mean lapse rate 
  real(r_kind),allocatable,dimension(:):: ang_rad     ! 0 or 1 depending on iuse_rad (1 - use angle bias correction)
  real(r_kind),allocatable,dimension(:):: air_rad     ! 0 or 1 depending on iuse_rad (1 - use air mass bias correction)          
  real(r_kind),allocatable,dimension(:,:):: fbias     ! bias for AVHRR siumulated radiance
  real(r_kind),allocatable,dimension(:,:):: cbias     ! angle dependent bias for satellite channels
  real(r_kind),allocatable,dimension(:,:):: predx     ! coefficients for predictor part of bias correction

! radiance bias correction terms are as follows:
!  pred(1,:)  = global offset
!  pred(2,:)  = zenith angle predictor, is not used and set to zero now
!  pred(3,:)  = cloud liquid water predictor for clear-sky microwave radiance assimilation
!  pred(4,:)  = square of temperature laps rate predictor
!  pred(5,:)  = temperature laps rate predictor
!  pred(6,:)  = cosinusoidal predictor for SSMI/S ascending/descending bias
!  pred(7,:)  = sinusoidal predictor for SSMI/S
!  pred(8,:)  = emissivity sensitivity predictor for land/sea differences
!  pred(9,:)  = fourth order polynomial of angle bias correction
!  pred(10,:) = third order polynomial of angle bias correction
!  pred(11,:) = second order polynomial of angle bias correction
!  pred(12,:) = first order polynomial of angle bias correction
 
  real(r_kind),allocatable,dimension(:,:):: varA
  real(r_kind),allocatable,dimension(:):: ostats
  real(r_quad),allocatable,dimension(:,:):: rstats

  real(r_kind),allocatable,dimension(:):: radstart    ! starting scan angle
  real(r_kind),allocatable,dimension(:):: radstep     ! step of scan angle
  integer(i_kind),allocatable,dimension(:):: radnstep    ! nstep of scan angle

  integer(i_kind),allocatable,dimension(:):: radedge1    ! cut-off of edge removal
  integer(i_kind),allocatable,dimension(:):: radedge2    ! cut-off of edge removal

  integer(i_kind),allocatable,dimension(:):: count_tlapmean ! the count of tlapmean update 

  integer(i_kind),allocatable,dimension(:):: nuchan    ! satellite channel
  integer(i_kind),allocatable,dimension(:):: iuse_rad  ! use to turn off satellite radiance data
!                                                    = -2 do not use
!                                                    = -1 monitor if diagnostics produced
!                                                    =  0 monitor and use in QC only
!                                                    =  1 use data with complete quality control
!                                                    =  2 use data with no airmass bias correction
!                                                    =  3 use data with no angle dependent bias correction
!                                                    =  4 use data with no bias correction
  integer(i_kind),allocatable,dimension(:):: icld_det  ! Use this channel in cloud detection (only used for
!                                                        certain instruments. Set to greater than zero to use

  logical,allocatable,dimension(:):: inew_rad  ! indicator if it needs initialized for satellite radiance data
  logical,allocatable,dimension(:):: update_tlapmean ! indicator if tlapmean update is needed

  integer(i_kind),allocatable,dimension(:):: icloud4crtm  ! provide cloud info to crtm if icloud4crtm=0 & 1
  integer(i_kind),allocatable,dimension(:):: iaerosol4crtm  ! provide aerosol info to crtm if iaerosol4crtm=0 & 1
  integer(i_kind),allocatable,dimension(:):: ifactq    ! scaling parameter for d(Tb)/dq sensitivity

  character(len=20),allocatable,dimension(:):: nusis   ! sensor/instrument/satellite indicator
  character(len=256),save:: crtm_coeffs_path = "./" ! path of CRTM_Coeffs files

  integer(i_kind) :: nsigradjac
  character(len=20),allocatable,dimension(:):: radjacnames
  integer(i_kind),  allocatable,dimension(:):: radjacindxs

  real(r_kind) :: biaspredvar
  logical,save :: newpc4pred ! controls preconditioning due to sat-bias correction term 

  interface radinfo_adjust_jacobian; module procedure adjust_jac_; end interface
  interface radinfo_get_rsqrtinv; module procedure get_rsqrtinv_; end interface

  character(len=*),parameter :: myname='radinfo'
contains


  subroutine init_rad
!$$$  subprogram documentation block
!                .      .    .
! subprogram:    init_rad
!
!   prgrmmr:     derber      org: np23                date: 1995-07-06
!
! abstract:  This routine sets default values for variables used in
!            the radiance processing routines.
!
! program history log:
!   1995-07-06  derber
!   2004-06-22  treadon - update documentation
!   2004-07-15  todling - protex-compliant prologue
!   2008-04-23  safford - add standard subprogram doc block
!   2010-05-06  zhu     - add adp_anglebc and angord
!   2010-05-12  zhu     - add passive_bc
!   2010-09-02  zhu     - add use_edges
!   2010-04-25  zhu     - add logical newpc4pred (todling move here)
!   2013-02-13  eliu    - add two additional bias correction predictors for SSMIS 
!   2013-07-19  zhu     - add emiss_bc for emissivity sensitivity bias predictor
!   2016-03-10  ejones  - add gmi_method for using ssmis spatial averaging code
!                         for gmi
!   2016-03-24  ejones  - add amsr2_method for using ssmis spatial averaging code
!                         for amsr2
!
!   input argument list:
!
!   output argument list:
!
! attributes:
!   language: f90
!   machine:  ibm rs/6000 sp; SGI Origin 2000; Compaq/HP
!
!$$$ end documentation block
    use constants, only: one_tenth, one, r0_01

    implicit none

    biaspredvar = one_tenth ! berror var for radiance bias coeffs
    jpch_rad = 0            ! total number of channels over all instruments & satellites
    retrieval = .false.     ! .true. = apply physical SST retrieval with AVHRR data
    diag_rad = .true.       ! .true.=generate radiance diagnostic file
    mype_rad = 0            ! mpi task to collect and print radiance use information on/from
    npred=7                 ! number of bias correction predictors
    tzr_qc = 0              ! 0 = no Tz ret in gsi; 1 = retrieve and applied to QC
    tzr_bufrsave = .false.  ! .true.=generate bufr file for Tz retrieval

    newpc4pred = .false.  ! .true.=turn on new preconditioning for bias coefficients
    passive_bc = .false.  ! .true.=turn on bias correction for monitored channels
    adp_anglebc = .false. ! .true.=turn on angle bias correction
    emiss_bc = .false.    ! .true.=turn on emissivity bias correction
    angord = 0            ! order of polynomial for angle bias correction
    use_edges = .true.    ! .true.=to use data on scan edges
    upd_pred = one        ! 1.0=bias correction coefficients evolve
    ssmis_method = 1      ! default ssmis smoothing method
    ssmis_precond = r0_01 ! default preconditioner for ssmis bias terms
    gmi_method = 0        ! 4= default gmi smoothing method
    amsr2_method = 0      ! 5= default amsr2 smoothing method
  end subroutine init_rad


  subroutine init_rad_vars
!$$$  subprogram documentation block
!                .      .    .
! subprogram:    init_rad_vars
!
!   prgrmmr:     derber      org: np23                date: 1995-07-06
!
! abstract:  This routine sets parameters used in the radiance 
!            assimilation.  The parameters below depend on values
!            which may be altered by the SETUP namelist.
!
! program history log:
!   1995-07-06  derber
!   2004-06-22  treadon - update documentation
!   2004-07-15  todling - protex-compliant prologue
!   2008-04-23  safford -- add standard subprogram doc block
!   2010-05-06  zhu     - add option adp_anglebc
!   2011-05-16  todling - generalized fields in rad-Jacobian
!   2012-04-07  todling - add handle for aerosols
!   2013-10-26  todling - revisit given that metguess now holds upper air
!   2013-11-21  todling - add set_radiag; should be revisited to accommodate all
!                         versions of diag-file, but perhaps done somewhere else
!
!   input argument list:
!
!   output argument list:
!
! attributes:
!   language: f90
!   machine:  ibm rs/6000 sp; SGI Origin 2000; Compaq/HP
!
!$$$ end documentation block

    use mpimod, only: mype
    use gsi_metguess_mod, only: gsi_metguess_get
    use gsi_chemguess_mod, only: gsi_chemguess_get
    use gridmod, only: nsig
    implicit none

    integer(i_kind) ii,jj,mxlvs,isum,ndim,ib,ie,ier
    integer(i_kind) nvarjac,n_meteo,n_clouds_jac,n_aeros_jac
    integer(i_kind),allocatable,dimension(:)::aux,all_levels
    character(len=20),allocatable,dimension(:)::meteo_names
    character(len=20),allocatable,dimension(:)::clouds_names_jac
    character(len=20),allocatable,dimension(:)::aeros_names_jac

!   the following vars are wired-in until MetGuess handles all guess fiedls
!   character(len=3),parameter :: wirednames(6) = (/ 'tv ','q  ','oz ', 'u  ', 'v  ', 'sst' /)
    character(len=3),parameter :: wirednames(1) = (/ 'sst' /)
    integer(i_kind) ,parameter :: wiredlevs (1) = (/ 1 /)

!   safeguard angord value for option adp_anglebc
    if (adp_anglebc) then 
       if (angord==0) then 
          write(6,*)'INIT_RAD_VARS:  ***ERROR*** error value for angord, reset angord to be 4' 
          angord=4
       end if
    else
       if (angord/=0) angord=0
    end if

    call set_radiag ('version',30303,ier)
    if (adp_anglebc) npred=npred+angord
    if (emiss_bc) then
        npred=npred+1
        call set_radiag ('version',30303,ier)
    endif
    
!   inquire about variables in guess
    mxlvs = 0
    call gsi_metguess_get ( 'dim', ndim, ier )
    if (ndim>0) then
       allocate(all_levels(ndim))
       call gsi_metguess_get ( 'guesses_level', all_levels, ier )
       mxlvs = maxval(all_levels)
       deallocate(all_levels)
    end if

!   Test to ensure that mxlvs == nsig
    if (mxlvs/=nsig)then
       if(mype==0) write(6,*) 'INIT_RAD_VARS:  ***WARNING*** mxlvs from the anavinfo file',mxlvs, &
                      'is different from that of the guess',nsig,'.  Resetting maxlvs to match NSIG from guess.'
       mxlvs=nsig
    endif
!   inquire number of meteorology fields to participate in CRTM calculations
    call gsi_metguess_get ( 'meteo_4crtm_jac::3d', n_meteo, ier )
    n_meteo=max(0,n_meteo)
    allocate(meteo_names(n_meteo))
    if (n_meteo>0) then
        call gsi_metguess_get ( 'meteo_4crtm_jac::3d', meteo_names, ier )
    endif

!   inquire number of clouds to participate in CRTM calculations
    call gsi_metguess_get ( 'clouds_4crtm_jac::3d', n_clouds_jac, ier )
    n_clouds_jac=max(0,n_clouds_jac)

!   inquire number of aerosols to participate in CRTM calculations
    call gsi_chemguess_get ( 'aerosols_4crtm_jac::3d', n_aeros_jac, ier )
    n_aeros_jac=max(0,n_aeros_jac)

    nvarjac=size(wirednames)+n_meteo+n_clouds_jac+n_aeros_jac
    allocate(radjacnames(nvarjac))
    allocate(radjacindxs(nvarjac))

!   Fill in with wired names first
    do ii=1,size(wirednames)
       radjacnames(ii) = trim(wirednames(ii))
       radjacindxs(ii) = wiredlevs(ii)
    enddo
!   Fill in meteo next 
    jj=0
    if (n_meteo>0) then
       ib=size(wirednames)+1
       ie=ib+n_meteo-1
       do ii=ib,ie
          jj=jj+1
          radjacnames(ii) = trim(meteo_names(jj))
          radjacindxs(ii) = mxlvs
       enddo
    endif
!   Fill in clouds next 
    jj=0
    if (n_clouds_jac>0) then
       allocate(clouds_names_jac(n_clouds_jac))
       call gsi_metguess_get ( 'clouds_4crtm_jac::3d', clouds_names_jac, ier )
       ib=size(wirednames)+n_meteo+1
       ie=ib+n_clouds_jac-1
       do ii=ib,ie
          jj=jj+1
          radjacnames(ii) = trim(clouds_names_jac(jj))
          radjacindxs(ii) = mxlvs
       enddo
       deallocate(clouds_names_jac)
    endif
!   Fill in aerosols next 
    jj=0
    if (n_aeros_jac>0) then
        allocate(aeros_names_jac(n_aeros_jac))
        call gsi_chemguess_get ( 'aerosols_4crtm_jac::3d', aeros_names_jac, ier )
       ib=size(wirednames)+n_meteo+n_clouds_jac+1
       ie=ib+n_aeros_jac-1
       do ii=ib,ie
          jj=jj+1
          radjacnames(ii) = trim(aeros_names_jac(jj))
          radjacindxs(ii) = mxlvs
       enddo
       deallocate(aeros_names_jac)
    endif

!   Overwrite levels for certain fields (this must be revisited)
    do ii=1,nvarjac
       if(trim(radjacnames(ii))=='u'.or.trim(radjacnames(ii))=='v'.or.trim(radjacnames(ii))=='sst') then
          radjacindxs(ii) = 1
        endif
    enddo

!   Determine initial pointer location for each var in the Jacobian
    allocate(aux(nvarjac))
    if(size(radjacnames)>0) then
       nsigradjac = sum(radjacindxs)
       isum=0
       do ii=2,nvarjac
          isum=isum+radjacindxs(ii-1)
          aux(ii) = isum
       enddo
       aux(1) = 0
       radjacindxs=aux
    endif
    deallocate(aux)
    deallocate(meteo_names)

    if(mype==0) then
      print*, 'Vars in Rad-Jacobian (dims)'
      print*, '--------------------------'
      do ii=1,nvarjac
         print*, radjacnames(ii), radjacindxs(ii)
      end do
    endif

    return
  end subroutine init_rad_vars

  subroutine final_rad_vars
!$$$  subprogram documentation block
!                .      .    .
! subprogram:    final_rad_vars
!
!   prgrmmr:     todling     org: np23                date: 2011-05-16
!
! abstract:  This routine finalizes this package
!
! program history log:
!   2011-05-16  todling
!   2014-04-13  todling - add call to finalize correlated R related quantities
!
!   input argument list:
!
!   output argument list:
!
! attributes:
!   language: f90
!   machine:  ibm rs/6000 sp; SGI Origin 2000; Compaq/HP
!
!$$$ end documentation block

    use correlated_obsmod, only: corr_ob_finalize
    implicit none

    call corr_ob_finalize
    if(allocated(radjacindxs)) deallocate(radjacindxs)
    if(allocated(radjacnames)) deallocate(radjacnames)

    return
  end subroutine final_rad_vars


  subroutine radinfo_read
!$$$  subprogram documentation block
!                .      .    .
! subprogram:    radinfo_read
!
!   prgrmmr:     yang        org: np20                date: 1998-05-15
!
! abstract:  This routine reads the satinfo, satbias\_angle, and
!            satbias files.  
!
!            The satinfo file contains information about the channels,
!            sensors, and satellites.  It specifies observation error
!            for the channels, how to use the channels (assimilate,
!            monitor, etc), the type of channel (ir or microwave),
!            and other useful information.  
!
!            The satbias\_angle file contains the angle dependent part
!            of the brightness temperature bias for each channel/
!            instrument/satellite.  Also included in this file is 
!            the mean temperature lapse rate for each channels 
!            weighted by the weighting function for the given channel/
!            instrument.
!
!            The satbias\_in file contains the coefficients for the
!            predictive part of the bias correction.
!
!
! program history log:
!   1998-05-15  yang, weiyu
!   1999-08-24  derber, j., treadon, r., yang, w., first frozen mpp version
!   2004-06-22  treadon - update documentation
!   2004-07-15  todling - protex-compliant prologue
!   2004-11-30  xu li- read SST dependent bias for AVHRR radiance (NOAA-16 & NOAA-17) 
!                      and SST analysis when retrieval = .true.
!   2005-02-08  xu li- read SST analysis when retrieval = .true.
!   2005-10-11  treadon - change satinfo read to free format
!   2005-11-30  li - fix a bug in the format to read avhrr SST dependent BC
!   2007-03-13  derber  - modify to allow input bias correction files of different lengths and orders
!   2007-06-29  treadon - determine/build n_sensors and sensorlist from satinfo file
!   2008-04-23  safford - add standard doc block, rm unused vars and uses
!   2010-04-29  zhu     - add analysis variance info for radiance bias correction coefficients
!   2010-05-06  zhu     - add option adp_anglebc for variational angle bias correction
!   2011-01-04  zhu     - add tlapmean update for new channels when adp_anglebc is turned on
!   2011-04-07  todling - adjust argument list (interface) since newpc4pred is local now
!   2013-01-26  parrish - fix bug caught by WCOSS debug compile -- tlapmean used before allocated.
!                          Move first use of tlapmean to after allocation.
!   2013-02-13  eliu    - change write-out format for iout_rad (for two
!                         additional SSMIS bias correction coefficients)
!   2013-05-14  guo     - add read error messages to alarm user a format change.
!   2014-04-13  todling - add initialization of correlated R-covariance
!   2014-07-28  sienkiewicz - revert to allocate cbias, cbiasx after maxscan 
!                             reset in non adp_anglebc case
!   2014-12-19  W. Gu   - update the obs error in satinfo for instruments accounted for the correlated R-covariance
!   2015-04-01  W. Gu   - add the hook to scale the bias correction term for inter-channel correlated obs errors.
!   2015-07-10  zhu     - read in and determine icloud4crtm & iaerosol4crtm for all channels
!                         for generalized all-sky radiance assimilation, as all-sky
!                         may be enabled for part of the channels for certain instruments
!   2016-07-14  jung    - mods to make SEVIRI channel numbers consistent with other instruments.
!   2016-09-08  sienkiewicz - revert again to allocate cbias, cbiasx after maxscan reset in non adp_anglebc case
!
!   input argument list:
!
!   output argument list:
!
! attributes:
!   language: f90
!   machine:  ibm rs/6000 sp; SGI Origin 2000; Compaq/HP
!
!$$$ end documentation block

! !USES:

    use correlated_obsmod, only: corr_ob_initialize,corr_oberr_qc
    use obsmod, only: iout_rad
    use constants, only: zero,one,zero_quad
    use mpimod, only: mype
    use mpeu_util, only: perr,die
    implicit none

! !INPUT PARAMETERS:


    integer(i_kind) i,j,k,ich,lunin,lunout,nlines
    integer(i_kind) ip,istat,n,ichan,nstep,edge1,edge2,ntlapupdate,icw,iaeros
    real(r_kind),dimension(npred):: predr
    real(r_kind) tlapm
    real(r_kind) tsum
    real(r_kind) ostatsx
    real(r_kind) start,step
    real(r_kind),allocatable::cbiasx(:)
    real(r_kind),dimension(npred)::varx
    character(len=1):: cflg
    character(len=6) :: word
    character(len=120) crecord
    character(len=20) :: isis 
    character(len=20) :: satscan_sis
    real(r_kind),dimension(numt):: fbiasx     ! contains SST dependent bias  for SST retrieval
    integer(i_kind) :: nuchan_temp    ! satellite channel
    character(len=20) :: nusis_temp   ! sensor/instrument/satellite indicator
    integer(i_kind) :: iuse_rad_temp  ! use to turn off satellite radiance data
    real(r_kind) :: varch_temp        ! variance for clear radiance each satellite channel
    real(r_kind) :: varch_cld_temp    ! variance for cloudy radiance
    real(r_kind) :: ermax_rad_temp    ! error maximum (qc)
    real(r_kind) :: b_rad_temp        ! variational b value
    real(r_kind) :: pg_rad_temp       ! variational pg value
    integer(i_kind) :: icld_det_temp  ! Use this channel in cloud detection (only used for
!                                                        certain instruments. Set to greater than zero to use
    logical,allocatable,dimension(:):: nfound
    logical cfound
    logical pcexist
    logical cold_start_seviri         ! flag to fix wrong channel numbers for seviri.  True = fix, false = already correct

    data lunin / 49 /
    data lunout / 51 /

!============================================================================

!   Determine number of entries in satellite information file
    open(lunin,file='satinfo',form='formatted')
    j=0
    nlines=0
    read1:  do
       read(lunin,100,iostat=istat) cflg,crecord
       if (istat /= 0) exit
       nlines=nlines+1
       if (cflg == '!') cycle
       read(crecord,*,iostat=istat) nusis_temp,nuchan_temp,iuse_rad_temp,&
            varch_temp,varch_cld_temp,ermax_rad_temp,b_rad_temp,pg_rad_temp,icld_det_temp  
       if ( .not. diag_rad .and. iuse_rad_temp < 0 .and. icld_det_temp < 0 .and. &
          ( nusis_temp(1:4) == 'cris' .or. nusis_temp(1:4) == 'iasi' .or. nusis_temp(1:4) == 'airs')) cycle
       if ( nusis_temp(1:6) == 'seviri' .and. (nuchan_temp == 1 .or. nuchan_temp == 2 .or. nuchan_temp == 3)) then
          write(6,*) 'RADINFO_READ:  *** ERROR **** This is an obsolete satinfo file '
          write(6,*) 'RADINFO_READ:  Use an updated file or change the SEVIRI channels from 1-8 to 4-11'
          write(6,*) 'RADINFO_READ:  Your bias correction file(s) may also have the wrong channel numbers.'
          write(6,*) 'RADINFO_READ:  You can either edit them to the correct channel numbers (4-11) '
          write(6,*) 'RADINFO_READ:  or the GSI will perform a cold start on the seviri entries.' 
          write(6,*) 'RADINFO_READ:  stop program execution' 
          call stop2(79)
       endif
       j=j+1
    end do read1
    if (istat>0) then
       close(lunin)
       write(6,*)'RADINFO_READ:  ***ERROR*** error reading satinfo, istat=',istat
       write(6,*)'RADINFO_READ:  stop program execution'
       call stop2(79)
    endif
    jpch_rad = j
    if(jpch_rad == 0)then
      close(lunin)
      return
    end if


!   Allocate arrays to hold radiance information
!     nuchan    - channel number
!     nusis     - sensor/instrument/satellite
!     iuse_rad  - use parameter
!     ifactq    - scaling parameter for d(Tb)/dq sensitivity
!     varch     - variance for clear radiance for each channel
!     varch_cld - variance for cloudy radiance for each channel

    allocate(nuchan(jpch_rad),nusis(jpch_rad),iuse_rad(0:jpch_rad), &
         ifactq(jpch_rad),varch(jpch_rad),varch_cld(jpch_rad), &
         ermax_rad(jpch_rad),b_rad(jpch_rad),pg_rad(jpch_rad), &
         ang_rad(jpch_rad),air_rad(jpch_rad),inew_rad(jpch_rad),&
         icld_det(jpch_rad),icloud4crtm(jpch_rad),iaerosol4crtm(jpch_rad))
    allocate(nfound(jpch_rad))
    iuse_rad(0)=-999
    inew_rad=.true.
    ifactq=15
    air_rad=one
    ang_rad=one

!   All mpi tasks open and read radiance information file.
!   Task mype_rad writes information to radiance runtime file

    if (mype==mype_rad) then
       open(iout_rad)
       write(iout_rad,120) jpch_rad
120    format('RADINFO_READ:  jpch_rad=',1x,i6)
    endif
    rewind(lunin)
    j=1
    do k=1,nlines
       read(lunin,100) cflg,crecord
       if (cflg == '!') cycle
       read(crecord,*,iostat=istat) nusis(j),nuchan(j),iuse_rad(j),varch(j), &
            varch_cld(j),ermax_rad(j),b_rad(j),pg_rad(j),icld_det(j),icw,iaeros

       ! The following is to sort out some historical naming conventions
       select case (nusis(j)(1:4))
         case ('airs')
            nusis(j)='airs_aqua'
         case ('iasi')
            if (index(nusis(j),'metop-a') /= 0) nusis(j)='iasi_metop-a'
            if (index(nusis(j),'metop-b') /= 0) nusis(j)='iasi_metop-b'
            if (index(nusis(j),'metop-c') /= 0) nusis(j)='iasi_metop-c'
       end select 

       if(istat/=0) then
          call perr('radinfo_read','read(crecord), crecord =',trim(crecord))
          call perr('radinfo_read','                 istat =',istat)
          call  die('radinfo_read')
       endif

       if ( .not. diag_rad .and. iuse_rad(j) < 0 .and. icld_det(j) < 0 .and. &
          ( nusis(j)(1:4) == 'cris' .or. nusis(j)(1:4) == 'iasi' .or. nusis(j)(1:4) == 'airs')) cycle

       if(iuse_rad(j) == 4 .or. iuse_rad(j) == 2) air_rad(j)=zero
       if(iuse_rad(j) == 4 .or. iuse_rad(j) == 3) ang_rad(j)=zero

       icloud4crtm(j)=icw
       iaerosol4crtm(j)=iaeros
       if (mype==mype_rad) write(iout_rad,110) j,nusis(j), &
            nuchan(j),varch(j),varch_cld(j),iuse_rad(j),ermax_rad(j), &
            b_rad(j),pg_rad(j),icld_det(j),icloud4crtm(j),iaerosol4crtm(j)

       j=j+1
    end do
    close(lunin)
100 format(a1,a120)
110 format(i4,1x,a20,' chan= ',i4,  &
          ' var= ',f7.3,' varch_cld=',f7.3,' use= ',i2,' ermax= ',F7.3, &
          ' b_rad= ',F7.2,' pg_rad=',F7.2,' icld_det=',I2,' icloud=',I2,' iaeros=',I2)

!   Allocate arrays for additional preconditioning info
!   Read in information for data number and preconditioning

    if (newpc4pred) then
       allocate(ostats(jpch_rad), rstats(npred,jpch_rad),varA(npred,jpch_rad))
       varA = zero
       ostats = zero
       rstats = zero_quad

       inquire(file='satbias_pc',exist=pcexist)
       if (pcexist) then
          open(lunin,file='satbias_pc',form='formatted')
          nfound = .false.
          cold_start_seviri = .false.
          read3: do
             read(lunin,'(I5,1x,A20,1x,I5,e15.7/2(4x,10e15.7/))',iostat=istat) &
                  ich,isis,ichan,ostatsx,(varx(ip),ip=1,npred)
             if (istat/=0) exit
             ! The following is to sort out some historical naming conventions
             select case (isis(1:4))
               case ('airs')
                  isis='airs_aqua'
               case ('iasi')
                  if (index(isis,'metop-a') /= 0) isis='iasi_metop-a'
                  if (index(isis,'metop-b') /= 0) isis='iasi_metop-b'
                  if (index(isis,'metop-c') /= 0) isis='iasi_metop-c'
             end select 
             cfound = .false.

!            Set flag to fix seviri channel mismatch.  Channels should start at 4.  If it is
!            wrong, set falg to zero out entries.
             if( isis(1:6) == 'seviri' .and. ichan < 4 ) cold_start_seviri = .true.

!            If not seviri or seviri channels are correct, proceed. 
             if( .not. cold_start_seviri .or. isis(1:6) /= 'seviri' ) then
                do j =1,jpch_rad
                   if(trim(isis) == trim(nusis(j)) .and. ichan == nuchan(j))then
                      cfound = .true.
                      nfound(j) = .true.
                      do i=1,npred
                         varA(i,j)=varx(i)
                      end do
                      ostats(j)=ostatsx
                      if (any(varx/=zero) .and. iuse_rad(j)>-2) inew_rad(j)=.false.
                      cycle read3
                   end if
                end do
             endif

!            If an entry exists in the satbias_pc file but not in the satinfo file, print an error message.
!            When the diag file is not wanted (diag_rad=.false.),the subset feature in the CRTM is used. 
!            A lot of airs, iasi and/or cris satbias_pc - satinfo entry mismatchs occur which the warning messages are not wanted.
!            The second part of the if statement keeps from printing them.
             if ( .not. cfound ) then
                if ((diag_rad .and. mype ==0) .or. &
                   (.not. diag_rad .and. isis(1:4)/='airs' .and. isis(1:4) /= 'cris' .and. isis(1:4) /= 'iasi')) &
                   write(6,*) '***WARNING instrument/channel ',isis,ichan,'found in satbias_pc file but not found in satinfo'
             endif

          end do read3
          close(lunin)
          if (istat>0) then
             write(6,*)'RADINFO_READ:  ***ERROR*** error reading satbias_pc, istat=',istat
          endif

          if (mype==mype_rad) then
             write(iout_rad,*)'RADINFO_READ:  read satbias_pc file'
             do j=1,jpch_rad
                if(.not. nfound(j))write(iout_rad,*) 'RADINFO_READ: ***WARNING instrument/channel ',&
                     nusis(j),nuchan(j),' not found in satbias_pc file - set to zero '
             end do
          end if
       else
          if (mype==mype_rad) then
             write(iout_rad,*)'RADINFO_READ:  satbias_pc file doesnot exist - set to zero'
          end if
       end if
    end if   ! end newpc4pred


!   Allocate arrays to receive angle dependent bias information.
!   Open file to bias file (satang=satbias_angle).  Read data.

    maxscan=90  ! Default value for old files

    if (adp_anglebc) then 

       allocate(count_tlapmean(jpch_rad),update_tlapmean(jpch_rad),tsum_tlapmean(jpch_rad))
       count_tlapmean=0
       tsum_tlapmean=zero
       update_tlapmean=.true.
       allocate(cbiasx(maxscan))
       allocate(cbias(maxscan,jpch_rad),tlapmean(jpch_rad))
       cbias=zero
       tlapmean=zero

    else

<<<<<<< HEAD
    maxscan=250 ! Default value for old files
!   maxscan=90  ! Default value for old files
    allocate(cbiasx(maxscan))
    allocate(cbias(maxscan,jpch_rad),tlapmean(jpch_rad))
    cbias=zero
    tlapmean=zero
    if (.not. adp_anglebc) then
=======
>>>>>>> 81b0fca6
       open(lunin,file='satbias_angle',form='formatted',status='old',iostat=istat)
       if (istat /= 0 ) then
          write(6,*)'RADINFO_READ:  ***ERROR*** file "satbias_angle" does not exist'
          call stop2(79)
       endif

       nfound = .false.
       word=""
       read(lunin,'(a6)',iostat=istat) word
       if (istat /= 0 ) then
          write(6,*)'RADINFO_READ:  ***ERROR*** file "satbias_angle" is empty'
          call stop2(79)
       endif

       ! Read nscan to reset the size of cbias(:) for maxscan/=90 (default)
       rewind(lunin)
       if (word == 'nscan=') read(lunin,'(6x,i8)',iostat=istat) maxscan
       if (istat /= 0 .OR. maxscan <= 0 .OR. maxscan > 1000) then
          write(6,*)'RADINFO_READ:  ***ERROR*** error reading satbias_angle, maxscan out of range: ',maxscan
          call stop2(79)
       endif

       allocate(cbiasx(maxscan))
       allocate(cbias(maxscan,jpch_rad),tlapmean(jpch_rad))
       cbias=zero
       tlapmean=zero

       read2: do
          read(lunin,'(I5,1x,A20,2x,I4,e15.6)',iostat=istat,end=1111) &
               ich,isis,ichan,tlapm
          if (istat /= 0) exit
          read(lunin,'(100(4x,10f7.3/))',iostat=istat,end=1111) &
               (cbiasx(ip),ip=1,maxscan)
          if (istat /= 0) exit
          cfound = .false.
          ! The following is to sort out some historical naming conventions
          select case (isis(1:4))
             case ('airs')
               isis='airs_aqua'
             case ('iasi')
               if (index(isis,'metop-a') /= 0) isis='iasi_metop-a'
               if (index(isis,'metop-b') /= 0) isis='iasi_metop-b'
               if (index(isis,'metop-c') /= 0) isis='iasi_metop-c'
          end select 
          do j =1,jpch_rad
             if(trim(isis) == trim(nusis(j)) .and. ichan == nuchan(j))then
                cfound = .true.
                nfound(j) = .true.
                do i=1,maxscan
                   cbias(i,j)=cbiasx(i)
                end do
                tlapmean(j)=tlapm
                cycle read2
             end if
          end do
          if(.not. cfound .and. mype == 0) &
               write(6,*) '***WARNING instrument/channel ',isis,ichan, &
               'found in satbias_angle file but not found in satinfo'
       end do read2
1111   continue
       close(lunin)
       if (istat>0) then
          write(6,*)'RADINFO_READ:  ***ERROR*** error reading satbias_angle, istat=',istat
          write(6,*)'RADINFO_READ:  stop program execution'
          call stop2(79)
       endif

       if (mype==mype_rad) then
          write(iout_rad,*)'RADINFO_READ:  read satbias_angle file'
          do j=1,jpch_rad
             if(.not. nfound(j))write(iout_rad,*) 'RADINFO_READ: ***WARNING instrument/channel ',&
                  nusis(j),nuchan(j),' not found in satbias_angle file - set to zero '
          end do
       end if
    end if ! end of .not.adp_anglebc

!   Read in start,step information and cutoff values for scan edges
    allocate(radstart(jpch_rad),radstep(jpch_rad),radnstep(jpch_rad))
    allocate(radedge1(jpch_rad),radedge2(jpch_rad))
    radstart=zero
    radstep =one
    radnstep=maxscan
    radedge1=-1
    radedge2=-1

    inquire(file='scaninfo',exist=pcexist)
    if (pcexist) then
       open(lunin,file='scaninfo',form='formatted')
       do
          read(lunin,1000,IOSTAT=istat,end=1222) cflg,satscan_sis,start,step,nstep,edge1,edge2
          if (istat /= 0) exit
          if (cflg == '!') cycle

          ! The following is to sort out some historical naming conventions
          select case (satscan_sis(1:4))
             case ('airs')
               satscan_sis='airs_aqua'
             case ('iasi')
               if (index(satscan_sis,'metop-a') /= 0) satscan_sis='iasi_metop-a'
               if (index(satscan_sis,'metop-b') /= 0) satscan_sis='iasi_metop-b'
               if (index(satscan_sis,'metop-c') /= 0) satscan_sis='iasi_metop-c'
          end select 

          do j =1,jpch_rad
             if(trim(satscan_sis) == trim(nusis(j)))then
                radstart(j)=start
                radstep(j)=step
                radnstep(j)=nstep
                radedge1(j)=edge1
                radedge2(j)=edge2
             end if
          end do
       end do
1000   format(a1,a20,2f11.3,i10,2i6)
1222   continue
       close(lunin)
    else
       if(mype == 0) write(6,*) '***WARNING file scaninfo not found, use default'

       do j =1,jpch_rad
          call satstep(nusis(j),start,step,nstep,edge1,edge2)
          radstart(j)=start
          radstep(j)=step
          radnstep(j)=nstep
          radedge1(j)=edge1
          radedge2(j)=edge2
       end do
    end if  ! if pcexist


    if ( .not. retrieval ) then

!   Allocate array to hold coefficients for predictive (air mass) part of 
!   bias correction.  Open unit to input file.  Read data.
       allocate(predx(npred,jpch_rad))
       do j=1,jpch_rad
          do i=1,npred
             predx(i,j)=zero
          end do
       end do

       open(lunin,file='satbias_in' ,form='formatted')
       nfound = .false.
       cold_start_seviri = .false.
       read4: do
          if (.not. adp_anglebc) then
             read(lunin,'(I5,1x,A20,1x,I5,10f12.6)',iostat=istat,end=1333) ich,isis,&
                  ichan,(predr(ip),ip=1,npred)
          else
             read(lunin,'(I5,1x,A20,1x,I5,2e15.6,1x,I5/2(4x,10f12.6/))',iostat=istat,end=1333) ich,isis,&
                  ichan,tlapm,tsum,ntlapupdate,(predr(ip),ip=1,npred)
          end if
          if (istat /= 0) exit
          cfound = .false.
          ! The following is to sort out some historical naming conventions
          select case (isis(1:4))
             case ('airs')
               isis='airs_aqua'
             case ('iasi')
               if (index(isis,'metop-a') /= 0) isis='iasi_metop-a'
               if (index(isis,'metop-b') /= 0) isis='iasi_metop-b'
               if (index(isis,'metop-c') /= 0) isis='iasi_metop-c'
          end select 

!         Set flag to fix seviri channel mismatch.  Channels should start at 4.  If it is
!         wrong, set falg to zero out entries.
          if( isis(1:6) == 'seviri' .and. ichan < 4 ) cold_start_seviri = .true.

!         If not seviri or seviri channels are correct, proceed.
          if(  .not. cold_start_seviri .or. isis(1:6) /= 'seviri' ) then
             do j =1,jpch_rad
                if(trim(isis) == trim(nusis(j)) .and. ichan == nuchan(j))then
                   cfound = .true.
                   nfound(j) = .true.
                   do i=1,npred
                      predx(i,j)=predr(i)
                   end do
                   if (adp_anglebc) then 
                      tlapmean(j)=tlapm
                      tsum_tlapmean(j)=tsum
                      count_tlapmean(j)=ntlapupdate
                      if (ntlapupdate > ntlapthresh) update_tlapmean(j)=.false.
                   end if
                   if (any(predr/=zero)) inew_rad(j)=.false.
                   cycle read4
                end if
             end do
          endif

!         If an entry exists in the satbias_in file but not in the satinfo file, print an error message.
!         When the diag file is not wanted (diag_rad=.false.),the subset feature in the CRTM is used. 
!         A lot of airs, iasi and/or cris satbias_in - satinfo entry mismatchs occur which the warning messages are not wanted.
!         The second part of the if statement keeps from printing them.
          if ( .not. cfound ) then
             if ((diag_rad .and. mype ==0) .or. &
                (.not. diag_rad .and. isis(1:4)/='airs' .and. isis(1:4) /= 'cris' .and. isis(1:4) /= 'iasi')) &
                write(6,*) '***WARNING instrument/channel ',isis,ichan,'found in satbias_in file but not found in satinfo'
          endif

       end do read4
1333   continue
       close(lunin)
       if (istat>0) then
          write(6,*)'RADINFO_READ:  ***ERROR*** error reading satbias_in, istat=',istat
          write(6,*)'RADINFO_READ:  stop program execution'
          call stop2(79)
       endif

       if (mype==mype_rad) then
          write(iout_rad,*)'RADINFO_READ:  guess air mass bias correction coefficients below'
          do j=1,jpch_rad
             if (nfound(j)) then
                write(iout_rad,140) j,trim(nusis(j)),(predx(n,j),n=1,npred)
             else
                write(iout_rad,*) '***WARNING instrument/channel ',&
                nusis(j),nuchan(j),' not found in satbias_in file - set to zero '
             endif
          end do
140       format(i4,1x,a20,12f12.6)

       endif


!      Initialize predx if inew_rad and compute angle bias correction and tlapmean
       if (adp_anglebc) then
          call init_predx
          do j=1,jpch_rad
             call angle_cbias(nusis(j),j,cbias(1,j))
          end do

!         check inew_rad again
          do j =1,jpch_rad
             if (inew_rad(j) .and. iuse_rad(j)>=0 .and. all(predx(:,j)==zero)) then
                iuse_rad(j)=-1
             end if
          end do

          if (mype==mype_rad) then
             open(lunout,file='satbias_ang.out',form='formatted')
             write(lunout,'(I5)') maxscan
             do j=1,jpch_rad
                write(lunout,'(I5,1x,A20,2x,I4,e15.6/100(4x,10f7.3/))') &
                     j,nusis(j),nuchan(j),tlapmean(j),(cbias(i,j),i=1,maxscan)
             end do
             close(lunout)
          end if
       end if

    endif

! Read SST dependent radiance bias correction lookup table
    if (retrieval) then
    
       allocate(predx(npred,jpch_rad))
       predx=zero

       allocate(fbias(numt,jpch_rad))
       fbias=zero
       
       if(mype==mype_rad) write(iout_rad,*) &
            'RADINFO_READ:  read SST & D/N dependent bias correction from ',lunin
       open(lunin,file='satbias_sst',form='formatted')
       rewind (lunin)

!      Loop over satellites sensors & channels
       read5: do
          read(lunin,'(I5,1x,a20,1x,I5/3(4x,11f10.3/) )',iostat=istat,end=1444) ich,isis,ichan,(fbiasx(i),i=1,numt)
          if (istat /= 0) exit
          cfound = .false.
          ! The following is to sort out some historical naming conventions
          select case (isis(1:4))
             case ('airs')
               isis='airs_aqua'
             case ('iasi')
               if (index(isis,'metop-a') /= 0) isis='iasi_metop-a'
               if (index(isis,'metop-b') /= 0) isis='iasi_metop-b'
               if (index(isis,'metop-c') /= 0) isis='iasi_metop-c'
          end select 

          do j=1,jpch_rad
             if(trim(isis) == trim(nusis(j)) .and. ichan == nuchan(j))then
                cfound = .true.
                do i=1,numt
                   fbias(i,j)=fbiasx(i)
                end do
                tlapmean(j)=tlapm
                cycle read5
             end if
          end do
          if(.not. cfound)write(6,*) ' WARNING instrument/channel ',isis,ichan, &
             'found in satbias_sst file and not found in satinfo'
       end do read5
1444   continue
       close(lunin)
    endif           ! endif for if (retrieval) then

!   Initialize observation error covariance for 
!   instruments we account for inter-channel correlations
    call corr_ob_initialize
    call corr_oberr_qc(jpch_rad,iuse_rad,nusis,varch)

!   Close unit for runtime output.  Return to calling routine
    if(mype==mype_rad)close(iout_rad)
    return

  end subroutine radinfo_read


  subroutine radinfo_write
!$$$  subprogram documentation block
!                .      .    .
! subprogram:    radinfo_write
!
!   prgrmmr:     yang        org: np20                date: 1998-05-15
!
! abstract:  This routine writes an updated version of the predictive
!            part of the bias correction.
!
! program history log:
!   1998-05-15  yang, weiyu
!   1999-08-24  derber, j., treadon, r., yang, w., first frozen mpp version
!   2004-06-22  treadon - update documentation
!   2004-07-15  todling - protex-compliant prologue
!   2008-04-23  safford - add standard subprogram doc block
!   2010-04-29  zhu     - add analysis variance info for radiance bias correction coefficients
!   2010-05-06  zhu     - add option adp_anglebc
!   2011-04-07  todling - adjust argument list (interface) since newpc4pred is local now
!
!   input argument list:
!
!   output argument list:
!
! attributes:
!   language: f90
!   machine:  ibm rs/6000 sp; SGI Origin 2000; Compaq/HP
!
!$$$ end documentation block

! !USES:

    implicit none

    integer(i_kind) lunout,jch,ip,i
    real(r_kind),dimension(npred):: varx
    data lunout / 51 /

!   Open unit to output file.  Write analysis variance info.  Close unit.
    if (newpc4pred) then
       open(lunout,file='satbias_pc.out',form='formatted')
       rewind lunout
       do jch=1,jpch_rad
          do i=1,npred
             varx(i)=varA(i,jch)
          end do
          write(lunout,'(I5,1x,A20,1x,I5,e15.7/2(4x,10e15.7/))') jch,nusis(jch),&
               nuchan(jch),ostats(jch),(varx(ip),ip=1,npred)
       end do
       close(lunout)
    end if

!   Open unit to output file.  Write updated coefficients.  Close unit.
    open(lunout,file='satbias_out',form='formatted')
    rewind lunout
    if (.not. adp_anglebc) then
       do jch=1,jpch_rad
          write(lunout,'(I5,1x,a20,1x,i5,10f12.6)') jch,nusis(jch),nuchan(jch),&
               (predx(ip,jch),ip=1,npred)
       end do
    else
       do jch=1,jpch_rad
          write(lunout,'(I5,1x,a20,1x,i5,2e15.6,1x,I5/2(4x,10f12.6/))') jch,nusis(jch),nuchan(jch),&
               tlapmean(jch),tsum_tlapmean(jch),count_tlapmean(jch),(predx(ip,jch),ip=1,npred)
       end do
    end if
    close(lunout)

!   Deallocate data arrays for bias correction and those which hold
!   information from satinfo file.

    deallocate (predx,cbias,tlapmean,nuchan,nusis,iuse_rad,air_rad,ang_rad, &
         ifactq,varch,varch_cld,inew_rad,icld_det,icloud4crtm,iaerosol4crtm)

    if (adp_anglebc) deallocate(count_tlapmean,update_tlapmean,tsum_tlapmean)
    if (newpc4pred) deallocate(ostats,rstats,varA)
    deallocate (radstart,radstep,radnstep,radedge1,radedge2)
    return
  end subroutine radinfo_write



  integer(i_kind) function newchn(sis,ichan)   ! "satinfo-relative" index of 
                                               ! (sis,ichan) combination
!$$$  subprogram documentation block
!                .      .    .
! subprogram:    function newchn
!
!   prgrmmr:     derber      org: np23                date: 1997-08-13
!
! abstract:  For a given satellite and channel produce a combined 
!            channel number based on input from the satinfo file.
!            If the requested channel/satellite combination is
!            not found, the function returns a zero value.
!
! program history log:
!   1997-08-13  derber
!   2004-06-22  treadon - update documentation
!   2004-07-15  todling - protex-compliant prologue
!   2008-04-23  safford - add standard subprogram doc block, rm unused uses
!
!   input argument list:
!     sis     - satellite to search for
!     ichan   - channel number to search for
!
!   return:
!             - combined channel number
!
! attributes:
!   language: f90
!   machine:  ibm rs/6000 sp; SGI Origin 2000; Compaq/HP
!
!$$$ end documentation block

! !USES:

    implicit none

! !INPUT PARAMETERS:

    character(len=20), intent(in   ) :: sis   ! satellite to search for
    integer(i_kind)  , intent(in   ) :: ichan ! channel number to search for

    integer(i_kind) j

    do j=1,jpch_rad
       if ( nuchan(j)==ichan .and. nusis(j)==sis) then
          newchn=j
          return
       end if
    end do
    write(6,*) 'NEWCHN:  channel=',ichan,' sensor/instrument/satellite=',sis, &
         ' not present in satinfo file'
    newchn=0
    return
  end function newchn
  
   real(r_kind) function rnad_pos(isis,iscan,jch)
!$$$  subprogram documentation block
!                .      .    .
! subprogram:    function rnad_pos
!
!   prgrmmr:     zhu      org: np23                date: 2010-05-06
!
! abstract:  For a given satellite/sensor produce the scan angle
!
! program history log:
!   2010-05-06  zhu
!
!   return:
!             - scan angle
!
! attributes:
!   language: f90
!   machine:  ibm rs/6000 sp; SGI Origin 2000; Compaq/HP
!
!$$$ end documentation block

! !USES:
   implicit none
   character(len=20),intent(in):: isis
   integer(i_kind),intent(in):: iscan,jch

   integer(i_kind) ifov
   real(r_kind) piece

   if (index(isis,'iasi')/=0) then

      piece=-0.625_r_kind
      if (mod(iscan,2) == 1) piece = 0.625_r_kind
      rnad_pos=radstart(jch)+radstep(jch)*float((iscan-1)/2)+piece

   else

      if (index(isis,'hirs')/=0 .and. (index(isis,'n16')/=0 .or. &
                                       index(isis,'n17')/=0)) then
         ifov=iscan+1
      else if (index(isis,'atms') /= 0 .AND. maxscan < 96) then
         ifov=iscan+3
      else
         ifov=iscan
      end if
      rnad_pos=radstart(jch)+radstep(jch)*float(ifov-1)

   end if

   return
   end function rnad_pos

   subroutine angle_cbias(isis,j,cbiasj)
!$$$  subprogram documentation block
!                .      .    .
! subprogram:    angle_cbias
!
!   prgrmmr:     zhu      org: np23                date: 2010-05-06
!
! abstract:  For a given satellite/sensor produce angle bias correction
!
! program history log:
!   2010-05-06  zhu
!   2010-12-16  treadon - recode cbiasj to be consistent with setuprad
!
! attributes:
!   language: f90
!   machine:  ibm rs/6000 sp; SGI Origin 2000; Compaq/HP
!
!$$$ end documentation block

! !USES:

     use constants, only: zero,deg2rad
     implicit none
     
     character(len=20),intent(in):: isis
     integer(i_kind),intent(in):: j
     real(r_kind),dimension(maxscan),intent(inout):: cbiasj
     
     integer(i_kind) i,k
     real(r_kind),dimension(npred):: pred
     
     pred=zero
     do i=1,min(radnstep(j),maxscan)
        pred(npred)=rnad_pos(isis,i,j)*deg2rad
        do k=2,angord
           pred(npred-k+1)=pred(npred)**k
        end do
        cbiasj(i)=zero
        do k=1,angord
           cbiasj(i) = cbiasj(i)+ predx(npred-k+1,j)*pred(npred-k+1)
        end do
        
     end do
     return
   end subroutine angle_cbias

   subroutine satstep(isis,start,step,nstep,edge1,edge2)
!$$$  subprogram documentation block
!                .      .    .
! subprogram:    satstep
!
!   prgrmmr:     zhu      org: np23                date: 2010-05-06
!
! abstract:  This routine sets step, start, and nstart
!
! program history log:
!   2010-05-06  zhu
!
!   input argument list:
!
!   output argument list:
!
! program history log:
!   2015-09-04  J.Jung  - Added mods for CrIS full spectral resolution (FSR)

! attributes:
!   language: f90
!   machine:  ibm rs/6000 sp; SGI Origin 2000; Compaq/HP
!
!$$$ end documentation block

   use constants, only: zero,one,three
   implicit none

   character(len=20),intent(in) :: isis
   integer(i_kind),intent(out)  :: nstep,edge1,edge2
   real(r_kind),intent(out)     :: start,step

   start=zero
   step =one
   nstep=maxscan
   edge1=-1
   edge2=-1

   if (index(isis,'hirs')/=0) then
      step  = 1.80_r_kind
      start = -49.5_r_kind
      nstep = 56
      edge1 = 7
      edge2 = 50
   else if (index(isis,'msu')/=0) then
      if (index(isis,'amsua')/=0) then
         step  = three + one/three
         start = -48._r_kind - one/three
         nstep = 30
         edge1 = 4
         edge2 = 27
      else if (index(isis,'amsub')/=0) then
         step  = 1.1_r_kind
         start = -48.95_r_kind
         nstep = 90
         edge1 = 10
         edge2 = 81
      else
         step  = 9.474_r_kind
         start = -47.37_r_kind
         nstep = 90
         edge1 = 2
         edge2 = 10
      end if
   else if (index(isis,'atms')/=0) then
      step  = 1.11_r_kind
      start = -52.725_r_kind
      nstep = 96
      if (maxscan < 96) then
        edge1=7
        edge2=84
      else
        edge1 = 10
        edge2 = 87
      endif
   else if (index(isis,'mhs')/=0) then
      step  = 10.0_r_kind/9.0_r_kind
      start = -445.0_r_kind/9.0_r_kind
      nstep = 90
      edge1 = 10
      edge2 = 81
   else if (index(isis,'ssu')/=0) then
      step  = 10.0_r_kind
      start = -35.00_r_kind
      nstep = 90
      edge1 = 2
      edge2 = 7
   else if (index(isis,'airs')/=0) then
      step  = 1.1_r_kind
      start = -48.9_r_kind
      nstep = 90
      edge1 = 10
      edge2 = 81
   else if (index(isis,'hsb')/=0) then
      step  = 1.1_r_kind
      start = -48.95_r_kind
      nstep = 90
      edge1 = 10
      edge2 = 81
   else if (index(isis,'iasi')/=0) then
      step  = 3.334_r_kind
      start = -48.33_r_kind
      nstep = 60
      edge1 = 5
      edge2 = 56
   else if (index(isis,'cris')/=0) then
      step  = 3.322_r_kind
      start = -51.675_r_kind
      nstep = 30
      edge1 = 1
      edge2 = 30
   else if (index(isis,'saphir')/=0) then
      step  = 0.666_r_kind
      start = -42.960_r_kind
      nstep = 130
      edge1 = 1
      edge2 = 130
   end if

   return
   end subroutine satstep


   subroutine init_predx
!$$$  subprogram documentation block
!                .      .    .
! subprogram:    init_predx
!
!   prgrmmr:     zhu      org: np23                date: 2010-07-13
!
! abstract:  initialize predictor coeficients for a given satellite/sensor 
!
! program history log:
!   2010-07-13  zhu  - modified from global_angupdate
!   2011-04-07  todling - adjust argument list (interface) since newpc4pred is local now
!   2013-01-03  j.jin   - adding logical tmi for mean_only.
!   2013-07-19  zhu  - unify the weight assignments for both active and passive channels
!   2014-10-01  ejones  - add gmi and amsr2 logical
!   2015-01-16  ejones  - add saphir logical
!   2015-03-23  zaizhong ma - added the Himawari-8 ahi
!   2015-05-28  sienkiewicz - check if satinfo relative index from diag
!                              is correct (i.e. instrument and channel match);
!                              if not use newchn to get correct relative index
!   2015-10-22  jung    - changed from using satinfo information in the radstat file to
!                         using information from the satinfo file.
!   2016-07-14  jung    - mods to make SEVIRI channel numbers consistent with other instruments.
!
! attributes:
!   language: f90
!   machine:  ibm rs/6000 sp; SGI Origin 2000; Compaq/HP
!
!$$$ end documentation block

! !USES:

   use obsmod, only: ndat,dplat,dtype,dsis
   use mpimod, only:  npe,mype,mpi_comm_world,ierror
   use read_diag, only: read_radiag_header,read_radiag_data,diag_header_fix_list,&
        diag_header_chan_list,diag_data_fix_list,diag_data_chan_list,&
        diag_data_extra_list,diag_data_name_list
   use constants, only: zero,one,deg2rad
   implicit none

!  Declare local parameters
   integer(i_kind),parameter:: lndiag = 21
   integer(i_kind),parameter:: lntemp = 51

   integer(i_kind),parameter:: nthreshold = 100
   integer(i_kind),parameter:: maxchn = 3000
   integer(i_kind),parameter:: maxdat = 100
   real(r_kind),   parameter:: atiny  = 1.0e-10_r_kind

!  Declare local variables
   logical lexist
   logical lverbose 
   logical update
   logical mean_only
   logical ssmi,ssmis,amsre,amsre_low,amsre_mid,amsre_hig,tmi,gmi,amsr2,saphir
   logical ssmis_las,ssmis_uas,ssmis_env,ssmis_img
   logical avhrr,avhrr_navy,goessndr,goes_img,ahi,seviri

   character(len=20):: obstype,platid
   character(len=20):: satsens,satsens_id
   character(len=50):: fdiag_rad,dname,fname

   integer(i_kind):: ix,ii,iii,iich,ndatppe
   integer(i_kind):: i,j,jj,n_chan,k,lunout
   integer(i_kind):: istatus,ispot
   integer(i_kind):: np,new_chan,nc
   integer(i_kind):: counttmp, jjstart, sensor_start, sensor_end
   integer(i_kind):: radedge_min, radedge_max
   integer(i_kind),dimension(maxchn):: ich
   integer(i_kind),dimension(maxdat):: ipoint
 
   real(r_kind):: bias,scan,errinv,rnad
   real(r_kind):: tlaptmp,tsumtmp,ratio
   real(r_kind),allocatable,dimension(:):: tsum0,tsum,tlap0,tlap1,tlap2,tcnt
   real(r_kind),allocatable,dimension(:,:):: AA
   real(r_kind),allocatable,dimension(:):: be
   real(r_kind),allocatable,dimension(:):: iobs
   real(r_kind),allocatable,dimension(:,:,:):: A
   real(r_kind),allocatable,dimension(:,:):: b
   real(r_kind),allocatable,dimension(:):: pred
   real(r_kind),allocatable,dimension(:):: predr

!  Declare types used for reading satellite data
   type(diag_header_fix_list )             :: header_fix
   type(diag_header_chan_list),allocatable :: header_chan(:)
   type(diag_data_name_list)               :: data_name
   type(diag_data_fix_list   )             :: data_fix
   type(diag_data_chan_list  ),allocatable :: data_chan(:)
   type(diag_data_extra_list ),allocatable :: data_extra(:,:)

   data lunout / 53 / 

!************************************************************************
!  Return if no new channels AND update_tlapmean=.false.
   if (.not. (any(inew_rad) .or. any(update_tlapmean))) return
   if (mype==0) write(6,*) 'INIT_PREDX:  enter routine'

!  Allocate and initialize data arrays
   if (any(update_tlapmean)) then
      allocate(tsum0(jpch_rad),tsum(jpch_rad),tlap0(jpch_rad), &
               tlap1(jpch_rad),tlap2(jpch_rad),tcnt(jpch_rad))
      do j=1,jpch_rad
         tsum(j)=zero
         tsum0(j)=tsum_tlapmean(j)
         tcnt(j)=zero
         tlap1(j)=zero
         tlap2(j)=zero
         tlap0(j)=tlapmean(j)
         if (.not. newpc4pred) tlap0(j)=100.0_r_kind*tlap0(j)  ! convert tlap to its original unit
      end do
   end if

!  Assign each satellite/sensor to a mpi task
   ndatppe=0
   ix=0
   ipoint=0
   do i=1,ndat
      if(ix >= npe )ix=ix-npe
      if(ix == mype)then
         ndatppe=ndatppe+1
         ipoint(ndatppe)=i
      end if
      ix=ix+1
   end do

!  Loop over mpi tasks.  Each task processes a given set of satellite/sensors
   loopf:  do ii=1,ndatppe
      iii=ipoint(ii)
      obstype=dtype(iii)
      platid=dplat(iii)
      satsens_id=dsis(iii)

      if (dplat(iii) == '') cycle loopf

!     Create diagnostic filename
      fdiag_rad = 'diag_' // trim(dtype(iii)) // '_' // trim(dplat(iii))

!     See if diagnostic file exists
      inquire(file=fdiag_rad,exist=lexist)
      if (.not.lexist) cycle loopf

!     Open file and read header
      open(lndiag,file=fdiag_rad,form='unformatted',status='old',iostat=istatus)
      if (istatus/=0) then
         write(6,'(''INIT_PREDX:  Task '',i5,'' problem opening file '',a,'' iostat='',i4)') &
             mype,trim(fdiag_rad),istatus
         close(lndiag)
         cycle loopf
      endif

      lverbose=.false. 
      call read_radiag_header(lndiag,npred,retrieval,header_fix,header_chan,data_name,istatus,lverbose) 
      if (istatus/=0) then
         write(6,'(''INIT_PREDX:  Task '',i5,'' problem reading file '',a,'' header, iostat='',i4)') &
              mype,trim(fdiag_rad),istatus
         close(lndiag)
         cycle loopf
      endif

!     Process file
      write(6,'(''INIT_PREDX:  Task '',i5,'' processing '',a,'' data date= '',i10)') &
           mype, trim(fdiag_rad), header_fix%idate
      satsens = header_fix%isis
      n_chan = header_fix%nchan

!     Check for consistency between specified and retrieved satellite id
!     after first sorting out some historical naming conventions
      select case (satsens(1:4))
         case ('airs')
           satsens='airs_aqua'
         case ('iasi')
           if (index(satsens,'metop-a') /= 0) satsens='iasi_metop-a'
           if (index(satsens,'metop-b') /= 0) satsens='iasi_metop-b'
           if (index(satsens,'metop-c') /= 0) satsens='iasi_metop-c'
      end select 
      if (satsens /= satsens_id) then
         write(6,'(''INIT_PREDX:  ***ERROR*** inconsistent satellite ids '',&
              '' fdiag_rad= '',a,'' satsens,satsens_id='')')trim(fdiag_rad),satsens,satsens_id
         cycle loopf
      endif

!     Define sensor_satellite channel range from satinfo file
      sensor_start = 0
      sensor_end = 0
      do j = 1, jpch_rad
         if ( trim(nusis(j)) == trim(satsens_id)) then
            if ( sensor_start == 0 ) sensor_start = j
            sensor_end = j
         endif
      end do
      if ( sensor_start == 0 ) cycle loopf

!     Extract satinfo relative index and get new_chan
      new_chan=0
      update=.false.

!     Seviri channels should start at 4.  If the first seviri channel is less than 4
!     do not use this diag* file
      if ( satsens(1:6) == 'seviri' .and. header_chan(1)%nuchan < 4) then
        close(lndiag)
        cycle loopf
      endif

      jjstart = sensor_start
      loop_a: do j=1,n_chan
         do jj=jjstart, sensor_end
            if ( nuchan(jj) == header_chan(j)%nuchan ) then
               jjstart = jj + 1
               if (inew_rad(jj)) then
                  new_chan=new_chan+1
                  ich(new_chan) = jj
               end if
               if (update_tlapmean(jj)) update=.true.
               cycle loop_a
            endif
         end do 
      end do loop_a
       
      if (.not. update .and. new_chan==0) then 
         close(lndiag)
         cycle loopf
      end if

      goessndr   = obstype == 'sndr'  .or. obstype == 'sndrd1' .or.  &
                   obstype == 'sndrd2'.or. obstype == 'sndrd3' .or.  &
                   obstype == 'sndrd4'
      goes_img   = obstype == 'goes_img'
      ahi        = obstype == 'ahi'
      avhrr      = obstype == 'avhrr'
      avhrr_navy = obstype == 'avhrr_navy'
      ssmi       = obstype == 'ssmi'
      amsre_low  = obstype == 'amsre_low'
      amsre_mid  = obstype == 'amsre_mid'
      amsre_hig  = obstype == 'amsre_hig'
      amsre      = amsre_low .or. amsre_mid .or. amsre_hig
      ssmis      = obstype == 'ssmis'
      ssmis_las  = obstype == 'ssmis_las'
      ssmis_uas  = obstype == 'ssmis_uas'
      ssmis_img  = obstype == 'ssmis_img'
      ssmis_env  = obstype == 'ssmis_env'
      ssmis=ssmis_las.or.ssmis_uas.or.ssmis_img.or.ssmis_env.or.ssmis
      seviri     = obstype == 'seviri'
      tmi        = obstype == 'tmi'
      gmi        = obstype == 'gmi'
      saphir     = obstype == 'saphir'
      amsr2      = obstype == 'amsr2'
      mean_only=ssmi .or. ssmis .or. amsre .or. goessndr .or. goes_img & 
                .or. ahi .or. seviri .or. tmi
!     Allocate arrays and initialize
      if (mean_only) then 
         np=1
      else
         np=angord+1
      end if
      if (new_chan/=0) then
         allocate(A(np,np,new_chan),b(np,new_chan))
         allocate(iobs(new_chan),pred(np))
         do j=1,new_chan
            iobs(j)=zero
            do i=1,np
               b(i,j)=zero
               do k=1,np
                  A(i,k,j)=zero
               end do
            end do
         end do
      end if

      radedge_min = 0
      radedge_max = 1000
      do i=sensor_start, sensor_end
         if (radedge1(i)/=-1 .and. radedge2(i)/=-1) then
            radedge_min=radedge1(i)
            radedge_max=radedge2(i)
         end if
         exit 
      end do

!     Loop to read diagnostic file
      istatus = 0
      loopd:  do while (istatus == 0)
 
!        Read a record.  If read flag, istatus does not equal zero, exit loopd
         call read_radiag_data( lndiag,header_fix,retrieval,data_fix,data_chan,data_extra,istatus )
         if( istatus /= 0 ) exit loopd

!        Extract scan angle, lat, lon
         scan   = data_fix%senscn_pos
         ispot  = nint(scan)

!        Exclude data on edges
         if (.not. use_edges .and. (&
              ispot < radedge_min .OR. ispot > radedge_max )) cycle loopd

!        Channel loop
         nc=0
         jjstart = sensor_start
         loopc:  do j = 1, n_chan
            do jj=jjstart, sensor_end
               if ( nuchan(jj) == header_chan(j)%nuchan ) then
                  jjstart = jj + 1
                  if (inew_rad(jj)) nc = nc+1

                  if ((.not. inew_rad(jj)) .and.  &
                     (.not. update_tlapmean(jj))) cycle loopc

!           Check for reasonable obs-ges and observed Tb.
!           If the o-g difference is too large (> 200 K, very genereous!)
!           of the observation is too cold (<50 K) or too warm (>500 K),
!           do not use this observation in computing the update to the
!           angle dependent bias.
                  if( ( abs(data_chan(j)%omgnbc) > 200. .or. &
                       data_chan(j)%tbobs < 50. .or. &
                       data_chan(j)%tbobs > 500. ) ) cycle loopc
 
!           if errinv= (1 /(obs error)) is small (small = less than 1.e-6)
!           the observation did not pass quality control.  In this
!           case, do not use this observation in computing the update
!           to the angle dependent bias
!           if (iuse_rad(jj)>0 .and. data_chan(j)%errinv<1.e-6) cycle loopc

!           errinv=data_chan(j)%errinv
!           if (iuse_rad(jj)<=0) errinv=exp(-(data_chan(j)%omgnbc/3.0_r_kind)**2)
                  errinv=exp(-(data_chan(j)%omgnbc/3.0_r_kind)**2)
                  if (errinv<atiny) cycle loopc

                  if (update_tlapmean(jj)) then
                     tlaptmp=data_chan(j)%tlap
                     if (header_fix%inewpc==0) tlaptmp=100.0_r_kind*tlaptmp
                     tlap1(jj)=tlap1(jj)+(tlaptmp-tlap0(jj))*errinv
                     tsum(jj) =tsum(jj)+errinv
                     tcnt(jj) =tcnt(jj)+one
                  end if

                  if (inew_rad(jj)) then
!                    Define predictor
                     pred=zero
                     pred(1) = one
                     if (.not. mean_only) then
                        rnad = rnad_pos(satsens,ispot,jj)*deg2rad
                        do i=1,angord
                           pred(i+1) = rnad**i
                        end do
                     end if

!                    Add values to running sums.
                     iobs(nc) = iobs(nc)+one
                     bias = data_chan(j)%omgnbc
                     do i=1,np
                        b(i,nc) = b(i,nc)+bias*pred(i)*errinv**2
                     end do
                     do k=1,np
                        do i=1,np
                           A(i,k,nc) = A(i,k,nc)+pred(i)*pred(k)*errinv**2
                        end do
                     end do
                  end if
                  cycle loopc
               end if
            end do   
         enddo loopc ! channel loop

!     End of loop over diagnostic file
      enddo loopd

      close(lndiag)

!     Compute tlapmean
      if (update) then
         jjstart = sensor_start
         loop_b: do j = 1,n_chan
            do jj=jjstart, sensor_end
               if ( nuchan(jj) == header_chan(j)%nuchan ) then
                  jjstart = jj + 1
                  if (update_tlapmean(jj)) then
                     if(tcnt(jj) >= nthreshold)  then
                        tsum(jj)=tsum(jj)+tsum0(jj)
!                       tlap2(jj) = tlap0(jj) + wgtlap*tlap1(jj)/tsum(jj)
                        tlap2(jj) = tlap0(jj) + tlap1(jj)/tsum(jj)
                        count_tlapmean(jj)=count_tlapmean(jj)+one
                     elseif (tcnt(jj)>0) then
                        ratio = max(zero,min(tcnt(jj)/float(nthreshold),one))
                        tsum(jj)=ratio*tsum(jj)+tsum0(jj)
!                       tlap2(jj) = tlap0(jj) + ratio*wgtlap*tlap1(jj)/tsum(jj)
                        tlap2(jj) = tlap0(jj) + ratio*tlap1(jj)/tsum(jj)
                        count_tlapmean(jj)=count_tlapmean(jj)+one
                     else
                        tsum(jj)=tsum0(jj)
                        tlap2(jj) = tlap0(jj)
                        count_tlapmean(jj)=count_tlapmean(jj)
                     endif
                     tsum_tlapmean(jj)=tsum(jj)
                     tlapmean(jj)=tlap2(jj)
                     if (.not. newpc4pred) tlapmean(jj)=0.01_r_kind*tlapmean(jj)
                  endif
                  cycle loop_b
               endif 
            end do
         end do loop_b

!        Write updated tlapmean and sample size to scratch files
         dname = 'update_' // trim(obstype) // '_' // trim(platid)
         open(lntemp,file=dname,form='formatted')

         jjstart = sensor_start
         loop_c: do j=1,n_chan
            do jj=jjstart, sensor_end
               if ( nuchan(jj) == header_chan(j)%nuchan ) then
                  jjstart = jj + 1
                  write(lntemp,220) jj,tlapmean(jj),tsum_tlapmean(jj),count_tlapmean(jj)
220               format(I5,1x,2e15.6,1x,I5)
                  cycle loop_c
               endif
            end do
         end do loop_c
         close(lntemp)
      end if

      if (new_chan/=0) then
         if (all(iobs<nthreshold)) then
            deallocate(A,b,iobs,pred)
            cycle loopf
         endif

!        Solve linear system
         allocate(AA(np,np),be(np))
         do i=1,new_chan
            if (iobs(i)<nthreshold) cycle
            AA(:,:)=A(:,:,i)
            be(:)  =b(:,i)
            if (all(abs(AA)<atiny)) cycle
            if (all(abs(be)<atiny)) cycle
            call linmm(AA,be,np,1,np,np)

            predx(1,ich(i))=be(1)
            if (.not. mean_only) then
               do j=1,angord
                  predx(npred-j+1,ich(i))=be(j+1)
               end do
            end if
         end do ! end of new_chan
         deallocate(AA,be)

!        write initialized predx to scratch files
         dname = 'init_' // trim(obstype) // '_' // trim(platid)
         open(lntemp,file=dname,form='formatted')
         do i=1,new_chan
            if (iobs(i)<nthreshold) cycle
            write(lntemp,210) ich(i),predx(1,ich(i)),(predx(npred-k+1,ich(i)),k=1,angord)
 210        format(I5,1x,5e13.6)
         end do
         close(lntemp)

         deallocate(A,b)
         deallocate(iobs,pred)
      end if

!  End of loop over satellite/sensor types
   end do loopf

!  Wait for all mpi tasks to finish processing the
!  satellite/sensors assigned to them.
!  write(6,*)'INIT_PREDX:  Wait after satellite/sensor loop'
   call mpi_barrier(mpi_comm_world,ierror)


!  Combine the satellite/sensor specific predx together
   if (any(inew_rad)) then
      allocate(predr(angord+1))
      do i=1,ndat
         fname = 'init_' // trim(dtype(i)) // '_' // trim(dplat(i))
         inquire(file=fname,exist=lexist)

!        Process the scratch file
         if (lexist) then
!           Read data from scratch file
            if(mype == 0)&
               write(6,'(''INIT_PREDX:  processing update file i='',i6,'' with fname='',a)') i, trim(fname)
            open(lntemp,file=fname,form='formatted')
            do
               read(lntemp,210,end=160) iich,(predr(k),k=1,angord+1)
               predx(1,iich)=predr(1)
               do j=1,angord
                  predx(npred-j+1,iich)=predr(j+1)
               end do
            end do
160         continue
            close(lntemp)
         end if  ! end of lexist
      end do ! end of ndat
      deallocate(predr)
   end if

   if (any(update_tlapmean)) then 
      do i=1,ndat
         fname = 'update_' // trim(dtype(i)) // '_' // trim(dplat(i))
         inquire(file=fname,exist=lexist)

!        Process the scratch file
         if (lexist) then
!           Read data from scratch file
            if(mype == 0) &
              write(6,'(''INIT_PREDX:  processing update file i='',i5,'' with fname='',a)')i,trim(fname)
            open(lntemp,file=fname,form='formatted')
            do 
               read(lntemp,220,end=260) jj,tlaptmp,tsumtmp,counttmp
               tlapmean(jj)=tlaptmp
               tsum_tlapmean(jj)=tsumtmp
               count_tlapmean(jj)=counttmp
            end do
260         continue
            close(lntemp)
         end if  ! end of lexist
      end do ! end of ndat

      deallocate(tsum0,tsum,tlap0,tlap1,tlap2,tcnt) 
   end if

   if (mype==mype_rad) then  
      if (any(inew_rad) .or. any(update_tlapmean)) then
         open(lunout,file='satbias_out.int',form='formatted')
         do j=1,jpch_rad
            write(lunout,'(I5,1x,a20,1x,i5,2e15.6,1x,I5/2(4x,10f12.6/))')j,nusis(j),nuchan(j),&
                      tlapmean(j),tsum_tlapmean(j),count_tlapmean(j),(predx(ii,j),ii=1,npred)
         end do
         close(lunout)
      end if
   end if 

!  End of program
   return
   end subroutine init_predx


subroutine dec2bin(dec,bin,ndim)

!$$$  subprogram documentation block
!                .      .    .                                       .
! subprogram:    dec2bin                  convert decimal number to binary
!   prgmmr: unknown             org: np23                date: 2010-04-06
!
! abstract:  This routine convert a decimal number to binary
!
! program history log:
!   2010-04-06  hliu
!   2013-02-05  guo  - STOP in dec2bin() was replaced with die() to signal an _abort_.
!
!   input argument list:
!     dec  - observation type to process
!
!   output argument list:
!     bin    - number of sbuv/omi ozone observations read
!
! remarks:
!
! attributes:
!   language: f90
!   machine:  ibm RS/6000 SP
!

    use kinds, only: i_kind
    use mpeu_util, only: die, perr

    implicit none

! Declare passed variables
    integer(i_kind) ,intent(inout) :: dec
    integer(i_kind) ,intent(in)    :: ndim
    integer(i_kind) ,intent(out)   :: bin(ndim)

! Declare local variables
    integer(i_kind):: bindec, i

!   Check to determine decimal # is within bounds
    i = ndim
    IF ((dec - 2**i) >= 0) THEN
       write(6,*) 'Decimal Number too Large. Must be < 2^(',ndim-1,')'
       call die('dec2bin')
    END IF

!   Determine the scalar for each of the decimal positions
    DO WHILE (i >= 1)
       bindec = 2**(i-1)
       IF ((dec - bindec) >= 0) THEN
          bin(i) = 1
          dec = dec - bindec
       ELSE
          bin(i) = 0
       END IF
       i = i - 1
    END DO
    RETURN
END subroutine dec2bin

 logical function adjust_jac_ (iinstr,isis,isfctype,nchanl,nsigradjac,ich,varinv,&
                               depart,obvarinv,adaptinf,wgtjo,jacobian)
!$$$  subprogram documentation block
!                .      .    .
! subprogram:    adjust_jac_
!
!   prgrmmr:     todling  org: gmao                date: 2014-04-15
!
! abstract:  provide hook to module handling inter-channel ob correlated errors
!
! program history log:
!   2014-04-15  todling - initial code
!   2014-08-06  todling - change obtype to isis for more flexibity
!   2014-10-01  todling - add wgtjo to arg list
!   2015-04-01  W. Gu - revisit bias handling
!
! attributes:
!   language: f90
!   machine:  ibm rs/6000 sp; SGI Origin 2000; Compaq/HP
!
!$$$ end documentation block
   use constants, only: zero,one
   use correlated_obsmod, only: idnames
   use correlated_obsmod, only: corr_ob_amiset
   use correlated_obsmod, only: corr_ob_scale_jac
   use correlated_obsmod, only: GSI_BundleErrorCov 
   use mpeu_util, only: getindex
   use mpeu_util, only: die
   implicit none

   character(len=*),intent(in) :: isis
   integer(i_kind), intent(in) :: isfctype
   integer(i_kind), intent(in) :: nchanl
   integer(i_kind), intent(in) :: nsigradjac
   integer(i_kind), intent(in) :: ich(nchanl)
   real(r_kind), intent(inout) :: varinv(nchanl)
   real(r_kind), intent(inout) :: depart(nchanl)
   real(r_kind), intent(inout) :: obvarinv(nchanl)
   real(r_kind), intent(inout) :: adaptinf(nchanl)
   real(r_kind), intent(inout) :: wgtjo(nchanl)
   real(r_kind), intent(inout) :: jacobian(nsigradjac,nchanl)
   integer(i_kind), intent(out) :: iinstr
   character(len=*),parameter::myname_ = myname//'*adjust_jac_'
   character(len=80) covtype

   adjust_jac_=.false.

   if(.not.allocated(idnames)) then
     return
   endif

   iinstr=-1
   if(isfctype==0)then
      covtype = trim(isis)//':sea'
      iinstr=getindex(idnames,trim(covtype))
   else if(isfctype==1)then
      covtype = trim(isis)//':land'
      iinstr=getindex(idnames,trim(covtype))
   else if(isfctype==2)then
      covtype = trim(isis)//':ice'
      iinstr=getindex(idnames,trim(covtype))
   else if(isfctype==3)then
      covtype = trim(isis)//':snow'
      iinstr=getindex(idnames,trim(covtype))
   else if(isfctype==4)then
      covtype = trim(isis)//':mixed'
      iinstr=getindex(idnames,trim(covtype))
   endif
   if(iinstr<0) return  ! do not use the correlated errors

   if(.not.corr_ob_amiset(GSI_BundleErrorCov(iinstr))) then
      call die(myname_,' improperly set GSI_BundleErrorCov')
   endif

   if( GSI_BundleErrorCov(iinstr)%nch_active < 0) return

   adjust_jac_ = corr_ob_scale_jac(depart,obvarinv,adaptinf,jacobian,nchanl,jpch_rad,varinv,wgtjo, &
                                    iuse_rad,ich,GSI_BundleErrorCov(iinstr))
end function adjust_jac_

subroutine get_rsqrtinv_ (iinstr,nchasm,ich,ichasm,varinv,rsqrtinv)
!$$$  subprogram documentation block
!                .      .    .
! subprogram:    get_rsqrtinv_
!
!   prgrmmr:     Wei  org: gmao                date: 2015-03-11
!
! abstract:  provide hook to obtain the inverse of the square-root of R
!
! program history log:
!   2015-03-11  W. Gu - initial code
!
! attributes:
!   language: f90
!   machine:  ibm rs/6000 sp; SGI Origin 2000; Compaq/HP
!
!$$$ end documentation block
   use constants, only: zero,one
   use correlated_obsmod, only: corr_ob_rsqrtinv
   use correlated_obsmod, only: GSI_BundleErrorCov
   use mpeu_util, only: getindex
   use mpeu_util, only: die
   implicit none
   integer(i_kind), intent(in) :: iinstr
   integer(i_kind), intent(in) :: nchasm
   integer(i_kind), intent(in) :: ich(nchasm)
   integer(i_kind), intent(in) :: ichasm(nchasm)
   real(r_kind), intent(in) :: varinv(nchasm)    ! inverse of specified ob-error-variance
   real(r_kind), intent(inout) :: rsqrtinv(nchasm,nchasm)

   character(len=*),parameter::myname_ = myname//'*get_rsqrtinv_'

   call corr_ob_rsqrtinv (jpch_rad,iuse_rad,nchasm,ich,ichasm,varinv,&
                          rsqrtinv,GSI_BundleErrorCov(iinstr))

end subroutine get_rsqrtinv_

end module radinfo<|MERGE_RESOLUTION|>--- conflicted
+++ resolved
@@ -41,7 +41,6 @@
 !   2014-04-23   li     - change scan bias correction mode for avhrr and avhrr_navy
 !   2014-04-24   li     - apply abs (absolute) to AA and be for safeguarding
 !   2015-03-01   li     - add zsea1 & zsea2 to handle the vertical mean temperature based on NSST T-Profile
-!   2015-7-10   zhu     - add two additional columns to satinfo file: icloud4crtm & iaerosol4crtm
 !   2016-03-10  ejones  - add control for GMI noise reduction
 !   2016-03-24  ejones  - add control for AMSR2 noise reduction
 !   2016-06-03  Collard - Added changes to allow for historical naming conventions
@@ -103,7 +102,6 @@
   public :: radedge1, radedge2
   public :: ssmis_precond
   public :: radinfo_adjust_jacobian
-  public :: icloud4crtm,iaerosol4crtm
   public :: radinfo_get_rsqrtinv
 
   public :: dec2bin
@@ -147,20 +145,6 @@
   real(r_kind),allocatable,dimension(:,:):: cbias     ! angle dependent bias for satellite channels
   real(r_kind),allocatable,dimension(:,:):: predx     ! coefficients for predictor part of bias correction
 
-! radiance bias correction terms are as follows:
-!  pred(1,:)  = global offset
-!  pred(2,:)  = zenith angle predictor, is not used and set to zero now
-!  pred(3,:)  = cloud liquid water predictor for clear-sky microwave radiance assimilation
-!  pred(4,:)  = square of temperature laps rate predictor
-!  pred(5,:)  = temperature laps rate predictor
-!  pred(6,:)  = cosinusoidal predictor for SSMI/S ascending/descending bias
-!  pred(7,:)  = sinusoidal predictor for SSMI/S
-!  pred(8,:)  = emissivity sensitivity predictor for land/sea differences
-!  pred(9,:)  = fourth order polynomial of angle bias correction
-!  pred(10,:) = third order polynomial of angle bias correction
-!  pred(11,:) = second order polynomial of angle bias correction
-!  pred(12,:) = first order polynomial of angle bias correction
- 
   real(r_kind),allocatable,dimension(:,:):: varA
   real(r_kind),allocatable,dimension(:):: ostats
   real(r_quad),allocatable,dimension(:,:):: rstats
@@ -189,8 +173,6 @@
   logical,allocatable,dimension(:):: inew_rad  ! indicator if it needs initialized for satellite radiance data
   logical,allocatable,dimension(:):: update_tlapmean ! indicator if tlapmean update is needed
 
-  integer(i_kind),allocatable,dimension(:):: icloud4crtm  ! provide cloud info to crtm if icloud4crtm=0 & 1
-  integer(i_kind),allocatable,dimension(:):: iaerosol4crtm  ! provide aerosol info to crtm if iaerosol4crtm=0 & 1
   integer(i_kind),allocatable,dimension(:):: ifactq    ! scaling parameter for d(Tb)/dq sensitivity
 
   character(len=20),allocatable,dimension(:):: nusis   ! sensor/instrument/satellite indicator
@@ -312,11 +294,11 @@
     implicit none
 
     integer(i_kind) ii,jj,mxlvs,isum,ndim,ib,ie,ier
-    integer(i_kind) nvarjac,n_meteo,n_clouds_jac,n_aeros_jac
+    integer(i_kind) nvarjac,n_meteo,n_clouds,n_aeros
     integer(i_kind),allocatable,dimension(:)::aux,all_levels
     character(len=20),allocatable,dimension(:)::meteo_names
-    character(len=20),allocatable,dimension(:)::clouds_names_jac
-    character(len=20),allocatable,dimension(:)::aeros_names_jac
+    character(len=20),allocatable,dimension(:)::clouds_names
+    character(len=20),allocatable,dimension(:)::aeros_names
 
 !   the following vars are wired-in until MetGuess handles all guess fiedls
 !   character(len=3),parameter :: wirednames(6) = (/ 'tv ','q  ','oz ', 'u  ', 'v  ', 'sst' /)
@@ -365,14 +347,14 @@
     endif
 
 !   inquire number of clouds to participate in CRTM calculations
-    call gsi_metguess_get ( 'clouds_4crtm_jac::3d', n_clouds_jac, ier )
-    n_clouds_jac=max(0,n_clouds_jac)
+    call gsi_metguess_get ( 'clouds_4crtm_jac::3d', n_clouds, ier )
+    n_clouds=max(0,n_clouds)
 
 !   inquire number of aerosols to participate in CRTM calculations
-    call gsi_chemguess_get ( 'aerosols_4crtm_jac::3d', n_aeros_jac, ier )
-    n_aeros_jac=max(0,n_aeros_jac)
-
-    nvarjac=size(wirednames)+n_meteo+n_clouds_jac+n_aeros_jac
+    call gsi_chemguess_get ( 'aerosols_4crtm_jac::3d', n_aeros, ier )
+    n_aeros=max(0,n_aeros)
+
+    nvarjac=size(wirednames)+n_meteo+n_clouds+n_aeros
     allocate(radjacnames(nvarjac))
     allocate(radjacindxs(nvarjac))
 
@@ -394,31 +376,31 @@
     endif
 !   Fill in clouds next 
     jj=0
-    if (n_clouds_jac>0) then
-       allocate(clouds_names_jac(n_clouds_jac))
-       call gsi_metguess_get ( 'clouds_4crtm_jac::3d', clouds_names_jac, ier )
+    if (n_clouds>0) then
+       allocate(clouds_names(n_clouds))
+       call gsi_metguess_get ( 'clouds_4crtm_jac::3d', clouds_names, ier )
        ib=size(wirednames)+n_meteo+1
-       ie=ib+n_clouds_jac-1
+       ie=ib+n_clouds-1
        do ii=ib,ie
           jj=jj+1
-          radjacnames(ii) = trim(clouds_names_jac(jj))
+          radjacnames(ii) = trim(clouds_names(jj))
           radjacindxs(ii) = mxlvs
        enddo
-       deallocate(clouds_names_jac)
+       deallocate(clouds_names)
     endif
 !   Fill in aerosols next 
     jj=0
-    if (n_aeros_jac>0) then
-        allocate(aeros_names_jac(n_aeros_jac))
-        call gsi_chemguess_get ( 'aerosols_4crtm_jac::3d', aeros_names_jac, ier )
-       ib=size(wirednames)+n_meteo+n_clouds_jac+1
-       ie=ib+n_aeros_jac-1
+    if (n_aeros>0) then
+        allocate(aeros_names(n_aeros))
+        call gsi_chemguess_get ( 'aerosols_4crtm_jac::3d', aeros_names, ier )
+       ib=size(wirednames)+n_meteo+n_clouds+1
+       ie=ib+n_aeros-1
        do ii=ib,ie
           jj=jj+1
-          radjacnames(ii) = trim(aeros_names_jac(jj))
+          radjacnames(ii) = trim(aeros_names(jj))
           radjacindxs(ii) = mxlvs
        enddo
-       deallocate(aeros_names_jac)
+       deallocate(aeros_names)
     endif
 
 !   Overwrite levels for certain fields (this must be revisited)
@@ -542,9 +524,6 @@
 !                             reset in non adp_anglebc case
 !   2014-12-19  W. Gu   - update the obs error in satinfo for instruments accounted for the correlated R-covariance
 !   2015-04-01  W. Gu   - add the hook to scale the bias correction term for inter-channel correlated obs errors.
-!   2015-07-10  zhu     - read in and determine icloud4crtm & iaerosol4crtm for all channels
-!                         for generalized all-sky radiance assimilation, as all-sky
-!                         may be enabled for part of the channels for certain instruments
 !   2016-07-14  jung    - mods to make SEVIRI channel numbers consistent with other instruments.
 !   2016-09-08  sienkiewicz - revert again to allocate cbias, cbiasx after maxscan reset in non adp_anglebc case
 !
@@ -571,7 +550,7 @@
 
 
     integer(i_kind) i,j,k,ich,lunin,lunout,nlines
-    integer(i_kind) ip,istat,n,ichan,nstep,edge1,edge2,ntlapupdate,icw,iaeros
+    integer(i_kind) ip,istat,n,ichan,nstep,edge1,edge2,ntlapupdate
     real(r_kind),dimension(npred):: predr
     real(r_kind) tlapm
     real(r_kind) tsum
@@ -654,8 +633,10 @@
          ifactq(jpch_rad),varch(jpch_rad),varch_cld(jpch_rad), &
          ermax_rad(jpch_rad),b_rad(jpch_rad),pg_rad(jpch_rad), &
          ang_rad(jpch_rad),air_rad(jpch_rad),inew_rad(jpch_rad),&
-         icld_det(jpch_rad),icloud4crtm(jpch_rad),iaerosol4crtm(jpch_rad))
+         icld_det(jpch_rad)) 
+
     allocate(nfound(jpch_rad))
+
     iuse_rad(0)=-999
     inew_rad=.true.
     ifactq=15
@@ -675,9 +656,9 @@
     do k=1,nlines
        read(lunin,100) cflg,crecord
        if (cflg == '!') cycle
-       read(crecord,*,iostat=istat) nusis(j),nuchan(j),iuse_rad(j),varch(j), &
-            varch_cld(j),ermax_rad(j),b_rad(j),pg_rad(j),icld_det(j),icw,iaeros
-
+       read(crecord,*,iostat=istat) nusis(j),nuchan(j),iuse_rad(j),&
+            varch(j),varch_cld(j),ermax_rad(j),b_rad(j),pg_rad(j),icld_det(j) 
+             
        ! The following is to sort out some historical naming conventions
        select case (nusis(j)(1:4))
          case ('airs')
@@ -700,11 +681,9 @@
        if(iuse_rad(j) == 4 .or. iuse_rad(j) == 2) air_rad(j)=zero
        if(iuse_rad(j) == 4 .or. iuse_rad(j) == 3) ang_rad(j)=zero
 
-       icloud4crtm(j)=icw
-       iaerosol4crtm(j)=iaeros
        if (mype==mype_rad) write(iout_rad,110) j,nusis(j), &
             nuchan(j),varch(j),varch_cld(j),iuse_rad(j),ermax_rad(j), &
-            b_rad(j),pg_rad(j),icld_det(j),icloud4crtm(j),iaerosol4crtm(j)
+            b_rad(j),pg_rad(j),icld_det(j) 
 
        j=j+1
     end do
@@ -712,7 +691,7 @@
 100 format(a1,a120)
 110 format(i4,1x,a20,' chan= ',i4,  &
           ' var= ',f7.3,' varch_cld=',f7.3,' use= ',i2,' ermax= ',F7.3, &
-          ' b_rad= ',F7.2,' pg_rad=',F7.2,' icld_det=',I2,' icloud=',I2,' iaeros=',I2)
+          ' b_rad= ',F7.2,' pg_rad=',F7.2,' icld_det=',I2) 
 
 !   Allocate arrays for additional preconditioning info
 !   Read in information for data number and preconditioning
@@ -812,16 +791,6 @@
 
     else
 
-<<<<<<< HEAD
-    maxscan=250 ! Default value for old files
-!   maxscan=90  ! Default value for old files
-    allocate(cbiasx(maxscan))
-    allocate(cbias(maxscan,jpch_rad),tlapmean(jpch_rad))
-    cbias=zero
-    tlapmean=zero
-    if (.not. adp_anglebc) then
-=======
->>>>>>> 81b0fca6
        open(lunin,file='satbias_angle',form='formatted',status='old',iostat=istat)
        if (istat /= 0 ) then
           write(6,*)'RADINFO_READ:  ***ERROR*** file "satbias_angle" does not exist'
@@ -1202,7 +1171,7 @@
 !   information from satinfo file.
 
     deallocate (predx,cbias,tlapmean,nuchan,nusis,iuse_rad,air_rad,ang_rad, &
-         ifactq,varch,varch_cld,inew_rad,icld_det,icloud4crtm,iaerosol4crtm)
+         ifactq,varch,varch_cld,inew_rad,icld_det)
 
     if (adp_anglebc) deallocate(count_tlapmean,update_tlapmean,tsum_tlapmean)
     if (newpc4pred) deallocate(ostats,rstats,varA)
@@ -1535,7 +1504,6 @@
    integer(i_kind),parameter:: nthreshold = 100
    integer(i_kind),parameter:: maxchn = 3000
    integer(i_kind),parameter:: maxdat = 100
-   real(r_kind),   parameter:: atiny  = 1.0e-10_r_kind
 
 !  Declare local variables
    logical lexist
@@ -1559,7 +1527,7 @@
    integer(i_kind),dimension(maxchn):: ich
    integer(i_kind),dimension(maxdat):: ipoint
  
-   real(r_kind):: bias,scan,errinv,rnad
+   real(r_kind):: bias,scan,errinv,rnad,atiny
    real(r_kind):: tlaptmp,tsumtmp,ratio
    real(r_kind),allocatable,dimension(:):: tsum0,tsum,tlap0,tlap1,tlap2,tcnt
    real(r_kind),allocatable,dimension(:,:):: AA
@@ -1812,7 +1780,6 @@
 !           errinv=data_chan(j)%errinv
 !           if (iuse_rad(jj)<=0) errinv=exp(-(data_chan(j)%omgnbc/3.0_r_kind)**2)
                   errinv=exp(-(data_chan(j)%omgnbc/3.0_r_kind)**2)
-                  if (errinv<atiny) cycle loopc
 
                   if (update_tlapmean(jj)) then
                      tlaptmp=data_chan(j)%tlap
@@ -1913,6 +1880,7 @@
          endif
 
 !        Solve linear system
+         atiny=1.0e-10_r_kind
          allocate(AA(np,np),be(np))
          do i=1,new_chan
             if (iobs(i)<nthreshold) cycle
