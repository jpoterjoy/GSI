--- conflicted
+++ resolved
@@ -1359,11 +1359,7 @@
    integer(i_kind),dimension(maxchn):: io_chan
    integer(i_kind),dimension(maxdat):: ipoint
  
-<<<<<<< HEAD
-   real(r_kind):: bias,scan,errinv,rnad,tiny
-=======
    real(r_kind):: bias,scan,errinv,rnad,atiny
->>>>>>> fde44a02
    real(r_kind):: tlaptmp,tsumtmp,ratio,wgtlap
    real(r_kind),allocatable,dimension(:):: tsum0,tsum,tlap0,tlap1,tlap2,tcnt
    real(r_kind),allocatable,dimension(:,:):: AA
@@ -1666,23 +1662,14 @@
          endif
 
 !        Solve linear system
-<<<<<<< HEAD
-         tiny=1.0e-10_r_kind
-=======
          atiny=1.0e-10_r_kind
->>>>>>> fde44a02
          allocate(AA(np,np),be(np))
          do i=1,new_chan
             if (iobs(i)<nthreshold) cycle
             AA(:,:)=A(:,:,i)
             be(:)  =b(:,i)
-<<<<<<< HEAD
-            if (all(AA<tiny)) cycle
-            if (all(be<tiny)) cycle
-=======
             if (all(abs(AA)<atiny)) cycle
             if (all(abs(be)<atiny)) cycle
->>>>>>> fde44a02
             call linmm(AA,be,np,1,np,np)
 
             predx(1,ich(i))=be(1)
