module radinfo 
!$$$   module documentation block
!                .      .    .                                       .
! module:    radinfo   
!
! abstract:  This module contains variables and routines related
!            to information for the use of satellite radiance data.
!
! program history log:
!   1995-07-06  derber
!   2004-05-13  kleist, documentation
!   2004-06-22  treadon - update documentation
!   2004-07-15  todling - protex-compliant prologue
!   2004-11-23  treadon - change 110 format statement
!   2004-11-30  xu li   - add array fbias for AVHRR bias correction
!   2004-12-08  xu li   - add logical flag retrieval to module
!   2004-12-22  treadon - rename logical "idiag_rad" as "diag_rad"
!   2005-02-03  xu li   - add SST analysis read and move sub intgrid2 from sst_retrieval to this module
!   2005-03-25  xu li   - modify sub rdgrbsst and remove intgrid2
!   2005-04-18  treadon - make rdgrbsst a separate subroutine
!   2005-09-28  derber  - change radinfo input file add ermax_rad,b_rad and pg_rad
!   2006-02-03  derber  - modify for new obs control and obs count
!   2006-04-27  derber  - remove jppf
!   2008-04-23  safford - add standard documentation block
!   2010-04-29  zhu     - add analysis varaince info for radiance bias correction coefficients
!   2010-05-06  zhu     - add option adp_anglebc for variational radiance angle bias correction 
!   2010-05-12  zhu     - add option passive_bc for radiance bias correction for monitored channels
!   2010-07-12  zhu     - add inew_rad
!   2010-10-05  treadon - remove npred1 (not used)
!   2010-10-12  zhu     - combine scaninfo and edgeinfo into one file scaninfo
!   2011-01-04  zhu     - add tlapmean update for new/existing channels when adp_anglebc is turned on
!   2011-04-02  li      - add index nst_gsi,nst_tzr,nstinfo,fac_dtl,fac_tsl,tzr_bufrsave for NSST and QC_tzr
!   2011-07-14  zhu     - add varch_cld for cloudy radiance
!
! subroutines included:
!   sub init_rad            - set satellite related variables to defaults
!   sub init_rad_vars       - initialize satellite related variables
!   sub radinfo_read        - read in sat info and biases, including read 
!                             sst_an and avhrr bias correction
!   sub radinfo_write       - write out satellite biases
!
! functions included:
!   fun newchn
!
! variable definitions:
!
! attributes:
!   language: f90
!   machine:  ibm RS/6000 SP; SGI Origin 2000; Compaq/HP
!
!$$$ end documentation block


! !USES:

  use kinds, only: r_kind,i_kind,r_quad
  implicit none

! set default to private
  private
! set subroutines to public
  public :: init_rad
  public :: init_rad_vars
  public :: final_rad_vars
  public :: radinfo_read
  public :: radinfo_write
  public :: angle_cbias
! set passed variables to public
  public :: jpch_rad,npred,b_rad,pg_rad,diag_rad,iuse_rad,nusis,inew_rad
  public :: crtm_coeffs_path,retrieval,predx,ang_rad,newchn,cbias
  public :: air_rad,nuchan,numt,varch,varch_cld,fbias,ermax_rad,tlapmean
  public :: ifactq,mype_rad
  public :: ostats,rstats,varA
  public :: adp_anglebc,angord,use_edges
  public :: passive_bc
  public :: radstart,radstep
  public :: newpc4pred
  public :: radjacnames,radjacindxs,nsigradjac
  public :: nst_gsi,nst_tzr,nstinfo,fac_dtl,fac_tsl,tzr_bufrsave
  public :: radedge1, radedge2

  integer(i_kind),parameter:: numt = 33   ! size of AVHRR bias correction file
  integer(i_kind),parameter:: ntlapthresh = 100 ! threshhold value of cycles if tlapmean update is needed

  logical diag_rad    ! logical to turn off or on the diagnostic radiance file (true=on)
  logical retrieval   ! logical to turn off or on the SST retrieval with AVHRR data
  logical tzr_bufrsave! logical to turn off or on the bufr file output for Tz retrieval (true=on)

  logical adp_anglebc ! logical to turn off or on the variational radiance angle bias correction
  logical passive_bc  ! logical to turn off or on radiance bias correction for monitored channels
  logical use_edges   ! logical to use data on scan edges (.true.=to use)

  integer(i_kind) nst_gsi   ! indicator of Tr Analysis
  integer(i_kind) nst_tzr   ! indicator of Tz retrieval QC tzr
  integer(i_kind) nstinfo   ! number of nst variables
  integer(i_kind) fac_dtl   ! indicator of DTL
  integer(i_kind) fac_tsl   ! indicator of TSL

  integer(i_kind) jpch_rad      ! number of channels*sat
  integer(i_kind) npred         ! number of radiance biases predictors
  integer(i_kind) mype_rad      ! task id for writing out radiance diagnostics
  integer(i_kind) angord        ! order of polynomial for angle bias correction

  real(r_kind),allocatable,dimension(:):: varch       ! variance for clear radiance each satellite channel
  real(r_kind),allocatable,dimension(:):: varch_cld   ! variance for cloudy radiance
  real(r_kind),allocatable,dimension(:):: ermax_rad   ! error maximum (qc)
  real(r_kind),allocatable,dimension(:):: b_rad       ! variational b value
  real(r_kind),allocatable,dimension(:):: pg_rad      ! variational pg value
  real(r_kind),allocatable,dimension(:):: tlapmean    ! mean lapse rate (fixed from input file)
  real(r_kind),allocatable,dimension(:):: tsum_tlapmean  ! err sum of mean lapse rate 
  real(r_kind),allocatable,dimension(:):: ang_rad     ! 0 or 1 depending on iuse_rad (1 - use angle bias correction)
  real(r_kind),allocatable,dimension(:):: air_rad     ! 0 or 1 depending on iuse_rad (1 - use air mass bias correction)          
  real(r_kind),allocatable,dimension(:,:):: fbias     ! bias for AVHRR siumulated radiance
  real(r_kind),allocatable,dimension(:,:):: cbias     ! angle dependent bias for satellite channels
  real(r_kind),allocatable,dimension(:,:):: predx     ! coefficients for predictor part of bias correction

  real(r_kind),allocatable,dimension(:,:):: varA
  real(r_kind),allocatable,dimension(:):: ostats
  real(r_quad),allocatable,dimension(:,:):: rstats

  real(r_kind),allocatable,dimension(:):: radstart    ! starting scan angle
  real(r_kind),allocatable,dimension(:):: radstep     ! step of scan angle
  integer(i_kind),allocatable,dimension(:):: radnstep    ! nstep of scan angle

  integer(i_kind),allocatable,dimension(:):: radedge1    ! cut-off of edge removal
  integer(i_kind),allocatable,dimension(:):: radedge2    ! cut-off of edge removal

  integer(i_kind),allocatable,dimension(:):: count_tlapmean ! the count of tlapmean update 

  integer(i_kind),allocatable,dimension(:):: nuchan    ! satellite channel
  integer(i_kind),allocatable,dimension(:):: iuse_rad  ! use to turn off satellite radiance data
!                                                    = -2 do not use
!                                                    = -1 monitor if diagnostics produced
!                                                    =  0 monitor and use in QC only
!                                                    =  1 use data with complete quality control
!                                                    =  2 use data with no airmass bias correction
!                                                    =  3 use data with no angle dependent bias correction
!                                                    =  4 use data with no bias correction


  logical,allocatable,dimension(:):: inew_rad  ! indicator if it needs initialized for satellite radiance data
  logical,allocatable,dimension(:):: update_tlapmean ! indicator if tlapmean update is needed

  integer(i_kind),allocatable,dimension(:):: ifactq    ! scaling parameter for d(Tb)/dq sensitivity

  character(len=20),allocatable,dimension(:):: nusis   ! sensor/instrument/satellite indicator
  character(len=256),save:: crtm_coeffs_path = "./" ! path of CRTM_Coeffs files

  integer(i_kind) :: nsigradjac
  character(len=20),allocatable,dimension(:):: radjacnames
  integer(i_kind),  allocatable,dimension(:):: radjacindxs

  logical,save :: newpc4pred ! controls preconditioning due to sat-bias correction term 

contains


  subroutine init_rad
!$$$  subprogram documentation block
!                .      .    .
! subprogram:    int_rad
!
!   prgrmmr:     derber      org: np23                date: 1995-07-06
!
! abstract:  This routine sets default values for variables used in
!            the radiance processing routines.
!
! program history log:
!   1995-07-06  derber
!   2004-06-22  treadon - update documentation
!   2004-07-15  todling - protex-compliant prologue
!   2008-04-23  safford - add standard subprogram doc block
!   2010-05-06  zhu     - add adp_anglebc and angord
!   2010-05-12  zhu     - add passive_bc
!   2010-09-02  zhu     - add use_edges
!   2010-04-25  zhu     - add logical newpc4pred (todling move here)
!
!   input argument list:
!
!   output argument list:
!
! attributes:
!   language: f90
!   machine:  ibm rs/6000 sp; SGI Origin 2000; Compaq/HP
!
!$$$ end documentation block
<<<<<<< HEAD
=======
    use constants, only: one_tenth, one
>>>>>>> f375e116

    implicit none

    jpch_rad = 0          ! total number of channels over all instruments & satellites
    retrieval = .false.   ! .true. = apply physical SST retrieval with AVHRR data
    diag_rad = .true.     ! .true.=generate radiance diagnostic file
    mype_rad = 0          ! mpi task to collect and print radiance use information on/from
    npred=5               ! number of bias correction predictors

    nst_gsi   = 0          ! 0 = no nst info at all in gsi
                           ! 1 = read nst info but not applied
                           ! 2 = read nst info, applied to Tb simulation but no Tr analysis
                           ! 3 = read nst info, applied to Tb simulation and do Tr Analysis
    nst_tzr   = 0          ! 0 = no Tz ret in gsi; 1 = retrieve and applied to QC
    nstinfo   = 0          ! number of nst fields used in Tr analysis
    fac_dtl   = 0          ! indicator to apply DTL model
    fac_tsl   = 0          ! indicator to apply TSL model
    tzr_bufrsave = .false. ! .true.=generate bufr file for Tz retrieval

    passive_bc = .false.  ! .true.=turn on bias correction for monitored channels
    adp_anglebc = .false. ! .true.=turn on angle bias correction
    angord = 0            ! order of polynomial for angle bias correction
    use_edges = .true.    ! .true.=to use data on scan edges
  end subroutine init_rad


  subroutine init_rad_vars
!$$$  subprogram documentation block
!                .      .    .
! subprogram:    init_rad_vars
!
!   prgrmmr:     derber      org: np23                date: 1995-07-06
!
! abstract:  This routine sets parameters used in the radiance 
!            assimilation.  The parameters below depend on values
!            which may be altered by the SETUP namelist.
!
! program history log:
!   1995-07-06  derber
!   2004-06-22  treadon - update documentation
!   2004-07-15  todling - protex-compliant prologue
!   2008-04-23  safford -- add standard subprogram doc block
!   2010-05-06  zhu     - add option adp_anglebc
!   2011-05-16  todling - generalized fields in rad-Jacobian
!
!   input argument list:
!
!   output argument list:
!
! attributes:
!   language: f90
!   machine:  ibm rs/6000 sp; SGI Origin 2000; Compaq/HP
!
!$$$ end documentation block

    use mpimod, only: mype
    use gsi_metguess_mod, only: gsi_metguess_get
    use gridmod, only: nsig
    implicit none

    integer(i_kind) ns,ii,jj,mxlvs,isum,nvarjac,n_clouds,ndummy,ndim,ier
    integer(i_kind),allocatable,dimension(:)::aux,all_levels
    character(len=20),allocatable,dimension(:)::clouds_names

!   the following vars are wired-in until MetGuess handles all guess fiedls
    character(len=3),parameter :: wirednames(6) = (/ 'tv ','q  ','oz ', 'u  ', 'v  ', 'sst' /)

!   safeguard angord value for option adp_anglebc
    if (adp_anglebc) then 
       if (angord==0) then 
          write(6,*)'INIT_RAD_VARS:  ***ERROR*** error value for angord, reset angord to be 4' 
          angord=4
       end if
    else
       if (angord/=0) angord=0
    end if

    if (adp_anglebc) npred=npred+angord
    
!   inquire about variables in guess
    mxlvs = 0
    call gsi_metguess_get ( 'dim', ndim, ier )
    if (ndim>0) then
       allocate(all_levels(ndim))
       call gsi_metguess_get ( 'guesses_level', all_levels, ier )
       mxlvs = maxval(all_levels)
       deallocate(all_levels)
    end if

!   Test to ensure that mxlvs == nsig
    if (mxlvs/=nsig)then
       if(mype==0) write(6,*) 'INIT_RAD_VARS:  ***WARNING*** mxlvs from the anavinfo file',mxlvs, &
                      'is different from that of the guess',nsig,'.  Resetting maxlvs to match NSIG from guess.'
       mxlvs=nsig
    endif
!   inquire number of clouds to participate in CRTM calculations
    call gsi_metguess_get ( 'clouds_4crtm::3d', n_clouds, ier )
    if (n_clouds>0) then
        allocate(clouds_names(n_clouds))
        call gsi_metguess_get ( 'clouds_4crtm::3d', clouds_names, ier )
    else ! _RT the following is a hack
        allocate(clouds_names(0))
    endif

    nvarjac=size(wirednames)+n_clouds
    allocate(radjacnames(nvarjac))
    allocate(radjacindxs(nvarjac))
    allocate(aux(nvarjac))

!   Fill in wired-in fields for now
    do ii=1,size(wirednames)
       radjacnames(ii) = trim(wirednames(ii))
       if(trim(wirednames(ii))=='u'.or.trim(wirednames(ii))=='v'.or.trim(wirednames(ii))=='sst') then
          radjacindxs(ii) = 1
        else
          radjacindxs(ii) = mxlvs   ! _RT this is a hack
        endif
    enddo
    jj=0
    do ii=size(wirednames)+1,nvarjac
       jj=jj+1
       radjacnames(ii) = trim(clouds_names(jj))
       radjacindxs(ii) = mxlvs
    enddo

!   Determine initial pointer location for each var in the Jacobian
    if(size(radjacnames)>0) then
       nsigradjac = sum(radjacindxs)
       isum=0
       do ii=2,nvarjac
          isum=isum+radjacindxs(ii-1)
          aux(ii) = isum
       enddo
       aux(1) = 0
       radjacindxs=aux
    endif
    deallocate(aux)
    deallocate(clouds_names)

    if(mype==0) then
      print*, 'Vars in Rad-Jacobian (dims)'
      print*, '--------------------------'
      do ii=1,nvarjac
         print*, radjacnames(ii), radjacindxs(ii)
      end do
    endif

    return
  end subroutine init_rad_vars

  subroutine final_rad_vars
!$$$  subprogram documentation block
!                .      .    .
! subprogram:    final_rad_vars
!
!   prgrmmr:     todling     org: np23                date: 2011-05-16
!
! abstract:  This routine finalizes this package
!
! program history log:
!   2011-05-16  todling
!
!   input argument list:
!
!   output argument list:
!
! attributes:
!   language: f90
!   machine:  ibm rs/6000 sp; SGI Origin 2000; Compaq/HP
!
!$$$ end documentation block

    implicit none

    deallocate(radjacindxs)
    deallocate(radjacnames)

    return
  end subroutine final_rad_vars


  subroutine radinfo_read
!$$$  subprogram documentation block
!                .      .    .
! subprogram:    radinfo_read
!
!   prgrmmr:     yang        org: np20                date: 1998-05-15
!
! abstract:  This routine reads the satinfo, satbias\_angle, and
!            satbias files.  
!
!            The satinfo file contains information about the channels,
!            sensors, and satellites.  It specifies observation error
!            for the channels, how to use the channels (assimilate,
!            monitor, etc), the type of channel (ir or microwave),
!            and other useful information.  
!
!            The satbias\_angle file contains the angle dependent part
!            of the brightness temperature bias for each channel/
!            instrument/satellite.  Also included in this file is 
!            the mean temperature lapse rate for each channels 
!            weighted by the weighting function for the given channel/
!            instrument.
!
!            The satbias\_in file contains the coefficients for the
!            predictive part of the bias correction.
!
!
! program history log:
!   1998-05-15  yang, weiyu
!   1999-08-24  derber, j., treadon, r., yang, w., first frozen mpp version
!   2004-06-22  treadon - update documentation
!   2004-07-15  todling - protex-compliant prologue
!   2004-11-30  xu li- read SST dependent bias for AVHRR radiance (NOAA-16 & NOAA-17) 
!                      and SST analysis when retrieval = .true.
!   2005-02-08  xu li- read SST analysis when retrieval = .true.
!   2005-10-11  treadon - change satinfo read to free format
!   2005-11-30  li - fix a bug in the format to read avhrr SST dependent BC
!   2007-03-13  derber  - modify to allow input bias correction files of different lengths and orders
!   2007-06-29  treadon - determine/build n_sensors and sensorlist from satinfo file
!   2008-04-23  safford - add standard doc block, rm unused vars and uses
!   2010-04-29  zhu     - add analysis varaince info for radiance bias correction coefficients
!   2010-05-06  zhu     - add option adp_anglebc for variational angle bias correction
!   2011-01-04  zhu     - add tlapmean update for new channels when adp_anglebc is turned on
!   2011-04-07  todling - adjust argument list (interface) since newpc4pred is local now
!   2-13-01-26  parrish - fix bug caught by WCOSS debug compile -- tlapmean used before allocated.
!                          Move first use of tlapmean to after allocation.
!
!   input argument list:
!
!   output argument list:
!
! attributes:
!   language: f90
!   machine:  ibm rs/6000 sp; SGI Origin 2000; Compaq/HP
!
!$$$ end documentation block

! !USES:

    use obsmod, only: iout_rad
    use constants, only: zero,one,zero_quad
    use mpimod, only: mype
    implicit none

! !INPUT PARAMETERS:


    integer(i_kind) i,j,k,ich,lunin,lunout,nlines
    integer(i_kind) ip,istat,n,ichan,mch,ij,nstep,edge1,edge2,ntlapupdate
    real(r_kind),dimension(npred):: predr
    real(r_kind) tlapm
    real(r_kind) tsum
    real(r_kind) ostatsx
    real(r_kind) start,step
    real(r_kind),dimension(90)::cbiasx
    real(r_kind),dimension(npred)::varx
    character(len=1):: cflg
    character(len=120) crecord
    character(len=20) :: isis 
    character(len=20) :: satscan_sis
    character(len=20),allocatable,dimension(:):: satsenlist
    real(r_kind),dimension(numt):: fbiasx     ! contains SST dependent bias  for SST retrieval
    logical,allocatable,dimension(:):: nfound
    logical cfound
    logical pcexist

    data lunin / 49 /
    data lunout / 51 /

!============================================================================

!   Determine number of entries in satellite information file
    open(lunin,file='satinfo',form='formatted')
    j=0
    nlines=0
    read1:  do
       read(lunin,100,iostat=istat) cflg,crecord
       if (istat /= 0) exit
       nlines=nlines+1
       if (cflg == '!') cycle
       j=j+1
    end do read1
    if (istat>0) then
       close(lunin)
       write(6,*)'RADINFO_READ:  ***ERROR*** error reading radinfo, istat=',istat
       write(6,*)'RADINFO_READ:  stop program execution'
       call stop2(79)
    endif
    jpch_rad = j


!   Allocate arrays to hold radiance information
!     nuchan    - channel number
!     nusis     - sensor/instrument/satellite
!     iuse_rad  - use parameter
!     ifactq    - scaling parameter for d(Tb)/dq sensitivity
!     varch     - variance for clear radiance for each channel
!     varch_cld - variance for cloudy radiance for each channel

    allocate(nuchan(jpch_rad),nusis(jpch_rad),iuse_rad(0:jpch_rad), &
         ifactq(jpch_rad),varch(jpch_rad),varch_cld(jpch_rad), &
         ermax_rad(jpch_rad),b_rad(jpch_rad),pg_rad(jpch_rad), &
         ang_rad(jpch_rad),air_rad(jpch_rad),inew_rad(jpch_rad))
    allocate(satsenlist(jpch_rad),nfound(jpch_rad))
    iuse_rad(0)=-999
    inew_rad=.true.
    ifactq=0
    air_rad=one
    ang_rad=one


!   All mpi tasks open and read radiance information file.
!   Task mype_rad writes information to radiance runtime file

    if (mype==mype_rad) then
       open(iout_rad)
       write(iout_rad,120) jpch_rad
120    format('RADINFO_READ:  jpch_rad=',1x,i6)
    endif
    rewind(lunin)
    j=0
    do k=1,nlines
       read(lunin,100) cflg,crecord
       if (cflg == '!') cycle
       j=j+1
       read(crecord,*) nusis(j),nuchan(j),iuse_rad(j),&
            varch(j),varch_cld(j),ermax_rad(j),b_rad(j),pg_rad(j)
       if(iuse_rad(j) == 4 .or. iuse_rad(j) == 2)air_rad(j)=zero
       if(iuse_rad(j) == 4 .or. iuse_rad(j) == 3)ang_rad(j)=zero
       if (mype==mype_rad) write(iout_rad,110) j,nusis(j), &
            nuchan(j),varch(j),varch_cld(j),iuse_rad(j),ermax_rad(j), &
            b_rad(j),pg_rad(j)
    end do
    close(lunin)
100 format(a1,a120)
110 format(i4,1x,a20,' chan= ',i4,  &
          ' var= ',f7.3,' varch_cld=',f7.3,' use= ',i2,' ermax= ',F7.3, &
          ' b_rad= ',F7.2,' pg_rad=',F7.2)


!   Allocate arrays for additional preconditioning info
!   Read in information for data number and preconditioning

    if (newpc4pred) then
       allocate(ostats(jpch_rad), rstats(npred,jpch_rad),varA(npred,jpch_rad))
       varA = zero
       ostats = zero
       rstats = zero_quad

       inquire(file='satbias_pc',exist=pcexist)
       if (pcexist) then
          open(lunin,file='satbias_pc',form='formatted')
          nfound = .false.
          read3: do
             read(lunin,'(I5,1x,A20,1x,I5,e15.7/2(4x,10e15.7/))',iostat=istat) &
                  ich,isis,ichan,ostatsx,(varx(ip),ip=1,npred)
             if (istat/=0) exit
             cfound = .false.
             do j =1,jpch_rad
                if(trim(isis) == trim(nusis(j)) .and. ichan == nuchan(j))then
                   cfound = .true.
                   nfound(j) = .true.
                   do i=1,npred
                      varA(i,j)=varx(i)
                   end do
                   ostats(j)=ostatsx
                   if (any(varx/=zero) .and. iuse_rad(j)>-2) inew_rad(j)=.false.
                end if
             end do
             if(.not. cfound .and. mype == 0) &
                  write(6,*) '***WARNING instrument/channel ',isis,ichan, &
                  'found in satbias_pc file but not found in satinfo'
          end do read3
          close(lunin)
          if (istat>0) then
             write(6,*)'RADINFO_READ:  ***ERROR*** error reading satbias_pc, istat=',istat
          endif

          if (mype==mype_rad) then
             write(iout_rad,*)'RADINFO_READ:  read satbias_pc file'
             do j=1,jpch_rad
                if(.not. nfound(j))write(iout_rad,*) 'RADINFO_READ: ***WARNING instrument/channel ',&
                     nusis(j),nuchan(j),' not found in satbias_pc file - set to zero '
             end do
          end if
       else
          if (mype==mype_rad) then
             write(iout_rad,*)'RADINFO_READ:  satbias_pc file doesnot exist - set to zero'
          end if
       end if
    end if   ! end newpc4pred


!   Read in start,step information and cutoff values for scan edges
    allocate(radstart(jpch_rad),radstep(jpch_rad),radnstep(jpch_rad))
    allocate(radedge1(jpch_rad),radedge2(jpch_rad))
    radstart=zero
    radstep =one
    radnstep=90
    radedge1=-1
    radedge2=-1

    inquire(file='scaninfo',exist=pcexist)
    if (pcexist) then
       open(lunin,file='scaninfo',form='formatted')
       do
          read(lunin,1000,IOSTAT=istat) cflg,satscan_sis,start,step,nstep,edge1,edge2
          if (istat /= 0) exit
          if (cflg == '!') cycle

          do j =1,jpch_rad
             if(trim(satscan_sis) == trim(nusis(j)))then
                radstart(j)=start
                radstep(j)=step
                radnstep(j)=nstep
                radedge1(j)=edge1
                radedge2(j)=edge2
             end if
          end do
       end do
1000   format(a1,a20,2f11.3,i10,2i6)
       close(lunin)
    else
       if(mype == 0) write(6,*) '***WARNING file scaninfo not found, use default'

       do j =1,jpch_rad
          call satstep(nusis(j),start,step,nstep,edge1,edge2)
          radstart(j)=start
          radstep(j)=step
          radnstep(j)=nstep
          radedge1(j)=edge1
          radedge2(j)=edge2
       end do
    end if  ! if pcexist


!   Allocate arrays to receive angle dependent bias information.
!   Open file to bias file (satang=satbias_angle).  Read data.

<<<<<<< HEAD
    allocate(cbias(90,jpch_rad),tlapmean(jpch_rad))
    cbias=zero
    tlapmean=zero
=======
>>>>>>> f375e116
    if (adp_anglebc) then 
       allocate(count_tlapmean(jpch_rad),update_tlapmean(jpch_rad),tsum_tlapmean(jpch_rad))
       count_tlapmean=0
       tsum_tlapmean=zero
       update_tlapmean=.true.
    end if

<<<<<<< HEAD
=======
    maxscan=90  ! Default value for old files
    allocate(cbiasx(maxscan))
    allocate(cbias(maxscan,jpch_rad),tlapmean(jpch_rad))
    cbias=zero
    tlapmean=zero
>>>>>>> f375e116
    if (.not. adp_anglebc) then
       open(lunin,file='satbias_angle',form='formatted')
       nfound = .false.
<<<<<<< HEAD
=======
       if (istat == 0) then 
         read(lunin,'(a6)') word
         rewind(lunin)
         if (word == 'nscan=') read(lunin,'(6x,i8)',iostat=istat) maxscan
       endif

       if (istat /= 0 .OR. maxscan <= 0 .OR. maxscan > 1000) then
          write(6,*)'RADINFO_READ:  ***ERROR*** error reading satbias_angle, maxscan out of range: ',maxscan
          call stop2(79)
       endif
>>>>>>> f375e116
       read2: do
          read(lunin,'(I5,1x,A20,2x,I4,e15.6/9(4x,10f7.3/))',iostat=istat) &
               ich,isis,ichan,tlapm,(cbiasx(ip),ip=1,90)
          if (istat /= 0) exit
          cfound = .false.
          do j =1,jpch_rad
             if(trim(isis) == trim(nusis(j)) .and. ichan == nuchan(j))then
                cfound = .true.
                nfound(j) = .true.
                do i=1,90
                   cbias(i,j)=cbiasx(i)
                end do
                tlapmean(j)=tlapm
             end if
          end do
          if(.not. cfound .and. mype == 0) &
               write(6,*) '***WARNING instrument/channel ',isis,ichan, &
               'found in satbias_angle file but not found in satinfo'
       end do read2
       close(lunin)
       if (istat>0) then
          write(6,*)'RADINFO_READ:  ***ERROR*** error reading satbias_angle, istat=',istat
          write(6,*)'RADINFO_READ:  stop program execution'
          call stop2(79)
       endif

       if (mype==mype_rad) then
          write(iout_rad,*)'RADINFO_READ:  read satbias_angle file'
          do j=1,jpch_rad
             if(.not. nfound(j))write(iout_rad,*) 'RADINFO_READ: ***WARNING instrument/channel ',&
                  nusis(j),nuchan(j),' not found in satbias_angle file - set to zero '
          end do
       end if
    end if ! end of .not.adp_anglebc


    if ( .not. retrieval ) then

!   Allocate array to hold coefficients for predictive (air mass) part of 
!   bias correction.  Open unit to input file.  Read data.
       allocate(predx(npred,jpch_rad))
       do j=1,jpch_rad
          do i=1,npred
             predx(i,j)=zero
          end do
       end do

       open(lunin,file='satbias_in' ,form='formatted')
       nfound = .false.
       read4: do
          if (.not. adp_anglebc) then
             read(lunin,'(I5,1x,A20,1x,I5,10f12.6)',iostat=istat) ich,isis,&
                  ichan,(predr(ip),ip=1,npred)
          else
             read(lunin,'(I5,1x,A20,1x,I5,2e15.6,1x,I5/2(4x,10f12.6/))',iostat=istat) ich,isis,&
                  ichan,tlapm,tsum,ntlapupdate,(predr(ip),ip=1,npred)
          end if
          if (istat /= 0) exit
          cfound = .false.
          do j =1,jpch_rad
             if(trim(isis) == trim(nusis(j)) .and. ichan == nuchan(j))then
                cfound = .true.
                nfound(j) = .true.
                do i=1,npred
                   predx(i,j)=predr(i)
                end do
                if (adp_anglebc) then 
                   tlapmean(j)=tlapm
                   tsum_tlapmean(j)=tsum
                   count_tlapmean(j)=ntlapupdate
                   if (ntlapupdate > ntlapthresh) update_tlapmean(j)=.false.
                end if
                if (any(predr/=zero)) inew_rad(j)=.false.
             end if
          end do
          if(mype == 0 .and. .not. cfound) &
             write(6,*) '***WARNING instrument/channel ',isis,ichan, &
             'found in satbias_in file but not found in satinfo'
       end do read4
       close(lunin)
       if (istat>0) then
          write(6,*)'RADINFO_READ:  ***ERROR*** error reading satbias_in, istat=',istat
          write(6,*)'RADINFO_READ:  stop program execution'
          call stop2(79)
       endif

       if (mype==mype_rad) then
          write(iout_rad,*)'RADINFO_READ:  guess air mass bias correction coefficients below'
          do j=1,jpch_rad
             if (nfound(j)) then
                write(iout_rad,140) j,trim(nusis(j)),(predx(n,j),n=1,npred)
             else
                write(iout_rad,*) '***WARNING instrument/channel ',&
                nusis(j),nuchan(j),' not found in satbias_in file - set to zero '
             endif
          end do
140       format(i4,1x,a20,10f12.6)
       endif


!      Initialize predx if inew_rad and compute angle bias correction and tlapmean
       if (adp_anglebc) then
          call init_predx
          do j=1,jpch_rad
             call angle_cbias(nusis(j),j,cbias(1,j))
          end do

!         check inew_rad again
          do j =1,jpch_rad
             if (inew_rad(j) .and. iuse_rad(j)>=0 .and. all(predx(:,j)==zero)) then
                iuse_rad(j)=-1
             end if
          end do

          if (mype==mype_rad) then
             open(lunout,file='satbias_ang.out',form='formatted')
             do j=1,jpch_rad
                write(lunout,'(I5,1x,A20,2x,I4,e15.6/9(4x,10f7.3/))') &
                     j,nusis(j),nuchan(j),tlapmean(j),(cbias(i,j),i=1,90)
             end do
             close(lunout)
          end if
       end if

    endif

! Read SST dependent radiance bias correction lookup table
    if (retrieval) then
      
       allocate(fbias(numt,jpch_rad))
       fbias=zero
       
       if(mype==mype_rad) write(iout_rad,*) &
            'RADINFO_READ:  read SST & D/N dependent bias correction from ',lunin
       open(lunin,file='satbias_sst',form='formatted')
       rewind (lunin)

!      Loop over satellites sensors & channels
       read5: do
          read(lunin,'(I5,1x,a20,1x,I5/3(4x,11f10.3/) )',iostat=istat) ich,isis,ichan,(fbiasx(i),i=1,numt)
          if (istat /= 0) exit
          cfound = .false.
          do j=1,jpch_rad
             if(trim(isis) == trim(nusis(j)) .and. ichan == nuchan(j))then
                cfound = .true.
                do i=1,numt
                   fbias(i,j)=fbiasx(i)
                end do
                tlapmean(j)=tlapm
             end if
          end do
          if(.not. cfound)write(6,*) ' WARNING instrument/channel ',isis,ichan, &
             'found in satbias_sst file and not found in satinfo'
       end do read5
       close(lunin)
    endif           ! endif for if (retrieval) then


!   Close unit for runtime output.  Return to calling routine
    if(mype==mype_rad)close(iout_rad)
    return

  end subroutine radinfo_read


  subroutine radinfo_write
!$$$  subprogram documentation block
!                .      .    .
! subprogram:    radinfo_write
!
!   prgrmmr:     yang        org: np20                date: 1998-05-15
!
! abstract:  This routine writes an updated version of the predictive
!            part of the bias correction.
!
! program history log:
!   1998-05-15  yang, weiyu
!   1999-08-24  derber, j., treadon, r., yang, w., first frozen mpp version
!   2004-06-22  treadon - update documentation
!   2004-07-15  todling - protex-compliant prologue
!   2008-04-23  safford - add standard subprogram doc block
!   2010-04-29  zhu     - add analysis varaince info for radiance bias correction coefficients
!   2010-05-06  zhu     - add option adp_anglebc
!   2011-04-07  todling - adjust argument list (interface) since newpc4pred is local now
!
!   input argument list:
!
!   output argument list:
!
! attributes:
!   language: f90
!   machine:  ibm rs/6000 sp; SGI Origin 2000; Compaq/HP
!
!$$$ end documentation block

! !USES:

    implicit none

    integer(i_kind) lunout,jch,ip,i
    real(r_kind),dimension(npred):: varx
    data lunout / 51 /

!   Open unit to output file.  Write analysis varaince info.  Close unit.
    if (newpc4pred) then
       open(lunout,file='satbias_pc.out',form='formatted')
       rewind lunout
       do jch=1,jpch_rad
          do i=1,npred
             varx(i)=varA(i,jch)
          end do
          write(lunout,'(I5,1x,A20,1x,I5,e15.7/2(4x,10e15.7/))') jch,nusis(jch),&
               nuchan(jch),ostats(jch),(varx(ip),ip=1,npred)
       end do
       close(lunout)
    end if

!   Open unit to output file.  Write updated coefficients.  Close unit.
    open(lunout,file='satbias_out',form='formatted')
    rewind lunout
    if (.not. adp_anglebc) then
       do jch=1,jpch_rad
          write(lunout,'(I5,1x,a20,1x,i5,10f12.6)') jch,nusis(jch),nuchan(jch),&
               (predx(ip,jch),ip=1,npred)
       end do
    else
       do jch=1,jpch_rad
          write(lunout,'(I5,1x,a20,1x,i5,2e15.6,1x,I5/2(4x,10f12.6/))') jch,nusis(jch),nuchan(jch),&
               tlapmean(jch),tsum_tlapmean(jch),count_tlapmean(jch),(predx(ip,jch),ip=1,npred)
       end do
    end if
    close(lunout)

!   Deallocate data arrays for bias correction and those which hold
!   information from satinfo file.
    deallocate (predx,cbias,tlapmean,nuchan,nusis,iuse_rad,air_rad,ang_rad, &
         ifactq,varch,varch_cld,inew_rad)
    if (adp_anglebc) deallocate(count_tlapmean,update_tlapmean,tsum_tlapmean)
    if (newpc4pred) deallocate(ostats,rstats,varA)
    deallocate (radstart,radstep,radnstep,radedge1,radedge2)
    return
  end subroutine radinfo_write



  integer(i_kind) function newchn(sis,ichan)   ! "satinfo-relative" index of 
                                               ! (sis,ichan) combination
!$$$  subprogram documentation block
!                .      .    .
! subprogram:    function newchn
!
!   prgrmmr:     derber      org: np23                date: 1997-08-13
!
! abstract:  For a given satellite and channel produce a combined 
!            channel number based on input from the satinfo file.
!            If the requested channel/satellite combination is
!            not found, the function returns a zero value.
!
! program history log:
!   1997-08-13  derber
!   2004-06-22  treadon - update documentation
!   2004-07-15  todling - protex-compliant prologue
!   2008-04-23  safford - add standard subprogram doc block, rm unused uses
!
!   input argument list:
!     sis     - satellite to search for
!     ichan   - channel number to search for
!
!   return:
!             - combined channel number
!
! attributes:
!   language: f90
!   machine:  ibm rs/6000 sp; SGI Origin 2000; Compaq/HP
!
!$$$ end documentation block

! !USES:

    implicit none

! !INPUT PARAMETERS:

    character(len=20), intent(in   ) :: sis   ! satellite to search for
    integer(i_kind)  , intent(in   ) :: ichan ! channel number to search for

    integer(i_kind) j

    do j=1,jpch_rad
       if ( nuchan(j)==ichan .and. nusis(j)==sis) then
          newchn=j
          return
       end if
    end do
    write(6,*) 'NEWCHN:  channel=',ichan,' sensor/instrument/satellite=',sis, &
         ' not present in satinfo file'
    newchn=0
    return
  end function newchn
  
   real(r_kind) function rnad_pos(isis,iscan,jch)
!$$$  subprogram documentation block
!                .      .    .
! subprogram:    function rnad_pos
!
!   prgrmmr:     zhu      org: np23                date: 2010-05-06
!
! abstract:  For a given satellite/sensor produce the scan angle
!
! program history log:
!   2010-05-06  zhu
!
!   return:
!             - scan angle
!
! attributes:
!   language: f90
!   machine:  ibm rs/6000 sp; SGI Origin 2000; Compaq/HP
!
!$$$ end documentation block

! !USES:
   implicit none
   character(len=20),intent(in):: isis
   integer(i_kind),intent(in):: iscan,jch

   integer(i_kind) ifov
   real(r_kind) piece

   if (index(isis,'iasi')/=0) then

      piece=-0.625_r_kind
      if (mod(iscan,2) == 1) piece = 0.625_r_kind
      rnad_pos=radstart(jch)+radstep(jch)*float((iscan-1)/2)+piece

   else

      if (index(isis,'hirs')/=0 .and. (index(isis,'n16')/=0 .or. &
                                       index(isis,'n17')/=0)) then
         ifov=iscan+1
<<<<<<< HEAD
      else if (index(isis,'atms') /= 0) then
         ifov=ifov+3
=======
      else if (index(isis,'atms') /= 0 .AND. maxscan < 96) then
         ifov=iscan+3
>>>>>>> f375e116
      else
         ifov=iscan
      end if
      rnad_pos=radstart(jch)+radstep(jch)*float(ifov-1)

   end if

   return
   end function rnad_pos

   subroutine angle_cbias(isis,j,cbiasj)
!$$$  subprogram documentation block
!                .      .    .
! subprogram:    angle_cbias
!
!   prgrmmr:     zhu      org: np23                date: 2010-05-06
!
! abstract:  For a given satellite/sensor produce angle bias correction
!
! program history log:
!   2010-05-06  zhu
!   2010-12-16  treadon - recode cbiasj to be consistent with setuprad
!
! attributes:
!   language: f90
!   machine:  ibm rs/6000 sp; SGI Origin 2000; Compaq/HP
!
!$$$ end documentation block

! !USES:

     use constants, only: zero,deg2rad
     implicit none
     
     character(len=20),intent(in):: isis
     integer(i_kind),intent(in):: j
     real(r_kind),dimension(90),intent(inout):: cbiasj
     
     integer(i_kind) i,k
     real(r_kind),dimension(npred):: pred
     
     pred=zero
     do i=1,min(radnstep(j),90)
        pred(npred)=rnad_pos(isis,i,j)*deg2rad
        do k=2,angord
           pred(npred-k+1)=pred(npred)**k
        end do
        cbiasj(i)=zero
        do k=1,angord
           cbiasj(i) = cbiasj(i)+ predx(npred-k+1,j)*pred(npred-k+1)
        end do
        
     end do
     return
   end subroutine angle_cbias

   subroutine satstep(isis,start,step,nstep,edge1,edge2)
!$$$  subprogram documentation block
!                .      .    .
! subprogram:    satstep
!
!   prgrmmr:     zhu      org: np23                date: 2010-05-06
!
! abstract:  This routine sets step, start, and nstart
!
! program history log:
!   2010-05-06  zhu
!
!   input argument list:
!
!   output argument list:
!
! attributes:
!   language: f90
!   machine:  ibm rs/6000 sp; SGI Origin 2000; Compaq/HP
!
!$$$ end documentation block

   use constants, only: zero,one,three
   implicit none

   character(len=20),intent(in) :: isis
   integer(i_kind),intent(out)  :: nstep,edge1,edge2
   real(r_kind),intent(out)     :: start,step

   start=zero
   step =one
   nstep=90
   edge1=-1
   edge2=-1

   if (index(isis,'hirs')/=0) then
      step  = 1.80_r_kind
      start = -49.5_r_kind
      nstep = 56
      edge1 = 7
      edge2 = 50
   else if (index(isis,'msu')/=0) then
      if (index(isis,'amsua')/=0) then
         step  = three + one/three
         start = -48._r_kind - one/three
         nstep = 30
         edge1 = 4
         edge2 = 27
      else if (index(isis,'amsub')/=0) then
         step  = 1.1_r_kind
         start = -48.95_r_kind
         nstep = 90
         edge1 = 10
         edge2 = 81
      else
         step  = 9.474_r_kind
         start = -47.37_r_kind
         nstep = 90
         edge1 = 2
         edge2 = 10
      end if
   else if (index(isis,'atms')/=0) then
      step  = 1.11_r_kind
      start = -52.725_r_kind
      nstep = 96
      edge1 = 7
      edge2 = 84
   else if (index(isis,'mhs')/=0) then
      step  = 10.0_r_kind/9.0_r_kind
      start = -445.0_r_kind/9.0_r_kind
      nstep = 90
      edge1 = 10
      edge2 = 81
   else if (index(isis,'ssu')/=0) then
      step  = 10.0_r_kind
      start = -35.00_r_kind
      nstep = 90
      edge1 = 2
      edge2 = 7
   else if (index(isis,'airs')/=0) then
      step  = 1.1_r_kind
      start = -48.9_r_kind
      nstep = 90
      edge1 = 10
      edge2 = 81
   else if (index(isis,'hsb')/=0) then
      step  = 1.1_r_kind
      start = -48.95_r_kind
      nstep = 90
      edge1 = 10
      edge2 = 81
   else if (index(isis,'iasi')/=0) then
      step  = 3.334_r_kind
      start = -48.33_r_kind
      nstep = 60
      edge1 = 5
      edge2 = 56
   else if (index(isis,'cris')/=0) then
      step  = 3.322_r_kind
      start = -51.675_r_kind
      nstep = 30
      edge1 = 1
      edge2 = 30
   end if

   return
   end subroutine satstep


   subroutine init_predx
!$$$  subprogram documentation block
!                .      .    .
! subprogram:    init_predx
!
!   prgrmmr:     zhu      org: np23                date: 2010-07-13
!
! abstract:  For a given satellite/sensor produce predictor coeficients for angle bias correction
!
! program history log:
!   2010-07-13  zhu  - modified from global_angupdate
!   2011-04-07  todling - adjust argument list (interface) since newpc4pred is local now
!
! attributes:
!   language: f90
!   machine:  ibm rs/6000 sp; SGI Origin 2000; Compaq/HP
!
!$$$ end documentation block

! !USES:

   use obsmod, only: ndat,dplat,dfile,dtype,dsis
   use mpimod, only:  npe,mype,mpi_comm_world,ierror
   use read_diag, only: read_radiag_header,read_radiag_data,diag_header_fix_list,&
        diag_header_chan_list,diag_data_fix_list,diag_data_chan_list,&
        diag_data_extra_list,diag_data_name_list
   use constants, only: zero,one,deg2rad
   implicit none

!  Declare local parameters
   integer(i_kind),parameter:: lndiag = 21
   integer(i_kind),parameter:: lntemp = 51

   integer(i_kind),parameter:: nthreshold = 100
   integer(i_kind),parameter:: maxchn = 3000
   integer(i_kind),parameter:: maxdat = 100

!  Declare local variables
   logical lexist
   logical data_on_edges
   logical update
   logical mean_only
   logical ssmi,ssmis,amsre,amsre_low,amsre_mid,amsre_hig
   logical ssmis_las,ssmis_uas,ssmis_env,ssmis_img
   logical avhrr,avhrr_navy,goessndr,goes_img,seviri

   character(10):: obstype,platid
   character(20):: satsens,satsens_id
   character(50):: fdiag_rad,dname,fname

   integer(i_kind):: ix,ii,iii,iich,ndatppe
   integer(i_kind):: i,j,jj,n_chan,k
   integer(i_kind):: ierror_code
   integer(i_kind):: istatus,ispot,iuseqc
   integer(i_kind):: np,new_chan,nc
   integer(i_kind):: counttmp
   integer(i_kind):: radedge_min, radedge_max
   integer(i_kind),dimension(maxchn):: ich
   integer(i_kind),dimension(maxchn):: io_chan
   integer(i_kind),dimension(maxdat):: ipoint
 
   real(r_kind):: bias,scan,errinv,rnad
   real(r_kind):: tlaptmp,tsumtmp,ratio,wgtlap
   real(r_kind),allocatable,dimension(:):: tsum0,tsum,tlap0,tlap1,tlap2,tcnt
   real(r_kind),allocatable,dimension(:,:):: AA
   real(r_kind),allocatable,dimension(:):: be
   real(r_kind),allocatable,dimension(:):: iobs
   real(r_kind),allocatable,dimension(:,:,:):: A
   real(r_kind),allocatable,dimension(:,:):: b
   real(r_kind),allocatable,dimension(:):: pred
   real(r_kind),allocatable,dimension(:):: predr

!  Declare types used for reading satellite data
   type(diag_header_fix_list )             :: header_fix
   type(diag_header_chan_list),allocatable :: header_chan(:)
   type(diag_data_name_list)               :: data_name
   type(diag_data_fix_list   )             :: data_fix
   type(diag_data_chan_list  ),allocatable :: data_chan(:)
   type(diag_data_extra_list ),allocatable :: data_extra(:,:)

!************************************************************************
!  Return if no new channels AND update_tlapmean=.false.
   if (.not. (any(inew_rad) .or. any(update_tlapmean))) return
   if (mype==0) write(6,*) 'INIT_PREDX:  enter routine'

!  Allocate and initialize data arrays
   if (any(update_tlapmean)) then
      allocate(tsum0(jpch_rad),tsum(jpch_rad),tlap0(jpch_rad), &
               tlap1(jpch_rad),tlap2(jpch_rad),tcnt(jpch_rad))
      do j=1,jpch_rad
         tsum(j)=zero
         tsum0(j)=tsum_tlapmean(j)
         tcnt(j)=zero
         tlap1(j)=zero
         tlap2(j)=zero
         tlap0(j)=tlapmean(j)
         if (.not. newpc4pred) tlap0(j)=100.0_r_kind*tlap0(j)  ! convert tlap to its original unit
      end do
   end if

!  Assign each satellite/sensor to a mpi task
   ndatppe=0
   ix=0
   ipoint=0
   do i=1,ndat
      if(ix >= npe )ix=ix-npe
      if(ix == mype)then
         ndatppe=ndatppe+1
         ipoint(ndatppe)=i
      end if
      ix=ix+1
   end do

!  Loop over mpi tasks.  Each task processes a given set of satellite/sensors
   loopf:  do ii=1,ndatppe
      iii=ipoint(ii)
      obstype=dtype(iii)
      platid=dplat(iii)
      satsens_id=dsis(iii)

!     Create diagnostic filename
      fdiag_rad = 'diag_' // trim(dtype(iii)) // '_' // trim(dplat(iii))

!     See if diagnostic file exists
      inquire(file=fdiag_rad,exist=lexist)
      if (.not.lexist) cycle loopf

!     Open file and read header
      open(lndiag,file=fdiag_rad,form='unformatted',status='old',iostat=istatus)
      if (istatus/=0) then
         write(6,*)'INIT_PREDX:  Task ',mype,' problem opening file ',trim(fdiag_rad),' iostat=',istatus
         close(lndiag)
         cycle loopf
      endif

      call read_radiag_header(lndiag,npred,retrieval,header_fix,header_chan,data_name,istatus)
      if (istatus/=0) then
         write(6,*)'INIT_PREDX:  Task ',mype,' problem reading file ',trim(fdiag_rad),' header, iostat=',istatus
         close(lndiag)
         cycle loopf
      endif

!     Process file
      write(6,*)'INIT_PREDX:  Task ',mype,' processing ',trim(fdiag_rad)
      satsens = header_fix%isis
      n_chan = header_fix%nchan

!     Check for consistency between specified and retrieved satellite id
      if (satsens /= satsens_id) then
         write(6,*)'INIT_PREDX:  ***ERROR*** inconsistent satellite ids ',&
              ' fdiag_rad= ',trim(fdiag_rad),' satsens,satsens_id=',satsens,satsens_id
         ierror_code=99
         call mpi_abort(mpi_comm_world,ierror_code,ierror)
         stop 98
      endif

!     Extract satinfo relative index and get new_chan
      new_chan=0
      update=.false.
      do j=1,n_chan
         io_chan(j) = real( header_chan(j)%iochan, 4 )
         if (inew_rad(io_chan(j))) then
            new_chan=new_chan+1
            ich(new_chan) = io_chan(j)
         end if
         if (update_tlapmean(io_chan(j))) update=.true.
      end do
      if (.not. update .and. new_chan==0) then 
         close(lndiag)
         cycle loopf
      end if

      goessndr   = obstype == 'sndr'  .or. obstype == 'sndrd1' .or.  &
                   obstype == 'sndrd2'.or. obstype == 'sndrd3' .or.  &
                   obstype == 'sndrd4'
      goes_img   = obstype == 'goes_img'
      avhrr      = obstype == 'avhrr'
      avhrr_navy = obstype == 'avhrr_navy'
      ssmi       = obstype == 'ssmi'
      amsre_low  = obstype == 'amsre_low'
      amsre_mid  = obstype == 'amsre_mid'
      amsre_hig  = obstype == 'amsre_hig'
      amsre      = amsre_low .or. amsre_mid .or. amsre_hig
      ssmis      = obstype == 'ssmis'
      ssmis_las  = obstype == 'ssmis_las'
      ssmis_uas  = obstype == 'ssmis_uas'
      ssmis_img  = obstype == 'ssmis_img'
      ssmis_env  = obstype == 'ssmis_env'
      ssmis=ssmis_las.or.ssmis_uas.or.ssmis_img.or.ssmis_env.or.ssmis
      seviri     = obstype == 'seviri'
      mean_only=ssmi .or. ssmis .or. amsre .or. goessndr .or. goes_img & 
                .or. avhrr .or. avhrr_navy .or. seviri

!     Allocate arrays and initialize
      if (mean_only) then 
         np=1
      else
         np=angord+1
      end if
      if (new_chan/=0) then
         allocate(A(np,np,new_chan),b(np,new_chan))
         allocate(iobs(new_chan),pred(np))
         do j=1,new_chan
            iobs(j)=zero
            do i=1,np
               b(i,j)=zero
               do k=1,np
                  A(i,k,j)=zero
               end do
            end do
         end do
      end if

      radedge_min = 0
      radedge_max = 1000
      do i=1,jpch_rad
         if (trim(nusis(i))==trim(satsens_id)) then
            if (radedge1(i)/=-1 .and. radedge2(i)/=-1) then
               radedge_min=radedge1(i)
               radedge_max=radedge2(i)
            end if
            exit 
         endif
      end do


!     Loop to read diagnostic file
      istatus = 0
      loopd:  do while (istatus == 0)
 
!        Read a record.  If read flag, istatus does not equal zero, exit loopd
         call read_radiag_data( lndiag,header_fix,retrieval,data_fix,data_chan,data_extra,istatus )
         if( istatus /= 0 ) exit loopd

!        Extract scan angle, lat, lon
         scan   = data_fix%senscn_pos
         ispot  = nint(scan)

!        Exclude data on edges
         if (.not. use_edges .and. (&
              ispot < radedge_min .OR. ispot > radedge_max )) cycle loopd

!        Channel loop
         nc=0
         loopc:  do j = 1, n_chan
            jj=io_chan(j)
            if (inew_rad(jj)) nc = nc+1
            

            if ((.not. inew_rad(jj)) .and.  &
                (.not. update_tlapmean(jj))) cycle loopc

!           Check for reasonable obs-ges and observed Tb.
!           If the o-g difference is too large (> 200 K, very genereous!)
!           of the observation is too cold (<50 K) or too warm (>500 K),
!           do not use this observation in computing the update to the
!           angle dependent bias.
            if( ( abs(data_chan(j)%omgnbc) > 200. .or. &
                 data_chan(j)%tbobs < 50. .or. &
                 data_chan(j)%tbobs > 500. ) ) then
               cycle loopc
            end if
 
!           if errinv= (1 /(obs error)) is small (small = less than 1.e-6)
!           the observation did not pass quality control.  In this
!           case, do not use this observation in computing the update
!           to the angle dependent bias
            if (iuse_rad(jj)>0 .and. data_chan(j)%errinv<1.e-6) cycle loopc

            errinv=data_chan(j)%errinv
            if (iuse_rad(jj)<=0) errinv=exp(-(data_chan(j)%omgnbc/3.0_r_kind)**2)

            if (update_tlapmean(jj)) then
               tlaptmp=data_chan(j)%tlap
               if (header_fix%inewpc==0) tlaptmp=100.0_r_kind*tlaptmp
               tlap1(jj)=tlap1(jj)+(tlaptmp-tlap0(jj))*errinv
               tsum(jj) =tsum(jj)+errinv
               tcnt(jj) =tcnt(jj)+one
            end if

            if (inew_rad(jj)) then

!              Define predictor
               pred=zero
               pred(1) = one
               if (.not. mean_only) then
                  rnad = rnad_pos(satsens,ispot,io_chan(j))*deg2rad
                  do i=1,angord
                     pred(i+1) = rnad**i
                  end do
               end if

!              Add values to running sums.
               iobs(nc) = iobs(nc)+one
               bias = data_chan(j)%omgnbc
               do i=1,np
                  b(i,nc) = b(i,nc)+bias*pred(i)*errinv**2
               end do
               do k=1,np
                  do i=1,np
                     A(i,k,nc) = A(i,k,nc)+pred(i)*pred(k)*errinv**2
                  end do
               end do
            end if
        
         enddo loopc ! channel loop

!     End of loop over diagnostic file
      enddo loopd

      close(lndiag)

!     Compute tlapmean
      if (update) then
         do j = 1,n_chan
            jj=io_chan(j)
!           wgtlap=one
            if (update_tlapmean(jj)) then
               if(tcnt(jj) >= nthreshold)  then
                  tsum(jj)=tsum(jj)+tsum0(jj)
!                 tlap2(jj) = tlap0(jj) + wgtlap*tlap1(jj)/tsum(jj)
                  tlap2(jj) = tlap0(jj) + tlap1(jj)/tsum(jj)
                  count_tlapmean(jj)=count_tlapmean(jj)+one
               elseif (tcnt(jj)>0) then
                  ratio = max(zero,min(tcnt(jj)/float(nthreshold),one))
                  tsum(jj)=ratio*tsum(jj)+tsum0(jj)
!                 tlap2(jj) = tlap0(jj) + ratio*wgtlap*tlap1(jj)/tsum(jj)
                  tlap2(jj) = tlap0(jj) + ratio*tlap1(jj)/tsum(jj)
                  count_tlapmean(jj)=count_tlapmean(jj)+one
               else
                  tsum(jj)=tsum0(jj)
                  tlap2(jj) = tlap0(jj)
                  count_tlapmean(jj)=count_tlapmean(jj)
               endif
               tsum_tlapmean(jj)=tsum(jj)
               tlapmean(jj)=tlap2(jj)
               if (.not. newpc4pred) tlapmean(jj)=0.01_r_kind*tlapmean(jj)
            end if
         end do

!        Write updated tlapmean and sample size to scratch files
         dname = 'update_' // trim(obstype) // '_' // trim(platid)
         open(lntemp,file=dname,form='formatted')
         do j=1,n_chan
            jj=io_chan(j)
            write(lntemp,220) jj,tlapmean(jj),tsum_tlapmean(jj),count_tlapmean(jj)
220         format(I5,1x,2e15.6,1x,I5)
         end do
         close(lntemp)
      end if


      if (new_chan/=0) then
         if (all(iobs<nthreshold)) then
            deallocate(A,b,iobs,pred)
            cycle loopf
         endif

!        Solve linear system
         allocate(AA(np,np),be(np))
         do i=1,new_chan
            if (iobs(i)<nthreshold) cycle
            AA(:,:)=A(:,:,i)
            be(:)  =b(:,i)
            call linmm(AA,be,np,1,np,np)

            predx(1,ich(i))=be(1)
            if (.not. mean_only) then
               do j=1,angord
                  predx(npred-j+1,ich(i))=be(j+1)
               end do
            end if
         end do ! end of new_chan
         deallocate(AA,be)

!        write initialized predx to scratch files
         dname = 'init_' // trim(obstype) // '_' // trim(platid)
         open(lntemp,file=dname,form='formatted')
         do i=1,new_chan
            if (iobs(i)<nthreshold) cycle
            write(lntemp,210) ich(i),predx(1,ich(i)),(predx(npred-k+1,ich(i)),k=1,angord)
 210        format(I5,1x,5e13.6)
         end do
         close(lntemp)

         deallocate(A,b)
         deallocate(iobs,pred)
      end if

!  End of loop over satellite/sensor types
   end do loopf


!  Wait for all mpi tasks to finish processing the
!  satellite/sensors assigned to them.
!  write(6,*)'INIT_PREDX:  Wait after satellite/sensor loop'
   call mpi_barrier(mpi_comm_world,ierror)


!  Combine the satellite/sensor specific predx together
   if (any(inew_rad)) then
      allocate(predr(angord+1))
      do i=1,ndat
         fname = 'init_' // trim(dtype(i)) // '_' // trim(dplat(i))
         inquire(file=fname,exist=lexist)

!        Process the scratch file
         if (lexist) then
!           Read data from scratch file
            write(6,*) 'INIT_PREDX:  processing update file i=',i,' with fname=',trim(fname)
            open(lntemp,file=fname,form='formatted')
            do
               read(lntemp,210,end=160) iich,(predr(k),k=1,angord+1)
               predx(1,iich)=predr(1)
               do j=1,angord
                  predx(npred-j+1,iich)=predr(j+1)
               end do
            end do
160         continue
            close(lntemp)
         end if  ! end of lexist
      end do ! end of ndat
      deallocate(predr)
   end if

   if (any(update_tlapmean)) then 
      do i=1,ndat
         fname = 'update_' // trim(dtype(i)) // '_' // trim(dplat(i))
         inquire(file=fname,exist=lexist)

!        Process the scratch file
         if (lexist) then
!           Read data from scratch file
            write(6,*) 'INIT_PREDX:  processing update file i=',i,' with fname=',trim(fname)
            open(lntemp,file=fname,form='formatted')
            do 
               read(lntemp,220,end=260) jj,tlaptmp,tsumtmp,counttmp
               tlapmean(jj)=tlaptmp
               tsum_tlapmean(jj)=tsumtmp
               count_tlapmean(jj)=counttmp
            end do
260         continue
            close(lntemp)
         end if  ! end of lexist
      end do ! end of ndat

      deallocate(tsum0,tsum,tlap0,tlap1,tlap2,tcnt)
   end if

!  End of program
   return
   end subroutine init_predx

 
end module radinfo<|MERGE_RESOLUTION|>--- conflicted
+++ resolved
@@ -31,6 +31,8 @@
 !   2011-01-04  zhu     - add tlapmean update for new/existing channels when adp_anglebc is turned on
 !   2011-04-02  li      - add index nst_gsi,nst_tzr,nstinfo,fac_dtl,fac_tsl,tzr_bufrsave for NSST and QC_tzr
 !   2011-07-14  zhu     - add varch_cld for cloudy radiance
+!   2012-11-02  collard - add icld_det for greater flexibility in QC step and
+!                         add number of scan positions to satang file
 !
 ! subroutines included:
 !   sub init_rad            - set satellite related variables to defaults
@@ -67,14 +69,15 @@
   public :: angle_cbias
 ! set passed variables to public
   public :: jpch_rad,npred,b_rad,pg_rad,diag_rad,iuse_rad,nusis,inew_rad
-  public :: crtm_coeffs_path,retrieval,predx,ang_rad,newchn,cbias
+  public :: crtm_coeffs_path,retrieval,predx,ang_rad,newchn,cbias,icld_det
   public :: air_rad,nuchan,numt,varch,varch_cld,fbias,ermax_rad,tlapmean
   public :: ifactq,mype_rad
   public :: ostats,rstats,varA
-  public :: adp_anglebc,angord,use_edges
+  public :: adp_anglebc,angord,use_edges, maxscan
   public :: passive_bc
   public :: radstart,radstep
   public :: newpc4pred
+  public :: biaspredvar
   public :: radjacnames,radjacindxs,nsigradjac
   public :: nst_gsi,nst_tzr,nstinfo,fac_dtl,fac_tsl,tzr_bufrsave
   public :: radedge1, radedge2
@@ -100,6 +103,7 @@
   integer(i_kind) npred         ! number of radiance biases predictors
   integer(i_kind) mype_rad      ! task id for writing out radiance diagnostics
   integer(i_kind) angord        ! order of polynomial for angle bias correction
+  integer(i_kind) maxscan       ! number of scan positions in satang file 
 
   real(r_kind),allocatable,dimension(:):: varch       ! variance for clear radiance each satellite channel
   real(r_kind),allocatable,dimension(:):: varch_cld   ! variance for cloudy radiance
@@ -136,6 +140,8 @@
 !                                                    =  2 use data with no airmass bias correction
 !                                                    =  3 use data with no angle dependent bias correction
 !                                                    =  4 use data with no bias correction
+  integer(i_kind),allocatable,dimension(:):: icld_det  ! Use this channel in cloud detection (only used for
+!                                                        certain instruments. Set to greater than zero to use
 
 
   logical,allocatable,dimension(:):: inew_rad  ! indicator if it needs initialized for satellite radiance data
@@ -150,6 +156,7 @@
   character(len=20),allocatable,dimension(:):: radjacnames
   integer(i_kind),  allocatable,dimension(:):: radjacindxs
 
+  real(r_kind) :: biaspredvar
   logical,save :: newpc4pred ! controls preconditioning due to sat-bias correction term 
 
 contains
@@ -184,18 +191,16 @@
 !   machine:  ibm rs/6000 sp; SGI Origin 2000; Compaq/HP
 !
 !$$$ end documentation block
-<<<<<<< HEAD
-=======
     use constants, only: one_tenth, one
->>>>>>> f375e116
 
     implicit none
 
-    jpch_rad = 0          ! total number of channels over all instruments & satellites
-    retrieval = .false.   ! .true. = apply physical SST retrieval with AVHRR data
-    diag_rad = .true.     ! .true.=generate radiance diagnostic file
-    mype_rad = 0          ! mpi task to collect and print radiance use information on/from
-    npred=5               ! number of bias correction predictors
+    biaspredvar = one_tenth ! berror var for radiance bias coeffs
+    jpch_rad = 0            ! total number of channels over all instruments & satellites
+    retrieval = .false.     ! .true. = apply physical SST retrieval with AVHRR data
+    diag_rad = .true.       ! .true.=generate radiance diagnostic file
+    mype_rad = 0            ! mpi task to collect and print radiance use information on/from
+    npred=5                 ! number of bias correction predictors
 
     nst_gsi   = 0          ! 0 = no nst info at all in gsi
                            ! 1 = read nst info but not applied
@@ -443,9 +448,10 @@
     real(r_kind) tsum
     real(r_kind) ostatsx
     real(r_kind) start,step
-    real(r_kind),dimension(90)::cbiasx
+    real(r_kind),allocatable::cbiasx(:)
     real(r_kind),dimension(npred)::varx
     character(len=1):: cflg
+    character(len=6) :: word
     character(len=120) crecord
     character(len=20) :: isis 
     character(len=20) :: satscan_sis
@@ -491,7 +497,8 @@
     allocate(nuchan(jpch_rad),nusis(jpch_rad),iuse_rad(0:jpch_rad), &
          ifactq(jpch_rad),varch(jpch_rad),varch_cld(jpch_rad), &
          ermax_rad(jpch_rad),b_rad(jpch_rad),pg_rad(jpch_rad), &
-         ang_rad(jpch_rad),air_rad(jpch_rad),inew_rad(jpch_rad))
+         ang_rad(jpch_rad),air_rad(jpch_rad),inew_rad(jpch_rad),&
+         icld_det(jpch_rad))
     allocate(satsenlist(jpch_rad),nfound(jpch_rad))
     iuse_rad(0)=-999
     inew_rad=.true.
@@ -515,18 +522,18 @@
        if (cflg == '!') cycle
        j=j+1
        read(crecord,*) nusis(j),nuchan(j),iuse_rad(j),&
-            varch(j),varch_cld(j),ermax_rad(j),b_rad(j),pg_rad(j)
+            varch(j),varch_cld(j),ermax_rad(j),b_rad(j),pg_rad(j),icld_det(j)
        if(iuse_rad(j) == 4 .or. iuse_rad(j) == 2)air_rad(j)=zero
        if(iuse_rad(j) == 4 .or. iuse_rad(j) == 3)ang_rad(j)=zero
        if (mype==mype_rad) write(iout_rad,110) j,nusis(j), &
             nuchan(j),varch(j),varch_cld(j),iuse_rad(j),ermax_rad(j), &
-            b_rad(j),pg_rad(j)
+            b_rad(j),pg_rad(j),icld_det(j)
     end do
     close(lunin)
 100 format(a1,a120)
 110 format(i4,1x,a20,' chan= ',i4,  &
           ' var= ',f7.3,' varch_cld=',f7.3,' use= ',i2,' ermax= ',F7.3, &
-          ' b_rad= ',F7.2,' pg_rad=',F7.2)
+          ' b_rad= ',F7.2,' pg_rad=',F7.2,' icld_det=',I2)
 
 
 !   Allocate arrays for additional preconditioning info
@@ -582,58 +589,9 @@
     end if   ! end newpc4pred
 
 
-!   Read in start,step information and cutoff values for scan edges
-    allocate(radstart(jpch_rad),radstep(jpch_rad),radnstep(jpch_rad))
-    allocate(radedge1(jpch_rad),radedge2(jpch_rad))
-    radstart=zero
-    radstep =one
-    radnstep=90
-    radedge1=-1
-    radedge2=-1
-
-    inquire(file='scaninfo',exist=pcexist)
-    if (pcexist) then
-       open(lunin,file='scaninfo',form='formatted')
-       do
-          read(lunin,1000,IOSTAT=istat) cflg,satscan_sis,start,step,nstep,edge1,edge2
-          if (istat /= 0) exit
-          if (cflg == '!') cycle
-
-          do j =1,jpch_rad
-             if(trim(satscan_sis) == trim(nusis(j)))then
-                radstart(j)=start
-                radstep(j)=step
-                radnstep(j)=nstep
-                radedge1(j)=edge1
-                radedge2(j)=edge2
-             end if
-          end do
-       end do
-1000   format(a1,a20,2f11.3,i10,2i6)
-       close(lunin)
-    else
-       if(mype == 0) write(6,*) '***WARNING file scaninfo not found, use default'
-
-       do j =1,jpch_rad
-          call satstep(nusis(j),start,step,nstep,edge1,edge2)
-          radstart(j)=start
-          radstep(j)=step
-          radnstep(j)=nstep
-          radedge1(j)=edge1
-          radedge2(j)=edge2
-       end do
-    end if  ! if pcexist
-
-
 !   Allocate arrays to receive angle dependent bias information.
 !   Open file to bias file (satang=satbias_angle).  Read data.
 
-<<<<<<< HEAD
-    allocate(cbias(90,jpch_rad),tlapmean(jpch_rad))
-    cbias=zero
-    tlapmean=zero
-=======
->>>>>>> f375e116
     if (adp_anglebc) then 
        allocate(count_tlapmean(jpch_rad),update_tlapmean(jpch_rad),tsum_tlapmean(jpch_rad))
        count_tlapmean=0
@@ -641,19 +599,14 @@
        update_tlapmean=.true.
     end if
 
-<<<<<<< HEAD
-=======
     maxscan=90  ! Default value for old files
     allocate(cbiasx(maxscan))
     allocate(cbias(maxscan,jpch_rad),tlapmean(jpch_rad))
     cbias=zero
     tlapmean=zero
->>>>>>> f375e116
     if (.not. adp_anglebc) then
-       open(lunin,file='satbias_angle',form='formatted')
+       open(lunin,file='satbias_angle',form='formatted',iostat=istat)
        nfound = .false.
-<<<<<<< HEAD
-=======
        if (istat == 0) then 
          read(lunin,'(a6)') word
          rewind(lunin)
@@ -664,17 +617,16 @@
           write(6,*)'RADINFO_READ:  ***ERROR*** error reading satbias_angle, maxscan out of range: ',maxscan
           call stop2(79)
        endif
->>>>>>> f375e116
        read2: do
-          read(lunin,'(I5,1x,A20,2x,I4,e15.6/9(4x,10f7.3/))',iostat=istat) &
-               ich,isis,ichan,tlapm,(cbiasx(ip),ip=1,90)
+          read(lunin,'(I5,1x,A20,2x,I4,e15.6/100(4x,10f7.3/))',iostat=istat) &
+               ich,isis,ichan,tlapm,(cbiasx(ip),ip=1,maxscan)
           if (istat /= 0) exit
           cfound = .false.
           do j =1,jpch_rad
              if(trim(isis) == trim(nusis(j)) .and. ichan == nuchan(j))then
                 cfound = .true.
                 nfound(j) = .true.
-                do i=1,90
+                do i=1,maxscan
                    cbias(i,j)=cbiasx(i)
                 end do
                 tlapmean(j)=tlapm
@@ -699,6 +651,48 @@
           end do
        end if
     end if ! end of .not.adp_anglebc
+
+!   Read in start,step information and cutoff values for scan edges
+    allocate(radstart(jpch_rad),radstep(jpch_rad),radnstep(jpch_rad))
+    allocate(radedge1(jpch_rad),radedge2(jpch_rad))
+    radstart=zero
+    radstep =one
+    radnstep=maxscan
+    radedge1=-1
+    radedge2=-1
+
+    inquire(file='scaninfo',exist=pcexist)
+    if (pcexist) then
+       open(lunin,file='scaninfo',form='formatted')
+       do
+          read(lunin,1000,IOSTAT=istat) cflg,satscan_sis,start,step,nstep,edge1,edge2
+          if (istat /= 0) exit
+          if (cflg == '!') cycle
+
+          do j =1,jpch_rad
+             if(trim(satscan_sis) == trim(nusis(j)))then
+                radstart(j)=start
+                radstep(j)=step
+                radnstep(j)=nstep
+                radedge1(j)=edge1
+                radedge2(j)=edge2
+             end if
+          end do
+       end do
+1000   format(a1,a20,2f11.3,i10,2i6)
+       close(lunin)
+    else
+       if(mype == 0) write(6,*) '***WARNING file scaninfo not found, use default'
+
+       do j =1,jpch_rad
+          call satstep(nusis(j),start,step,nstep,edge1,edge2)
+          radstart(j)=start
+          radstep(j)=step
+          radnstep(j)=nstep
+          radedge1(j)=edge1
+          radedge2(j)=edge2
+       end do
+    end if  ! if pcexist
 
 
     if ( .not. retrieval ) then
@@ -781,9 +775,10 @@
 
           if (mype==mype_rad) then
              open(lunout,file='satbias_ang.out',form='formatted')
+             write(lunout,'(I5)') maxscan
              do j=1,jpch_rad
-                write(lunout,'(I5,1x,A20,2x,I4,e15.6/9(4x,10f7.3/))') &
-                     j,nusis(j),nuchan(j),tlapmean(j),(cbias(i,j),i=1,90)
+                write(lunout,'(I5,1x,A20,2x,I4,e15.6/100(4x,10f7.3/))') &
+                     j,nusis(j),nuchan(j),tlapmean(j),(cbias(i,j),i=1,maxscan)
              end do
              close(lunout)
           end if
@@ -793,7 +788,10 @@
 
 ! Read SST dependent radiance bias correction lookup table
     if (retrieval) then
-      
+    
+       allocate(predx(npred,jpch_rad))
+       predx=zero
+
        allocate(fbias(numt,jpch_rad))
        fbias=zero
        
@@ -901,7 +899,7 @@
 !   Deallocate data arrays for bias correction and those which hold
 !   information from satinfo file.
     deallocate (predx,cbias,tlapmean,nuchan,nusis,iuse_rad,air_rad,ang_rad, &
-         ifactq,varch,varch_cld,inew_rad)
+         ifactq,varch,varch_cld,inew_rad,icld_det)
     if (adp_anglebc) deallocate(count_tlapmean,update_tlapmean,tsum_tlapmean)
     if (newpc4pred) deallocate(ostats,rstats,varA)
     deallocate (radstart,radstep,radnstep,radedge1,radedge2)
@@ -1005,13 +1003,8 @@
       if (index(isis,'hirs')/=0 .and. (index(isis,'n16')/=0 .or. &
                                        index(isis,'n17')/=0)) then
          ifov=iscan+1
-<<<<<<< HEAD
-      else if (index(isis,'atms') /= 0) then
-         ifov=ifov+3
-=======
       else if (index(isis,'atms') /= 0 .AND. maxscan < 96) then
          ifov=iscan+3
->>>>>>> f375e116
       else
          ifov=iscan
       end if
@@ -1048,7 +1041,7 @@
      
      character(len=20),intent(in):: isis
      integer(i_kind),intent(in):: j
-     real(r_kind),dimension(90),intent(inout):: cbiasj
+     real(r_kind),dimension(maxscan),intent(inout):: cbiasj
      
      integer(i_kind) i,k
      real(r_kind),dimension(npred):: pred
@@ -1099,7 +1092,7 @@
 
    start=zero
    step =one
-   nstep=90
+   nstep=maxscan
    edge1=-1
    edge2=-1
 
@@ -1133,8 +1126,13 @@
       step  = 1.11_r_kind
       start = -52.725_r_kind
       nstep = 96
-      edge1 = 7
-      edge2 = 84
+      if (maxscan < 96) then
+        edge1=7
+        edge2=84
+      else
+        edge1 = 10
+        edge2 = 87
+      endif
    else if (index(isis,'mhs')/=0) then
       step  = 10.0_r_kind/9.0_r_kind
       start = -445.0_r_kind/9.0_r_kind
@@ -1228,7 +1226,7 @@
    character(50):: fdiag_rad,dname,fname
 
    integer(i_kind):: ix,ii,iii,iich,ndatppe
-   integer(i_kind):: i,j,jj,n_chan,k
+   integer(i_kind):: i,j,jj,n_chan,k,lunout
    integer(i_kind):: ierror_code
    integer(i_kind):: istatus,ispot,iuseqc
    integer(i_kind):: np,new_chan,nc
@@ -1256,6 +1254,8 @@
    type(diag_data_fix_list   )             :: data_fix
    type(diag_data_chan_list  ),allocatable :: data_chan(:)
    type(diag_data_extra_list ),allocatable :: data_extra(:,:)
+
+   data lunout / 53 / 
 
 !************************************************************************
 !  Return if no new channels AND update_tlapmean=.false.
@@ -1626,6 +1626,17 @@
       deallocate(tsum0,tsum,tlap0,tlap1,tlap2,tcnt)
    end if
 
+   if (mype==mype_rad) then  
+      if (any(inew_rad) .or. any(update_tlapmean)) then
+         open(lunout,file='satbias_out.int',form='formatted')
+         do j=1,jpch_rad
+            write(lunout,'(I5,1x,a20,1x,i5,2e15.6,1x,I5/2(4x,10f12.6/))')j,nusis(j),nuchan(j),&
+                      tlapmean(j),tsum_tlapmean(j),count_tlapmean(j),(predx(ii,j),ii=1,npred)
+         end do
+         close(lunout)
+      end if
+   end if 
+
 !  End of program
    return
    end subroutine init_predx
