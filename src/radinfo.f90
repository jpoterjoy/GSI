module radinfo 
!$$$   module documentation block
!                .      .    .                                       .
! module:    radinfo   
!
! abstract:  This module contains variables and routines related
!            to information for the use of satellite radiance data.
!
! program history log:
!   1995-07-06  derber
!   2004-05-13  kleist, documentation
!   2004-06-22  treadon - update documentation
!   2004-07-15  todling - protex-compliant prologue
!   2004-11-23  treadon - change 110 format statement
!   2004-11-30  xu li   - add array fbias for AVHRR bias correction
!   2004-12-08  xu li   - add logical flag retrieval to module
!   2004-12-22  treadon - rename logical "idiag_rad" as "diag_rad"
!   2005-02-03  xu li   - add SST analysis read and move sub intgrid2 from sst_retrieval to this module
!   2005-03-25  xu li   - modify sub rdgrbsst and remove intgrid2
!   2005-04-18  treadon - make rdgrbsst a separate subroutine
!   2005-09-28  derber  - change radinfo input file add ermax_rad,b_rad and pg_rad
!   2006-02-03  derber  - modify for new obs control and obs count
!   2006-04-27  derber  - remove jppf
!   2008-04-23  safford - add standard documentation block
!   2010-04-29  zhu     - add analysis varaince info for radiance bias correction coefficients
!   2010-05-06  zhu     - add option adp_anglebc for variational radiance angle bias correction 
!   2010-05-12  zhu     - add option passive_bc for radiance bias correction for monitored channels
!   2010-07-12  zhu     - add inew_rad
!   2010-10-05  treadon - remove npred1 (not used)
!   2010-10-12  zhu     - combine scaninfo and edgeinfo into one file scaninfo
!   2011-01-04  zhu     - add tlapmean update for new/existing channels when adp_anglebc is turned on
!   2011-04-02  li      - add index nst_gsi,nst_tzr,nstinfo,fac_dtl,fac_tsl,tzr_bufrsave for NSST and QC_tzr
!   2011-07-14  zhu     - add varch_cld for cloudy radiance
!   2012-11-02  collard - add icld_det for greater flexibility in QC step and
!                         add number of scan positions to satang file
!   2012-07-10  sienkiewicz   - add control for SSMIS noise reduction
!   2013-02-19  sienkiewicz   - add adjustable SSMIS bias term weight
!   2013-07-10  zhu     - add option upd_pred for radiance bias update indicator
!   2013-07-19  zhu     - add option emiss_bc for emissivity sensitivity radiance bias predictor
!   2014-04-23   li     - change scan bias correction mode for avhrr and avhrr_navy
!   2014-04-24   li     - apply abs (absolute) to AA and be for safeguarding
!   2015-03-01   li     - add zsea1 & zsea2 to handle the vertical mean temperature based on NSST T-Profile
<<<<<<< HEAD
!   2016-08-12  mahajan - moved nst related variables from radinfo to gsi_nstcouplermod
=======
!   2016-06-03  Collard - Added changes to allow for historical naming conventions
>>>>>>> 40baa056
!
! subroutines included:
!   sub init_rad            - set satellite related variables to defaults
!   sub init_rad_vars       - initialize satellite related variables
!   sub radinfo_read        - read in sat info and biases, including read 
!                             sst_an and avhrr bias correction
!   sub radinfo_write       - write out satellite biases
!
! functions included:
!   fun newchn
!
! variable definitions:
!
! attributes:
!   language: f90
!   machine:  ibm RS/6000 SP; SGI Origin 2000; Compaq/HP
!
!$$$ end documentation block


! !USES:

  use kinds, only: r_kind,i_kind,r_quad
  use read_diag, only: set_radiag
  implicit none

! set default to private
  private
! set subroutines to public
  public :: init_rad
  public :: init_rad_vars
  public :: final_rad_vars
  public :: radinfo_read
  public :: radinfo_write
  public :: angle_cbias
! set passed variables to public
  public :: jpch_rad,npred,b_rad,pg_rad,diag_rad,iuse_rad,nusis,inew_rad
  public :: crtm_coeffs_path,retrieval,predx,ang_rad,newchn,cbias,icld_det
  public :: air_rad,nuchan,numt,varch,varch_cld,fbias,ermax_rad,tlapmean
  public :: ifactq,mype_rad
  public :: ostats,rstats,varA
  public :: adp_anglebc,angord,use_edges, maxscan
  public :: emiss_bc
  public :: passive_bc
  public :: upd_pred
  public :: ssmis_method
  public :: radstart,radstep
  public :: newpc4pred
  public :: biaspredvar
  public :: radjacnames,radjacindxs,nsigradjac

  public :: radedge1, radedge2
  public :: ssmis_precond
  public :: radinfo_adjust_jacobian

  integer(i_kind),parameter:: numt = 33   ! size of AVHRR bias correction file
  integer(i_kind),parameter:: ntlapthresh = 100 ! threshhold value of cycles if tlapmean update is needed

  logical diag_rad    ! logical to turn off or on the diagnostic radiance file (true=on)
  logical retrieval   ! logical to turn off or on the SST retrieval with AVHRR data

  logical adp_anglebc ! logical to turn off or on the variational radiance angle bias correction
  logical emiss_bc    ! logical to turn off or on the emissivity predictor
  logical passive_bc  ! logical to turn off or on radiance bias correction for monitored channels
  logical use_edges   ! logical to use data on scan edges (.true.=to use)

  integer(i_kind) ssmis_method  !  noise reduction method for SSMIS

  integer(i_kind) jpch_rad      ! number of channels*sat
  integer(i_kind) npred         ! number of radiance biases predictors
  integer(i_kind) mype_rad      ! task id for writing out radiance diagnostics
  integer(i_kind) angord        ! order of polynomial for angle bias correction
  integer(i_kind) maxscan       ! number of scan positions in satang file 

  real(r_kind),dimension(20):: upd_pred  ! indicator if bias correction coefficients evolve
  real(r_kind) :: ssmis_precond

  real(r_kind),allocatable,dimension(:):: varch       ! variance for clear radiance each satellite channel
  real(r_kind),allocatable,dimension(:):: varch_cld   ! variance for cloudy radiance
  real(r_kind),allocatable,dimension(:):: ermax_rad   ! error maximum (qc)
  real(r_kind),allocatable,dimension(:):: b_rad       ! variational b value
  real(r_kind),allocatable,dimension(:):: pg_rad      ! variational pg value
  real(r_kind),allocatable,dimension(:):: tlapmean    ! mean lapse rate (fixed from input file)
  real(r_kind),allocatable,dimension(:):: tsum_tlapmean  ! err sum of mean lapse rate 
  real(r_kind),allocatable,dimension(:):: ang_rad     ! 0 or 1 depending on iuse_rad (1 - use angle bias correction)
  real(r_kind),allocatable,dimension(:):: air_rad     ! 0 or 1 depending on iuse_rad (1 - use air mass bias correction)          
  real(r_kind),allocatable,dimension(:,:):: fbias     ! bias for AVHRR siumulated radiance
  real(r_kind),allocatable,dimension(:,:):: cbias     ! angle dependent bias for satellite channels
  real(r_kind),allocatable,dimension(:,:):: predx     ! coefficients for predictor part of bias correction

  real(r_kind),allocatable,dimension(:,:):: varA
  real(r_kind),allocatable,dimension(:):: ostats
  real(r_quad),allocatable,dimension(:,:):: rstats

  real(r_kind),allocatable,dimension(:):: radstart    ! starting scan angle
  real(r_kind),allocatable,dimension(:):: radstep     ! step of scan angle
  integer(i_kind),allocatable,dimension(:):: radnstep    ! nstep of scan angle

  integer(i_kind),allocatable,dimension(:):: radedge1    ! cut-off of edge removal
  integer(i_kind),allocatable,dimension(:):: radedge2    ! cut-off of edge removal

  integer(i_kind),allocatable,dimension(:):: count_tlapmean ! the count of tlapmean update 

  integer(i_kind),allocatable,dimension(:):: nuchan    ! satellite channel
  integer(i_kind),allocatable,dimension(:):: iuse_rad  ! use to turn off satellite radiance data
!                                                    = -2 do not use
!                                                    = -1 monitor if diagnostics produced
!                                                    =  0 monitor and use in QC only
!                                                    =  1 use data with complete quality control
!                                                    =  2 use data with no airmass bias correction
!                                                    =  3 use data with no angle dependent bias correction
!                                                    =  4 use data with no bias correction
  integer(i_kind),allocatable,dimension(:):: icld_det  ! Use this channel in cloud detection (only used for
!                                                        certain instruments. Set to greater than zero to use


  logical,allocatable,dimension(:):: inew_rad  ! indicator if it needs initialized for satellite radiance data
  logical,allocatable,dimension(:):: update_tlapmean ! indicator if tlapmean update is needed

  integer(i_kind),allocatable,dimension(:):: ifactq    ! scaling parameter for d(Tb)/dq sensitivity

  character(len=20),allocatable,dimension(:):: nusis   ! sensor/instrument/satellite indicator
  character(len=256),save:: crtm_coeffs_path = "./" ! path of CRTM_Coeffs files

  integer(i_kind) :: nsigradjac
  character(len=20),allocatable,dimension(:):: radjacnames
  integer(i_kind),  allocatable,dimension(:):: radjacindxs

  real(r_kind) :: biaspredvar
  logical,save :: newpc4pred ! controls preconditioning due to sat-bias correction term 

  interface radinfo_adjust_jacobian; module procedure adjust_jac_; end interface

  character(len=*),parameter :: myname='radinfo'
contains


  subroutine init_rad
!$$$  subprogram documentation block
!                .      .    .
! subprogram:    int_rad
!
!   prgrmmr:     derber      org: np23                date: 1995-07-06
!
! abstract:  This routine sets default values for variables used in
!            the radiance processing routines.
!
! program history log:
!   1995-07-06  derber
!   2004-06-22  treadon - update documentation
!   2004-07-15  todling - protex-compliant prologue
!   2008-04-23  safford - add standard subprogram doc block
!   2010-05-06  zhu     - add adp_anglebc and angord
!   2010-05-12  zhu     - add passive_bc
!   2010-09-02  zhu     - add use_edges
!   2010-04-25  zhu     - add logical newpc4pred (todling move here)
!   2013-02-13  eliu    - add two additional bias correction predictors for SSMIS 
!   2013-07-19  zhu     - add emiss_bc for emissivity sensitivity bias predictor
!
!   input argument list:
!
!   output argument list:
!
! attributes:
!   language: f90
!   machine:  ibm rs/6000 sp; SGI Origin 2000; Compaq/HP
!
!$$$ end documentation block
    use constants, only: one_tenth, one, r0_01

    implicit none

    biaspredvar = one_tenth ! berror var for radiance bias coeffs
    jpch_rad = 0            ! total number of channels over all instruments & satellites
    retrieval = .false.     ! .true. = apply physical SST retrieval with AVHRR data
    diag_rad = .true.       ! .true.=generate radiance diagnostic file
    mype_rad = 0            ! mpi task to collect and print radiance use information on/from
    npred=7                 ! number of bias correction predictors

    passive_bc = .false.  ! .true.=turn on bias correction for monitored channels
    adp_anglebc = .false. ! .true.=turn on angle bias correction
    emiss_bc = .false.    ! .true.=turn on emissivity bias correction
    angord = 0            ! order of polynomial for angle bias correction
    use_edges = .true.    ! .true.=to use data on scan edges
    upd_pred = one        ! 1.0=bias correction coefficients evolve
    ssmis_method = 1      ! default ssmis smoothing method
    ssmis_precond = r0_01 ! default preconditioner for ssmis bias terms
  end subroutine init_rad


  subroutine init_rad_vars
!$$$  subprogram documentation block
!                .      .    .
! subprogram:    init_rad_vars
!
!   prgrmmr:     derber      org: np23                date: 1995-07-06
!
! abstract:  This routine sets parameters used in the radiance 
!            assimilation.  The parameters below depend on values
!            which may be altered by the SETUP namelist.
!
! program history log:
!   1995-07-06  derber
!   2004-06-22  treadon - update documentation
!   2004-07-15  todling - protex-compliant prologue
!   2008-04-23  safford -- add standard subprogram doc block
!   2010-05-06  zhu     - add option adp_anglebc
!   2011-05-16  todling - generalized fields in rad-Jacobian
!   2012-04-07  todling - add handle for aerosols
!   2013-10-26  todling - revisit given that metguess now holds upper air
!   2013-11-21  todling - add set_radiag; should be revisited to accommodate all
!                         versions of diag-file, but perhaps done somewhere else
!
!   input argument list:
!
!   output argument list:
!
! attributes:
!   language: f90
!   machine:  ibm rs/6000 sp; SGI Origin 2000; Compaq/HP
!
!$$$ end documentation block

    use mpimod, only: mype
    use gsi_metguess_mod, only: gsi_metguess_get
    use gsi_chemguess_mod, only: gsi_chemguess_get
    use gridmod, only: nsig
    implicit none

    integer(i_kind) ii,jj,mxlvs,isum,ndim,ib,ie,ier
    integer(i_kind) nvarjac,n_meteo,n_clouds,n_aeros
    integer(i_kind),allocatable,dimension(:)::aux,all_levels
    character(len=20),allocatable,dimension(:)::meteo_names
    character(len=20),allocatable,dimension(:)::clouds_names
    character(len=20),allocatable,dimension(:)::aeros_names

!   the following vars are wired-in until MetGuess handles all guess fiedls
!   character(len=3),parameter :: wirednames(6) = (/ 'tv ','q  ','oz ', 'u  ', 'v  ', 'sst' /)
    character(len=3),parameter :: wirednames(1) = (/ 'sst' /)
    integer(i_kind) ,parameter :: wiredlevs (1) = (/ 1 /)

!   safeguard angord value for option adp_anglebc
    if (adp_anglebc) then 
       if (angord==0) then 
          write(6,*)'INIT_RAD_VARS:  ***ERROR*** error value for angord, reset angord to be 4' 
          angord=4
       end if
    else
       if (angord/=0) angord=0
    end if

    call set_radiag ('version',30303,ier)
    if (adp_anglebc) npred=npred+angord
    if (emiss_bc) then
        npred=npred+1
        call set_radiag ('version',30303,ier)
    endif
    
!   inquire about variables in guess
    mxlvs = 0
    call gsi_metguess_get ( 'dim', ndim, ier )
    if (ndim>0) then
       allocate(all_levels(ndim))
       call gsi_metguess_get ( 'guesses_level', all_levels, ier )
       mxlvs = maxval(all_levels)
       deallocate(all_levels)
    end if

!   Test to ensure that mxlvs == nsig
    if (mxlvs/=nsig)then
       if(mype==0) write(6,*) 'INIT_RAD_VARS:  ***WARNING*** mxlvs from the anavinfo file',mxlvs, &
                      'is different from that of the guess',nsig,'.  Resetting maxlvs to match NSIG from guess.'
       mxlvs=nsig
    endif
!   inquire number of meteorology fields to participate in CRTM calculations
    call gsi_metguess_get ( 'meteo_4crtm_jac::3d', n_meteo, ier )
    n_meteo=max(0,n_meteo)
    allocate(meteo_names(n_meteo))
    if (n_meteo>0) then
        call gsi_metguess_get ( 'meteo_4crtm_jac::3d', meteo_names, ier )
    endif

!   inquire number of clouds to participate in CRTM calculations
    call gsi_metguess_get ( 'clouds_4crtm_jac::3d', n_clouds, ier )
    n_clouds=max(0,n_clouds)

!   inquire number of aerosols to participate in CRTM calculations
    call gsi_chemguess_get ( 'aerosols_4crtm_jac::3d', n_aeros, ier )
    n_aeros=max(0,n_aeros)

    nvarjac=size(wirednames)+n_meteo+n_clouds+n_aeros
    allocate(radjacnames(nvarjac))
    allocate(radjacindxs(nvarjac))

!   Fill in with wired names first
    do ii=1,size(wirednames)
       radjacnames(ii) = trim(wirednames(ii))
       radjacindxs(ii) = wiredlevs(ii)
    enddo
!   Fill in meteo next 
    jj=0
    if (n_meteo>0) then
       ib=size(wirednames)+1
       ie=ib+n_meteo-1
       do ii=ib,ie
          jj=jj+1
          radjacnames(ii) = trim(meteo_names(jj))
          radjacindxs(ii) = mxlvs
       enddo
    endif
!   Fill in clouds next 
    jj=0
    if (n_clouds>0) then
       allocate(clouds_names(n_clouds))
       call gsi_metguess_get ( 'clouds_4crtm_jac::3d', clouds_names, ier )
       ib=size(wirednames)+n_meteo+1
       ie=ib+n_clouds-1
       do ii=ib,ie
          jj=jj+1
          radjacnames(ii) = trim(clouds_names(jj))
          radjacindxs(ii) = mxlvs
       enddo
       deallocate(clouds_names)
    endif
!   Fill in aerosols next 
    jj=0
    if (n_aeros>0) then
        allocate(aeros_names(n_aeros))
        call gsi_chemguess_get ( 'aerosols_4crtm_jac::3d', aeros_names, ier )
       ib=size(wirednames)+n_meteo+n_clouds+1
       ie=ib+n_aeros-1
       do ii=ib,ie
          jj=jj+1
          radjacnames(ii) = trim(aeros_names(jj))
          radjacindxs(ii) = mxlvs
       enddo
       deallocate(aeros_names)
    endif

!   Overwrite levels for certain fields (this must be revisited)
    do ii=1,nvarjac
       if(trim(radjacnames(ii))=='u'.or.trim(radjacnames(ii))=='v'.or.trim(radjacnames(ii))=='sst') then
          radjacindxs(ii) = 1
        endif
    enddo

!   Determine initial pointer location for each var in the Jacobian
    allocate(aux(nvarjac))
    if(size(radjacnames)>0) then
       nsigradjac = sum(radjacindxs)
       isum=0
       do ii=2,nvarjac
          isum=isum+radjacindxs(ii-1)
          aux(ii) = isum
       enddo
       aux(1) = 0
       radjacindxs=aux
    endif
    deallocate(aux)
    deallocate(meteo_names)

    if(mype==0) then
      print*, 'Vars in Rad-Jacobian (dims)'
      print*, '--------------------------'
      do ii=1,nvarjac
         print*, radjacnames(ii), radjacindxs(ii)
      end do
    endif

    return
  end subroutine init_rad_vars

  subroutine final_rad_vars
!$$$  subprogram documentation block
!                .      .    .
! subprogram:    final_rad_vars
!
!   prgrmmr:     todling     org: np23                date: 2011-05-16
!
! abstract:  This routine finalizes this package
!
! program history log:
!   2011-05-16  todling
!   2014-04-13  todling - add call to finalize correlated R related quantities
!
!   input argument list:
!
!   output argument list:
!
! attributes:
!   language: f90
!   machine:  ibm rs/6000 sp; SGI Origin 2000; Compaq/HP
!
!$$$ end documentation block

    use correlated_obsmod, only: corr_ob_finalize
    implicit none

    call corr_ob_finalize
    if(allocated(radjacindxs)) deallocate(radjacindxs)
    if(allocated(radjacnames)) deallocate(radjacnames)

    return
  end subroutine final_rad_vars


  subroutine radinfo_read
!$$$  subprogram documentation block
!                .      .    .
! subprogram:    radinfo_read
!
!   prgrmmr:     yang        org: np20                date: 1998-05-15
!
! abstract:  This routine reads the satinfo, satbias\_angle, and
!            satbias files.  
!
!            The satinfo file contains information about the channels,
!            sensors, and satellites.  It specifies observation error
!            for the channels, how to use the channels (assimilate,
!            monitor, etc), the type of channel (ir or microwave),
!            and other useful information.  
!
!            The satbias\_angle file contains the angle dependent part
!            of the brightness temperature bias for each channel/
!            instrument/satellite.  Also included in this file is 
!            the mean temperature lapse rate for each channels 
!            weighted by the weighting function for the given channel/
!            instrument.
!
!            The satbias\_in file contains the coefficients for the
!            predictive part of the bias correction.
!
!
! program history log:
!   1998-05-15  yang, weiyu
!   1999-08-24  derber, j., treadon, r., yang, w., first frozen mpp version
!   2004-06-22  treadon - update documentation
!   2004-07-15  todling - protex-compliant prologue
!   2004-11-30  xu li- read SST dependent bias for AVHRR radiance (NOAA-16 & NOAA-17) 
!                      and SST analysis when retrieval = .true.
!   2005-02-08  xu li- read SST analysis when retrieval = .true.
!   2005-10-11  treadon - change satinfo read to free format
!   2005-11-30  li - fix a bug in the format to read avhrr SST dependent BC
!   2007-03-13  derber  - modify to allow input bias correction files of different lengths and orders
!   2007-06-29  treadon - determine/build n_sensors and sensorlist from satinfo file
!   2008-04-23  safford - add standard doc block, rm unused vars and uses
!   2010-04-29  zhu     - add analysis varaince info for radiance bias correction coefficients
!   2010-05-06  zhu     - add option adp_anglebc for variational angle bias correction
!   2011-01-04  zhu     - add tlapmean update for new channels when adp_anglebc is turned on
!   2011-04-07  todling - adjust argument list (interface) since newpc4pred is local now
!   2013-01-26  parrish - fix bug caught by WCOSS debug compile -- tlapmean used before allocated.
!                          Move first use of tlapmean to after allocation.
!   2013-02-13  eliu    - change write-out format for iout_rad (for two
!                         additional SSMIS bias correction coefficients)
!   2013-05-14  guo     - add read error messages to alarm user a format change.
!   2014-04-13  todling - add initialization of correlated R-covariance
!   2016-07-14  jung    - mods to make SEVIRI channel numbers consistent with other instruments.
!
!   input argument list:
!
!   output argument list:
!
! attributes:
!   language: f90
!   machine:  ibm rs/6000 sp; SGI Origin 2000; Compaq/HP
!
!$$$ end documentation block

! !USES:

    use correlated_obsmod, only: corr_ob_initialize
    use obsmod, only: iout_rad
    use constants, only: zero,one,zero_quad
    use mpimod, only: mype
    use mpeu_util, only: perr,die
    implicit none

! !INPUT PARAMETERS:


    integer(i_kind) i,j,k,ich,lunin,lunout,nlines
    integer(i_kind) ip,istat,n,ichan,nstep,edge1,edge2,ntlapupdate
    real(r_kind),dimension(npred):: predr
    real(r_kind) tlapm
    real(r_kind) tsum
    real(r_kind) ostatsx
    real(r_kind) start,step
    real(r_kind),allocatable::cbiasx(:)
    real(r_kind),dimension(npred)::varx
    character(len=1):: cflg
    character(len=6) :: word
    character(len=120) crecord
    character(len=20) :: isis 
    character(len=20) :: satscan_sis
    real(r_kind),dimension(numt):: fbiasx     ! contains SST dependent bias  for SST retrieval
    integer(i_kind) :: nuchan_temp    ! satellite channel
    character(len=20) :: nusis_temp   ! sensor/instrument/satellite indicator
    integer(i_kind) :: iuse_rad_temp  ! use to turn off satellite radiance data
    real(r_kind) :: varch_temp        ! variance for clear radiance each satellite channel
    real(r_kind) :: varch_cld_temp    ! variance for cloudy radiance
    real(r_kind) :: ermax_rad_temp    ! error maximum (qc)
    real(r_kind) :: b_rad_temp        ! variational b value
    real(r_kind) :: pg_rad_temp       ! variational pg value
    integer(i_kind) :: icld_det_temp  ! Use this channel in cloud detection (only used for
!                                                        certain instruments. Set to greater than zero to use
    logical,allocatable,dimension(:):: nfound
    logical cfound
    logical pcexist
    logical cold_start_seviri         ! flag to fix wrong channel numbers for seviri.  True = fix, false = already correct

    data lunin / 49 /
    data lunout / 51 /

!============================================================================

!   Determine number of entries in satellite information file
    open(lunin,file='satinfo',form='formatted')
    j=0
    nlines=0
    read1:  do
       read(lunin,100,iostat=istat) cflg,crecord
       if (istat /= 0) exit
       nlines=nlines+1
       if (cflg == '!') cycle
       read(crecord,*,iostat=istat) nusis_temp,nuchan_temp,iuse_rad_temp,&
            varch_temp,varch_cld_temp,ermax_rad_temp,b_rad_temp,pg_rad_temp,icld_det_temp  
       if ( .not. diag_rad .and. iuse_rad_temp < 0 .and. icld_det_temp < 0 .and. &
          ( nusis_temp(1:4) == 'cris' .or. nusis_temp(1:4) == 'iasi' .or. nusis_temp(1:4) == 'airs')) cycle
       if ( nusis_temp(1:6) == 'seviri' .and. (nuchan_temp == 1 .or. nuchan_temp == 2 .or. nuchan_temp == 3)) then
          write(6,*) 'RADINFO_READ:  *** ERROR **** This is an obsolete satinfo file '
          write(6,*) 'RADINFO_READ:  Use an updated file or change the SEVIRI channels from 1-8 to 4-11'
          write(6,*) 'RADINFO_READ:  Your bias correction file(s) may also have the wrong channel numbers.'
          write(6,*) 'RADINFO_READ:  You can either edit them to the correct channel numbers (4-11) '
          write(6,*) 'RADINFO_READ:  or the GSI will perform a cold start on the seviri entries.' 
          write(6,*) 'RADINFO_READ:  stop program execution' 
          call stop2(79)
       endif
       j=j+1
    end do read1
    if (istat>0) then
       close(lunin)
       write(6,*)'RADINFO_READ:  ***ERROR*** error reading satinfo, istat=',istat
       write(6,*)'RADINFO_READ:  stop program execution'
       call stop2(79)
    endif
    jpch_rad = j
    if(jpch_rad == 0)then
      close(lunin)
      return
    end if


!   Allocate arrays to hold radiance information
!     nuchan    - channel number
!     nusis     - sensor/instrument/satellite
!     iuse_rad  - use parameter
!     ifactq    - scaling parameter for d(Tb)/dq sensitivity
!     varch     - variance for clear radiance for each channel
!     varch_cld - variance for cloudy radiance for each channel

    allocate(nuchan(jpch_rad),nusis(jpch_rad),iuse_rad(0:jpch_rad), &
         ifactq(jpch_rad),varch(jpch_rad),varch_cld(jpch_rad), &
         ermax_rad(jpch_rad),b_rad(jpch_rad),pg_rad(jpch_rad), &
         ang_rad(jpch_rad),air_rad(jpch_rad),inew_rad(jpch_rad),&
         icld_det(jpch_rad))
    allocate(nfound(jpch_rad))

    iuse_rad(0)=-999
    inew_rad=.true.
    ifactq=15
    air_rad=one
    ang_rad=one

!   All mpi tasks open and read radiance information file.
!   Task mype_rad writes information to radiance runtime file

    if (mype==mype_rad) then
       open(iout_rad)
       write(iout_rad,120) jpch_rad
120    format('RADINFO_READ:  jpch_rad=',1x,i6)
    endif
    rewind(lunin)
    j=1
    do k=1,nlines
       read(lunin,100) cflg,crecord
       if (cflg == '!') cycle
       read(crecord,*,iostat=istat) nusis(j),nuchan(j),iuse_rad(j),&
            varch(j),varch_cld(j),ermax_rad(j),b_rad(j),pg_rad(j),icld_det(j)
             
       ! The following is to sort out some historical naming conventions
       select case (nusis(j)(1:4))
         case ('airs')
            nusis(j)='airs_aqua'
         case ('iasi')
            if (index(nusis(j),'metop-a') /= 0) nusis(j)='iasi_metop-a'
            if (index(nusis(j),'metop-b') /= 0) nusis(j)='iasi_metop-b'
            if (index(nusis(j),'metop-c') /= 0) nusis(j)='iasi_metop-c'
       end select 

       if(istat/=0) then
          call perr('radinfo_read','read(crecord), crecord =',trim(crecord))
          call perr('radinfo_read','                 istat =',istat)
          call  die('radinfo_read')
       endif

       if ( .not. diag_rad .and. iuse_rad(j) < 0 .and. icld_det(j) < 0 .and. &
          ( nusis(j)(1:4) == 'cris' .or. nusis(j)(1:4) == 'iasi' .or. nusis(j)(1:4) == 'airs')) cycle

       if(iuse_rad(j) == 4 .or. iuse_rad(j) == 2) air_rad(j)=zero
       if(iuse_rad(j) == 4 .or. iuse_rad(j) == 3) ang_rad(j)=zero

       if (mype==mype_rad) write(iout_rad,110) j,nusis(j), &
            nuchan(j),varch(j),varch_cld(j),iuse_rad(j),ermax_rad(j), &
            b_rad(j),pg_rad(j),icld_det(j)
       j=j+1
    end do
    close(lunin)
100 format(a1,a120)
110 format(i4,1x,a20,' chan= ',i4,  &
          ' var= ',f7.3,' varch_cld=',f7.3,' use= ',i2,' ermax= ',F7.3, &
          ' b_rad= ',F7.2,' pg_rad=',F7.2,' icld_det=',I2)

!   Allocate arrays for additional preconditioning info
!   Read in information for data number and preconditioning

    if (newpc4pred) then
       allocate(ostats(jpch_rad), rstats(npred,jpch_rad),varA(npred,jpch_rad))
       varA = zero
       ostats = zero
       rstats = zero_quad

       inquire(file='satbias_pc',exist=pcexist)
       if (pcexist) then
          open(lunin,file='satbias_pc',form='formatted')
          nfound = .false.
          cold_start_seviri = .false.
          read3: do
             read(lunin,'(I5,1x,A20,1x,I5,e15.7/2(4x,10e15.7/))',iostat=istat) &
                  ich,isis,ichan,ostatsx,(varx(ip),ip=1,npred)
             if (istat/=0) exit
             ! The following is to sort out some historical naming conventions
             select case (isis(1:4))
               case ('airs')
                  isis='airs_aqua'
               case ('iasi')
                  if (index(isis,'metop-a') /= 0) isis='iasi_metop-a'
                  if (index(isis,'metop-b') /= 0) isis='iasi_metop-b'
                  if (index(isis,'metop-c') /= 0) isis='iasi_metop-c'
             end select 
             cfound = .false.

!            Set flag to fix seviri channel mismatch.  Channels should start at 4.  If it is
!            wrong, set falg to zero out entries.
             if( isis(1:6) == 'seviri' .and. ichan < 4 ) cold_start_seviri = .true.

!            If not seviri or seviri channels are correct, proceed. 
             if( .not. cold_start_seviri .or. isis(1:6) /= 'seviri' ) then
                do j =1,jpch_rad
                   if(trim(isis) == trim(nusis(j)) .and. ichan == nuchan(j))then
                      cfound = .true.
                      nfound(j) = .true.
                      do i=1,npred
                         varA(i,j)=varx(i)
                      end do
                      ostats(j)=ostatsx
                      if (any(varx/=zero) .and. iuse_rad(j)>-2) inew_rad(j)=.false.
                      cycle read3
                   end if
                end do
             endif

             if(.not. cfound .and. mype == 0) &
                  write(6,*) '***WARNING instrument/channel ',isis,ichan, &
                  'found in satbias_pc file but not found in satinfo'
          end do read3
          close(lunin)
          if (istat>0) then
             write(6,*)'RADINFO_READ:  ***ERROR*** error reading satbias_pc, istat=',istat
          endif

          if (mype==mype_rad) then
             write(iout_rad,*)'RADINFO_READ:  read satbias_pc file'
             do j=1,jpch_rad
                if(.not. nfound(j))write(iout_rad,*) 'RADINFO_READ: ***WARNING instrument/channel ',&
                     nusis(j),nuchan(j),' not found in satbias_pc file - set to zero '
             end do
          end if
       else
          if (mype==mype_rad) then
             write(iout_rad,*)'RADINFO_READ:  satbias_pc file doesnot exist - set to zero'
          end if
       end if
    end if   ! end newpc4pred


!   Allocate arrays to receive angle dependent bias information.
!   Open file to bias file (satang=satbias_angle).  Read data.

    if (adp_anglebc) then 
       allocate(count_tlapmean(jpch_rad),update_tlapmean(jpch_rad),tsum_tlapmean(jpch_rad))
       count_tlapmean=0
       tsum_tlapmean=zero
       update_tlapmean=.true.
    end if

    maxscan=90  ! Default value for old files
    allocate(cbiasx(maxscan))
    allocate(cbias(maxscan,jpch_rad),tlapmean(jpch_rad))
    cbias=zero
    tlapmean=zero
    if (.not. adp_anglebc) then
       open(lunin,file='satbias_angle',form='formatted',status='old',iostat=istat)
       if (istat /= 0 ) then
          write(6,*)'RADINFO_READ:  ***ERROR*** file "satbias_angle" does not exist'
          call stop2(79)
       endif

       nfound = .false.
       word=""
       read(lunin,'(a6)',iostat=istat) word
       if (istat /= 0 ) then
          write(6,*)'RADINFO_READ:  ***ERROR*** file "satbias_angle" is empty'
          call stop2(79)
       endif

       rewind(lunin)
       if (word == 'nscan=') read(lunin,'(6x,i8)',iostat=istat) maxscan
       if (istat /= 0 .OR. maxscan <= 0 .OR. maxscan > 1000) then
          write(6,*)'RADINFO_READ:  ***ERROR*** error reading satbias_angle, maxscan out of range: ',maxscan
          call stop2(79)
       endif
       read2: do
          read(lunin,'(I5,1x,A20,2x,I4,e15.6)',iostat=istat,end=1111) &
               ich,isis,ichan,tlapm
          if (istat /= 0) exit
          read(lunin,'(100(4x,10f7.3/))',iostat=istat,end=1111) &
               (cbiasx(ip),ip=1,maxscan)
          if (istat /= 0) exit
          cfound = .false.
          ! The following is to sort out some historical naming conventions
          select case (isis(1:4))
             case ('airs')
               isis='airs_aqua'
             case ('iasi')
               if (index(isis,'metop-a') /= 0) isis='iasi_metop-a'
               if (index(isis,'metop-b') /= 0) isis='iasi_metop-b'
               if (index(isis,'metop-c') /= 0) isis='iasi_metop-c'
          end select 
          do j =1,jpch_rad
             if(trim(isis) == trim(nusis(j)) .and. ichan == nuchan(j))then
                cfound = .true.
                nfound(j) = .true.
                do i=1,maxscan
                   cbias(i,j)=cbiasx(i)
                end do
                tlapmean(j)=tlapm
                cycle read2
             end if
          end do
          if(.not. cfound .and. mype == 0) &
               write(6,*) '***WARNING instrument/channel ',isis,ichan, &
               'found in satbias_angle file but not found in satinfo'
       end do read2
1111   continue
       close(lunin)
       if (istat>0) then
          write(6,*)'RADINFO_READ:  ***ERROR*** error reading satbias_angle, istat=',istat
          write(6,*)'RADINFO_READ:  stop program execution'
          call stop2(79)
       endif

       if (mype==mype_rad) then
          write(iout_rad,*)'RADINFO_READ:  read satbias_angle file'
          do j=1,jpch_rad
             if(.not. nfound(j))write(iout_rad,*) 'RADINFO_READ: ***WARNING instrument/channel ',&
                  nusis(j),nuchan(j),' not found in satbias_angle file - set to zero '
          end do
       end if
    end if ! end of .not.adp_anglebc

!   Read in start,step information and cutoff values for scan edges
    allocate(radstart(jpch_rad),radstep(jpch_rad),radnstep(jpch_rad))
    allocate(radedge1(jpch_rad),radedge2(jpch_rad))
    radstart=zero
    radstep =one
    radnstep=maxscan
    radedge1=-1
    radedge2=-1

    inquire(file='scaninfo',exist=pcexist)
    if (pcexist) then
       open(lunin,file='scaninfo',form='formatted')
       do
          read(lunin,1000,IOSTAT=istat,end=1222) cflg,satscan_sis,start,step,nstep,edge1,edge2
          if (istat /= 0) exit
          if (cflg == '!') cycle

          ! The following is to sort out some historical naming conventions
          select case (satscan_sis(1:4))
             case ('airs')
               satscan_sis='airs_aqua'
             case ('iasi')
               if (index(satscan_sis,'metop-a') /= 0) satscan_sis='iasi_metop-a'
               if (index(satscan_sis,'metop-b') /= 0) satscan_sis='iasi_metop-b'
               if (index(satscan_sis,'metop-c') /= 0) satscan_sis='iasi_metop-c'
          end select 

          do j =1,jpch_rad
             if(trim(satscan_sis) == trim(nusis(j)))then
                radstart(j)=start
                radstep(j)=step
                radnstep(j)=nstep
                radedge1(j)=edge1
                radedge2(j)=edge2
             end if
          end do
       end do
1000   format(a1,a20,2f11.3,i10,2i6)
1222   continue
       close(lunin)
    else
       if(mype == 0) write(6,*) '***WARNING file scaninfo not found, use default'

       do j =1,jpch_rad
          call satstep(nusis(j),start,step,nstep,edge1,edge2)
          radstart(j)=start
          radstep(j)=step
          radnstep(j)=nstep
          radedge1(j)=edge1
          radedge2(j)=edge2
       end do
    end if  ! if pcexist


    if ( .not. retrieval ) then

!   Allocate array to hold coefficients for predictive (air mass) part of 
!   bias correction.  Open unit to input file.  Read data.
       allocate(predx(npred,jpch_rad))
       do j=1,jpch_rad
          do i=1,npred
             predx(i,j)=zero
          end do
       end do

       open(lunin,file='satbias_in' ,form='formatted')
       nfound = .false.
       cold_start_seviri = .false.
       read4: do
          if (.not. adp_anglebc) then
             read(lunin,'(I5,1x,A20,1x,I5,10f12.6)',iostat=istat,end=1333) ich,isis,&
                  ichan,(predr(ip),ip=1,npred)
          else
             read(lunin,'(I5,1x,A20,1x,I5,2e15.6,1x,I5/2(4x,10f12.6/))',iostat=istat,end=1333) ich,isis,&
                  ichan,tlapm,tsum,ntlapupdate,(predr(ip),ip=1,npred)
          end if
          if (istat /= 0) exit
          cfound = .false.
          ! The following is to sort out some historical naming conventions
          select case (isis(1:4))
             case ('airs')
               isis='airs_aqua'
             case ('iasi')
               if (index(isis,'metop-a') /= 0) isis='iasi_metop-a'
               if (index(isis,'metop-b') /= 0) isis='iasi_metop-b'
               if (index(isis,'metop-c') /= 0) isis='iasi_metop-c'
          end select 

!         Set flag to fix seviri channel mismatch.  Channels should start at 4.  If it is
!         wrong, set falg to zero out entries.
          if( isis(1:6) == 'seviri' .and. ichan < 4 ) cold_start_seviri = .true.

!         If not seviri or seviri channels are correct, proceed.
          if(  .not. cold_start_seviri .or. isis(1:6) /= 'seviri' ) then
             do j =1,jpch_rad
                if(trim(isis) == trim(nusis(j)) .and. ichan == nuchan(j))then
                   cfound = .true.
                   nfound(j) = .true.
                   do i=1,npred
                      predx(i,j)=predr(i)
                   end do
                   if (adp_anglebc) then 
                      tlapmean(j)=tlapm
                      tsum_tlapmean(j)=tsum
                      count_tlapmean(j)=ntlapupdate
                      if (ntlapupdate > ntlapthresh) update_tlapmean(j)=.false.
                   end if
                   if (any(predr/=zero)) inew_rad(j)=.false.
                   cycle read4
                end if
             end do
          endif

          if(mype == 0 .and. .not. cfound) &
             write(6,*) '***WARNING instrument/channel ',isis,ichan, &
             'found in satbias_in file but not found in satinfo'
       end do read4
1333   continue
       close(lunin)
       if (istat>0) then
          write(6,*)'RADINFO_READ:  ***ERROR*** error reading satbias_in, istat=',istat
          write(6,*)'RADINFO_READ:  stop program execution'
          call stop2(79)
       endif

       if (mype==mype_rad) then
          write(iout_rad,*)'RADINFO_READ:  guess air mass bias correction coefficients below'
          do j=1,jpch_rad
             if (nfound(j)) then
                write(iout_rad,140) j,trim(nusis(j)),(predx(n,j),n=1,npred)
             else
                write(iout_rad,*) '***WARNING instrument/channel ',&
                nusis(j),nuchan(j),' not found in satbias_in file - set to zero '
             endif
          end do
140       format(i4,1x,a20,12f12.6)

       endif


!      Initialize predx if inew_rad and compute angle bias correction and tlapmean
       if (adp_anglebc) then
          call init_predx
          do j=1,jpch_rad
             call angle_cbias(nusis(j),j,cbias(1,j))
          end do

!         check inew_rad again
          do j =1,jpch_rad
             if (inew_rad(j) .and. iuse_rad(j)>=0 .and. all(predx(:,j)==zero)) then
                iuse_rad(j)=-1
             end if
          end do

          if (mype==mype_rad) then
             open(lunout,file='satbias_ang.out',form='formatted')
             write(lunout,'(I5)') maxscan
             do j=1,jpch_rad
                write(lunout,'(I5,1x,A20,2x,I4,e15.6/100(4x,10f7.3/))') &
                     j,nusis(j),nuchan(j),tlapmean(j),(cbias(i,j),i=1,maxscan)
             end do
             close(lunout)
          end if
       end if

    endif

! Read SST dependent radiance bias correction lookup table
    if (retrieval) then
    
       allocate(predx(npred,jpch_rad))
       predx=zero

       allocate(fbias(numt,jpch_rad))
       fbias=zero
       
       if(mype==mype_rad) write(iout_rad,*) &
            'RADINFO_READ:  read SST & D/N dependent bias correction from ',lunin
       open(lunin,file='satbias_sst',form='formatted')
       rewind (lunin)

!      Loop over satellites sensors & channels
       read5: do
          read(lunin,'(I5,1x,a20,1x,I5/3(4x,11f10.3/) )',iostat=istat,end=1444) ich,isis,ichan,(fbiasx(i),i=1,numt)
          if (istat /= 0) exit
          cfound = .false.
          ! The following is to sort out some historical naming conventions
          select case (isis(1:4))
             case ('airs')
               isis='airs_aqua'
             case ('iasi')
               if (index(isis,'metop-a') /= 0) isis='iasi_metop-a'
               if (index(isis,'metop-b') /= 0) isis='iasi_metop-b'
               if (index(isis,'metop-c') /= 0) isis='iasi_metop-c'
          end select 

          do j=1,jpch_rad
             if(trim(isis) == trim(nusis(j)) .and. ichan == nuchan(j))then
                cfound = .true.
                do i=1,numt
                   fbias(i,j)=fbiasx(i)
                end do
                tlapmean(j)=tlapm
                cycle read5
             end if
          end do
          if(.not. cfound)write(6,*) ' WARNING instrument/channel ',isis,ichan, &
             'found in satbias_sst file and not found in satinfo'
       end do read5
1444   continue
       close(lunin)
    endif           ! endif for if (retrieval) then

!   Initialize observation error covariance for 
!   instruments we account for inter-channel correlations
    call corr_ob_initialize

!   Close unit for runtime output.  Return to calling routine
    if(mype==mype_rad)close(iout_rad)
    return

  end subroutine radinfo_read


  subroutine radinfo_write
!$$$  subprogram documentation block
!                .      .    .
! subprogram:    radinfo_write
!
!   prgrmmr:     yang        org: np20                date: 1998-05-15
!
! abstract:  This routine writes an updated version of the predictive
!            part of the bias correction.
!
! program history log:
!   1998-05-15  yang, weiyu
!   1999-08-24  derber, j., treadon, r., yang, w., first frozen mpp version
!   2004-06-22  treadon - update documentation
!   2004-07-15  todling - protex-compliant prologue
!   2008-04-23  safford - add standard subprogram doc block
!   2010-04-29  zhu     - add analysis varaince info for radiance bias correction coefficients
!   2010-05-06  zhu     - add option adp_anglebc
!   2011-04-07  todling - adjust argument list (interface) since newpc4pred is local now
!
!   input argument list:
!
!   output argument list:
!
! attributes:
!   language: f90
!   machine:  ibm rs/6000 sp; SGI Origin 2000; Compaq/HP
!
!$$$ end documentation block

! !USES:

    implicit none

    integer(i_kind) lunout,jch,ip,i
    real(r_kind),dimension(npred):: varx
    data lunout / 51 /

!   Open unit to output file.  Write analysis varaince info.  Close unit.
    if (newpc4pred) then
       open(lunout,file='satbias_pc.out',form='formatted')
       rewind lunout
       do jch=1,jpch_rad
          do i=1,npred
             varx(i)=varA(i,jch)
          end do
          write(lunout,'(I5,1x,A20,1x,I5,e15.7/2(4x,10e15.7/))') jch,nusis(jch),&
               nuchan(jch),ostats(jch),(varx(ip),ip=1,npred)
       end do
       close(lunout)
    end if

!   Open unit to output file.  Write updated coefficients.  Close unit.
    open(lunout,file='satbias_out',form='formatted')
    rewind lunout
    if (.not. adp_anglebc) then
       do jch=1,jpch_rad
          write(lunout,'(I5,1x,a20,1x,i5,10f12.6)') jch,nusis(jch),nuchan(jch),&
               (predx(ip,jch),ip=1,npred)
       end do
    else
       do jch=1,jpch_rad
          write(lunout,'(I5,1x,a20,1x,i5,2e15.6,1x,I5/2(4x,10f12.6/))') jch,nusis(jch),nuchan(jch),&
               tlapmean(jch),tsum_tlapmean(jch),count_tlapmean(jch),(predx(ip,jch),ip=1,npred)
       end do
    end if
    close(lunout)

!   Deallocate data arrays for bias correction and those which hold
!   information from satinfo file.
    deallocate (predx,cbias,tlapmean,nuchan,nusis,iuse_rad,air_rad,ang_rad, &
         ifactq,varch,varch_cld,inew_rad,icld_det)
    if (adp_anglebc) deallocate(count_tlapmean,update_tlapmean,tsum_tlapmean)
    if (newpc4pred) deallocate(ostats,rstats,varA)
    deallocate (radstart,radstep,radnstep,radedge1,radedge2)
    return
  end subroutine radinfo_write



  integer(i_kind) function newchn(sis,ichan)   ! "satinfo-relative" index of 
                                               ! (sis,ichan) combination
!$$$  subprogram documentation block
!                .      .    .
! subprogram:    function newchn
!
!   prgrmmr:     derber      org: np23                date: 1997-08-13
!
! abstract:  For a given satellite and channel produce a combined 
!            channel number based on input from the satinfo file.
!            If the requested channel/satellite combination is
!            not found, the function returns a zero value.
!
! program history log:
!   1997-08-13  derber
!   2004-06-22  treadon - update documentation
!   2004-07-15  todling - protex-compliant prologue
!   2008-04-23  safford - add standard subprogram doc block, rm unused uses
!
!   input argument list:
!     sis     - satellite to search for
!     ichan   - channel number to search for
!
!   return:
!             - combined channel number
!
! attributes:
!   language: f90
!   machine:  ibm rs/6000 sp; SGI Origin 2000; Compaq/HP
!
!$$$ end documentation block

! !USES:

    implicit none

! !INPUT PARAMETERS:

    character(len=20), intent(in   ) :: sis   ! satellite to search for
    integer(i_kind)  , intent(in   ) :: ichan ! channel number to search for

    integer(i_kind) j

    do j=1,jpch_rad
       if ( nuchan(j)==ichan .and. nusis(j)==sis) then
          newchn=j
          return
       end if
    end do
    write(6,*) 'NEWCHN:  channel=',ichan,' sensor/instrument/satellite=',sis, &
         ' not present in satinfo file'
    newchn=0
    return
  end function newchn
  
   real(r_kind) function rnad_pos(isis,iscan,jch)
!$$$  subprogram documentation block
!                .      .    .
! subprogram:    function rnad_pos
!
!   prgrmmr:     zhu      org: np23                date: 2010-05-06
!
! abstract:  For a given satellite/sensor produce the scan angle
!
! program history log:
!   2010-05-06  zhu
!
!   return:
!             - scan angle
!
! attributes:
!   language: f90
!   machine:  ibm rs/6000 sp; SGI Origin 2000; Compaq/HP
!
!$$$ end documentation block

! !USES:
   implicit none
   character(len=20),intent(in):: isis
   integer(i_kind),intent(in):: iscan,jch

   integer(i_kind) ifov
   real(r_kind) piece

   if (index(isis,'iasi')/=0) then

      piece=-0.625_r_kind
      if (mod(iscan,2) == 1) piece = 0.625_r_kind
      rnad_pos=radstart(jch)+radstep(jch)*float((iscan-1)/2)+piece

   else

      if (index(isis,'hirs')/=0 .and. (index(isis,'n16')/=0 .or. &
                                       index(isis,'n17')/=0)) then
         ifov=iscan+1
      else if (index(isis,'atms') /= 0 .AND. maxscan < 96) then
         ifov=iscan+3
      else
         ifov=iscan
      end if
      rnad_pos=radstart(jch)+radstep(jch)*float(ifov-1)

   end if

   return
   end function rnad_pos

   subroutine angle_cbias(isis,j,cbiasj)
!$$$  subprogram documentation block
!                .      .    .
! subprogram:    angle_cbias
!
!   prgrmmr:     zhu      org: np23                date: 2010-05-06
!
! abstract:  For a given satellite/sensor produce angle bias correction
!
! program history log:
!   2010-05-06  zhu
!   2010-12-16  treadon - recode cbiasj to be consistent with setuprad
!
! attributes:
!   language: f90
!   machine:  ibm rs/6000 sp; SGI Origin 2000; Compaq/HP
!
!$$$ end documentation block

! !USES:

     use constants, only: zero,deg2rad
     implicit none
     
     character(len=20),intent(in):: isis
     integer(i_kind),intent(in):: j
     real(r_kind),dimension(maxscan),intent(inout):: cbiasj
     
     integer(i_kind) i,k
     real(r_kind),dimension(npred):: pred
     
     pred=zero
     do i=1,min(radnstep(j),maxscan)
        pred(npred)=rnad_pos(isis,i,j)*deg2rad
        do k=2,angord
           pred(npred-k+1)=pred(npred)**k
        end do
        cbiasj(i)=zero
        do k=1,angord
           cbiasj(i) = cbiasj(i)+ predx(npred-k+1,j)*pred(npred-k+1)
        end do
        
     end do
     return
   end subroutine angle_cbias

   subroutine satstep(isis,start,step,nstep,edge1,edge2)
!$$$  subprogram documentation block
!                .      .    .
! subprogram:    satstep
!
!   prgrmmr:     zhu      org: np23                date: 2010-05-06
!
! abstract:  This routine sets step, start, and nstart
!
! program history log:
!   2010-05-06  zhu
!
!   input argument list:
!
!   output argument list:
!
! program history log:
!   2015-09-04  J.Jung  - Added mods for CrIS full spectral resolution (FSR)

! attributes:
!   language: f90
!   machine:  ibm rs/6000 sp; SGI Origin 2000; Compaq/HP
!
!$$$ end documentation block

   use constants, only: zero,one,three
   implicit none

   character(len=20),intent(in) :: isis
   integer(i_kind),intent(out)  :: nstep,edge1,edge2
   real(r_kind),intent(out)     :: start,step

   start=zero
   step =one
   nstep=maxscan
   edge1=-1
   edge2=-1

   if (index(isis,'hirs')/=0) then
      step  = 1.80_r_kind
      start = -49.5_r_kind
      nstep = 56
      edge1 = 7
      edge2 = 50
   else if (index(isis,'msu')/=0) then
      if (index(isis,'amsua')/=0) then
         step  = three + one/three
         start = -48._r_kind - one/three
         nstep = 30
         edge1 = 4
         edge2 = 27
      else if (index(isis,'amsub')/=0) then
         step  = 1.1_r_kind
         start = -48.95_r_kind
         nstep = 90
         edge1 = 10
         edge2 = 81
      else
         step  = 9.474_r_kind
         start = -47.37_r_kind
         nstep = 90
         edge1 = 2
         edge2 = 10
      end if
   else if (index(isis,'atms')/=0) then
      step  = 1.11_r_kind
      start = -52.725_r_kind
      nstep = 96
      if (maxscan < 96) then
        edge1=7
        edge2=84
      else
        edge1 = 10
        edge2 = 87
      endif
   else if (index(isis,'mhs')/=0) then
      step  = 10.0_r_kind/9.0_r_kind
      start = -445.0_r_kind/9.0_r_kind
      nstep = 90
      edge1 = 10
      edge2 = 81
   else if (index(isis,'ssu')/=0) then
      step  = 10.0_r_kind
      start = -35.00_r_kind
      nstep = 90
      edge1 = 2
      edge2 = 7
   else if (index(isis,'airs')/=0) then
      step  = 1.1_r_kind
      start = -48.9_r_kind
      nstep = 90
      edge1 = 10
      edge2 = 81
   else if (index(isis,'hsb')/=0) then
      step  = 1.1_r_kind
      start = -48.95_r_kind
      nstep = 90
      edge1 = 10
      edge2 = 81
   else if (index(isis,'iasi')/=0) then
      step  = 3.334_r_kind
      start = -48.33_r_kind
      nstep = 60
      edge1 = 5
      edge2 = 56
   else if (index(isis,'cris')/=0) then
      step  = 3.322_r_kind
      start = -51.675_r_kind
      nstep = 30
      edge1 = 1
      edge2 = 30
   else if (index(isis,'saphir')/=0) then
      step  = 0.666_r_kind
      start = -42.960_r_kind
      nstep = 130
      edge1 = 1
      edge2 = 130
   end if

   return
   end subroutine satstep


   subroutine init_predx
!$$$  subprogram documentation block
!                .      .    .
! subprogram:    init_predx
!
!   prgrmmr:     zhu      org: np23                date: 2010-07-13
!
! abstract:  initialize predictor coeficients for a given satellite/sensor 
!
! program history log:
!   2010-07-13  zhu  - modified from global_angupdate
!   2011-04-07  todling - adjust argument list (interface) since newpc4pred is local now
!   2013-01-03  j.jin   - adding logical tmi for mean_only. (radinfo file not yet ready. JJ)
!   2013-07-19  zhu  - unify the weight assignments for both active and passive channels
!   2014-10-01  ejones  - add gmi and amsr2 logical
!   2015-01-16  ejones  - add saphir logical
!   2015-03-23  zaizhong ma - added the Himawari-8 ahi
!   2015-10-22  jung    - changed from using satinfo information in the radstat file to
!                         using information from the satinfo file.
!   2016-07-14  jung    - mods to make SEVIRI channel numbers consistent with other instruments.
!
! attributes:
!   language: f90
!   machine:  ibm rs/6000 sp; SGI Origin 2000; Compaq/HP
!
!$$$ end documentation block

! !USES:

   use obsmod, only: ndat,dplat,dtype,dsis
   use mpimod, only:  npe,mype,mpi_comm_world,ierror
   use read_diag, only: read_radiag_header,read_radiag_data,diag_header_fix_list,&
        diag_header_chan_list,diag_data_fix_list,diag_data_chan_list,&
        diag_data_extra_list,diag_data_name_list
   use constants, only: zero,one,deg2rad
   implicit none

!  Declare local parameters
   integer(i_kind),parameter:: lndiag = 21
   integer(i_kind),parameter:: lntemp = 51

   integer(i_kind),parameter:: nthreshold = 100
   integer(i_kind),parameter:: maxchn = 3000
   integer(i_kind),parameter:: maxdat = 100

!  Declare local variables
   logical lexist
   logical lverbose 
   logical update
   logical mean_only
   logical ssmi,ssmis,amsre,amsre_low,amsre_mid,amsre_hig,tmi,gmi,amsr2,saphir
   logical ssmis_las,ssmis_uas,ssmis_env,ssmis_img
   logical avhrr,avhrr_navy,goessndr,goes_img,ahi,seviri

   character(len=20):: obstype,platid
   character(len=20):: satsens,satsens_id
   character(len=50):: fdiag_rad,dname,fname

   integer(i_kind):: ix,ii,iii,iich,ndatppe
   integer(i_kind):: i,j,jj,n_chan,k,lunout
   integer(i_kind):: istatus,ispot
   integer(i_kind):: np,new_chan,nc
   integer(i_kind):: counttmp, jjstart, sensor_start, sensor_end
   integer(i_kind):: radedge_min, radedge_max
   integer(i_kind),dimension(maxchn):: ich
   integer(i_kind),dimension(maxdat):: ipoint
 
   real(r_kind):: bias,scan,errinv,rnad,atiny
   real(r_kind):: tlaptmp,tsumtmp,ratio
   real(r_kind),allocatable,dimension(:):: tsum0,tsum,tlap0,tlap1,tlap2,tcnt
   real(r_kind),allocatable,dimension(:,:):: AA
   real(r_kind),allocatable,dimension(:):: be
   real(r_kind),allocatable,dimension(:):: iobs
   real(r_kind),allocatable,dimension(:,:,:):: A
   real(r_kind),allocatable,dimension(:,:):: b
   real(r_kind),allocatable,dimension(:):: pred
   real(r_kind),allocatable,dimension(:):: predr

!  Declare types used for reading satellite data
   type(diag_header_fix_list )             :: header_fix
   type(diag_header_chan_list),allocatable :: header_chan(:)
   type(diag_data_name_list)               :: data_name
   type(diag_data_fix_list   )             :: data_fix
   type(diag_data_chan_list  ),allocatable :: data_chan(:)
   type(diag_data_extra_list ),allocatable :: data_extra(:,:)

   data lunout / 53 / 

!************************************************************************
!  Return if no new channels AND update_tlapmean=.false.
   if (.not. (any(inew_rad) .or. any(update_tlapmean))) return
   if (mype==0) write(6,*) 'INIT_PREDX:  enter routine'

!  Allocate and initialize data arrays
   if (any(update_tlapmean)) then
      allocate(tsum0(jpch_rad),tsum(jpch_rad),tlap0(jpch_rad), &
               tlap1(jpch_rad),tlap2(jpch_rad),tcnt(jpch_rad))
      do j=1,jpch_rad
         tsum(j)=zero
         tsum0(j)=tsum_tlapmean(j)
         tcnt(j)=zero
         tlap1(j)=zero
         tlap2(j)=zero
         tlap0(j)=tlapmean(j)
         if (.not. newpc4pred) tlap0(j)=100.0_r_kind*tlap0(j)  ! convert tlap to its original unit
      end do
   end if

!  Assign each satellite/sensor to a mpi task
   ndatppe=0
   ix=0
   ipoint=0
   do i=1,ndat
      if(ix >= npe )ix=ix-npe
      if(ix == mype)then
         ndatppe=ndatppe+1
         ipoint(ndatppe)=i
      end if
      ix=ix+1
   end do

!  Loop over mpi tasks.  Each task processes a given set of satellite/sensors
   loopf:  do ii=1,ndatppe
      iii=ipoint(ii)
      obstype=dtype(iii)
      platid=dplat(iii)
      satsens_id=dsis(iii)

!     Create diagnostic filename
      fdiag_rad = 'diag_' // trim(dtype(iii)) // '_' // trim(dplat(iii))

!     See if diagnostic file exists
      inquire(file=fdiag_rad,exist=lexist)
      if (.not.lexist) cycle loopf

!     Open file and read header
      open(lndiag,file=fdiag_rad,form='unformatted',status='old',iostat=istatus)
      if (istatus/=0) then
         write(6,*)'INIT_PREDX:  Task ',mype,' problem opening file ',trim(fdiag_rad),' iostat=',istatus
         close(lndiag)
         cycle loopf
      endif

      lverbose=.false. 
      call read_radiag_header(lndiag,npred,retrieval,header_fix,header_chan,data_name,istatus,lverbose) 
      if (istatus/=0) then
         write(6,*)'INIT_PREDX:  Task ',mype,' problem reading file ',trim(fdiag_rad),' header, iostat=',istatus
         close(lndiag)
         cycle loopf
      endif

!     Process file
      if(mype == 0)write(6,*)'INIT_PREDX:  Task ',mype,' processing ',trim(fdiag_rad)
      satsens = header_fix%isis
      n_chan = header_fix%nchan

!     Check for consistency between specified and retrieved satellite id
!     after first sorting out some historical naming conventions
      select case (satsens(1:4))
         case ('airs')
           satsens='airs_aqua'
         case ('iasi')
           if (index(satsens,'metop-a') /= 0) satsens='iasi_metop-a'
           if (index(satsens,'metop-b') /= 0) satsens='iasi_metop-b'
           if (index(satsens,'metop-c') /= 0) satsens='iasi_metop-c'
      end select 
      if (satsens /= satsens_id) then
         write(6,*)'INIT_PREDX:  ***ERROR*** inconsistent satellite ids ',&
              ' fdiag_rad= ',trim(fdiag_rad),' satsens,satsens_id=',satsens,satsens_id
         cycle loopf
      endif

!     Define sensor_satellite channel range from satinfo file
      sensor_start = 0
      sensor_end = 0
      do j = 1, jpch_rad
         if ( trim(nusis(j)) == trim(satsens_id)) then
            if ( sensor_start == 0 ) sensor_start = j
            sensor_end = j
         endif
      end do
      if ( sensor_start == 0 ) cycle loopf

!     Extract satinfo relative index and get new_chan
      new_chan=0
      update=.false.

!     Seviri channels should start at 4.  If the first seviri channel is less than 4
!     do not use this diag* file
      if ( satsens(1:6) == 'seviri' .and. header_chan(1)%nuchan < 4) then
        close(lndiag)
        cycle loopf
      endif

      jjstart = sensor_start
      loop_a: do j=1,n_chan
         do jj=jjstart, sensor_end
            if ( nuchan(jj) == header_chan(j)%nuchan ) then
               jjstart = jj + 1
               if (inew_rad(jj)) then
                  new_chan=new_chan+1
                  ich(new_chan) = jj
               end if
               if (update_tlapmean(jj)) update=.true.
               cycle loop_a
            endif
         end do 
      end do loop_a
       
      if (.not. update .and. new_chan==0) then 
         close(lndiag)
         cycle loopf
      end if

      goessndr   = obstype == 'sndr'  .or. obstype == 'sndrd1' .or.  &
                   obstype == 'sndrd2'.or. obstype == 'sndrd3' .or.  &
                   obstype == 'sndrd4'
      goes_img   = obstype == 'goes_img'
      ahi        = obstype == 'ahi'
      avhrr      = obstype == 'avhrr'
      avhrr_navy = obstype == 'avhrr_navy'
      ssmi       = obstype == 'ssmi'
      amsre_low  = obstype == 'amsre_low'
      amsre_mid  = obstype == 'amsre_mid'
      amsre_hig  = obstype == 'amsre_hig'
      amsre      = amsre_low .or. amsre_mid .or. amsre_hig
      ssmis      = obstype == 'ssmis'
      ssmis_las  = obstype == 'ssmis_las'
      ssmis_uas  = obstype == 'ssmis_uas'
      ssmis_img  = obstype == 'ssmis_img'
      ssmis_env  = obstype == 'ssmis_env'
      ssmis=ssmis_las.or.ssmis_uas.or.ssmis_img.or.ssmis_env.or.ssmis
      seviri     = obstype == 'seviri'
      tmi        = obstype == 'tmi'
      gmi        = obstype == 'gmi'
      saphir     = obstype == 'saphir'
      amsr2      = obstype == 'amsr2'
      mean_only=ssmi .or. ssmis .or. amsre .or. goessndr .or. goes_img & 
                .or. ahi .or. seviri .or. tmi
!     Allocate arrays and initialize
      if (mean_only) then 
         np=1
      else
         np=angord+1
      end if
      if (new_chan/=0) then
         allocate(A(np,np,new_chan),b(np,new_chan))
         allocate(iobs(new_chan),pred(np))
         do j=1,new_chan
            iobs(j)=zero
            do i=1,np
               b(i,j)=zero
               do k=1,np
                  A(i,k,j)=zero
               end do
            end do
         end do
      end if

      radedge_min = 0
      radedge_max = 1000
      do i=sensor_start, sensor_end
         if (radedge1(i)/=-1 .and. radedge2(i)/=-1) then
            radedge_min=radedge1(i)
            radedge_max=radedge2(i)
         end if
         exit 
      end do

!     Loop to read diagnostic file
      istatus = 0
      loopd:  do while (istatus == 0)
 
!        Read a record.  If read flag, istatus does not equal zero, exit loopd
         call read_radiag_data( lndiag,header_fix,retrieval,data_fix,data_chan,data_extra,istatus )
         if( istatus /= 0 ) exit loopd

!        Extract scan angle, lat, lon
         scan   = data_fix%senscn_pos
         ispot  = nint(scan)

!        Exclude data on edges
         if (.not. use_edges .and. (&
              ispot < radedge_min .OR. ispot > radedge_max )) cycle loopd

!        Channel loop
         nc=0
         jjstart = sensor_start
         loopc:  do j = 1, n_chan
            do jj=jjstart, sensor_end
               if ( nuchan(jj) == header_chan(j)%nuchan ) then
                  jjstart = jj + 1
                  if (inew_rad(jj)) nc = nc+1

                  if ((.not. inew_rad(jj)) .and.  &
                     (.not. update_tlapmean(jj))) cycle loopc

!           Check for reasonable obs-ges and observed Tb.
!           If the o-g difference is too large (> 200 K, very genereous!)
!           of the observation is too cold (<50 K) or too warm (>500 K),
!           do not use this observation in computing the update to the
!           angle dependent bias.
                  if( ( abs(data_chan(j)%omgnbc) > 200. .or. &
                       data_chan(j)%tbobs < 50. .or. &
                       data_chan(j)%tbobs > 500. ) ) cycle loopc
 
!           if errinv= (1 /(obs error)) is small (small = less than 1.e-6)
!           the observation did not pass quality control.  In this
!           case, do not use this observation in computing the update
!           to the angle dependent bias
!           if (iuse_rad(jj)>0 .and. data_chan(j)%errinv<1.e-6) cycle loopc

!           errinv=data_chan(j)%errinv
!           if (iuse_rad(jj)<=0) errinv=exp(-(data_chan(j)%omgnbc/3.0_r_kind)**2)
                  errinv=exp(-(data_chan(j)%omgnbc/3.0_r_kind)**2)

                  if (update_tlapmean(jj)) then
                     tlaptmp=data_chan(j)%tlap
                     if (header_fix%inewpc==0) tlaptmp=100.0_r_kind*tlaptmp
                     tlap1(jj)=tlap1(jj)+(tlaptmp-tlap0(jj))*errinv
                     tsum(jj) =tsum(jj)+errinv
                     tcnt(jj) =tcnt(jj)+one
                  end if

                  if (inew_rad(jj)) then
!                    Define predictor
                     pred=zero
                     pred(1) = one
                     if (.not. mean_only) then
                        rnad = rnad_pos(satsens,ispot,jj)*deg2rad
                        do i=1,angord
                           pred(i+1) = rnad**i
                        end do
                     end if

!                    Add values to running sums.
                     iobs(nc) = iobs(nc)+one
                     bias = data_chan(j)%omgnbc
                     do i=1,np
                        b(i,nc) = b(i,nc)+bias*pred(i)*errinv**2
                     end do
                     do k=1,np
                        do i=1,np
                           A(i,k,nc) = A(i,k,nc)+pred(i)*pred(k)*errinv**2
                        end do
                     end do
                  end if
                  cycle loopc
               end if
            end do   
         enddo loopc ! channel loop

!     End of loop over diagnostic file
      enddo loopd

      close(lndiag)

!     Compute tlapmean
      if (update) then
         jjstart = sensor_start
         loop_b: do j = 1,n_chan
            do jj=jjstart, sensor_end
               if ( nuchan(jj) == header_chan(j)%nuchan ) then
                  jjstart = jj + 1
                  if (update_tlapmean(jj)) then
                     if(tcnt(jj) >= nthreshold)  then
                        tsum(jj)=tsum(jj)+tsum0(jj)
!                       tlap2(jj) = tlap0(jj) + wgtlap*tlap1(jj)/tsum(jj)
                        tlap2(jj) = tlap0(jj) + tlap1(jj)/tsum(jj)
                        count_tlapmean(jj)=count_tlapmean(jj)+one
                     elseif (tcnt(jj)>0) then
                        ratio = max(zero,min(tcnt(jj)/float(nthreshold),one))
                        tsum(jj)=ratio*tsum(jj)+tsum0(jj)
!                       tlap2(jj) = tlap0(jj) + ratio*wgtlap*tlap1(jj)/tsum(jj)
                        tlap2(jj) = tlap0(jj) + ratio*tlap1(jj)/tsum(jj)
                        count_tlapmean(jj)=count_tlapmean(jj)+one
                     else
                        tsum(jj)=tsum0(jj)
                        tlap2(jj) = tlap0(jj)
                        count_tlapmean(jj)=count_tlapmean(jj)
                     endif
                     tsum_tlapmean(jj)=tsum(jj)
                     tlapmean(jj)=tlap2(jj)
                     if (.not. newpc4pred) tlapmean(jj)=0.01_r_kind*tlapmean(jj)
                  endif
                  cycle loop_b
               endif 
            end do
         end do loop_b

!        Write updated tlapmean and sample size to scratch files
         dname = 'update_' // trim(obstype) // '_' // trim(platid)
         open(lntemp,file=dname,form='formatted')

         jjstart = sensor_start
         loop_c: do j=1,n_chan
            do jj=jjstart, sensor_end
               if ( nuchan(jj) == header_chan(j)%nuchan ) then
                  jjstart = jj + 1
                  write(lntemp,220) jj,tlapmean(jj),tsum_tlapmean(jj),count_tlapmean(jj)
220               format(I5,1x,2e15.6,1x,I5)
                  cycle loop_c
               endif
            end do
         end do loop_c
         close(lntemp)
      end if

      if (new_chan/=0) then
         if (all(iobs<nthreshold)) then
            deallocate(A,b,iobs,pred)
            cycle loopf
         endif

!        Solve linear system
         atiny=1.0e-10_r_kind
         allocate(AA(np,np),be(np))
         do i=1,new_chan
            if (iobs(i)<nthreshold) cycle
            AA(:,:)=A(:,:,i)
            be(:)  =b(:,i)
            if (all(abs(AA)<atiny)) cycle
            if (all(abs(be)<atiny)) cycle
            call linmm(AA,be,np,1,np,np)

            predx(1,ich(i))=be(1)
            if (.not. mean_only) then
               do j=1,angord
                  predx(npred-j+1,ich(i))=be(j+1)
               end do
            end if
         end do ! end of new_chan
         deallocate(AA,be)

!        write initialized predx to scratch files
         dname = 'init_' // trim(obstype) // '_' // trim(platid)
         open(lntemp,file=dname,form='formatted')
         do i=1,new_chan
            if (iobs(i)<nthreshold) cycle
            write(lntemp,210) ich(i),predx(1,ich(i)),(predx(npred-k+1,ich(i)),k=1,angord)
 210        format(I5,1x,5e13.6)
         end do
         close(lntemp)

         deallocate(A,b)
         deallocate(iobs,pred)
      end if

!  End of loop over satellite/sensor types
   end do loopf

!  Wait for all mpi tasks to finish processing the
!  satellite/sensors assigned to them.
!  write(6,*)'INIT_PREDX:  Wait after satellite/sensor loop'
   call mpi_barrier(mpi_comm_world,ierror)


!  Combine the satellite/sensor specific predx together
   if (any(inew_rad)) then
      allocate(predr(angord+1))
      do i=1,ndat
         fname = 'init_' // trim(dtype(i)) // '_' // trim(dplat(i))
         inquire(file=fname,exist=lexist)

!        Process the scratch file
         if (lexist) then
!           Read data from scratch file
            if(mype == 0)write(6,*) 'INIT_PREDX:  processing update file i=',i,' with fname=',trim(fname)
            open(lntemp,file=fname,form='formatted')
            do
               read(lntemp,210,end=160) iich,(predr(k),k=1,angord+1)
               predx(1,iich)=predr(1)
               do j=1,angord
                  predx(npred-j+1,iich)=predr(j+1)
               end do
            end do
160         continue
            close(lntemp)
         end if  ! end of lexist
      end do ! end of ndat
      deallocate(predr)
   end if

   if (any(update_tlapmean)) then 
      do i=1,ndat
         fname = 'update_' // trim(dtype(i)) // '_' // trim(dplat(i))
         inquire(file=fname,exist=lexist)

!        Process the scratch file
         if (lexist) then
!           Read data from scratch file
            if(mype == 0)write(6,*) 'INIT_PREDX:  processing update file i=',i,' with fname=',trim(fname)
            open(lntemp,file=fname,form='formatted')
            do 
               read(lntemp,220,end=260) jj,tlaptmp,tsumtmp,counttmp
               tlapmean(jj)=tlaptmp
               tsum_tlapmean(jj)=tsumtmp
               count_tlapmean(jj)=counttmp
            end do
260         continue
            close(lntemp)
         end if  ! end of lexist
      end do ! end of ndat

      deallocate(tsum0,tsum,tlap0,tlap1,tlap2,tcnt) 
   end if

   if (mype==mype_rad) then  
      if (any(inew_rad) .or. any(update_tlapmean)) then
         open(lunout,file='satbias_out.int',form='formatted')
         do j=1,jpch_rad
            write(lunout,'(I5,1x,a20,1x,i5,2e15.6,1x,I5/2(4x,10f12.6/))')j,nusis(j),nuchan(j),&
                      tlapmean(j),tsum_tlapmean(j),count_tlapmean(j),(predx(ii,j),ii=1,npred)
         end do
         close(lunout)
      end if
   end if 

!  End of program
   return
   end subroutine init_predx

   logical function adjust_jac_ (obstype,sea,land,nchanl,nsigradjac,ich,varinv,&
                                 depart,obvarinv,adaptinf,jacobian)
!$$$  subprogram documentation block
!                .      .    .
! subprogram:    adjust_jac_
!
!   prgrmmr:     todling  org: gmao                date: 2014-04-15
!
! abstract:  provide hook to module handling inter-channel ob correlated errors
!
! program history log:
!   2014-04-15  todling - initial code
!
! attributes:
!   language: f90
!   machine:  ibm rs/6000 sp; SGI Origin 2000; Compaq/HP
!
!$$$ end documentation block
   use constants, only: tiny_r_kind,zero,one
   use correlated_obsmod, only: idnames
   use correlated_obsmod, only: corr_ob_amiset
   use correlated_obsmod, only: corr_ob_scale_jac
   use correlated_obsmod, only: GSI_BundleErrorCov 
   use mpeu_util, only: getindex
   use mpeu_util, only: die
   use mpimod, only: mype
   implicit none
   character(len=*),intent(in) :: obstype
   logical,         intent(in) :: sea
   logical,         intent(in) :: land
   integer(i_kind), intent(in) :: nchanl
   integer(i_kind), intent(in) :: nsigradjac
   integer(i_kind), intent(in) :: ich(nchanl)
   real(r_kind), intent(inout) :: varinv(nchanl)
   real(r_kind), intent(inout) :: depart(nchanl)
   real(r_kind), intent(inout) :: obvarinv(nchanl)
   real(r_kind), intent(inout) :: adaptinf(nchanl)
   real(r_kind), intent(inout) :: jacobian(nsigradjac,nchanl)

   character(len=*),parameter::myname_ = myname//'*adjust_jac_'
   character(len=80) covtype
   integer(i_kind) iinstr

   adjust_jac_=.false.

   if(.not.allocated(idnames)) then
     return
   endif

               covtype = trim(obstype)//':global'
   if (sea)    covtype = trim(obstype)//':sea'
   if (land)   covtype = trim(obstype)//':land'
   iinstr=getindex(idnames,trim(covtype))
   if(iinstr<0) then
      return ! nothing to do
   endif

   if(.not.corr_ob_amiset(GSI_BundleErrorCov(iinstr))) then
      call die(myname_,' improperly set GSI_BundleErrorCov')
   endif

   adjust_jac_ = corr_ob_scale_jac (depart,obvarinv,adaptinf,jacobian,nchanl,jpch_rad,varinv, &
                                    iuse_rad,ich,GSI_BundleErrorCov(iinstr))

end function adjust_jac_
 
end module radinfo<|MERGE_RESOLUTION|>--- conflicted
+++ resolved
@@ -40,11 +40,8 @@
 !   2014-04-23   li     - change scan bias correction mode for avhrr and avhrr_navy
 !   2014-04-24   li     - apply abs (absolute) to AA and be for safeguarding
 !   2015-03-01   li     - add zsea1 & zsea2 to handle the vertical mean temperature based on NSST T-Profile
-<<<<<<< HEAD
+!   2016-06-03  Collard - Added changes to allow for historical naming conventions
 !   2016-08-12  mahajan - moved nst related variables from radinfo to gsi_nstcouplermod
-=======
-!   2016-06-03  Collard - Added changes to allow for historical naming conventions
->>>>>>> 40baa056
 !
 ! subroutines included:
 !   sub init_rad            - set satellite related variables to defaults
