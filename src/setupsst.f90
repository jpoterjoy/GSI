--- conflicted
+++ resolved
@@ -42,11 +42,8 @@
 !   2011-04-02  li      - set up Tr analysis and modify to save nst analysis related diagnostic variables
 !   2012-04-10  akella  - sstges calculated for nst analysis using NST fields
 !   2013-01-26  parrish - change intrp2a to intrp2a11 (so debug compile works on WCOSS)
-<<<<<<< HEAD
 !   2014-01-28  li      - add ntguessfc to use guess_grids to apply intrp2a11 correctly
-=======
 !   2014-01-28  todling - write sensitivity slot indicator (ioff) to header of diagfile
->>>>>>> e7825d38
 !
 !   input argument list:
 !     lunin    - unit from which to read observations
@@ -119,12 +116,8 @@
   integer(i_kind) i,nchar,nreal,k,ii,ikxx,nn,isli,ibin,ioff,ioff0,jj
   integer(i_kind) l,ix,iy,ix1,iy1,ixp,iyp,mm1
   integer(i_kind) istat,id_qc
-<<<<<<< HEAD
   integer(i_kind) idomsfc,isflg,itz,iff10,isfcr
-=======
-  integer(i_kind) idomsfc,itz,iff10,isfcr
   integer(i_kind) idatamax
->>>>>>> e7825d38
   
   logical,dimension(nobs):: luse,muse
 
@@ -302,7 +295,6 @@
 if(.not.in_curbin) cycle
 
 ! Interpolate to get sst at obs location/time
-<<<<<<< HEAD
      if ( isli == 0 ) then
        call intrp2a11(dsfct(1,1,ntguessfc),dsfct_obx,dlat,dlon,mype)
 !      call intrp2a11_msk(dsfct(1,1,ntguessfc),dsfct_obx,dlat,dlon,mype)
@@ -310,16 +302,12 @@
        dsfct_obx = zero
      endif
 
-     sstges = max(data(itz,i)+dsfct_obx, 271.0_r_kind)
-
-=======
-     call intrp2a11(dsfct,dsfct_obx,dlat,dlon,mype)
      if(nst_gsi > 1) then
        sstges = max(tref+dtw-dtc+dsfct_obx, 271.0_r_kind)
      else
        sstges = max(data(itz,i)+dsfct_obx, 271.0_r_kind)
      end if
->>>>>>> e7825d38
+
 ! Adjust observation error
      ratio_errors=error/data(ier,i)
      error=one/error
