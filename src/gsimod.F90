--- conflicted
+++ resolved
@@ -236,15 +236,11 @@
 !                       from two forecast domains to analysis domain  
 !  06-12-2012 parrish   remove calls to subroutines init_mpi_vars, destroy_mpi_vars.
 !                       add calls to init_general_commvars, destroy_general_commvars.
-<<<<<<< HEAD
 !  10-11-2012 eliu      add wrf_nmm_regional in determining logic for use_gfs_stratosphere                
 !  05-07-2013 tong      add tdrerr_inflate for tdr obs err inflation and
 !                       tdrgross_fact for tdr gross error adjustment
-=======
-!  10-11-2012 eliu      add wrf_nmm_regional in determining logic for use_gfs_stratosphere                                    
 !  04-24-2013 parrish   move calls to subroutines init_constants and gps_constants before 
 !                       convert_regional_guess so that rearth is defined when used
->>>>>>> b2416b34
 !
 !EOP
 !-------------------------------------------------------------------------
