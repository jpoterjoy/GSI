--- conflicted
+++ resolved
@@ -21,7 +21,7 @@
      lread_obs_save,lread_obs_skip,create_passive_obsmod_vars,lwrite_predterms, &
      lwrite_peakwt,use_limit,lrun_subdirs,l_foreaft_thin,&
      obsmod_init_instr_table,obsmod_final_instr_table,destroyobs_passive
-  use aircraftinfo, only: init_aircraft,aircraft_t_bc_pof,aircraft_t_bc, &
+  use aircraftinfo, only: init_aircraft,hdist_aircraft,aircraft_t_bc_pof,aircraft_t_bc, &
                           aircraft_t_bc_ext,biaspredt,upd_aircraft,cleanup_tail
   use obs_sensitivity, only: lobsensfc,lobsensincr,lobsensjb,lsensrecompute, &
                              lobsensadj,lobsensmin,iobsconv,llancdone,init_obsens
@@ -133,13 +133,10 @@
   use gfs_stratosphere, only: init_gfs_stratosphere,use_gfs_stratosphere,pblend0,pblend1
   use gfs_stratosphere, only: broadcast_gfs_stratosphere_vars
   use general_commvars_mod, only: init_general_commvars,destroy_general_commvars
-<<<<<<< HEAD
   use radiance_mod, only: radiance_mode_init,radiance_mode_destroy, &
        radiance_obstype_destroy,radiance_parameter_cloudy_destroy
-=======
   use gsi_nstcouplermod, only: gsi_nstcoupler_init_nml
   use gsi_nstcouplermod, only: nst_gsi,nstinfo,zsea1,zsea2,fac_dtl,fac_tsl
->>>>>>> 13432726
 
   implicit none
 
@@ -315,11 +312,9 @@
 !  05-02-2015 Parrish   add option rtma_bkerr_sub2slab to allow dual resolution for application of
 !                       anisotropic recursive filter (RTMA application only for now).
 !  05-13-2015 wu        remove check to turn off regional 4densvar
-<<<<<<< HEAD
+!  02-29-2015 S.Liu     added option l_use_hydroretrieval_all
 !  07-20-2015 zhu       re-structure codes for enabling all-sky/aerosol radiance assimilation, 
 !                       add radiance_mode_init, radiance_mode_destroy & radiance_obstype_destroy
-=======
-!  02-29-2015 S.Liu     added option l_use_hydroretrieval_all
 !  03-02-2016 s.liu/carley - remove use_reflectivity and use i_gsdcldanal_type
 !  03-10-2016 ejones    add control for gmi noise reduction
 !  03-25-2016 ejones    add control for amsr2 noise reduction
@@ -327,7 +322,6 @@
 !                       option
 !  08-28-2016 li - tic591: add use_readin_anl_sfcmask for consistent sfcmask
 !                          between analysis grids and others
->>>>>>> 13432726
 !
 !EOP
 !-------------------------------------------------------------------------
@@ -717,7 +711,7 @@
        vadfile,noiqc,c_varqc,blacklst,use_poq7,hilbert_curve,tcp_refps,tcp_width,&
        tcp_ermin,tcp_ermax,qc_noirjaco3,qc_noirjaco3_pole,qc_satwnds,njqc,vqc,&
        aircraft_t_bc_pof,aircraft_t_bc,aircraft_t_bc_ext,biaspredt,upd_aircraft,cleanup_tail,&
-       buddycheck_t,buddydiag_save
+       hdist_aircraft,buddycheck_t,buddydiag_save
 
 ! OBS_INPUT (controls input data):
 !      dmesh(max(dthin))- thinning mesh for each group
