!-------------------------------------------------------------------------
!  NASA/GSFC, Global Modeling and Assimilation Office, Code 610.3, GMAO  !
!-------------------------------------------------------------------------
!BOP
!
! !MODULE: gsimod  ---

!
! !INTERFACE:
!
  module gsimod

! !USES:

  use kinds, only: i_kind,r_kind
  use obsmod, only: dmesh,dval,dthin,dtype,dfile,dplat,dsfcalc,ndat,&
     init_obsmod_dflts,create_obsmod_vars,write_diag,reduce_diag,oberrflg,&
     time_window,perturb_obs,perturb_fact,sfcmodel,destroy_obsmod_vars,dsis,ndatmax,&
     dtbduv_on,time_window_max,offtime_data,init_directories,oberror_tune,ext_sonde, &
     blacklst,init_obsmod_vars,lobsdiagsave,lobskeep,lobserver,hilbert_curve,&
     lread_obs_save,lread_obs_skip,create_passive_obsmod_vars,lwrite_predterms, &
     lwrite_peakwt,use_limit
  use obs_sensitivity, only: lobsensfc,lobsensincr,lobsensjb,lsensrecompute, &
                             lobsensadj,lobsensmin,iobsconv,llancdone,init_obsens
  use gsi_4dvar, only: setup_4dvar,init_4dvar,nhr_assimilation,min_offset, &
                       l4dvar,nhr_obsbin,nhr_subwin,nwrvecs,iorthomax,&
                       lbicg,lsqrtb,lcongrad,lbfgsmin,ltlint,ladtest,lgrtest,&
                       idmodel,clean_4dvar,iwrtinc,lanczosave,jsiga,ltcost,liauon, &
		       l4densvar,ens4d_nstarthr
  use obs_ferrscale, only: lferrscale
  use mpimod, only: npe,mpi_comm_world,ierror,mype
  use radinfo, only: retrieval,diag_rad,init_rad,init_rad_vars,adp_anglebc,angord,&
                       biaspredvar,use_edges,passive_bc,newpc4pred,final_rad_vars
  use radinfo, only: nst_gsi,nstinfo,nst_tzr,fac_dtl,fac_tsl,tzr_bufrsave
  use radinfo, only: crtm_coeffs_path
  use ozinfo, only: diag_ozone,init_oz
  use aeroinfo, only: diag_aero, init_aero, init_aero_vars, final_aero_vars
  use coinfo, only: diag_co,init_co
  use convinfo, only: init_convinfo,npred_conv_max, &
                      id_bias_ps,id_bias_t,id_bias_spd, &
                      conv_bias_ps,conv_bias_t,conv_bias_spd, &
                      stndev_conv_ps,stndev_conv_t,stndev_conv_spd,diag_conv,&
                      stndev_conv_pm2_5,id_bias_pm2_5,conv_bias_pm2_5,&
                      use_prepb_satwnd

  use oneobmod, only: oblon,oblat,obpres,obhourset,obdattim,oneob_type,&
     oneobtest,magoberr,maginnov,init_oneobmod,pctswitch
  use balmod, only: fstat
  use turblmod, only: use_pbl,init_turbl
  use qcmod, only: dfact,dfact1,&
      erradar_inflate,use_poq7,&
      init_qcvars,vadfile,noiqc,c_varqc,qc_noirjaco3,qc_noirjaco3_pole
  use pcpinfo, only: npredp,diag_pcp,dtphys,deltim,init_pcp
  use jfunc, only: iout_iter,iguess,miter,factqmin,factqmax,factv,niter,niter_no_qc,biascor,&
     init_jfunc,qoption,switch_on_derivatives,tendsflag,l_foto,jiterstart,jiterend,&
     bcoption,diurnalbc,print_diag_pcg,tsensible,lgschmidt,diag_precon,step_start
  use state_vectors, only: init_anasv,final_anasv
  use control_vectors, only: init_anacv,final_anacv,nrf,nvars,nrf_3d,cvars3d,cvars2d,nrf_var
  use berror, only: norh,ndeg,vs,bw,init_berror,hzscl,hswgt,pert_berr,pert_berr_fct,&
     bkgv_flowdep,bkgv_rewgtfct,bkgv_write,fpsproj,nhscrf
  use anberror, only: anisotropic,ancovmdl,init_anberror,npass,ifilt_ord,triad4, &
     binom,normal,ngauss,rgauss,anhswgt,an_vs,&
     grid_ratio,grid_ratio_p,an_flen_u,an_flen_t,an_flen_z, &
     rtma_subdomain_option,nsmooth,nsmooth_shapiro,&
     pf2aP1,pf2aP2,pf2aP3,afact0,covmap,lreadnorm
  use compact_diffs, only: noq,init_compact_diffs
  use jcmod, only: init_jcvars,ljcdfi,alphajc,ljcpdry,bamp_jcpdry,eps_eer,ljc4tlevs
  use tendsmod, only: ctph0,stph0,tlm0
  use mod_vtrans, only: nvmodes_keep,init_vtrans
  use mod_strong, only: l_tlnmc,tlnmc_type,nstrong,tlnmc_option,&
       period_max,period_width,init_strongvars,baldiag_full,baldiag_inc
  use gridmod, only: nlat,nlon,nsig,wrf_nmm_regional,nems_nmmb_regional,cmaq_regional,&
     nmmb_reference_grid,grid_ratio_nmmb,&
     filled_grid,half_grid,wrf_mass_regional,nsig1o,nnnn1o,update_regsfc,&
     diagnostic_reg,gencode,nlon_regional,nlat_regional,nvege_type,&
     twodvar_regional,regional,init_grid,init_reg_glob_ll,init_grid_vars,netcdf,&
     nlayers,use_gfs_ozone,check_gfs_ozone_date,regional_ozone,jcap,jcap_b,vlevs,&
     use_gfs_nemsio
  use guess_grids, only: ifact10,sfcmod_gfs,sfcmod_mm5,use_compress,nsig_ext,gpstop
  use gsi_io, only: init_io,lendian_in
  use regional_io, only: convert_regional_guess,update_pint,preserve_restart_date
  use constants, only: zero,one,init_constants,gps_constants,init_constants_derived,three
  use fgrid2agrid_mod, only: nord_f2a,init_fgrid2agrid
  use smooth_polcarf, only: norsp,init_smooth_polcas
  use read_l2bufr_mod, only: minnum,del_azimuth,del_elev,del_range,del_time,&
     range_max,elev_angle_max,initialize_superob_radar,l2superob_only
  use m_berror_stats,only : berror_stats ! filename if other than "berror_stats"
  use lag_fields,only : infile_lag,lag_nmax_bal,&
                        &lag_vorcore_stderr_a,lag_vorcore_stderr_b,lag_modini
  use lag_interp,only : lag_accur
  use lag_traj,only   : lag_stepduration
  use hybrid_ensemble_parameters,only : l_hyb_ens,uv_hyb_ens,aniso_a_en,generate_ens,&
                         n_ens,nlon_ens,nlat_ens,jcap_ens,jcap_ens_test,oz_univ_static,&
                         regional_ensemble_option,merge_two_grid_ensperts, &
                         full_ensemble,pseudo_hybens,betaflg,pwgtflg,&
                         beta1_inv,s_ens_h,s_ens_v,init_hybrid_ensemble_parameters,&
                         readin_localization,write_ens_sprd,eqspace_ensgrid,grid_ratio_ens,enspreproc
  use rapidrefresh_cldsurf_mod, only: init_rapidrefresh_cldsurf, &
                            dfi_radar_latent_heat_time_period,metar_impact_radius,&
                            metar_impact_radius_lowCloud,l_gsd_terrain_match_surfTobs, &
                            l_sfcobserror_ramp_t, l_sfcobserror_ramp_q, &
                            l_PBL_pseudo_SurfobsT,l_PBL_pseudo_SurfobsQ,l_PBL_pseudo_SurfobsUV, &
                            pblH_ration,pps_press_incr,l_gsd_limit_ocean_q, &
                            l_pw_hgt_adjust, l_limit_pw_innov, max_innov_pct, &
                            l_cleanSnow_WarmTs,l_conserve_thetaV,r_cleanSnow_WarmTs_threshold, &
                            i_conserve_thetaV_iternum,l_cld_bld, cld_bld_hgt
  use gsi_metguess_mod, only: gsi_metguess_init,gsi_metguess_final
  use gsi_chemguess_mod, only: gsi_chemguess_init,gsi_chemguess_final
  use tcv_mod, only: init_tcps_errvals,tcp_refps,tcp_width,tcp_ermin,tcp_ermax
  use chemmod, only : init_chem,berror_chem,oneobtest_chem,&
       maginnov_chem,magoberr_chem,&
       oneob_type_chem,oblat_chem,&
       oblon_chem,obpres_chem,diag_incr,elev_tolerance,tunable_error,&
       in_fname,out_fname,incr_fname
  use gfs_stratosphere, only: init_gfs_stratosphere,use_gfs_stratosphere,pblend0,pblend1
  use gfs_stratosphere, only: broadcast_gfs_stratosphere_vars
  use general_commvars_mod, only: init_general_commvars,destroy_general_commvars

  implicit none

  private

! !PUBLIC ROUTINES:

   public gsimain_initialize
   public gsimain_run
   public gsimain_finalize

!
! !DESCRIPTION: This module contains code originally in the GSI main program.
! The main
!               program has been split in initialize/run/finalize segments, and
!               subroutines
!  created for these steps: gsimain_initialize(), gsimain_run() and
!  gsimain_finalize().
!  In non-ESMF mode (see below) a main program is assembled by calling these 3
!  routines in
!  sequence.
                                                                                                                         
                    
!  This file can be compiled in 2 different modes: an ESMF and a non-ESMF mode.
!  When HAVE_ESMF
!  is defined (ESMF mode), a few I/O related statements are skipped during
!  initialize() and
!  a main program is not provided. These is no dependency on the ESMF in this
!  file and in the
!  routines called from here. The ESMF interface is implemented in
!  GSI_GridCompMod which in
!  turn calls the initialize/run/finalize routines defined here.
!
! !REVISION HISTORY:
!
!  01Jul2006  Cruz      Initial code.
!  19Oct2006  da Silva  Updated prologue.
!  10Apr2007  Todling   Created from gsimain
!  13Jan2007  Tremolet  Updated interface to setup_4dvar
!  03Oct2007  Todling   Add lobserver
!  03Oct2007  Tremolet  Add DFI and lanczos-save
!  04Jan2008  Tremolet  Add forecast sensitivity to observations options
!  10Sep2008  Guo       Add CRTM files directory path
!  02Dec2008  Todling   Remove reference to old TLM of analysis  
!  20Nov2008  Todling   Add lferrscale to scale OMF w/ Rinv (actual fcst not guess)
!  08Dec2008  Todling   Placed switch_on_derivatives,tendsflag in jcopts namelist
!  28Jan2009  Todling   Remove original GMAO interface
!  06Mar2009  Meunier   Add initialisation for lagrangian data
!  04-21-2009 Derber    Ensure that ithin is positive if neg. set to zero
!  07-08-2009 Sato      Update for anisotropic mode (global/ensemble based)
!  08-31-2009 Parrish   Add changes for version 3 regional tangent linear normal mode constraint
!  09-22-2009 Parrish   Add read of namelist/hybrid_ensemble/.  contains parameters used for hybrid
!                        ensemble option.
!  10-09-2009 Wu        replace nhr_offset with min_offset since it's 1.5 hr for regional
!  02-17-2010 Parrish   add nlon_ens, nlat_ens, jcap_ens to namelist/hybrid_ensemble/, in preparation for 
!                         dual resolution capability when running gsi in hybrid ensemble mode.
!  02-20-2010 Zhu       Add init_anacv,nrf,nvars,nrf_3d for control variables;
!  02-21-2010 Parrish   add jcap_ens_test to namelist/hybrid_ensemble/ so can simulate lower resolution
!                         ensemble compared to analysis for case when ensemble and analysis resolution are
!                         the same.  used for preliminary testing of dual resolution hybrid ensemble option.
!  02-25-2010 Zhu       Remove berror_nvars
!  03-06-2010 Parrish   add flag use_gfs_ozone to namelist SETUP--allows read of gfs ozone for regional runs
!  03-09-2010 Parrish   add flag check_gfs_ozone_date to namelist SETUP--if true, date check gfs ozone
!  03-15-2010 Parrish   add flag regional_ozone to namelist SETUP--if true, then turn on ozone in 
!                         regional analysis
!  03-17-2010 todling   add knob for analysis error estimate (jsiga)
!  03-17-2010 Zhu       Add nc3d and nvars in init_grid_vars interface
!  03-29-2010 hu        add namelist variables for controling rapid refesh options
!                                 including cloud analysis and surface enhancement
!                       add and read namelist for RR
!  03-31-2010 Treadon   replace init_spec, init_spec_vars, destroy_spec_vars with general_* routines
!  04-07-2010 Treadon   write rapidrefresh_cldsurf settings to stdout
!  04-10-2010 Parrish   add vlevs from gridmod, so can pass as argument to init_mpi_vars, which must
!                        be called after init_grid_vars, as it currently is.  This must be done to
!                        avoid "use gridmod" in mpimod.F90, which causes compiler conflict, since
!                        "use mpimod" appears in gridmod.f90.
!  04-22-2010 Tangborn  add carbon monoxide settings
!  04-25-2010 Zhu       Add option newpc4pred for new pre-conditioning of predictors
!  05-05-2010 Todling   replace parallel_init w/ corresponding from gsi_4dcoupler
!  05-06-2010 Zhu       Add option adp_anglebc for radiance variational angle bias correction;
!                       npred was removed from setup namelist
!  05-12-2010 Zhu       Add option passive_bc for radiance bias correction for monitored channels
!  05-30-2010 Todling   reposition init of control and state vectors; add init_anasv; update chem
!  06-04-2010 Todling   update interface to init_grid_vars
!  06-05-2010 Todling   remove as,tsfc_sdv,an_amp0 from bkgerr namelist (now in anavinfo table)
!  08-10-2010 Wu        add nvege_type to gridopts namelist 
!  08-24-2010 hcHuang   add diag_aero and init_aero for aerosol observations
!  08-26-2010 Cucurull  add use_compress to setup namelist, add a call to gps_constants
!  09-06-2010 Todling   add Errico-Ehrendorfer parameter for E-norm used in DFI
!  09-03-2010 Todling   add opt to output true J-cost from within Lanczos (beware: expensive)
!  10-05-2010 Todling   add lbicg option
!  09-02-2010 Zhu       Add option use_edges for the usage of radiance data on scan edges
!  10-18-2010 hcHuang   Add option use_gfs_nemsio to read global model NEMS/GFS first guess
!  11-17-2010 Pagowski  add chemical species and related namelist
!  12-20-2010 Cucurull  add nsig_ext to setup namelist for the usage of gpsro bending angle
!  01-05-2011 Cucurull  add gpstop to setup namelist for the usage of gpsro data assimilation
!  04-08-2011 Li        (1) add integer variable nst_gsi and nstinfo for the use of oceanic first guess
!                       (2) add integer variable fac_dtl & fac_tsl to control the use of NST model
!                       (3) add integer variable nst_tzr to control the Tzr QC
!                       (4) add integer tzr_bufrsave to control if save Tz retrieval or not
!  04-07-2011 todling   move newpc4pred to radinfo
!  04-19-2011 El Akkraoui add iorthomax to control numb of vecs in orthogonalization for CG opts
!  05-05-2011 mccarty   removed references to repe_dw
!  05-21-2011 todling   add call to setservice
!  06-01-2011 guo/zhang add liauon
!  07-27-2011 todling   add use_prepb_satwnd to control usage of satwnd's in prepbufr files
!  11-14-2011  wu       add logical switch to use extended forward model for sonde data
!  01-16-2012 m. tong   add parameter pseudo_hybens to turn on pseudo ensemble hybrid
!  01-17-2012 wu        add switches: gefs_in_regional,full_ensemble,betaflg,pwgtflg
!  01-18-2012 parrish   add integer parameter regional_ensemble_option to select ensemble source.
!                                 =1: use GEFS internally interpolated to ensemble grid.
!                                 =2: ensembles are WRF NMM format.
!                                 =3: ensembles are ARW netcdf format.
!                                 =4: ensembles are NEMS NMMB format.
!  02-07-2012 tong      remove parameter gefs_in_regional and reduce regional_ensemble_option to
!                       4 options
!  02-08-2012 kleist    add parameters to control new 4d-ensemble-var features.
!  02-17-2012 tong      add parameter merge_two_grid_ensperts to merge ensemble perturbations
!                       from two forecast domains to analysis domain  
!  06-12-2012 parrish   remove calls to subroutines init_mpi_vars, destroy_mpi_vars.
!                       add calls to init_general_commvars, destroy_general_commvars.
!  10-11-2012 eliu      add wrf_nmm_regional in determining logic for use_gfs_stratosphere                                    
!
!EOP
!-------------------------------------------------------------------------

! Declare variables.
  logical:: limit,writediag
  integer(i_kind) i,ngroup


! Declare namelists with run-time gsi options.
!
! Namelists:  setup,gridopts,jcopts,bkgerr,anbkgerr,obsqc,obs_input,
!             singleob_test,superob_radar,emissjac
!
! SETUP (general control namelist) :
!
!     gencode  - source generation code
!     factqmin - weighting factor for negative moisture constraint
!     factqmax - weighting factor for supersaturated moisture constraint
!     deltim   - model timestep
!     dtphys   - physics timestep
!     biascor  - background error bias correction coefficient
!     bcoption - 0=ibc; 1=sbc
!     diurnalbc- 1= diurnal bias; 0= persistent bias
!     ndat     - number of observations datasets
!     niter()  - number of inner interations for each outer iteration
!     niter_no_qc() - number of inner interations without nonlinear qc for each outer iteration
!     miter    - number of outer iterations
!     qoption  - option of analysis variable; 1:q/qsatg 2:norm RH
!     fstat    - logical to seperate f from balance projection
!     nhr_assimilation - assimilation time interval (currently 6hrs for global, 3hrs for reg)
!     min_offset       - time in minutes of analysis in assimilation window (default 3 hours)
!     l4dvar           - turn 4D-Var on/off (default=off=3D-Var)
!     liauon           - treat 4dvar CV as tendency perturbation (default=false)
!     jsiga            - calculate approximate analysis errors from lanczos for jiter=jsiga
!     idmodel          - uses identity model when running 4D-Var (test purposes)
!     iwrtinc          - when >0, writes out increments from iwrtinc-index slot
!     nhr_obsbin       - length of observation bins
!     nhr_subwin       - length of weak constraint 4d-Var sub-window intervals
!     iout_iter- output file number for iteration information
!     npredp   - number of predictors for precipitation bias correction
!     retrieval- logical to turn off or on the SST physical retrieval
!     nst_gsi  - indicator to control the Tr Analysis mode: 0 = no nst info ingsi at all;
!                                                           1 = input nst info, but used for monitoring only
!                                                           2 = input nst info, and used in CRTM simulation, but no Tr analysis
!                                                           3 = input nst info, and used in CRTM simulation and Tr analysis is on
!     nst_tzr  - indicator to control the Tzr_QC mode: 0 = no Tz retrieval;
!                                                      1 = Do Tz retrieval and applied to QC
!     nstinfo  - number of nst variables
!     fac_dtl  - index to apply diurnal thermocline layer  or not: 0 = no; 1 = yes.
!     fac_tsl  - index to apply thermal skin layer or not: 0 = no; 1 = yes.
!     tzr_bufrsave - logical to turn off or on the bufr Tz retrieval file true=on
!     diag_rad - logical to turn off or on the diagnostic radiance file true=on
!     diag_conv-logical to turn off or on the diagnostic conventional file (true=on)
!     diag_ozone - logical to turn off or on the diagnostic ozone file (true=on)
!     diag_aero  - logical to turn off or on the diagnostic aerosol file (true=on)
!     diag_co - logical to turn off or on the diagnostic carbon monoxide file (true=on)
!     write_diag - logical to write out diagnostic files on outer iteration
!     lobsdiagsave - write out additional observation diagnostics
!     ltlint       - linearize inner loop
!     lobskeep     - keep obs from first outer loop for subsequent OL
!     lobsensfc    - compute forecast sensitivity to observations
!     lobsensjb    - compute Jb sensitivity to observations
!     lobsensincr  - compute increment sensitivity to observations
!     lobsensadj   - use adjoint of approx. Hessian to compute obs sensitivity
!     llancdone    - use to tell adjoint that Lanczos vecs have been pre-computed
!     lsensrecompute - does adjoint by recomputing forward solution
!     lobsensmin   - use minimisation to compute obs sensitivity
!     lbicg        - use B-precond w/ bi-conjugate gradient for minimization
!     iobsconv     - compute convergence test in observation space
!                     =1 at final point, =2 at every iteration
!     lobserver    - when .t., calculate departure vectors only
!     lanczosave   - save lanczos vectors for forecast sensitivity computation
!     ltcost       - calculate true cost when using Lanczos (this is very expensive)
!     lferrscale   - apply H'R^{-1}H to a forecast error vector read on the fly
!     iguess   - flag for guess solution (currently not working)
!                iguess = -1  do not use guess file
!                iguess =  0  write only guess file
!                iguess =  1  read and write guess file
!                iguess =  2  read only guess file
!     oneobtest- one ob test flag true=on
!     switch_on_derivatives - if true, then compute horizontal derivatives of all state variables
!                           (to be used eventually for time derivatives, dynamic constraints,
!                            and observation forward models that need horizontal derivatives)
!     tendsflag - if true, compute time tendencies
!     l_foto   - option for First-Order Time extrapolation to Observation
!     sfcmodel - if true, then use boundary layer forward model for surface temperature data.
!     dtbduv_on - if true, use d(microwave brightness temperature)/d(uv wind) in inner loop
!     ifact10 - flag for recomputing 10m wind factor
!               ifact10 = 1 compute using GFS surface physics
!               ifact10 = 2 compute using MM5 surface physics
!               ifact10 = 0 or any other value - DO NOT recompute - use value from guess file
!     offtime_data - if true, then allow use of obs files with ref time different
!                        from analysis time.  default value = .false., in which case
!                        analysis fails if obs file ref time is different from analysis time.
!
!     perturb_obs - logical flag to perutrb observation (true=on)
!     oberror_tune - logical flag to tune oberror table  (true=on)
!     perturb_fact -  magnitude factor for observation perturbation
!     crtm_coeffs_path - path of directory w/ CRTM coeffs files
!     print_diag_pcg - logical turn on of printing of GMAO diagnostics in pcgsoi.f90
!     preserve_restart_date - if true, then do not update regional restart file date.
!     tsensible - option to use sensible temperature as the analysis variable. works
!                 only for twodvar_regional=.true.
!     lgschmidt - option for re-biorthogonalization of the {gradx} and {grady} sets
!                 from pcgsoi when twodvar_regional=.true.
!     hilbert_curve - option for hilbert-curve based cross-validation. works only
!                     with twodvar_regional=.true.
!     lread_obs_save - option to write out collective obs selection info
!     lread_obs_skip - option to read in collective obs selection info
!     use_gfs_ozone  - option to read in gfs ozone and interpolate to regional model domain
!     check_gfs_ozone_date  - option to date check gfs ozone before interpolating to regional model domain
!     regional_ozone  - option to turn on ozone in regional analysis
!     lwrite_predterms - option to write out actual predictor terms instead of predicted bias to the
!                        radiance diagnostic files
!     lwrite_peakwt    - option to writ out the approximate pressure of the peak of the weighting function
!                        for satellite data to the radiance diagnostic files
!     adp_anglebc - option to perform variational angle bias correction
!     angord      - order of polynomial for variational angle bias correction
!     newpc4pred  - option for additional preconditioning for pred coeff.
!     passive_bc  - option to turn on bias correction for passive (monitored) channels
!     use_edges   - option to exclude radiance data on scan edges
!     biaspredvar - set background error variance for radiance bias coeffs
!     (default 0.1K)
!     use_compress - option to turn on the use of compressibility factors in geopotential heights
!     nsig_ext - number of layers above the model top which are necessary to compute the bending angle for gpsro
!     gpstop - maximum height for gpsro data assimilation. Reject anything above this height. 
!     use_gfs_nemsio  - option to use nemsio to read global model NEMS/GFS first guess
!     use_prepb_satwnd - allow using satwnd's from prepbufr (historical) file
!     use_gfs_stratosphere - for now, can only be set to true if nems_nmmb_regional=true.  Later extend
!                             to other regional models.  When true, a guess gfs valid at the same time
!                             as the nems-nmmb guess is used to replace the upper levels with gfs values.
!                             The nems-nmmb vertical coordinate is smoothly merged between pressure values
!                             pblend0,pblend1 so that below pblend0 the vertical coordinate is the original
!                             nems-nmmb, and above pblend1 it becomes the gfs vertical coordinate.  For
!                             the current operational nems-nmmb and gfs vertical coordinates and
!                             pblend0=152mb, pblend1=79mb, the merged nems-nmmb/gfs vertical coordinate
!                             has 75 levels compared to nems-nmmb original 60 levels.  The purpose of this
!                             is to allow direct use of gdas derived sat radiance bias correction coefs,
!                             since it has been determined that height of top level and stratosphere
!                             resolution are key to successful assimilation of most channels.
!                                   (NOTE: I have not actually verified this statement yet!)
!     pblend0,pblend1 - see above comment for use_gfs_stratosphere
!     l4densvar - logical to turn on ensemble 4dvar
!     ens4d_nstarthr - start hour for ensemble perturbations (generally should match min_offset)
!
!     NOTE:  for now, if in regional mode, then iguess=-1 is forced internally.
!            add use of guess file later for regional mode.

  namelist/setup/gencode,factqmin,factqmax,factv,deltim,dtphys,&
       biascor,bcoption,diurnalbc,&
       ndat,niter,niter_no_qc,miter,qoption,nhr_assimilation,&
       min_offset, &
       iout_iter,npredp,retrieval,&
       nst_gsi,nst_tzr,nstinfo,fac_dtl,fac_tsl,tzr_bufrsave,&
       diag_rad,diag_pcp,diag_conv,diag_ozone,diag_aero,diag_co,iguess, &
       write_diag,reduce_diag, &
       oneobtest,sfcmodel,dtbduv_on,ifact10,l_foto,offtime_data,&
       npred_conv_max,&
       id_bias_ps,id_bias_t,id_bias_spd, &
       conv_bias_ps,conv_bias_t,conv_bias_spd, &
       stndev_conv_ps,stndev_conv_t,stndev_conv_spd,use_pbl,use_compress,nsig_ext,gpstop,&
       perturb_obs,perturb_fact,oberror_tune,preserve_restart_date, &
       crtm_coeffs_path, &
       berror_stats,newpc4pred,adp_anglebc,angord,passive_bc,use_edges, &
       biaspredvar,lobsdiagsave, &
       l4dvar,lbicg,lsqrtb,lcongrad,lbfgsmin,ltlint,nhr_obsbin,nhr_subwin,&
       nwrvecs,iorthomax,ladtest,lgrtest,lobskeep,lsensrecompute,jsiga,ltcost, &
       lobsensfc,lobsensjb,lobsensincr,lobsensadj,lobsensmin,iobsconv, &
       idmodel,iwrtinc,jiterstart,jiterend,lobserver,lanczosave,llancdone, &
       lferrscale,print_diag_pcg,tsensible,lgschmidt,lread_obs_save,lread_obs_skip, &
       use_gfs_ozone,check_gfs_ozone_date,regional_ozone,lwrite_predterms,&
       lwrite_peakwt, use_gfs_nemsio,liauon,use_prepb_satwnd,l4densvar,ens4d_nstarthr, &
       use_gfs_stratosphere,pblend0,pblend1,step_start,diag_precon

! GRIDOPTS (grid setup variables,including regional specific variables):
!     jcap     - spectral resolution
!     nsig     - number of sigma levels
!     nlat     - number of latitudes
!     nlon     - number of longitudes
!     nlon_regional - 
!     nlat_regional
!     diagnostic_reg - logical for regional debugging
!     update_regsfc - logical to write out updated surface fields to the
!                     regional analysis file (default = false)
!     netcdf            - if true, then wrf files are in netcdf format,
!                       -   otherwise wrf files are in binary format.
!     regional          - logical for regional GSI run
!     wrf_nmm_regional  - logical for input from WRF NMM
!     wrf_mass_regional - logical for input from WRF MASS-CORE
!     cmaq_regional     - logical for input from CMAQ
!     nems_nmmb_regional- logical for input from NEMS NMMB
!     nmmb_reference_grid= 'H', then analysis grid covers H grid domain
!                                = 'V', then analysis grid covers V grid domain
!     grid_ratio_nmmb   - ratio of analysis grid to nmmb model grid in nmmb model grid units.
!     twodvar_regional  - logical for regional 2d-var analysis
!     filled_grid       - logical to fill in puts on WRF-NMM E-grid
!     half_grid         - logical to use every other row of WRF-NMM E-Grid
!     nvege_type - number of types of vegetation; old=24, IGBP=20
!     nlayers    - number of sub-layers to break indicated model layer into
!                  prior to calling radiative transfer model


  namelist/gridopts/jcap,jcap_b,nsig,nlat,nlon,nlat_regional,nlon_regional,&
       diagnostic_reg,update_regsfc,netcdf,regional,wrf_nmm_regional,nems_nmmb_regional,&
       wrf_mass_regional,twodvar_regional,filled_grid,half_grid,nvege_type,nlayers,cmaq_regional,&
       nmmb_reference_grid,grid_ratio_nmmb

! BKGERR (background error related variables):
!     vs       - scale factor for vertical correlation lengths for background error
!     nhscrf   - number of horizontal scales for recursive filter
!     hzscl(n) - scale factor for horizontal smoothing, n=1,number of scales (3 for now)
!                specifies factor by which to reduce horizontal scales (i.e. 2 would
!                then apply 1/2 of the horizontal scale
!     hswgt(n) - empirical weights to apply to each horizontal scale
!     norh     - order of interpolation in smoothing
!     ndeg     - degree of smoothing in recursive filters
!     noq      - 1/4 of accuracy in compact finite differencing
!     bw       - factor in background error calculation
!     norsp    - order of interpolation for smooth polar cascade routine
!                 default is norsp=0, in which case norh is used with original
!                 polar cascade interpolation.
!     pert_berror - logical to turn on random inflation/deflation of background error
!                   tuning parameters
!     pert_berr_fct - factor for increasing/decreasing berror parameters, this is multiplied
!                     by random number
!     bkgv_flowdep  - flag to turn on flow dependence to background error variances
!     bkgv_rewgtfct - factor used to perform flow dependent reweighting of error variances
!     bkgv_write - flag to turn on=.true. /off=.false. generation of binary file with reweighted variances
!     fpsproj  - controls full nsig projection to surface pressure

  namelist/bkgerr/vs,nhscrf,hzscl,hswgt,norh,ndeg,noq,bw,norsp,fstat,pert_berr,pert_berr_fct, &
	bkgv_flowdep,bkgv_rewgtfct,bkgv_write,fpsproj

! ANBKGERR (anisotropic background error related variables):
!     anisotropic - if true, then use anisotropic background error
!     ancovmdl    - covariance model settings - 0: pt-based, 1: ensemble based
!     triad4      - for 2d variables, if true, use blended triad algorithm
!     ifilt_ord   - filter order for anisotropic filters
!     npass       - 2*npass = number of factors in background error
!     normal      - number of random vectors to use for filter normalization
!                     ( if < 0 then slightly slower, but results independent of
!                       number of processors)
!     binom       - if true, weight correlation lengths of factors using binomial
!                      distribution, with shortest scales on outside, longest scales
!                      on inside.  This can help to produce smoother correlations in the
!                      presence of strong anisotrophy
!     grid_ratio  - ratio of coarse to fine grid in fine grid units
!     grid_ratio_p- ratio of coarse to fine grid in fine grid units for polar patches
!     nord_f2a    - order of interpolation for transfer operators between filter grid and analysis grid
!     ngauss      - number of gaussians to add together in each factor
!     rgauss      - multipliers on reference aspect tensor for each gaussian factor
!     anhswgt     - empirical weights to apply to each gaussian
!     an_vs       - scale factor for background error vertical scales (temporary carry over from
!                    isotropic inhomogeneous option)
!     an_flen_u   -  coupling parameter for connecting horizontal wind to background error
!     an_flen_t   -  coupling parameter for connecting grad(pot temp) to background error
!     an_flen_z   -  coupling parameter for connecting grad(terrain) to background error
!     afact0      - anistropy effect parameter, the range must be in 0.0-1.0.
!     covmap      - if true, covariance map would be drawn
!     rtma_subdomain_option - if true, then call alternative code which calls recursive filter
!                              directly from subdomain mode, bypassing transition to/from
!                              horizontal slabs.  This is mainly to improve efficiency for
!                              2d rtma analysis.  at the moment, this only works for
!                              twodvar_regional=.true.  rtma_subdomain_option will be forced
!                              to false when twodvar_regional=.false.
!     lreadnorm   -  if true, then read normalization from fixed files
!     nsmooth     -  number of 1-2-1 smoothing passes before and after background error application
!     nsmooth_shapiro - number of 2nd moment preserving (shapiro) smoothing passes before and after
!                       background error application.
!                        NOTE:  default for nsmooth and nsmooth_shapiro is 0.
!                               if both are > 0, then nsmooth will be forced to zero.

  namelist/anbkgerr/anisotropic,ancovmdl,triad4,ifilt_ord,npass,normal,binom,&
       ngauss,rgauss,anhswgt,an_vs, &
       grid_ratio,grid_ratio_p,nord_f2a,an_flen_u,an_flen_t,an_flen_z, &
       rtma_subdomain_option,lreadnorm,nsmooth,nsmooth_shapiro, &
       afact0,covmap

! JCOPTS (Jc term)
!                 if .false., uses original formulation based on wind, temp, and ps tends
!     ljcdfi      - when .t. uses digital filter initialization of increments (4dvar)
!     alphajc     - parameter for digital filter
!     ljpdry      - when .t. uses dry pressure constraint on increment
!     bamp_jcpdry - parameter for pdry_jc
!     eps_eer     - Errico-Ehrendofer parameter for q-term in energy norm
!     ljc4tlevs    - when true and in 4D mode, apply any weak constraints over all time levels
!                   instead of just at a single time
!

  namelist/jcopts/ljcdfi,alphajc,switch_on_derivatives,tendsflag,ljcpdry,bamp_jcpdry,eps_eer,&
      ljc4tlevs

! STRONGOPTS (strong dynamic constraint)
!     tlnmc_type -      =1 for slow global strong constraint
!                       =2 for fast global strong constraint
!                       =3 for regional strong constraint
!                       =4 version 3 of regional strong constraint
!     nstrong  - if > 0, then number of iterations of implicit normal mode initialization
!                   to apply for each inner loop iteration
!     period_max     - cutoff period for gravity waves included in implicit normal mode
!                    initialization (units = hours)
!     period_width   - defines width of transition zone from included to excluded gravity waves
!     period_max - cutoff period for gravity waves included in implicit normal mode
!                   initialization (units = hours)
!     period_width - defines width of transition zone from included to excluded gravity waves
!     nvmodes_keep - number of vertical modes to use in implicit normal mode initialization
!     baldiag_full 
!     baldiag_inc
!     tlnmc_option : integer flag for strong constraint (various capabilities for hybrid)
!                   =0: no TLNMC
!                   =1: TLNMC on static increment only (or if non-hybrid run)
!                   =2: TLNMC on total increment for single time level only (or 3DHybrid)
!                       if 4D mode, TLNMC applied to increment in center of window
!                   =3: TLNMC on total increment over all time levels (if in 4D mode)

  namelist/strongopts/tlnmc_type,tlnmc_option, &
                      nstrong,period_max,period_width,nvmodes_keep, &
		      baldiag_full,baldiag_inc,tlnmc_option

! OBSQC (observation quality control variables):
!
!     Parameters used for gross error checks
!        obserrx = max(ermin,min(ermax,obs error)
!        if(abs(simulated)-observation)/obserrx > gross observation rejected
!
!
!     Parameters below use for nonlinear (variational) quality control
!     dfact    - factor for duplicate obs at same location for conv. data
!     dfact1   - time factor for duplicate obs at same location for conv. data
!     erradar_inflate - radar error inflation factor
!     oberrflg - logical for reading in new obs error table (if set to true)
!     vadfile  - character(10) variable holding name of vadwnd bufr file
!     noiqc    - logical flag to bypass OIQC (if set to true)
!     c_varqc - constant number to control var. qc turnning on speed
!     blacklst - logical for reading in raob blacklist (if set to true)
!     use_poq7 - logical flag to accept (.true.) sbuv profile quality flag 7
!     tcp_refps  - reference pressure for tcps oberr calculation (mb)
!     tcp_width  - parameter for tcps oberr inflation (width, mb)
!     tcp_ermin  - parameter for tcps oberr inflation (minimum oberr, mb)
!     tcp_ermax  - parameter for tcps oberr inflation (maximum oberr, mb)
!     qc_noirjaco3 - controls whether to use O3 Jac from IR instruments
!     qc_noirjaco3_pole - controls wheter to use O3 Jac from IR instruments near poles

  namelist/obsqc/ dfact,dfact1,erradar_inflate,oberrflg,vadfile,noiqc,&
       c_varqc,blacklst,use_poq7,hilbert_curve,tcp_refps,tcp_width,tcp_ermin,tcp_ermax,&
       qc_noirjaco3,qc_noirjaco3_pole

! OBS_INPUT (controls input data):
!      dfile(ndat)      - input observation file name
!      dtype(ndat)      - observation type
!      dplat(ndat)      - satellite (platform) id (for satellite data)
!      dsis(ndat)       - sensor/instrument/satellite flag from satinfo files
!      dthin(ndat)      - satellite group
!      dval(ndat)       - relative value of each profile within group
!                         relative weight for observation = dval/sum(dval)
!                         within grid box
!      dsfcalc(ndat)    - specifies method to determine surface fields
!                         within a FOV. when equal to one, integrate
!                         model fields over FOV. when not one, bilinearly
!                         interpolate model fields to FOV center.
!      time_window(ndat)- time window for each input data file
!      dmesh(max(dthin))- thinning mesh for each group
!      time_window_max  - upper limit on time window for all input data
!      ext_sonde        - logical for extended forward model on sonde data

  namelist/obs_input/dfile,dtype,dplat,dsis,dthin,dval,dmesh,dsfcalc,time_window,time_window_max,ext_sonde

! SINGLEOB_TEST (one observation test case setup):
!      maginnov   - magnitude of innovation for one ob
!      magoberr   - magnitude of observational error
!      oneob_type - observation type
!      oblat      - observation latitude
!      oblon      - observation longitude
!      obpres     - observation pressure
!      obdattim   - observation date
!      obhourset  - observation delta time from analysis time
!      pctswitch  - if .true. innovation & oberr are relative (%) of background value
!                      (level ozone only)

  namelist/singleob_test/maginnov,magoberr,oneob_type,&
       oblat,oblon,obpres,obdattim,obhourset,pctswitch

! SUPEROB_RADAR (level 2 bufr file to radar wind superobs):
!      del_azimuth     - azimuth range for superob box  (default 5 degrees)
!      del_elev        - elevation angle range for superob box  (default .05 degrees)
!      del_range       - radial range for superob box  (default 5 km)
!      del_time        - 1/2 time range for superob box  (default .5 hours)
!      elev_angle_max  - max elevation angle (default of 5 deg recommended by S. Liu)
!      minnum                  - minimum number of samples needed to make a superob
!      range_max       - max radial range to use in constructing superobs  (default 100km)
!      l2superob_only  - if true, then process level 2 data creating superobs, then quit.
!                          (added for easier retrospective testing, since level 2 bufr
!                             files are very large and hard to work with)

  namelist/superob_radar/del_azimuth,del_elev,del_range,del_time,&
       elev_angle_max,minnum,range_max,l2superob_only

! LAG_DATA (lagrangian data assimilation related variables):
!     lag_accur - Accuracy used to decide whether or not a balloon is on the grid
!     infile_lag- File containing the initial position of the balloon
!     lag_stepduration- Duration of one time step for the propagation model
!     lag_nmax_bal- Maximum number of balloons at starting time
!     lag_vorcore_stderr_a - Observation error for vorcore balloon
!     lag_vorcore_stderr_b -   error = b + a*timestep(in hours)
  namelist/lag_data/lag_accur,infile_lag,lag_stepduration,lag_nmax_bal,&
      lag_vorcore_stderr_a,lag_vorcore_stderr_b

! HYBRID_ENSEMBLE (parameters for use with hybrid ensemble option)
!     l_hyb_ens     - if true, then turn on hybrid ensemble option
!     uv_hyb_ens    - if true, then ensemble perturbation wind variables are u,v,
!                       otherwise, ensemble perturbation wind variables are stream, pot. functions.
!     oz_univ_static- if true, decouple ozone from other variables and defaults to static B (ozone only)
!     aniso_a_en - if true, then use anisotropic localization of hybrid ensemble control variable a_en.
!     generate_ens - if true, then generate internal ensemble based on existing background error
!     n_ens        - number of ensemble members.
!     nlon_ens     - number of longitudes on ensemble grid (may be different from analysis grid nlon)
!     nlat_ens     - number of latitudes on ensemble grid (may be different from analysis grid nlat)
!     jcap_ens     - for global spectral model, spectral truncation
!     jcap_ens_test- for global spectral model, test spectral truncation (to test dual resolution)
!     beta1_inv           - 1/beta1, the weight given to static background error covariance
!                              0 <= beta1_inv <= 1,  tuned for optimal performance
!                             =1, then ensemble information turned off
!                             =0, then static background turned off
!                            beta2_inv = 1 - beta1_inv is weight given to ensemble derived covariance
!     s_ens_h             - homogeneous isotropic horizontal ensemble localization scale (km)
!     s_ens_v             - vertical localization scale (grid units for now)
!                              s_ens_h, s_ens_v, and beta1_inv are tunable parameters.
!     readin_localization - flag to read (.true.)external localization information file
!     eqspace_ensgrid     - if .true., then ensemble grid is equal spaced, staggered 1/2 grid unit off
!                               poles.  if .false., then gaussian grid assumed for ensemble (global only)
!     pseudo_hybens    - if true, turn on pseudo ensemble hybrid for HWRF
!     merge_two_grid_ensperts  - if true, merge ensemble perturbations from two forecast domains
!                                to analysis domain (one way to deal with hybrid DA for HWRF moving nest)
!     regional_ensemble_option - integer, used to select type of ensemble to read in for regional
!                              application.  Currently takes values from 1 to 4.
!                                 =1: use GEFS internally interpolated to ensemble grid.
!                                 =2: ensembles are WRF NMM format
!                                 =3: ensembles are ARW netcdf format.
!                                 =4: ensembles are NEMS NMMB format.
!     full_ensemble    - if true, first ensemble perturbation on first guess istead of on ens mean
!     betaflg          - if true, use vertical weighting on beta1_inv and beta2_inv
!     pwgtflg          - if true, use vertical integration function on ensemble contribution of Psfc
!     grid_ratio_ens   - for regional runs, ratio of ensemble grid resolution to analysis grid resolution
!                            default value = 1  (dual resolution off)
!     enspreproc - flag to read(.true.) pre-processed ensemble data already
  namelist/hybrid_ensemble/l_hyb_ens,uv_hyb_ens,aniso_a_en,generate_ens,n_ens,nlon_ens,nlat_ens,jcap_ens,&
                pseudo_hybens,merge_two_grid_ensperts,regional_ensemble_option,full_ensemble,betaflg,pwgtflg,&
                jcap_ens_test,beta1_inv,s_ens_h,s_ens_v,readin_localization,eqspace_ensgrid,grid_ratio_ens, &
                oz_univ_static,write_ens_sprd,enspreproc

! rapidrefresh_cldsurf (options for cloud analysis and surface 
!                             enhancement for RR appilcation  ):
!      dfi_radar_latent_heat_time_period     -   DFI forward integration window in minutes
!      metar_impact_radius  - metar low cloud observation impact radius in grid number
!      l_gsd_terrain_match_surfTobs - if .true., GSD terrain match for surface temperature observation
!      l_sfcobserror_ramp_t  - namelist logical for adjusting surface temperature observation error
!      l_sfcobserror_ramp_q  - namelist logical for adjusting surface moisture observation error
!      l_PBL_pseudo_SurfobsT  - if .true. produce pseudo-obs in PBL layer based on surface obs T
!      l_PBL_pseudo_SurfobsQ  - if .true. produce pseudo-obs in PBL layer based on surface obs Q
!      l_PBL_pseudo_SurfobsUV - if .true. produce pseudo-obs in PBL layer based on surface obs UV
!      pblH_ration - percent of the PBL height within which to add pseudo-obs (default:0.75)
!      pps_press_incr - pressure increase for each additional pseudo-obs 
!                       on top of previous level (default:30hPa)
!      l_gsd_limit_ocean_q      - if .true. do GSD limitation of Q over ocean
!      l_pw_hgt_adjust      - if .true. do GSD PW adjustment for model vs. obs station height
!      l_limit_pw_innov     - if .true. do GSD limitation of PW obs
!      max_innov_pct        - sets limit of PW ob to a percent of the background value (0-1)
!      l_cleanSnow_WarmTs   - if .true. do GSD limitation of using retrieved snow over warn area
!                                               (Ts > r_cleanSnow_WarmTs_threshold) 
!      r_cleanSnow_WarmTs_threshold - threshold for using retrieved snow over warn area
!      l_conserve_thetaV    - if .true. conserve thetaV during moisture adjustment in cloud analysis
!      i_conserve_thetaV_iternum    - iteration number for conserving thetaV during moisture adjustment
!      l_cld_bld            - if .true. do GSD GOES cloud building
!      cld_bld_hgt          - sets limit below which GOES cloud building occurs (default:1200m)
!
  namelist/rapidrefresh_cldsurf/dfi_radar_latent_heat_time_period, &
                                metar_impact_radius,metar_impact_radius_lowCloud, &
                                l_gsd_terrain_match_surfTobs, &
                                l_sfcobserror_ramp_t,l_sfcobserror_ramp_q, &
                                l_PBL_pseudo_SurfobsT,l_PBL_pseudo_SurfobsQ,l_PBL_pseudo_SurfobsUV, &
                                pblH_ration,pps_press_incr,l_gsd_limit_ocean_q, &
                                l_pw_hgt_adjust, l_limit_pw_innov, max_innov_pct, &
                                l_cleanSnow_WarmTs,l_conserve_thetaV,r_cleanSnow_WarmTs_threshold,  &
                                i_conserve_thetaV_iternum,l_cld_bld, cld_bld_hgt

  namelist/chem/berror_chem,oneobtest_chem,maginnov_chem,magoberr_chem,&
       oneob_type_chem,oblat_chem,&
       oblon_chem,obpres_chem,diag_incr,elev_tolerance,tunable_error,&
       in_fname,out_fname,incr_fname

!EOC

!---------------------------------------------------------------------------

   CONTAINS

!-------------------------------------------------------------------------
!  NASA/GSFC, Global Modeling and Assimilation Office, Code 610.3, GMAO  !
!-------------------------------------------------------------------------
!BOP

! ! IROUTINE: gsimain_initialize

! ! INTERFACE:

  subroutine gsimain_initialize

!*************************************************************
! Begin gsi code
!
  use mpeu_util,only: die
  use gsi_4dcouplermod, only: gsi_4dcoupler_parallel_init
  use gsi_4dcouplermod, only: gsi_4dcoupler_setservices
  implicit none
  character(len=*),parameter :: myname_='gsimod.gsimain_initialize'
  integer:: ier,ios

  call gsi_4dcoupler_parallel_init

  call mpi_comm_size(mpi_comm_world,npe,ierror)
  call mpi_comm_rank(mpi_comm_world,mype,ierror)
  if (mype==0) call w3tagb('GSI_ANL',1999,0232,0055,'NP23')


! Initialize defaults of vars in modules
  call init_4dvar

! Read in user specification of state and control variables
  call gsi_metguess_init
  call gsi_chemguess_init
  call init_anasv
  call init_anacv

  call init_constants_derived
  call init_oneobmod
  call init_qcvars
  call init_obsmod_dflts
  call init_directories(mype)
  call init_pcp
  call init_rad
  call init_oz
  call init_aero
  call init_co
  call init_convinfo
  call init_jfunc
  call init_berror
  call init_anberror
  call init_fgrid2agrid(pf2aP1)
  call init_fgrid2agrid(pf2aP2)
  call init_fgrid2agrid(pf2aP3)
  call init_grid
  call init_turbl
  call init_compact_diffs
  call init_smooth_polcas  
  call init_jcvars
  call init_strongvars
  call initialize_superob_radar
  call init_io(mype,npe-1)
  call init_vtrans
  call init_obsens
  call init_hybrid_ensemble_parameters
  call init_rapidrefresh_cldsurf
  call init_chem
  call init_tcps_errvals
  call init_gfs_stratosphere
 if(mype==0) write(6,*)' at 0 in gsimod, use_gfs_stratosphere,nems_nmmb_regional = ', &
                       use_gfs_stratosphere,nems_nmmb_regional
  preserve_restart_date=.false.


! Read user input from namelists.  All processor elements 
! read the namelist input.  SGI MPI FORTRAN does not allow
! all tasks to read from standard in (unit 5).  Hence, open
! namelist to different unit number and have each task read 
! namelist file.
#ifdef ibm_sp
  read(5,setup)
  read(5,gridopts)
  read(5,bkgerr)
  read(5,anbkgerr)
  read(5,jcopts)
  read(5,strongopts)
  read(5,obsqc)
  read(5,obs_input)
  read(5,superob_radar)
  read(5,lag_data)
  read(5,hybrid_ensemble)
  read(5,rapidrefresh_cldsurf)
  read(5,chem)
#else
  open(11,file='gsiparm.anl')
  read(11,setup,iostat=ios)
        if(ios/=0) call die(myname_,'read(setup)',ios)
  read(11,gridopts,iostat=ios)
        if(ios/=0) call die(myname_,'read(gridopts)',ios)
  read(11,bkgerr,iostat=ios)
        if(ios/=0) call die(myname_,'read(bkgerr)',ios)
  read(11,anbkgerr,iostat=ios)
        if(ios/=0) call die(myname_,'read(anbkgerr)',ios)
  read(11,jcopts,iostat=ios)
        if(ios/=0) call die(myname_,'read(jcopts)',ios)
  read(11,strongopts,iostat=ios)
        if(ios/=0) call die(myname_,'read(strongopts)',ios)
  read(11,obsqc,iostat=ios)
        if(ios/=0) call die(myname_,'read(obsqc)',ios)
  read(11,obs_input,iostat=ios)
        if(ios/=0) call die(myname_,'read(obs_input)',ios)
  read(11,superob_radar,iostat=ios)
        if(ios/=0) call die(myname_,'read(superob_radar)',ios)
  read(11,lag_data,iostat=ios)
        if(ios/=0) call die(myname_,'read(lag_data)',ios)
  read(11,hybrid_ensemble,iostat=ios)
        if(ios/=0) call die(myname_,'read(hybrid_ensemble)',ios)
  read(11,rapidrefresh_cldsurf,iostat=ios)
        if(ios/=0) call die(myname_,'read(rapidrefresh_cldsurf)',ios)
  read(11,chem,iostat=ios)
        if(ios/=0) call die(myname_,'read(chem)',ios)
  close(11)
#endif


! 4D-Var setup
  call setup_4dvar(miter,mype)
  if (l4dvar) then
     if(reduce_diag) &
     call die(myname_,'Options l4dvar and reduce_diag not allowed together',99)
  end if 

! Diagonal preconditioning is necessary for new bias correction
  if(newpc4pred .and. .not. diag_precon)then
    diag_precon=.true.
    step_start=8.e-4_r_kind
  end if

  if( (.not.l4dvar) .and. (.not.l4densvar) ) ljcdfi=.false.
 
  if (l4dvar.and.lsensrecompute) then
     lobsensfc  =lobsensfc  .and.(jiterstart==jiterend)
     lobsensjb  =lobsensjb  .and.(jiterstart==jiterend)
     lobsensincr=lobsensincr.and.(jiterstart==jiterend)
  endif
  lobsensfc=lobsensfc.or.lobsensjb.or.lobsensincr
  lsensrecompute=lsensrecompute.and.lobsensfc
  if (lobsensadj .and. .not.lcongrad) then
     write(6,*)'gsimod: adjoint computation requires congrad',lobsensadj,lcongrad
     call stop2(137)
  end if
  if (jsiga>0 .and. .not.lcongrad) then
     write(6,*)'gsimod: analysis error estimate requires congrad',jsiga,lcongrad
     call stop2(137)
  endif

#ifndef HAVE_ESMF
  call gsi_4dcoupler_setservices(rc=ier)
         if(ier/=0) call die(myname_,'gsi_4dcoupler_setServices(), rc =',ier)
#endif /* HAVE_ESMF */


! Check user input for consistency among parameters for given setups.


! Set regional parameters
  if(filled_grid.and.half_grid) filled_grid=.false.
  regional=wrf_nmm_regional.or.wrf_mass_regional.or.twodvar_regional.or.nems_nmmb_regional .or. cmaq_regional

<<<<<<< HEAD
! Check that regional=.true. if tlnmc_type > 2
  if(tlnmc_type>2.and..not.regional) then
=======
! Currently only able to have use_gfs_stratosphere=.true. for nems_nmmb_regional=.true.
  use_gfs_stratosphere=use_gfs_stratosphere.and.(nems_nmmb_regional.or.wrf_nmm_regional)   
  if(mype==0) write(6,*) 'in gsimod: use_gfs_stratosphere,nems_nmmb_regional,wrf_nmm_regional= ', &  
                          use_gfs_stratosphere,nems_nmmb_regional,wrf_nmm_regional                  
                                                                                                                       

! Check that regional=.true. if jcstrong_option > 2
  if(jcstrong_option>2.and..not.regional) then
>>>>>>> e12112bb
     if(mype==0) then
        write(6,*) ' tlnmc_type>2 not allowed except for regional=.true.'
        write(6,*) ' ERROR EXIT FROM GSI'
     end if
     call stop2(328)
  end if

!  tlnmc_type=4 currently requires that 2*nvmodes_keep <= npe
  if(tlnmc_type==4) then
     if(2*nvmodes_keep>npe) then
        if(mype==0) write(6,*)' tlnmc_type=4 and nvmodes_keep > npe'
        if(mype==0) write(6,*)' npe, old value of nvmodes_keep=',npe,nvmodes_keep
        nvmodes_keep=npe/2
        if(mype==0) write(6,*)'    new nvmodes_keep, npe=',nvmodes_keep,npe
     end if
  end if

  if (tlnmc_option>0 .and. tlnmc_option<4) then
     l_tlnmc=.true.
     if(mype==0) write(6,*)' valid TLNMC option chosen, setting l_tlnmc logical to true'
  end if

  if (tlnmc_option==2 .or. tlnmc_option==3) then
     if (.not.l_hyb_ens) then
	if(mype==0) write(6,*)' GSIMOD: inconsistent set of options Hybrid & TLNMC = ',l_hyb_ens,tlnmc_option
        call die(myname_,'tlnmc options inconsistent, check namelist settings',337)
     end if
  else if (tlnmc_option<0 .or. tlnmc_option>3) then
     if(mype==0) write(6,*)' GSIMOD: This option does not yet exist for tlnmc_option: ',tlnmc_option
     if(mype==0) write(6,*)' GSIMOD: Reset to default 0'
     tlnmc_option=0
  end if

! Ensure valid number of horizontal scales
  if (nhscrf<0 .or. nhscrf>3) then
     if(mype==0) write(6,*)' GSIMOD: invalid specifications for number of horizontal scales nhscrf = ',nhscrf
     call die(myname_,'invalid nhscrf, check namelist settings',336)
  end if


! Ensure time window specified in obs_input does not exceed 
! specified maximum value
  limit=.false.
  do i=1,ndat
     if (time_window(i)>time_window_max) then
        time_window(i) = time_window_max
        limit = .true.
     endif
  end do
  writediag=.false.
  do i=1,miter+1
     if(write_diag(i))writediag=.true.
  end do
  if(.not. writediag)then
     diag_rad=.false.
     diag_conv=.false.
     diag_ozone=.false.
     diag_aero=.false.
     diag_co=.false.
     diag_pcp=.false.
     use_limit = 0
  end if
  if(reduce_diag) use_limit = 0

  if (mype==0 .and. limit) &
       write(6,*)'GSIMOD:  reset time window for one or ',&
       'more OBS_INPUT entries to ',time_window_max


! Force use of perturb_obs for oberror_tune
  if (oberror_tune ) then
     perturb_obs=.true.
     if (mype==0) write(6,*)'GSIMOD:  ***WARNING*** reset perturb_obs=',perturb_obs
  endif


! Finish initialization of observation setup
  call init_obsmod_vars(mype)


! Force use of external observation error table for regional runs
  if (regional .and. .not.oberrflg) then
     oberrflg=.true.
     if (mype==0) write(6,*)'GSIMOD:  ***WARNING*** reset oberrflg=',oberrflg
  endif


! Set 10m wind factor logicals based on ifact10
  if (ifact10==1 .or. ifact10==2) then
     if (ifact10==1) sfcmod_gfs = .true.
     if (ifact10==2) sfcmod_mm5 = .true.
  endif


! If strong constraint is turned off, force other strong constraint variables to zero
  if ((.not.l_tlnmc) .and. nstrong/=0 ) then
     nstrong=0
     if (mype==0) write(6,*)'GSIMOD:  reset nstrong=',nstrong,&
          ' because TLNMC option is set to off= ',tlnmc_option
  endif
  if (.not.l_tlnmc) then
     baldiag_full=.false.
     baldiag_inc =.false.
  end if

! Turn off uv option if hybrid/ensemble options is false for purposes 
! of TLNMC 
  if (.not.l_hyb_ens) uv_hyb_ens=.false.

! Turn on derivatives if using dynamic constraint
! For now if wrf mass or 2dvar no dynamic constraint
  if (l_tlnmc.or.l_foto) tendsflag=.true.
  if (tendsflag) switch_on_derivatives=.true.


! Turn off Jc-pdry weak constraint if regional application
  if (regional) ljcpdry=.false.


! Initialize lagrangian data assimilation - must be called after gsi_4dvar
  call lag_modini()


! Stop if TOO MANY observation input files
  if (ndat>ndatmax) then
     write(6,*)'GSIMOD:  ***ERROR*** ndat=',ndat,' > ndatmax'
     call stop2(89)
  endif


! Ensure tendency flag is on if preciptation data listed as observation type.
! NOTE: only applicable for global run when not using observer
  if (.not.tendsflag .and. .not.regional) then
     check_pcp: do i=1,ndat
        if ( .not.tendsflag .and. index(dtype(i),'pcp') /=0 ) then
           tendsflag = .true.
           switch_on_derivatives=.true.
           if (mype==0) write(6,*)'GSIMOD:  set tendsflag,switch_on_derivatives=',&
                tendsflag,switch_on_derivatives,' for pcp data'
           exit check_pcp
        endif
     end do check_pcp
  endif

! Ensure no conflict between flag lread_obs_save and lread_obs_skip
  if (lread_obs_save .and. lread_obs_skip) then
     if (mype==0) write(6,*)'GSIMOD:  ***ERROR*** lread_obs_save=',lread_obs_save,&
          ' and lread_obs_skip=',lread_obs_skip,' can not both be TRUE'
     call stop2(329)
  endif

! Only allow 4d-ensemble-var in global mode, for now
  if (l4densvar .and. regional) then
     call die(myname_,'4d-ensemble-var not yet available for regional applications',99)
  end if

  if (l4densvar .and. (.not.ljc4tlevs) ) then
     if( ljcpdry .or. (factqmin>zero) .or. (factqmax>zero) )  then
        if (mype==0) write(6,*)'GSIMOD: **WARNING**, option for Jc terms over all time levels not activated with 4Densvar'
        if (mype==0) write(6,*)'GSIMOD: **WARNING**, This configuration not recommended, limq/pdry will only be applied to center of window '
     end if
  end if

! Optionally read in namelist for single observation run
  if (oneobtest) then
     miter=1
     ndat=1
     dfile(1)='prepqc'
     time_window(1)=three
     dplat='oneob'
     dthin=1
     dval=one
     dmesh=one
     factqmin=zero
     factqmax=zero
#ifdef ibm_sp
     read(5,singleob_test)
#else
     open(11,file='gsiparm.anl')
     read(11,singleob_test,iostat=ios)
        if(ios/=0) call die(myname_,'read(singleob_test)',ios)
     close(11)
#endif
     dtype(1)=oneob_type
     if(dtype(1)=='u' .or. dtype(1)=='v')dtype(1)='uv'
     dsis(1)=dtype(1)
  endif

! Write namelist output to standard out
  if(mype==0) then
     write(6,200)
200  format(' calling gsisub with following input parameters:',//)
     write(6,setup)
     write(6,gridopts)
     write(6,bkgerr)
     write(6,anbkgerr)
     write(6,jcopts)
     write(6,strongopts)
     write(6,obsqc)
     ngroup=0
     do i=1,ndat
        dthin(i) = max(dthin(i),0)
        if(dthin(i) > ngroup)ngroup=dthin(i)
     end do
     if(ngroup>0)write(6,*)' ngroup = ',ngroup,' dmesh = ',(dmesh(i),i=1,ngroup)
     do i=1,ndat
        write(6,*)dfile(i),dtype(i),dplat(i),dsis(i),dval(i),dthin(i),dsfcalc(i),time_window(i)
     end do
     write(6,superob_radar)
     write(6,lag_data)
     write(6,hybrid_ensemble)
     write(6,rapidrefresh_cldsurf)	
     write(6,chem)
     if (oneobtest) write(6,singleob_test)
  endif


! If this is a wrf regional run, then run interface with wrf
  update_pint=.false.
  if (regional) call convert_regional_guess(mype,ctph0,stph0,tlm0)
  if (regional.and.use_gfs_stratosphere) call broadcast_gfs_stratosphere_vars


! Initialize variables, create/initialize arrays
  call init_constants(regional)
  call gps_constants(use_compress)
  call init_reg_glob_ll(mype,lendian_in)
  call init_grid_vars(jcap,npe,cvars3d,cvars2d,nrf_var,mype)
  call init_general_commvars
  call create_obsmod_vars
  if (passive_bc) call create_passive_obsmod_vars

  
! Initialize values in radinfo
  call init_rad_vars

! Initialize values in aeroinfo
  call init_aero_vars

  end subroutine gsimain_initialize

!-------------------------------------------------------------------------
!  NASA/GSFC, Global Modeling and Assimilation Office, Code 610.3, GMAO  !
!-------------------------------------------------------------------------
!BOP

! ! IROUTINE: gsimain_run

! ! INTERFACE:

  subroutine gsimain_run(init_pass,last_pass)
    use mpeu_util, only: tell
    implicit none
    logical, optional, intent(in):: init_pass  ! initial pass through multiple background bins
    logical, optional, intent(in):: last_pass  ! last pass through multiple background bins

!EOC

!---------------------------------------------------------------------------
  logical :: init_pass_
  logical :: last_pass_
 
  init_pass_ =.false.
  if(present(init_pass)) init_pass_=init_pass
  last_pass_  =.false.
  if(present(last_pass)) last_pass_ =last_pass

! Call the main gsi driver routine
  call gsisub(mype, init_pass_,last_pass_)

  end subroutine gsimain_run

!-------------------------------------------------------------------------
!  NASA/GSFC, Global Modeling and Assimilation Office, Code 610.3, GMAO  !
!-------------------------------------------------------------------------
!BOP

! ! IROUTINE: gsimain_finalize

 subroutine gsimain_finalize

! !REVISION HISTORY:
!
!  30May2010 Todling add final_anasv and final_anacv
!EOC

!---------------------------------------------------------------------------

  implicit none
! Deallocate arrays
  call final_aero_vars
  call final_rad_vars
  call clean_4dvar
  call destroy_general_commvars
  call destroy_obsmod_vars
  call final_anacv
  call final_anasv
  call gsi_chemguess_final
  call gsi_metguess_final

! Done with GSI.
  if (mype==0)  call w3tage('GSI_ANL')
  
  call mpi_finalize(ierror)
 
 end subroutine gsimain_finalize

 end module gsimod
<|MERGE_RESOLUTION|>--- conflicted
+++ resolved
@@ -903,19 +903,13 @@
   if(filled_grid.and.half_grid) filled_grid=.false.
   regional=wrf_nmm_regional.or.wrf_mass_regional.or.twodvar_regional.or.nems_nmmb_regional .or. cmaq_regional
 
-<<<<<<< HEAD
-! Check that regional=.true. if tlnmc_type > 2
-  if(tlnmc_type>2.and..not.regional) then
-=======
 ! Currently only able to have use_gfs_stratosphere=.true. for nems_nmmb_regional=.true.
   use_gfs_stratosphere=use_gfs_stratosphere.and.(nems_nmmb_regional.or.wrf_nmm_regional)   
   if(mype==0) write(6,*) 'in gsimod: use_gfs_stratosphere,nems_nmmb_regional,wrf_nmm_regional= ', &  
                           use_gfs_stratosphere,nems_nmmb_regional,wrf_nmm_regional                  
                                                                                                                        
-
-! Check that regional=.true. if jcstrong_option > 2
-  if(jcstrong_option>2.and..not.regional) then
->>>>>>> e12112bb
+! Check that regional=.true. if tlnmc_type > 2
+  if(tlnmc_type>2.and..not.regional) then
      if(mype==0) then
         write(6,*) ' tlnmc_type>2 not allowed except for regional=.true.'
         write(6,*) ' ERROR EXIT FROM GSI'
