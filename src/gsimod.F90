!-------------------------------------------------------------------------
!  NASA/GSFC, Global Modeling and Assimilation Office, Code 610.3, GMAO  !
!-------------------------------------------------------------------------
!BOP
!
! !MODULE: gsimod  ---

!
! !INTERFACE:
!
  module gsimod

! !USES:

  use kinds, only: i_kind
  use obsmod, only: dmesh,dval,dthin,dtype,dfile,dplat,dsfcalc,ndat,&
     init_obsmod_dflts,create_obsmod_vars,write_diag,reduce_diag,oberrflg,&
     time_window,perturb_obs,perturb_fact,sfcmodel,destroy_obsmod_vars,dsis,ndatmax,&
     dtbduv_on,time_window_max,offtime_data,init_directories,oberror_tune, &
     blacklst,init_obsmod_vars,lobsdiagsave,lobskeep,lobserver,hilbert_curve,&
     lread_obs_save,lread_obs_skip,create_passive_obsmod_vars,lwrite_predterms, &
     lwrite_peakwt,use_limit
  use obs_sensitivity, only: lobsensfc,lobsensincr,lobsensjb,lsensrecompute, &
                             lobsensadj,lobsensmin,iobsconv,llancdone,init_obsens
  use gsi_4dvar, only: setup_4dvar,init_4dvar,nhr_assimilation,min_offset, &
                       l4dvar,nhr_obsbin,nhr_subwin,nwrvecs,iorthomax,&
                       lbicg,lsqrtb,lcongrad,lbfgsmin,ltlint,ladtest,lgrtest,&
                       idmodel,clean_4dvar,iwrtinc,lanczosave,jsiga,ltcost,liauon
  use obs_ferrscale, only: lferrscale
  use mpimod, only: npe,mpi_comm_world,ierror,init_mpi_vars,destroy_mpi_vars,mype
  use radinfo, only: retrieval,diag_rad,init_rad,init_rad_vars,adp_anglebc,angord,&
                       use_edges,passive_bc,newpc4pred,final_rad_vars
  use radinfo, only: nst_gsi,nstinfo,nst_tzr,fac_dtl,fac_tsl,tzr_bufrsave
  use radinfo, only: crtm_coeffs_path
  use ozinfo, only: diag_ozone,init_oz
  use aeroinfo, only: diag_aero, init_aero, init_aero_vars, final_aero_vars
  use coinfo, only: diag_co,init_co
  use convinfo, only: init_convinfo,npred_conv_max, &
                      id_bias_ps,id_bias_t,id_bias_spd, &
                      conv_bias_ps,conv_bias_t,conv_bias_spd, &
                      stndev_conv_ps,stndev_conv_t,stndev_conv_spd,diag_conv,&
                      stndev_conv_pm2_5,id_bias_pm2_5,conv_bias_pm2_5,&
                      use_prepb_satwnd

  use oneobmod, only: oblon,oblat,obpres,obhourset,obdattim,oneob_type,&
     oneobtest,magoberr,maginnov,init_oneobmod,pctswitch
  use balmod, only: fstat
  use turblmod, only: use_pbl,init_turbl
  use qcmod, only: dfact,dfact1,&
      erradar_inflate,use_poq7,&
<<<<<<< HEAD
      init_qcvars,vadfile,noiqc,c_varqc,qc_noirjaco3
=======
      init_qcvars,vadfile,noiqc,c_varqc,qc_noirjaco3,qc_noirjaco3_pole
>>>>>>> 7e893336
  use pcpinfo, only: npredp,diag_pcp,dtphys,deltim,init_pcp
  use jfunc, only: iout_iter,iguess,miter,factqmin,factqmax,niter,niter_no_qc,biascor,&
     init_jfunc,qoption,switch_on_derivatives,tendsflag,l_foto,jiterstart,jiterend,&
     bcoption,diurnalbc,print_diag_pcg,tsensible,lgschmidt
  use state_vectors, only: init_anasv,final_anasv
  use control_vectors, only: init_anacv,final_anacv,nrf,nvars,nrf_3d,cvars3d,cvars2d,nrf_var
  use berror, only: norh,ndeg,vs,bw,init_berror,hzscl,hswgt,pert_berr,pert_berr_fct,&
     bkgv_flowdep,bkgv_rewgtfct,bkgv_write,fpsproj
  use anberror, only: anisotropic,ancovmdl,init_anberror,npass,ifilt_ord,triad4, &
     binom,normal,ngauss,rgauss,anhswgt,an_vs,&
     grid_ratio,grid_ratio_p,an_flen_u,an_flen_t,an_flen_z, &
     rtma_subdomain_option,nsmooth,nsmooth_shapiro,&
     pf2aP1,pf2aP2,pf2aP3,afact0,covmap,lreadnorm
  use compact_diffs, only: noq,init_compact_diffs
  use jcmod, only: init_jcvars,ljcdfi,alphajc,ljcpdry,bamp_jcpdry,eps_eer
  use tendsmod, only: ctph0,stph0,tlm0
  use mod_vtrans, only: nvmodes_keep,init_vtrans
  use mod_strong, only: jcstrong,jcstrong_option,nstrong,&
       period_max,period_width,init_strongvars,baldiag_full,baldiag_inc
  use gridmod, only: nlat,nlon,nsig,hybrid,wrf_nmm_regional,nems_nmmb_regional,cmaq_regional,&
     nmmb_reference_grid,grid_ratio_nmmb,&
     filled_grid,half_grid,wrf_mass_regional,nsig1o,nnnn1o,update_regsfc,&
     diagnostic_reg,gencode,nlon_regional,nlat_regional,nvege_type,&
     twodvar_regional,regional,init_grid,init_reg_glob_ll,init_grid_vars,netcdf,&
     nlayers,use_gfs_ozone,check_gfs_ozone_date,regional_ozone,jcap,jcap_b,vlevs,&
     use_gfs_nemsio
  use guess_grids, only: ifact10,sfcmod_gfs,sfcmod_mm5,use_compress,nsig_ext,gpstop
  use gsi_io, only: init_io,lendian_in
  use regional_io, only: convert_regional_guess,update_pint,preserve_restart_date
  use constants, only: zero,one,init_constants,gps_constants,init_constants_derived,three
  use fgrid2agrid_mod, only: nord_f2a,init_fgrid2agrid
  use smooth_polcarf, only: norsp,init_smooth_polcas
  use read_l2bufr_mod, only: minnum,del_azimuth,del_elev,del_range,del_time,&
     range_max,elev_angle_max,initialize_superob_radar,l2superob_only
  use m_berror_stats,only : berror_stats ! filename if other than "berror_stats"
  use lag_fields,only : infile_lag,lag_nmax_bal,&
                        &lag_vorcore_stderr_a,lag_vorcore_stderr_b,lag_modini
  use lag_interp,only : lag_accur
  use lag_traj,only   : lag_stepduration
  use hybrid_ensemble_parameters,only : l_hyb_ens,uv_hyb_ens,aniso_a_en,generate_ens,&
                         n_ens,nlon_ens,nlat_ens,jcap_ens,jcap_ens_test,oz_univ_static,&
                         beta1_inv,s_ens_h,s_ens_v,init_hybrid_ensemble_parameters,&
                         readin_localization
  use rapidrefresh_cldsurf_mod, only: init_rapidrefresh_cldsurf, &
                            dfi_radar_latent_heat_time_period,metar_impact_radius,&
                            metar_impact_radius_lowCloud,l_gsd_terrain_match_surfTobs
  use gsi_metguess_mod, only: gsi_metguess_init,gsi_metguess_final
  use gsi_chemguess_mod, only: gsi_chemguess_init,gsi_chemguess_final
  use tcv_mod, only: init_tcps_errvals,tcp_refps,tcp_width,tcp_ermin,tcp_ermax
  use chemmod, only : init_chem,berror_chem,oneobtest_chem,&
       maginnov_chem,magoberr_chem,&
       oneob_type_chem,oblat_chem,&
       oblon_chem,obpres_chem,diag_incr,elev_tolerance,tunable_error,&
       in_fname,out_fname,incr_fname

  implicit none

  private

! !PUBLIC ROUTINES:

   public gsimain_initialize
   public gsimain_run
   public gsimain_finalize

!
! !DESCRIPTION: This module contains code originally in the GSI main program.
! The main
!               program has been split in initialize/run/finalize segments, and
!               subroutines
!  created for these steps: gsimain_initialize(), gsimain_run() and
!  gsimain_finalize().
!  In non-ESMF mode (see below) a main program is assembled by calling these 3
!  routines in
!  sequence.
                                                                                                                         
                    
!  This file can be compiled in 2 different modes: an ESMF and a non-ESMF mode.
!  When HAVE_ESMF
!  is defined (ESMF mode), a few I/O related statements are skipped during
!  initialize() and
!  a main program is not provided. These is no dependency on the ESMF in this
!  file and in the
!  routines called from here. The ESMF interface is implemented in
!  GSI_GridCompMod which in
!  turn calls the initialize/run/finalize routines defined here.
!
! !REVISION HISTORY:
!
!  01Jul2006  Cruz      Initial code.
!  19Oct2006  da Silva  Updated prologue.
!  10Apr2007  Todling   Created from gsimain
!  13Jan2007  Tremolet  Updated interface to setup_4dvar
!  03Oct2007  Todling   Add lobserver
!  03Oct2007  Tremolet  Add DFI and lanczos-save
!  04Jan2008  Tremolet  Add forecast sensitivity to observations options
!  10Sep2008  Guo       Add CRTM files directory path
!  02Dec2008  Todling   Remove reference to old TLM of analysis  
!  20Nov2008  Todling   Add lferrscale to scale OMF w/ Rinv (actual fcst not guess)
!  08Dec2008  Todling   Placed switch_on_derivatives,tendsflag in jcopts namelist
!  28Jan2009  Todling   Remove original GMAO interface
!  06Mar2009  Meunier   Add initialisation for lagrangian data
!  04-21-2009 Derber    Ensure that ithin is positive if neg. set to zero
!  07-08-2009 Sato      Update for anisotropic mode (global/ensemble based)
!  08-31-2009 Parrish   Add changes for version 3 regional tangent linear normal mode constraint
!  09-22-2009 Parrish   Add read of namelist/hybrid_ensemble/.  contains parameters used for hybrid
!                        ensemble option.
!  10-09-2009 Wu        replace nhr_offset with min_offset since it's 1.5 hr for regional
!  02-17-2010 Parrish   add nlon_ens, nlat_ens, jcap_ens to namelist/hybrid_ensemble/, in preparation for 
!                         dual resolution capability when running gsi in hybrid ensemble mode.
!  02-20-2010 Zhu       Add init_anacv,nrf,nvars,nrf_3d for control variables;
!  02-21-2010 Parrish   add jcap_ens_test to namelist/hybrid_ensemble/ so can simulate lower resolution
!                         ensemble compared to analysis for case when ensemble and analysis resolution are
!                         the same.  used for preliminary testing of dual resolution hybrid ensemble option.
!  02-25-2010 Zhu       Remove berror_nvars
!  03-06-2010 Parrish   add flag use_gfs_ozone to namelist SETUP--allows read of gfs ozone for regional runs
!  03-09-2010 Parrish   add flag check_gfs_ozone_date to namelist SETUP--if true, date check gfs ozone
!  03-15-2010 Parrish   add flag regional_ozone to namelist SETUP--if true, then turn on ozone in 
!                         regional analysis
!  03-17-2010 todling   add knob for analysis error estimate (jsiga)
!  03-17-2010 Zhu       Add nc3d and nvars in init_grid_vars interface
!  03-29-2010 hu        add namelist variables for controling rapid refesh options
!                                 including cloud analysis and surface enhancement
!                       add and read namelist for RR
!  03-31-2010 Treadon   replace init_spec, init_spec_vars, destroy_spec_vars with general_* routines
!  04-07-2010 Treadon   write rapidrefresh_cldsurf settings to stdout
!  04-10-2010 Parrish   add vlevs from gridmod, so can pass as argument to init_mpi_vars, which must
!                        be called after init_grid_vars, as it currently is.  This must be done to
!                        avoid "use gridmod" in mpimod.F90, which causes compiler conflict, since
!                        "use mpimod" appears in gridmod.f90.
!  04-22-2010 Tangborn  add carbon monoxide settings
!  04-25-2010 Zhu       Add option newpc4pred for new pre-conditioning of predictors
!  05-05-2010 Todling   replace parallel_init w/ corresponding from gsi_4dcoupler
!  05-06-2010 Zhu       Add option adp_anglebc for radiance variational angle bias correction;
!                       npred was removed from setup namelist
!  05-12-2010 Zhu       Add option passive_bc for radiance bias correction for monitored channels
!  05-30-2010 Todling   reposition init of control and state vectors; add init_anasv; update chem
!  06-04-2010 Todling   update interface to init_grid_vars
!  06-05-2010 Todling   remove as,tsfc_sdv,an_amp0 from bkgerr namelist (now in anavinfo table)
!  08-10-2010 Wu        add nvege_type to gridopts namelist 
!  08-24-2010 hcHuang   add diag_aero and init_aero for aerosol observations
!  08-26-2010 Cucurull  add use_compress to setup namelist, add a call to gps_constants
!  09-06-2010 Todling   add Errico-Ehrendorfer parameter for E-norm used in DFI
!  09-03-2010 Todling   add opt to output true J-cost from within Lanczos (beware: expensive)
!  10-05-2010 Todling   add lbicg option
!  09-02-2010 Zhu       Add option use_edges for the usage of radiance data on scan edges
!  10-18-2010 hcHuang   Add option use_gfs_nemsio to read global model NEMS/GFS first guess
!  11-17-2010 Pagowski  add chemical species and related namelist
!  12-20-2010 Cucurull  add nsig_ext to setup namelist for the usage of gpsro bending angle
!  01-05-2011 Cucurull  add gpstop to setup namelist for the usage of gpsro data assimilation
!  04-08-2011 Li        (1) add integer variable nst_gsi and nstinfo for the use of oceanic first guess
!                       (2) add integer variable fac_dtl & fac_tsl to control the use of NST model
!                       (3) add integer variable nst_tzr to control the Tzr QC
!                       (4) add integer tzr_bufrsave to control if save Tz retrieval or not
!  04-07-2011 todling   move newpc4pred to radinfo
!  04-19-2011 El Akkraoui add iorthomax to control numb of vecs in orthogonalization for CG opts
!  05-05-2011 mccarty   removed references to repe_dw
!  05-21-2011 todling   add call to setservice
!  06-01-2011 guo/zhang add liauon
!  07-27-2011 todling   add use_prepb_satwnd to control usage of satwnd's in prepbufr files
!
!EOP
!-------------------------------------------------------------------------

! Declare variables.
  logical:: limit,writediag
  integer(i_kind) i,ngroup


! Declare namelists with run-time gsi options.
!
! Namelists:  setup,gridopts,jcopts,bkgerr,anbkgerr,obsqc,obs_input,
!             singleob_test,superob_radar,emissjac
!
! SETUP (general control namelist) :
!
!     gencode  - source generation code
!     factqmin - weighting factor for negative moisture constraint
!     factqmax - weighting factor for supersaturated moisture constraint
!     deltim   - model timestep
!     dtphys   - physics timestep
!     biascor  - background error bias correction coefficient
!     bcoption - 0=ibc; 1=sbc
!     diurnalbc- 1= diurnal bias; 0= persistent bias
!     ndat     - number of observations datasets
!     niter()  - number of inner interations for each outer iteration
!     niter_no_qc() - number of inner interations without nonlinear qc for each outer iteration
!     miter    - number of outer iterations
!     qoption  - option of analysis variable; 1:q/qsatg 2:norm RH
!     fstat    - logical to seperate f from balance projection
!     nhr_assimilation - assimilation time interval (currently 6hrs for global, 3hrs for reg)
!     min_offset       - time in minutes of analysis in assimilation window (default 3 hours)
!     l4dvar           - turn 4D-Var on/off (default=off=3D-Var)
!     liauon           - treat 4dvar CV as tendency perturbation (default=false)
!     jsiga            - calculate approximate analysis errors from lanczos for jiter=jsiga
!     idmodel          - uses identity model when running 4D-Var (test purposes)
!     iwrtinc          - when >0, writes out increments from iwrtinc-index slot
!     nhr_obsbin       - length of observation bins
!     nhr_subwin       - length of weak constraint 4d-Var sub-window intervals
!     iout_iter- output file number for iteration information
!     npredp   - number of predictors for precipitation bias correction
!     retrieval- logical to turn off or on the SST physical retrieval
!     nst_gsi  - indicator to control the Tr Analysis mode: 0 = no nst info ingsi at all;
!                                                           1 = input nst info, but used for monitoring only
!                                                           2 = input nst info, and used in CRTM simulation, but no Tr analysis
!                                                           3 = input nst info, and used in CRTM simulation and Tr analysis is on
!     nst_tzr  - indicator to control the Tzr_QC mode: 0 = no Tz retrieval;
!                                                      1 = Do Tz retrieval and applied to QC
!     nstinfo  - number of nst variables
!     fac_dtl  - index to apply diurnal thermocline layer  or not: 0 = no; 1 = yes.
!     fac_tsl  - index to apply thermal skin layer or not: 0 = no; 1 = yes.
!     tzr_bufrsave - logical to turn off or on the bufr Tz retrieval file true=on
!     diag_rad - logical to turn off or on the diagnostic radiance file true=on
!     diag_conv-logical to turn off or on the diagnostic conventional file (true=on)
!     diag_ozone - logical to turn off or on the diagnostic ozone file (true=on)
!     diag_aero  - logical to turn off or on the diagnostic aerosol file (true=on)
!     diag_co - logical to turn off or on the diagnostic carbon monoxide file (true=on)
!     write_diag - logical to write out diagnostic files on outer iteration
!     lobsdiagsave - write out additional observation diagnostics
!     ltlint       - linearize inner loop
!     lobskeep     - keep obs from first outer loop for subsequent OL
!     lobsensfc    - compute forecast sensitivity to observations
!     lobsensjb    - compute Jb sensitivity to observations
!     lobsensincr  - compute increment sensitivity to observations
!     lobsensadj   - use adjoint of approx. Hessian to compute obs sensitivity
!     llancdone    - use to tell adjoint that Lanczos vecs have been pre-computed
!     lsensrecompute - does adjoint by recomputing forward solution
!     lobsensmin   - use minimisation to compute obs sensitivity
!     lbicg        - use B-precond w/ bi-conjugate gradient for minimization
!     iobsconv     - compute convergence test in observation space
!                     =1 at final point, =2 at every iteration
!     lobserver    - when .t., calculate departure vectors only
!     lanczosave   - save lanczos vectors for forecast sensitivity computation
!     ltcost       - calculate true cost when using Lanczos (this is very expensive)
!     lferrscale   - apply H'R^{-1}H to a forecast error vector read on the fly
!     iguess   - flag for guess solution (currently not working)
!                iguess = -1  do not use guess file
!                iguess =  0  write only guess file
!                iguess =  1  read and write guess file
!                iguess =  2  read only guess file
!     oneobtest- one ob test flag true=on
!     switch_on_derivatives - if true, then compute horizontal derivatives of all state variables
!                           (to be used eventually for time derivatives, dynamic constraints,
!                            and observation forward models that need horizontal derivatives)
!     tendsflag - if true, compute time tendencies
!     l_foto   - option for First-Order Time extrapolation to Observation
!     sfcmodel - if true, then use boundary layer forward model for surface temperature data.
!     dtbduv_on - if true, use d(microwave brightness temperature)/d(uv wind) in inner loop
!     ifact10 - flag for recomputing 10m wind factor
!               ifact10 = 1 compute using GFS surface physics
!               ifact10 = 2 compute using MM5 surface physics
!               ifact10 = 0 or any other value - DO NOT recompute - use value from guess file
!     offtime_data - if true, then allow use of obs files with ref time different
!                        from analysis time.  default value = .false., in which case
!                        analysis fails if obs file ref time is different from analysis time.
!
!     perturb_obs - logical flag to perutrb observation (true=on)
!     oberror_tune - logical flag to tune oberror table  (true=on)
!     perturb_fact -  magnitude factor for observation perturbation
!     crtm_coeffs_path - path of directory w/ CRTM coeffs files
!     print_diag_pcg - logical turn on of printing of GMAO diagnostics in pcgsoi.f90
!     preserve_restart_date - if true, then do not update regional restart file date.
!     tsensible - option to use sensible temperature as the analysis variable. works
!                 only for twodvar_regional=.true.
!     lgschmidt - option for re-biorthogonalization of the {gradx} and {grady} sets
!                 from pcgsoi when twodvar_regional=.true.
!     hilbert_curve - option for hilbert-curve based cross-validation. works only
!                     with twodvar_regional=.true.
!     lread_obs_save - option to write out collective obs selection info
!     lread_obs_skip - option to read in collective obs selection info
!     use_gfs_ozone  - option to read in gfs ozone and interpolate to regional model domain
!     check_gfs_ozone_date  - option to date check gfs ozone before interpolating to regional model domain
!     regional_ozone  - option to turn on ozone in regional analysis
!     lwrite_predterms - option to write out actual predictor terms instead of predicted bias to the
!                        radiance diagnostic files
!     lwrite_peakwt    - option to writ out the approximate pressure of the peak of the weighting function
!                        for satellite data to the radiance diagnostic files
!     adp_anglebc - option to perform variational angle bias correction
!     angord      - order of polynomial for variational angle bias correction
!     newpc4pred  - option for additional preconditioning for pred coeff.
!     passive_bc  - option to turn on bias correction for passive (monitored) channels
!     use_edges   - option to exclude radiance data on scan edges
!     use_compress - option to turn on the use of compressibility factors in geopotential heights
!     nsig_ext - number of layers above the model top which are necessary to compute the bending angle for gpsro
!     gpstop - maximum height for gpsro data assimilation. Reject anything above this height. 
!     use_gfs_nemsio  - option to use nemsio to read global model NEMS/GFS first guess
!     use_prepb_satwnd - allow using satwnd's from prepbufr (historical) files

!     NOTE:  for now, if in regional mode, then iguess=-1 is forced internally.
!            add use of guess file later for regional mode.

  namelist/setup/gencode,factqmin,factqmax,deltim,dtphys,&
       biascor,bcoption,diurnalbc,&
       ndat,niter,niter_no_qc,miter,qoption,nhr_assimilation,&
       min_offset, &
       iout_iter,npredp,retrieval,&
       nst_gsi,nst_tzr,nstinfo,fac_dtl,fac_tsl,tzr_bufrsave,&
       diag_rad,diag_pcp,diag_conv,diag_ozone,diag_aero,diag_co,iguess, &
       write_diag,reduce_diag, &
       oneobtest,sfcmodel,dtbduv_on,ifact10,l_foto,offtime_data,&
       npred_conv_max,&
       id_bias_ps,id_bias_t,id_bias_spd, &
       conv_bias_ps,conv_bias_t,conv_bias_spd, &
       stndev_conv_ps,stndev_conv_t,stndev_conv_spd,use_pbl,use_compress,nsig_ext,gpstop,&
       perturb_obs,perturb_fact,oberror_tune,preserve_restart_date, &
       crtm_coeffs_path, &
       berror_stats,newpc4pred,adp_anglebc,angord,passive_bc,use_edges, &
       lobsdiagsave, &
       l4dvar,lbicg,lsqrtb,lcongrad,lbfgsmin,ltlint,nhr_obsbin,nhr_subwin,&
       nwrvecs,iorthomax,ladtest,lgrtest,lobskeep,lsensrecompute,jsiga,ltcost, &
       lobsensfc,lobsensjb,lobsensincr,lobsensadj,lobsensmin,iobsconv, &
       idmodel,iwrtinc,jiterstart,jiterend,lobserver,lanczosave,llancdone, &
       lferrscale,print_diag_pcg,tsensible,lgschmidt,lread_obs_save,lread_obs_skip, &
       use_gfs_ozone,check_gfs_ozone_date,regional_ozone,lwrite_predterms,&
       lwrite_peakwt, use_gfs_nemsio,liauon,use_prepb_satwnd

! GRIDOPTS (grid setup variables,including regional specific variables):
!     jcap     - spectral resolution
!     nsig     - number of sigma levels
!     nlat     - number of latitudes
!     nlon     - number of longitudes
!     hybrid   - logical hybrid data file flag true=hybrid
!     nlon_regional - 
!     nlat_regional
!     diagnostic_reg - logical for regional debugging
!     update_regsfc - logical to write out updated surface fields to the
!                     regional analysis file (default = false)
!     netcdf            - if true, then wrf files are in netcdf format,
!                       -   otherwise wrf files are in binary format.
!     regional          - logical for regional GSI run
!     wrf_nmm_regional  - logical for input from WRF NMM
!     wrf_mass_regional - logical for input from WRF MASS-CORE
!     cmaq_regional     - logical for input from CMAQ
!     nems_nmmb_regional- logical for input from NEMS NMMB
!     nmmb_reference_grid= 'H', then analysis grid covers H grid domain
!                                = 'V', then analysis grid covers V grid domain
!     grid_ratio_nmmb   - ratio of analysis grid to nmmb model grid in nmmb model grid units.
!     twodvar_regional  - logical for regional 2d-var analysis
!     filled_grid       - logical to fill in puts on WRF-NMM E-grid
!     half_grid         - logical to use every other row of WRF-NMM E-Grid
!     nvege_type - number of types of vegetation; old=24, IGBP=20
!     nlayers    - number of sub-layers to break indicated model layer into
!                  prior to calling radiative transfer model


  namelist/gridopts/jcap,jcap_b,nsig,nlat,nlon,hybrid,nlat_regional,nlon_regional,&
       diagnostic_reg,update_regsfc,netcdf,regional,wrf_nmm_regional,nems_nmmb_regional,&
       wrf_mass_regional,twodvar_regional,filled_grid,half_grid,nvege_type,nlayers,cmaq_regional,&
       nmmb_reference_grid,grid_ratio_nmmb

! BKGERR (background error related variables):
!     vs       - scale factor for vertical correlation lengths for background error
!     hzscl(n) - scale factor for horizontal smoothing, n=1,number of scales (3 for now)
!                specifies factor by which to reduce horizontal scales (i.e. 2 would
!                then apply 1/2 of the horizontal scale
!     hswgt(n) - empirical weights to apply to each horizontal scale
!     norh     - order of interpolation in smoothing
!     ndeg     - degree of smoothing in recursive filters
!     noq      - 1/4 of accuracy in compact finite differencing
!     bw       - factor in background error calculation
!     norsp    - order of interpolation for smooth polar cascade routine
!                 default is norsp=0, in which case norh is used with original
!                 polar cascade interpolation.
!     pert_berror - logical to turn on random inflation/deflation of background error
!                   tuning parameters
!     pert_berr_fct - factor for increasing/decreasing berror parameters, this is multiplied
!                     by random number
!     bkgv_flowdep  - flag to turn on flow dependence to background error variances
!     bkgv_rewgtfct - factor used to perform flow dependent reweighting of error variances
!     bkgv_write - flag to turn on=.true. /off=.false. generation of binary file with reweighted variances
!     fpsproj  - controls full nsig projection to surface pressure

  namelist/bkgerr/vs,hzscl,hswgt,norh,ndeg,noq,bw,norsp,fstat,pert_berr,pert_berr_fct, &
	bkgv_flowdep,bkgv_rewgtfct,bkgv_write,fpsproj

! ANBKGERR (anisotropic background error related variables):
!     anisotropic - if true, then use anisotropic background error
!     ancovmdl    - covariance model settings - 0: pt-based, 1: ensemble based
!     triad4      - for 2d variables, if true, use blended triad algorithm
!     ifilt_ord   - filter order for anisotropic filters
!     npass       - 2*npass = number of factors in background error
!     normal      - number of random vectors to use for filter normalization
!                     ( if < 0 then slightly slower, but results independent of
!                       number of processors)
!     binom       - if true, weight correlation lengths of factors using binomial
!                      distribution, with shortest scales on outside, longest scales
!                      on inside.  This can help to produce smoother correlations in the
!                      presence of strong anisotrophy
!     grid_ratio  - ratio of coarse to fine grid in fine grid units
!     grid_ratio_p- ratio of coarse to fine grid in fine grid units for polar patches
!     nord_f2a    - order of interpolation for transfer operators between filter grid and analysis grid
!     ngauss      - number of gaussians to add together in each factor
!     rgauss      - multipliers on reference aspect tensor for each gaussian factor
!     anhswgt     - empirical weights to apply to each gaussian
!     an_vs       - scale factor for background error vertical scales (temporary carry over from
!                    isotropic inhomogeneous option)
!     an_flen_u   -  coupling parameter for connecting horizontal wind to background error
!     an_flen_t   -  coupling parameter for connecting grad(pot temp) to background error
!     an_flen_z   -  coupling parameter for connecting grad(terrain) to background error
!     afact0      - anistropy effect parameter, the range must be in 0.0-1.0.
!     covmap      - if true, covariance map would be drawn
!     rtma_subdomain_option - if true, then call alternative code which calls recursive filter
!                              directly from subdomain mode, bypassing transition to/from
!                              horizontal slabs.  This is mainly to improve efficiency for
!                              2d rtma analysis.  at the moment, this only works for
!                              twodvar_regional=.true.  rtma_subdomain_option will be forced
!                              to false when twodvar_regional=.false.
!     lreadnorm   -  if true, then read normalization from fixed files
!     nsmooth     -  number of 1-2-1 smoothing passes before and after background error application
!     nsmooth_shapiro - number of 2nd moment preserving (shapiro) smoothing passes before and after
!                       background error application.
!                        NOTE:  default for nsmooth and nsmooth_shapiro is 0.
!                               if both are > 0, then nsmooth will be forced to zero.

  namelist/anbkgerr/anisotropic,ancovmdl,triad4,ifilt_ord,npass,normal,binom,&
       ngauss,rgauss,anhswgt,an_vs, &
       grid_ratio,grid_ratio_p,nord_f2a,an_flen_u,an_flen_t,an_flen_z, &
       rtma_subdomain_option,lreadnorm,nsmooth,nsmooth_shapiro, &
       afact0,covmap

! JCOPTS (Jc term)
!                 if .false., uses original formulation based on wind, temp, and ps tends
!     ljcdfi      - when .t. uses digital filter initialization of increments (4dvar)
!     alphajc     - parameter for digital filter
!     ljpdry      - when .t. uses dry pressure constraint on increment
!     bamp_jcpdry - parameter for pdry_jc
!     eps_eer     - Errico-Ehrendofer parameter for q-term in energy norm
!

  namelist/jcopts/ljcdfi,alphajc,switch_on_derivatives,tendsflag,ljcpdry,bamp_jcpdry,eps_eer

! STRONGOPTS (strong dynamic constraint)
!     jcstrong - if .true., strong contraint on
!     jcstrong_option - =1 for slow global strong constraint
!                       =2 for fast global strong constraint
!                       =3 for regional strong constraint
!                       =4 version 3 of regional strong constraint
!     nstrong  - if > 0, then number of iterations of implicit normal mode initialization
!                   to apply for each inner loop iteration
!     period_max     - cutoff period for gravity waves included in implicit normal mode
!                    initialization (units = hours)
!     period_width   - defines width of transition zone from included to excluded gravity waves
!     period_max - cutoff period for gravity waves included in implicit normal mode
!                   initialization (units = hours)
!     period_width - defines width of transition zone from included to excluded gravity waves
!     nvmodes_keep - number of vertical modes to use in implicit normal mode initialization
!     baldiag_full 
!     baldiag_inc

  namelist/strongopts/jcstrong,jcstrong_option,nstrong, &
                      period_max,period_width,nvmodes_keep, &
		      baldiag_full,baldiag_inc

! OBSQC (observation quality control variables):
!
!     Parameters used for gross error checks
!        obserrx = max(ermin,min(ermax,obs error)
!        if(abs(simulated)-observation)/obserrx > gross observation rejected
!
!
!     Parameters below use for nonlinear (variational) quality control
!     dfact    - factor for duplicate obs at same location for conv. data
!     dfact1   - time factor for duplicate obs at same location for conv. data
!     erradar_inflate - radar error inflation factor
!     oberrflg - logical for reading in new obs error table (if set to true)
!     vadfile  - character(10) variable holding name of vadwnd bufr file
!     noiqc    - logical flag to bypass OIQC (if set to true)
!     c_varqc - constant number to control var. qc turnning on speed
!     blacklst - logical for reading in raob blacklist (if set to true)
!     use_poq7 - logical flag to accept (.true.) sbuv profile quality flag 7
!     tcp_refps  - reference pressure for tcps oberr calculation (mb)
!     tcp_width  - parameter for tcps oberr inflation (width, mb)
!     tcp_ermin  - parameter for tcps oberr inflation (minimum oberr, mb)
!     tcp_ermax  - parameter for tcps oberr inflation (maximum oberr, mb)
!     qc_noirjaco3 - controls whether to use O3 Jac from IR instruments
<<<<<<< HEAD

  namelist/obsqc/ dfact,dfact1,erradar_inflate,oberrflg,vadfile,noiqc,&
       c_varqc,blacklst,use_poq7,hilbert_curve,tcp_refps,tcp_width,tcp_ermin,tcp_ermax,&
       qc_noirjaco3
=======
!     qc_noirjaco3_pole - controls wheter to use O3 Jac from IR instruments near poles

  namelist/obsqc/ dfact,dfact1,erradar_inflate,oberrflg,vadfile,noiqc,&
       c_varqc,blacklst,use_poq7,hilbert_curve,tcp_refps,tcp_width,tcp_ermin,tcp_ermax,&
       qc_noirjaco3,qc_noirjaco3_pole
>>>>>>> 7e893336

! OBS_INPUT (controls input data):
!      dfile(ndat)      - input observation file name
!      dtype(ndat)      - observation type
!      dplat(ndat)      - satellite (platform) id (for satellite data)
!      dsis(ndat)       - sensor/instrument/satellite flag from satinfo files
!      dthin(ndat)      - satellite group
!      dval(ndat)       - relative value of each profile within group
!                         relative weight for observation = dval/sum(dval)
!                         within grid box
!      dsfcalc(ndat)    - specifies method to determine surface fields
!                         within a FOV. when equal to one, integrate
!                         model fields over FOV. when not one, bilinearly
!                         interpolate model fields to FOV center.
!      time_window(ndat)- time window for each input data file
!      dmesh(max(dthin))- thinning mesh for each group
!      time_window_max  - upper limit on time window for all input data

  namelist/obs_input/dfile,dtype,dplat,dsis,dthin,dval,dmesh,dsfcalc,time_window,time_window_max

! SINGLEOB_TEST (one observation test case setup):
!      maginnov   - magnitude of innovation for one ob
!      magoberr   - magnitude of observational error
!      oneob_type - observation type
!      oblat      - observation latitude
!      oblon      - observation longitude
!      obpres     - observation pressure
!      obdattim   - observation date
!      obhourset  - observation delta time from analysis time
!      pctswitch  - if .true. innovation & oberr are relative (%) of background value
!                      (level ozone only)

  namelist/singleob_test/maginnov,magoberr,oneob_type,&
       oblat,oblon,obpres,obdattim,obhourset,pctswitch

! SUPEROB_RADAR (level 2 bufr file to radar wind superobs):
!      del_azimuth     - azimuth range for superob box  (default 5 degrees)
!      del_elev        - elevation angle range for superob box  (default .05 degrees)
!      del_range       - radial range for superob box  (default 5 km)
!      del_time        - 1/2 time range for superob box  (default .5 hours)
!      elev_angle_max  - max elevation angle (default of 5 deg recommended by S. Liu)
!      minnum                  - minimum number of samples needed to make a superob
!      range_max       - max radial range to use in constructing superobs  (default 100km)
!      l2superob_only  - if true, then process level 2 data creating superobs, then quit.
!                          (added for easier retrospective testing, since level 2 bufr
!                             files are very large and hard to work with)

  namelist/superob_radar/del_azimuth,del_elev,del_range,del_time,&
       elev_angle_max,minnum,range_max,l2superob_only

! LAG_DATA (lagrangian data assimilation related variables):
!     lag_accur - Accuracy used to decide whether or not a balloon is on the grid
!     infile_lag- File containing the initial position of the balloon
!     lag_stepduration- Duration of one time step for the propagation model
!     lag_nmax_bal- Maximum number of balloons at starting time
!     lag_vorcore_stderr_a - Observation error for vorcore balloon
!     lag_vorcore_stderr_b -   error = b + a*timestep(in hours)
  namelist/lag_data/lag_accur,infile_lag,lag_stepduration,lag_nmax_bal,&
      lag_vorcore_stderr_a,lag_vorcore_stderr_b

! HYBRID_ENSEMBLE (parameters for use with hybrid ensemble option)
!     l_hyb_ens     - if true, then turn on hybrid ensemble option
!     uv_hyb_ens    - if true, then ensemble perturbation wind variables are u,v,
!                       otherwise, ensemble perturbation wind variables are stream, pot. functions.
!     oz_univ_static- if true, decouple ozone from other variables and defaults to static B (ozone only)
!     aniso_a_en - if true, then use anisotropic localization of hybrid ensemble control variable a_en.
!     generate_ens - if true, then generate internal ensemble based on existing background error
!     n_ens        - number of ensemble members.
!     nlon_ens     - number of longitudes on ensemble grid (may be different from analysis grid nlon)
!     nlat_ens     - number of latitudes on ensemble grid (may be different from analysis grid nlat)
!     jcap_ens     - for global spectral model, spectral truncation
!     jcap_ens_test- for global spectral model, test spectral truncation (to test dual resolution)
!     beta1_inv           - 1/beta1, the weight given to static background error covariance
!                              0 <= beta1_inv <= 1,  tuned for optimal performance
!                             =1, then ensemble information turned off
!                             =0, then static background turned off
!                            beta2_inv = 1 - beta1_inv is weight given to ensemble derived covariance
!     s_ens_h             - homogeneous isotropic horizontal ensemble localization scale (km)
!     s_ens_v             - vertical localization scale (grid units for now)
!                              s_ens_h, s_ens_v, and beta1_inv are tunable parameters.
!     readin_localization - flag to read (.true.)external localization information file
  namelist/hybrid_ensemble/l_hyb_ens,uv_hyb_ens,aniso_a_en,generate_ens,n_ens,nlon_ens,nlat_ens,jcap_ens,&
                jcap_ens_test,beta1_inv,s_ens_h,s_ens_v,readin_localization,oz_univ_static

! rapidrefresh_cldsurf (options for cloud analysis and surface 
!                             enhancement for RR appilcation  ):
!      dfi_radar_latent_heat_time_period     -   DFI forward integration window in minutes
!      metar_impact_radius  - metar low cloud observation impact radius in grid number
!      l_gsd_terrain_match_surfTobs - if .true., GSD terrain match for surface temperature observation
  namelist/rapidrefresh_cldsurf/dfi_radar_latent_heat_time_period, &
                                metar_impact_radius,metar_impact_radius_lowCloud, &
                                l_gsd_terrain_match_surfTobs

  namelist/chem/berror_chem,oneobtest_chem,maginnov_chem,magoberr_chem,&
       oneob_type_chem,oblat_chem,&
       oblon_chem,obpres_chem,diag_incr,elev_tolerance,tunable_error,&
       in_fname,out_fname,incr_fname

!EOC

!---------------------------------------------------------------------------

   CONTAINS

!-------------------------------------------------------------------------
!  NASA/GSFC, Global Modeling and Assimilation Office, Code 610.3, GMAO  !
!-------------------------------------------------------------------------
!BOP

! ! IROUTINE: gsimain_initialize

! ! INTERFACE:

  subroutine gsimain_initialize

!*************************************************************
! Begin gsi code
!
  use mpeu_util,only: die
  use gsi_4dcouplermod, only: gsi_4dcoupler_parallel_init
  use gsi_4dcouplermod, only: gsi_4dcoupler_setservices
  implicit none
  character(len=*),parameter :: myname_='gsimod.gsimain_initialize'
  integer:: ier,ios

  call gsi_4dcoupler_parallel_init

  call mpi_comm_size(mpi_comm_world,npe,ierror)
  call mpi_comm_rank(mpi_comm_world,mype,ierror)
  if (mype==0) call w3tagb('GSI_ANL',1999,0232,0055,'NP23')


! Initialize defaults of vars in modules
  call init_4dvar

! Read in user specification of state and control variables
  call gsi_metguess_init
  call gsi_chemguess_init
  call init_anasv
  call init_anacv

  call init_constants_derived
  call init_oneobmod
  call init_qcvars
  call init_obsmod_dflts
  call init_directories(mype)
  call init_pcp
  call init_rad
  call init_oz
  call init_aero
  call init_co
  call init_convinfo
  call init_jfunc
  call init_berror
  call init_anberror
  call init_fgrid2agrid(pf2aP1)
  call init_fgrid2agrid(pf2aP2)
  call init_fgrid2agrid(pf2aP3)
  call init_grid
  call init_turbl
  call init_compact_diffs
  call init_smooth_polcas  
  call init_jcvars
  call init_strongvars
  call initialize_superob_radar
  call init_io(mype)
  call init_vtrans
  call init_obsens
  call init_hybrid_ensemble_parameters
  call init_rapidrefresh_cldsurf
  call init_chem
  call init_tcps_errvals
  preserve_restart_date=.false.


! Read user input from namelists.  All processor elements 
! read the namelist input.  SGI MPI FORTRAN does not allow
! all tasks to read from standard in (unit 5).  Hence, open
! namelist to different unit number and have each task read 
! namelist file.
#ifdef ibm_sp
  read(5,setup)
  read(5,gridopts)
  read(5,bkgerr)
  read(5,anbkgerr)
  read(5,jcopts)
  read(5,strongopts)
  read(5,obsqc)
  read(5,obs_input)
  read(5,superob_radar)
  read(5,lag_data)
  read(5,hybrid_ensemble)
  read(5,rapidrefresh_cldsurf)
  read(5,chem)
#else
  open(11,file='gsiparm.anl')
  read(11,setup,iostat=ios)
        if(ios/=0) call die(myname_,'read(setup)',ios)
  read(11,gridopts,iostat=ios)
        if(ios/=0) call die(myname_,'read(gridopts)',ios)
  read(11,bkgerr,iostat=ios)
        if(ios/=0) call die(myname_,'read(bkgerr)',ios)
  read(11,anbkgerr,iostat=ios)
        if(ios/=0) call die(myname_,'read(anbkgerr)',ios)
  read(11,jcopts,iostat=ios)
        if(ios/=0) call die(myname_,'read(jcopts)',ios)
  read(11,strongopts,iostat=ios)
        if(ios/=0) call die(myname_,'read(strongopts)',ios)
  read(11,obsqc,iostat=ios)
        if(ios/=0) call die(myname_,'read(obsqc)',ios)
  read(11,obs_input,iostat=ios)
        if(ios/=0) call die(myname_,'read(obs_input)',ios)
  read(11,superob_radar,iostat=ios)
        if(ios/=0) call die(myname_,'read(superob_radar)',ios)
  read(11,lag_data,iostat=ios)
        if(ios/=0) call die(myname_,'read(lag_data)',ios)
  read(11,hybrid_ensemble,iostat=ios)
        if(ios/=0) call die(myname_,'read(hybrid_ensemble)',ios)
  read(11,rapidrefresh_cldsurf,iostat=ios)
        if(ios/=0) call die(myname_,'read(rapidrefresh_cldsurf)',ios)
  read(11,chem,iostat=ios)
        if(ios/=0) call die(myname_,'read(chem)',ios)
  close(11)
#endif


! 4D-Var setup
  call setup_4dvar(miter,mype)
  if (l4dvar) then
     if(reduce_diag) &
     call die(myname_,'Options l4dvar and reduce_diag not allowed together',99)
  else 
     ljcdfi=.false.
  endif
  if (l4dvar.and.lsensrecompute) then
     lobsensfc  =lobsensfc  .and.(jiterstart==jiterend)
     lobsensjb  =lobsensjb  .and.(jiterstart==jiterend)
     lobsensincr=lobsensincr.and.(jiterstart==jiterend)
  endif
  lobsensfc=lobsensfc.or.lobsensjb.or.lobsensincr
  lsensrecompute=lsensrecompute.and.lobsensfc
  if (lobsensadj .and. .not.lcongrad) then
     write(6,*)'gsimod: adjoint computation requires congrad',lobsensadj,lcongrad
     call stop2(137)
  end if
  if (jsiga>0 .and. .not.lcongrad) then
     write(6,*)'gsimod: analysis error estimate requires congrad',jsiga,lcongrad
     call stop2(137)
  endif

#ifndef HAVE_ESMF
  call gsi_4dcoupler_setservices(rc=ier)
         if(ier/=0) call die(myname_,'gsi_4dcoupler_setServices(), rc =',ier)
#endif /* HAVE_ESMF */


! Check user input for consistency among parameters for given setups.


! Set regional parameters
  if(filled_grid.and.half_grid) filled_grid=.false.
  regional=wrf_nmm_regional.or.wrf_mass_regional.or.twodvar_regional.or.nems_nmmb_regional .or. cmaq_regional

! Check that regional=.true. if jcstrong_option > 2
  if(jcstrong_option>2.and..not.regional) then
     if(mype==0) then
        write(6,*) ' jcstrong_option>2 not allowed except for regional=.true.'
        write(6,*) ' ERROR EXIT FROM GSI'
     end if
     call stop2(328)
  end if


!  jcstrong_option=4 currently requires that 2*nvmodes_keep <= npe
  if(jcstrong_option==4) then
     if(2*nvmodes_keep>npe) then
        if(mype==0) write(6,*)' jcstrong_option=4 and nvmodes_keep > npe'
        if(mype==0) write(6,*)' npe, old value of nvmodes_keep=',npe,nvmodes_keep
        nvmodes_keep=npe/2
        if(mype==0) write(6,*)'    new nvmodes_keep, npe=',nvmodes_keep,npe
     end if
  end if


! Ensure time window specified in obs_input does not exceed 
! specified maximum value
  limit=.false.
  do i=1,ndat
     if (time_window(i)>time_window_max) then
        time_window(i) = time_window_max
        limit = .true.
     endif
  end do
  writediag=.false.
  do i=1,miter+1
     if(write_diag(i))writediag=.true.
  end do
  if(.not. writediag)then
     diag_rad=.false.
     diag_conv=.false.
     diag_ozone=.false.
     diag_aero=.false.
     diag_co=.false.
     diag_pcp=.false.
     use_limit = 0
  end if
  if(reduce_diag) use_limit = 0

  if (mype==0 .and. limit) &
       write(6,*)'GSIMOD:  reset time window for one or ',&
       'more OBS_INPUT entries to ',time_window_max


! Force use of perturb_obs for oberror_tune
  if (oberror_tune ) then
     perturb_obs=.true.
     if (mype==0) write(6,*)'GSIMOD:  ***WARNING*** reset perturb_obs=',perturb_obs
  endif


! Finish initialization of observation setup
  call init_obsmod_vars(mype)


! Force use of external observation error table for regional runs
  if (regional .and. .not.oberrflg) then
     oberrflg=.true.
     if (mype==0) write(6,*)'GSIMOD:  ***WARNING*** reset oberrflg=',oberrflg
  endif


! Set 10m wind factor logicals based on ifact10
  if (ifact10==1 .or. ifact10==2) then
     if (ifact10==1) sfcmod_gfs = .true.
     if (ifact10==2) sfcmod_mm5 = .true.
  endif


! If strong constraint is turned off (jcstrong=.false.), 
! force other strong constraint variables to zero
  if ((.not.jcstrong) .and. nstrong/=0 ) then
     nstrong=0
     if (mype==0) write(6,*)'GSIMOD:  reset nstrong=',nstrong,&
          ' because jcstrong=',jcstrong
  endif
  if (.not.jcstrong) then
     baldiag_full=.false.
     baldiag_inc =.false.
  end if

! Turn off uv option if hybrid/ensemble options is false for purposes 
! of TLNMC 
  if (.not.l_hyb_ens) uv_hyb_ens=.false.

! Turn on derivatives if using dynamic constraint
! For now if wrf mass or 2dvar no dynamic constraint
  if (jcstrong.or.l_foto) tendsflag=.true.
  if (tendsflag) switch_on_derivatives=.true.


! Turn off Jc-pdry weak constraint if regional application
  if (regional) ljcpdry=.false.


! Initialize lagrangian data assimilation - must be called after gsi_4dvar
  call lag_modini()


! Stop if TOO MANY observation input files
  if (ndat>ndatmax) then
     write(6,*)'GSIMOD:  ***ERROR*** ndat=',ndat,' > ndatmax'
     call stop2(89)
  endif


! Ensure tendency flag is on if preciptation data listed as observation type.
! NOTE: only applicable for global run when not using observer
  if (.not.tendsflag .and. .not.regional) then
     check_pcp: do i=1,ndat
        if ( .not.tendsflag .and. index(dtype(i),'pcp') /=0 ) then
           tendsflag = .true.
           switch_on_derivatives=.true.
           if (mype==0) write(6,*)'GSIMOD:  set tendsflag,switch_on_derivatives=',&
                tendsflag,switch_on_derivatives,' for pcp data'
           exit check_pcp
        endif
     end do check_pcp
  endif

! Ensure no conflict between flag lread_obs_save and lread_obs_skip
  if (lread_obs_save .and. lread_obs_skip) then
     if (mype==0) write(6,*)'GSIMOD:  ***ERROR*** lread_obs_save=',lread_obs_save,&
          ' and lread_obs_skip=',lread_obs_skip,' can not both be TRUE'
     call stop2(329)
  endif


! Optionally read in namelist for single observation run
  if (oneobtest) then
     miter=1
     ndat=1
     dfile(1)='prepqc'
     time_window(1)=three
     dplat='oneob'
     dthin=1
     dval=one
     dmesh=one
     factqmin=zero
     factqmax=zero
#ifdef ibm_sp
     read(5,singleob_test)
#else
     open(11,file='gsiparm.anl')
     read(11,singleob_test,iostat=ios)
        if(ios/=0) call die(myname_,'read(singleob_test)',ios)
     close(11)
#endif
     dtype(1)=oneob_type
     if(dtype(1)=='u' .or. dtype(1)=='v')dtype(1)='uv'
     dsis(1)=dtype(1)
  endif

! Write namelist output to standard out
  if(mype==0) then
     write(6,200)
200  format(' calling gsisub with following input parameters:',//)
     write(6,setup)
     write(6,gridopts)
     write(6,bkgerr)
     write(6,anbkgerr)
     write(6,jcopts)
     write(6,strongopts)
     write(6,obsqc)
     ngroup=0
     do i=1,ndat
        dthin(i) = max(dthin(i),0)
        if(dthin(i) > ngroup)ngroup=dthin(i)
     end do
     if(ngroup>0)write(6,*)' ngroup = ',ngroup,' dmesh = ',(dmesh(i),i=1,ngroup)
     do i=1,ndat
        write(6,*)dfile(i),dtype(i),dplat(i),dsis(i),dval(i),dthin(i),dsfcalc(i),time_window(i)
     end do
     write(6,superob_radar)
     write(6,lag_data)
     write(6,hybrid_ensemble)
     write(6,rapidrefresh_cldsurf)	
     write(6,chem)
     if (oneobtest) write(6,singleob_test)
  endif


! If this is a wrf regional run, then run interface with wrf
  update_pint=.false.
  if (regional) call convert_regional_guess(mype,ctph0,stph0,tlm0)


! Initialize variables, create/initialize arrays
  call init_constants(regional)
  call gps_constants(use_compress)
  call init_reg_glob_ll(mype,lendian_in)
  call init_grid_vars(jcap,npe,cvars3d,cvars2d,nrf_var,mype)
  call init_mpi_vars(nsig,mype,nsig1o,nnnn1o,nrf,nvars,nrf_3d,vlevs)
  call create_obsmod_vars
  if (passive_bc) call create_passive_obsmod_vars

  
! Initialize values in radinfo
  call init_rad_vars

! Initialize values in aeroinfo
  call init_aero_vars

  end subroutine gsimain_initialize

!-------------------------------------------------------------------------
!  NASA/GSFC, Global Modeling and Assimilation Office, Code 610.3, GMAO  !
!-------------------------------------------------------------------------
!BOP

! ! IROUTINE: gsimain_run

! ! INTERFACE:

  subroutine gsimain_run(init_pass,last_pass)
    use mpeu_util, only: tell
    implicit none
    logical, optional, intent(in):: init_pass  ! initial pass through multiple background bins
    logical, optional, intent(in):: last_pass  ! last pass through multiple background bins

!EOC

!---------------------------------------------------------------------------
  logical :: init_pass_
  logical :: last_pass_
 
  init_pass_ =.false.
  if(present(init_pass)) init_pass_=init_pass
  last_pass_  =.false.
  if(present(last_pass)) last_pass_ =last_pass

! Call the main gsi driver routine
  call gsisub(mype, init_pass_,last_pass_)

  end subroutine gsimain_run

!-------------------------------------------------------------------------
!  NASA/GSFC, Global Modeling and Assimilation Office, Code 610.3, GMAO  !
!-------------------------------------------------------------------------
!BOP

! ! IROUTINE: gsimain_finalize

 subroutine gsimain_finalize

! !REVISION HISTORY:
!
!  30May2010 Todling add final_anasv and final_anacv
!EOC

!---------------------------------------------------------------------------

  implicit none
! Deallocate arrays
  call final_aero_vars
  call final_rad_vars
  call clean_4dvar
  call destroy_obsmod_vars
  call destroy_mpi_vars
  call final_anacv
  call final_anasv
  call gsi_chemguess_final
  call gsi_metguess_final

! Done with GSI.
  if (mype==0)  call w3tage('GSI_ANL')
  
  call mpi_finalize(ierror)
 
 end subroutine gsimain_finalize

 end module gsimod
<|MERGE_RESOLUTION|>--- conflicted
+++ resolved
@@ -48,11 +48,7 @@
   use turblmod, only: use_pbl,init_turbl
   use qcmod, only: dfact,dfact1,&
       erradar_inflate,use_poq7,&
-<<<<<<< HEAD
-      init_qcvars,vadfile,noiqc,c_varqc,qc_noirjaco3
-=======
       init_qcvars,vadfile,noiqc,c_varqc,qc_noirjaco3,qc_noirjaco3_pole
->>>>>>> 7e893336
   use pcpinfo, only: npredp,diag_pcp,dtphys,deltim,init_pcp
   use jfunc, only: iout_iter,iguess,miter,factqmin,factqmax,niter,niter_no_qc,biascor,&
      init_jfunc,qoption,switch_on_derivatives,tendsflag,l_foto,jiterstart,jiterend,&
@@ -528,18 +524,11 @@
 !     tcp_ermin  - parameter for tcps oberr inflation (minimum oberr, mb)
 !     tcp_ermax  - parameter for tcps oberr inflation (maximum oberr, mb)
 !     qc_noirjaco3 - controls whether to use O3 Jac from IR instruments
-<<<<<<< HEAD
-
-  namelist/obsqc/ dfact,dfact1,erradar_inflate,oberrflg,vadfile,noiqc,&
-       c_varqc,blacklst,use_poq7,hilbert_curve,tcp_refps,tcp_width,tcp_ermin,tcp_ermax,&
-       qc_noirjaco3
-=======
 !     qc_noirjaco3_pole - controls wheter to use O3 Jac from IR instruments near poles
 
   namelist/obsqc/ dfact,dfact1,erradar_inflate,oberrflg,vadfile,noiqc,&
        c_varqc,blacklst,use_poq7,hilbert_curve,tcp_refps,tcp_width,tcp_ermin,tcp_ermax,&
        qc_noirjaco3,qc_noirjaco3_pole
->>>>>>> 7e893336
 
 ! OBS_INPUT (controls input data):
 !      dfile(ndat)      - input observation file name
