!-------------------------------------------------------------------------
!  NASA/GSFC, Global Modeling and Assimilation Office, Code 610.3, GMAO  !
!-------------------------------------------------------------------------
!BOP
!
! !MODULE: gsimod  ---

!
! !INTERFACE:
!
  module gsimod

! !USES:

  use kinds, only: i_kind,r_kind
  use obsmod, only: dmesh,dval,dthin,dtype,dfile,dplat,dsfcalc,ndat,&
     init_obsmod_dflts,create_obsmod_vars,write_diag,reduce_diag,oberrflg,&
     time_window,perturb_obs,perturb_fact,sfcmodel,destroy_obsmod_vars,dsis,ndatmax,&
     dtbduv_on,time_window_max,offtime_data,init_directories,oberror_tune,ext_sonde, &
     blacklst,init_obsmod_vars,lobsdiagsave,lobskeep,lobserver,hilbert_curve,&
     lread_obs_save,lread_obs_skip,create_passive_obsmod_vars,lwrite_predterms, &
     lwrite_peakwt,use_limit,lrun_subdirs
  use obs_sensitivity, only: lobsensfc,lobsensincr,lobsensjb,lsensrecompute, &
                             lobsensadj,lobsensmin,iobsconv,llancdone,init_obsens
  use gsi_4dvar, only: setup_4dvar,init_4dvar,nhr_assimilation,min_offset, &
                       l4dvar,nhr_obsbin,nhr_subwin,nwrvecs,iorthomax,&
                       lbicg,lsqrtb,lcongrad,lbfgsmin,ltlint,ladtest,lgrtest,&
                       idmodel,clean_4dvar,iwrtinc,lanczosave,jsiga,ltcost,liauon, &
		       l4densvar,ens4d_nstarthr
  use obs_ferrscale, only: lferrscale
  use mpimod, only: npe,mpi_comm_world,ierror,mype
  use radinfo, only: retrieval,diag_rad,init_rad,init_rad_vars,adp_anglebc,angord,&
                       biaspredvar,use_edges,passive_bc,newpc4pred,final_rad_vars
  use radinfo, only: nst_gsi,nstinfo,nst_tzr,fac_dtl,fac_tsl,tzr_bufrsave
  use radinfo, only: crtm_coeffs_path
  use ozinfo, only: diag_ozone,init_oz
  use aeroinfo, only: diag_aero, init_aero, init_aero_vars, final_aero_vars
  use coinfo, only: diag_co,init_co
  use convinfo, only: init_convinfo,npred_conv_max, &
                      id_bias_ps,id_bias_t,id_bias_spd, &
                      conv_bias_ps,conv_bias_t,conv_bias_spd, &
                      stndev_conv_ps,stndev_conv_t,stndev_conv_spd,diag_conv,&
                      stndev_conv_pm2_5,id_bias_pm2_5,conv_bias_pm2_5,&
                      use_prepb_satwnd

  use oneobmod, only: oblon,oblat,obpres,obhourset,obdattim,oneob_type,&
     oneobtest,magoberr,maginnov,init_oneobmod,pctswitch
  use balmod, only: fstat
  use turblmod, only: use_pbl,init_turbl
  use qcmod, only: dfact,dfact1,&
      erradar_inflate,use_poq7,&
      init_qcvars,vadfile,noiqc,c_varqc,qc_noirjaco3,qc_noirjaco3_pole
  use pcpinfo, only: npredp,diag_pcp,dtphys,deltim,init_pcp
  use jfunc, only: iout_iter,iguess,miter,factqmin,factqmax,factv,niter,niter_no_qc,biascor,&
     init_jfunc,qoption,cwoption,switch_on_derivatives,tendsflag,l_foto,jiterstart,jiterend,&
     bcoption,diurnalbc,print_diag_pcg,tsensible,lgschmidt,diag_precon,step_start,use_rhtot,do_gfsphys
  use state_vectors, only: init_anasv,final_anasv
  use control_vectors, only: init_anacv,final_anacv,nrf,nvars,nrf_3d,cvars3d,cvars2d,nrf_var
  use berror, only: norh,ndeg,vs,bw,init_berror,hzscl,hswgt,pert_berr,pert_berr_fct,&
     bkgv_flowdep,bkgv_rewgtfct,bkgv_write,fpsproj,nhscrf
  use anberror, only: anisotropic,ancovmdl,init_anberror,npass,ifilt_ord,triad4, &
     binom,normal,ngauss,rgauss,anhswgt,an_vs,&
     grid_ratio,grid_ratio_p,an_flen_u,an_flen_t,an_flen_z, &
     rtma_subdomain_option,nsmooth,nsmooth_shapiro,&
     pf2aP1,pf2aP2,pf2aP3,afact0,covmap,lreadnorm
  use compact_diffs, only: noq,init_compact_diffs
  use jcmod, only: init_jcvars,ljcdfi,alphajc,ljcpdry,bamp_jcpdry,eps_eer,ljc4tlevs
  use tendsmod, only: ctph0,stph0,tlm0
  use mod_vtrans, only: nvmodes_keep,init_vtrans
  use mod_strong, only: l_tlnmc,tlnmc_type,nstrong,tlnmc_option,&
       period_max,period_width,init_strongvars,baldiag_full,baldiag_inc
  use gridmod, only: nlat,nlon,nsig,wrf_nmm_regional,nems_nmmb_regional,cmaq_regional,&
     nmmb_reference_grid,grid_ratio_nmmb,&
     filled_grid,half_grid,wrf_mass_regional,nsig1o,nnnn1o,update_regsfc,&
     diagnostic_reg,gencode,nlon_regional,nlat_regional,nvege_type,&
     twodvar_regional,regional,init_grid,init_reg_glob_ll,init_grid_vars,netcdf,&
     nlayers,use_gfs_ozone,check_gfs_ozone_date,regional_ozone,jcap,jcap_b,vlevs,&
     use_gfs_nemsio
  use guess_grids, only: ifact10,sfcmod_gfs,sfcmod_mm5,use_compress,nsig_ext,gpstop
  use gsi_io, only: init_io,lendian_in
  use regional_io, only: convert_regional_guess,update_pint,preserve_restart_date
  use constants, only: zero,one,init_constants,gps_constants,init_constants_derived,three
  use fgrid2agrid_mod, only: nord_f2a,init_fgrid2agrid
  use smooth_polcarf, only: norsp,init_smooth_polcas
  use read_l2bufr_mod, only: minnum,del_azimuth,del_elev,del_range,del_time,&
     range_max,elev_angle_max,initialize_superob_radar,l2superob_only
  use m_berror_stats,only : berror_stats ! filename if other than "berror_stats"
  use lag_fields,only : infile_lag,lag_nmax_bal,&
                        &lag_vorcore_stderr_a,lag_vorcore_stderr_b,lag_modini
  use lag_interp,only : lag_accur
  use lag_traj,only   : lag_stepduration
  use hybrid_ensemble_parameters,only : l_hyb_ens,uv_hyb_ens,aniso_a_en,generate_ens,&
                         n_ens,nlon_ens,nlat_ens,jcap_ens,jcap_ens_test,oz_univ_static,&
                         regional_ensemble_option,merge_two_grid_ensperts, &
                         full_ensemble,pseudo_hybens,betaflg,pwgtflg,&
                         beta1_inv,s_ens_h,s_ens_v,init_hybrid_ensemble_parameters,&
                         readin_localization,write_ens_sprd,eqspace_ensgrid,grid_ratio_ens,enspreproc
  use rapidrefresh_cldsurf_mod, only: init_rapidrefresh_cldsurf, &
                            dfi_radar_latent_heat_time_period,metar_impact_radius,&
                            metar_impact_radius_lowCloud,l_gsd_terrain_match_surfTobs, &
                            l_sfcobserror_ramp_t, l_sfcobserror_ramp_q, &
                            l_PBL_pseudo_SurfobsT,l_PBL_pseudo_SurfobsQ,l_PBL_pseudo_SurfobsUV, &
                            pblH_ration,pps_press_incr,l_gsd_limit_ocean_q, &
                            l_pw_hgt_adjust, l_limit_pw_innov, max_innov_pct, &
                            l_cleanSnow_WarmTs,l_conserve_thetaV,r_cleanSnow_WarmTs_threshold, &
                            i_conserve_thetaV_iternum,l_gsd_soilTQ_nudge,l_cld_bld, cld_bld_hgt
  use gsi_metguess_mod, only: gsi_metguess_init,gsi_metguess_final
  use gsi_chemguess_mod, only: gsi_chemguess_init,gsi_chemguess_final
  use tcv_mod, only: init_tcps_errvals,tcp_refps,tcp_width,tcp_ermin,tcp_ermax
  use chemmod, only : init_chem,berror_chem,oneobtest_chem,&
       maginnov_chem,magoberr_chem,&
       oneob_type_chem,oblat_chem,&
       oblon_chem,obpres_chem,diag_incr,elev_tolerance,tunable_error,&
       in_fname,out_fname,incr_fname
  use gfs_stratosphere, only: init_gfs_stratosphere,use_gfs_stratosphere,pblend0,pblend1
  use gfs_stratosphere, only: broadcast_gfs_stratosphere_vars
  use general_commvars_mod, only: init_general_commvars,destroy_general_commvars

  implicit none

  private

! !PUBLIC ROUTINES:

   public gsimain_initialize
   public gsimain_run
   public gsimain_finalize

!
! !DESCRIPTION: This module contains code originally in the GSI main program.
! The main
!               program has been split in initialize/run/finalize segments, and
!               subroutines
!  created for these steps: gsimain_initialize(), gsimain_run() and
!  gsimain_finalize().
!  In non-ESMF mode (see below) a main program is assembled by calling these 3
!  routines in
!  sequence.
                                                                                                                         
                    
!  This file can be compiled in 2 different modes: an ESMF and a non-ESMF mode.
!  When HAVE_ESMF
!  is defined (ESMF mode), a few I/O related statements are skipped during
!  initialize() and
!  a main program is not provided. These is no dependency on the ESMF in this
!  file and in the
!  routines called from here. The ESMF interface is implemented in
!  GSI_GridCompMod which in
!  turn calls the initialize/run/finalize routines defined here.
!
! !REVISION HISTORY:
!
!  01Jul2006  Cruz      Initial code.
!  19Oct2006  da Silva  Updated prologue.
!  10Apr2007  Todling   Created from gsimain
!  13Jan2007  Tremolet  Updated interface to setup_4dvar
!  03Oct2007  Todling   Add lobserver
!  03Oct2007  Tremolet  Add DFI and lanczos-save
!  04Jan2008  Tremolet  Add forecast sensitivity to observations options
!  10Sep2008  Guo       Add CRTM files directory path
!  02Dec2008  Todling   Remove reference to old TLM of analysis  
!  20Nov2008  Todling   Add lferrscale to scale OMF w/ Rinv (actual fcst not guess)
!  08Dec2008  Todling   Placed switch_on_derivatives,tendsflag in jcopts namelist
!  28Jan2009  Todling   Remove original GMAO interface
!  06Mar2009  Meunier   Add initialisation for lagrangian data
!  04-21-2009 Derber    Ensure that ithin is positive if neg. set to zero
!  07-08-2009 Sato      Update for anisotropic mode (global/ensemble based)
!  08-31-2009 Parrish   Add changes for version 3 regional tangent linear normal mode constraint
!  09-22-2009 Parrish   Add read of namelist/hybrid_ensemble/.  contains parameters used for hybrid
!                        ensemble option.
!  10-09-2009 Wu        replace nhr_offset with min_offset since it's 1.5 hr for regional
!  02-17-2010 Parrish   add nlon_ens, nlat_ens, jcap_ens to namelist/hybrid_ensemble/, in preparation for 
!                         dual resolution capability when running gsi in hybrid ensemble mode.
!  02-20-2010 Zhu       Add init_anacv,nrf,nvars,nrf_3d for control variables;
!  02-21-2010 Parrish   add jcap_ens_test to namelist/hybrid_ensemble/ so can simulate lower resolution
!                         ensemble compared to analysis for case when ensemble and analysis resolution are
!                         the same.  used for preliminary testing of dual resolution hybrid ensemble option.
!  02-25-2010 Zhu       Remove berror_nvars
!  03-06-2010 Parrish   add flag use_gfs_ozone to namelist SETUP--allows read of gfs ozone for regional runs
!  03-09-2010 Parrish   add flag check_gfs_ozone_date to namelist SETUP--if true, date check gfs ozone
!  03-15-2010 Parrish   add flag regional_ozone to namelist SETUP--if true, then turn on ozone in 
!                         regional analysis
!  03-17-2010 todling   add knob for analysis error estimate (jsiga)
!  03-17-2010 Zhu       Add nc3d and nvars in init_grid_vars interface
!  03-29-2010 hu        add namelist variables for controling rapid refesh options
!                                 including cloud analysis and surface enhancement
!                       add and read namelist for RR
!  03-31-2010 Treadon   replace init_spec, init_spec_vars, destroy_spec_vars with general_* routines
!  04-07-2010 Treadon   write rapidrefresh_cldsurf settings to stdout
!  04-10-2010 Parrish   add vlevs from gridmod, so can pass as argument to init_mpi_vars, which must
!                        be called after init_grid_vars, as it currently is.  This must be done to
!                        avoid "use gridmod" in mpimod.F90, which causes compiler conflict, since
!                        "use mpimod" appears in gridmod.f90.
!  04-22-2010 Tangborn  add carbon monoxide settings
!  04-25-2010 Zhu       Add option newpc4pred for new pre-conditioning of predictors
!  05-05-2010 Todling   replace parallel_init w/ corresponding from gsi_4dcoupler
!  05-06-2010 Zhu       Add option adp_anglebc for radiance variational angle bias correction;
!                       npred was removed from setup namelist
!  05-12-2010 Zhu       Add option passive_bc for radiance bias correction for monitored channels
!  05-30-2010 Todling   reposition init of control and state vectors; add init_anasv; update chem
!  06-04-2010 Todling   update interface to init_grid_vars
!  06-05-2010 Todling   remove as,tsfc_sdv,an_amp0 from bkgerr namelist (now in anavinfo table)
!  08-10-2010 Wu        add nvege_type to gridopts namelist 
!  08-24-2010 hcHuang   add diag_aero and init_aero for aerosol observations
!  08-26-2010 Cucurull  add use_compress to setup namelist, add a call to gps_constants
!  09-06-2010 Todling   add Errico-Ehrendorfer parameter for E-norm used in DFI
!  09-03-2010 Todling   add opt to output true J-cost from within Lanczos (beware: expensive)
!  10-05-2010 Todling   add lbicg option
!  09-02-2010 Zhu       Add option use_edges for the usage of radiance data on scan edges
!  10-18-2010 hcHuang   Add option use_gfs_nemsio to read global model NEMS/GFS first guess
!  11-17-2010 Pagowski  add chemical species and related namelist
!  12-20-2010 Cucurull  add nsig_ext to setup namelist for the usage of gpsro bending angle
!  01-05-2011 Cucurull  add gpstop to setup namelist for the usage of gpsro data assimilation
!  04-08-2011 Li        (1) add integer variable nst_gsi and nstinfo for the use of oceanic first guess
!                       (2) add integer variable fac_dtl & fac_tsl to control the use of NST model
!                       (3) add integer variable nst_tzr to control the Tzr QC
!                       (4) add integer tzr_bufrsave to control if save Tz retrieval or not
!  04-07-2011 todling   move newpc4pred to radinfo
!  04-19-2011 El Akkraoui add iorthomax to control numb of vecs in orthogonalization for CG opts
!  05-05-2011 mccarty   removed references to repe_dw
!  05-21-2011 todling   add call to setservice
!  06-01-2011 guo/zhang add liauon
!  07-27-2011 todling   add use_prepb_satwnd to control usage of satwnd's in prepbufr files
!  11-14-2011  wu       add logical switch to use extended forward model for sonde data
!  01-16-2012 m. tong   add parameter pseudo_hybens to turn on pseudo ensemble hybrid
!  01-17-2012 wu        add switches: gefs_in_regional,full_ensemble,betaflg,pwgtflg
!  01-18-2012 parrish   add integer parameter regional_ensemble_option to select ensemble source.
!                                 =1: use GEFS internally interpolated to ensemble grid.
!                                 =2: ensembles are WRF NMM format.
!                                 =3: ensembles are ARW netcdf format.
!                                 =4: ensembles are NEMS NMMB format.
!  02-07-2012 tong      remove parameter gefs_in_regional and reduce regional_ensemble_option to
!                       4 options
!  02-08-2012 kleist    add parameters to control new 4d-ensemble-var features.
!  02-17-2012 tong      add parameter merge_two_grid_ensperts to merge ensemble perturbations
!                       from two forecast domains to analysis domain  
!  06-12-2012 parrish   remove calls to subroutines init_mpi_vars, destroy_mpi_vars.
!                       add calls to init_general_commvars, destroy_general_commvars.
!  10-11-2012 eliu      add wrf_nmm_regional in determining logic for use_gfs_stratosphere                                    
<<<<<<< HEAD
!  12-03-2012 eliu      add logic variables to use RH total, and linearized GFS moisture physics 
!  12-15-2012 zhu       add cwoption
! 
=======
>>>>>>> c658c886
!
!EOP
!-------------------------------------------------------------------------

! Declare variables.
  logical:: limit,writediag
  integer(i_kind) i,ngroup


! Declare namelists with run-time gsi options.
!
! Namelists:  setup,gridopts,jcopts,bkgerr,anbkgerr,obsqc,obs_input,
!             singleob_test,superob_radar,emissjac
!
! SETUP (general control namelist) :
!
!     gencode  - source generation code
!     factqmin - weighting factor for negative moisture constraint
!     factqmax - weighting factor for supersaturated moisture constraint
!     deltim   - model timestep
!     dtphys   - physics timestep
!     biascor  - background error bias correction coefficient
!     bcoption - 0=ibc; 1=sbc
!     diurnalbc- 1= diurnal bias; 0= persistent bias
!     ndat     - number of observations datasets
!     niter()  - number of inner interations for each outer iteration
!     niter_no_qc() - number of inner interations without nonlinear qc for each outer iteration
!     miter    - number of outer iterations
!     qoption  - option of analysis variable; 1:q/qsatg 2:norm RH
!     fstat    - logical to seperate f from balance projection
!     nhr_assimilation - assimilation time interval (currently 6hrs for global, 3hrs for reg)
!     min_offset       - time in minutes of analysis in assimilation window (default 3 hours)
!     l4dvar           - turn 4D-Var on/off (default=off=3D-Var)
!     liauon           - treat 4dvar CV as tendency perturbation (default=false)
!     jsiga            - calculate approximate analysis errors from lanczos for jiter=jsiga
!     idmodel          - uses identity model when running 4D-Var (test purposes)
!     iwrtinc          - when >0, writes out increments from iwrtinc-index slot
!     nhr_obsbin       - length of observation bins
!     nhr_subwin       - length of weak constraint 4d-Var sub-window intervals
!     iout_iter- output file number for iteration information
!     npredp   - number of predictors for precipitation bias correction
!     retrieval- logical to turn off or on the SST physical retrieval
!     nst_gsi  - indicator to control the Tr Analysis mode: 0 = no nst info ingsi at all;
!                                                           1 = input nst info, but used for monitoring only
!                                                           2 = input nst info, and used in CRTM simulation, but no Tr analysis
!                                                           3 = input nst info, and used in CRTM simulation and Tr analysis is on
!     nst_tzr  - indicator to control the Tzr_QC mode: 0 = no Tz retrieval;
!                                                      1 = Do Tz retrieval and applied to QC
!     nstinfo  - number of nst variables
!     fac_dtl  - index to apply diurnal thermocline layer  or not: 0 = no; 1 = yes.
!     fac_tsl  - index to apply thermal skin layer or not: 0 = no; 1 = yes.
!     tzr_bufrsave - logical to turn off or on the bufr Tz retrieval file true=on
!     diag_rad - logical to turn off or on the diagnostic radiance file true=on
!     diag_conv-logical to turn off or on the diagnostic conventional file (true=on)
!     diag_ozone - logical to turn off or on the diagnostic ozone file (true=on)
!     diag_aero  - logical to turn off or on the diagnostic aerosol file (true=on)
!     diag_co - logical to turn off or on the diagnostic carbon monoxide file (true=on)
!     write_diag - logical to write out diagnostic files on outer iteration
!     lobsdiagsave - write out additional observation diagnostics
!     ltlint       - linearize inner loop
!     lobskeep     - keep obs from first outer loop for subsequent OL
!     lobsensfc    - compute forecast sensitivity to observations
!     lobsensjb    - compute Jb sensitivity to observations
!     lobsensincr  - compute increment sensitivity to observations
!     lobsensadj   - use adjoint of approx. Hessian to compute obs sensitivity
!     llancdone    - use to tell adjoint that Lanczos vecs have been pre-computed
!     lsensrecompute - does adjoint by recomputing forward solution
!     lobsensmin   - use minimisation to compute obs sensitivity
!     lbicg        - use B-precond w/ bi-conjugate gradient for minimization
!     iobsconv     - compute convergence test in observation space
!                     =1 at final point, =2 at every iteration
!     lobserver    - when .t., calculate departure vectors only
!     lanczosave   - save lanczos vectors for forecast sensitivity computation
!     ltcost       - calculate true cost when using Lanczos (this is very expensive)
!     lferrscale   - apply H'R^{-1}H to a forecast error vector read on the fly
!     iguess   - flag for guess solution (currently not working)
!                iguess = -1  do not use guess file
!                iguess =  0  write only guess file
!                iguess =  1  read and write guess file
!                iguess =  2  read only guess file
!     oneobtest- one ob test flag true=on
!     switch_on_derivatives - if true, then compute horizontal derivatives of all state variables
!                           (to be used eventually for time derivatives, dynamic constraints,
!                            and observation forward models that need horizontal derivatives)
!     tendsflag - if true, compute time tendencies
!     l_foto   - option for First-Order Time extrapolation to Observation
!     sfcmodel - if true, then use boundary layer forward model for surface temperature data.
!     dtbduv_on - if true, use d(microwave brightness temperature)/d(uv wind) in inner loop
!     ifact10 - flag for recomputing 10m wind factor
!               ifact10 = 1 compute using GFS surface physics
!               ifact10 = 2 compute using MM5 surface physics
!               ifact10 = 0 or any other value - DO NOT recompute - use value from guess file
!     offtime_data - if true, then allow use of obs files with ref time different
!                        from analysis time.  default value = .false., in which case
!                        analysis fails if obs file ref time is different from analysis time.
!
!     perturb_obs - logical flag to perutrb observation (true=on)
!     oberror_tune - logical flag to tune oberror table  (true=on)
!     perturb_fact -  magnitude factor for observation perturbation
!     crtm_coeffs_path - path of directory w/ CRTM coeffs files
!     print_diag_pcg - logical turn on of printing of GMAO diagnostics in pcgsoi.f90
!     preserve_restart_date - if true, then do not update regional restart file date.
!     tsensible - option to use sensible temperature as the analysis variable. works
!                 only for twodvar_regional=.true.
!     lgschmidt - option for re-biorthogonalization of the {gradx} and {grady} sets
!                 from pcgsoi when twodvar_regional=.true.
!     hilbert_curve - option for hilbert-curve based cross-validation. works only
!                     with twodvar_regional=.true.
!     lread_obs_save - option to write out collective obs selection info
!     lread_obs_skip - option to read in collective obs selection info
!     use_gfs_ozone  - option to read in gfs ozone and interpolate to regional model domain
!     check_gfs_ozone_date  - option to date check gfs ozone before interpolating to regional model domain
!     regional_ozone  - option to turn on ozone in regional analysis
!     lwrite_predterms - option to write out actual predictor terms instead of predicted bias to the
!                        radiance diagnostic files
!     lwrite_peakwt    - option to writ out the approximate pressure of the peak of the weighting function
!                        for satellite data to the radiance diagnostic files
!     adp_anglebc - option to perform variational angle bias correction
!     angord      - order of polynomial for variational angle bias correction
!     newpc4pred  - option for additional preconditioning for pred coeff.
!     passive_bc  - option to turn on bias correction for passive (monitored) channels
!     use_edges   - option to exclude radiance data on scan edges
!     biaspredvar - set background error variance for radiance bias coeffs
!     (default 0.1K)
!     use_compress - option to turn on the use of compressibility factors in geopotential heights
!     nsig_ext - number of layers above the model top which are necessary to compute the bending angle for gpsro
!     gpstop - maximum height for gpsro data assimilation. Reject anything above this height. 
!     use_gfs_nemsio  - option to use nemsio to read global model NEMS/GFS first guess
!     use_prepb_satwnd - allow using satwnd's from prepbufr (historical) file
!     use_gfs_stratosphere - for now, can only be set to true if nems_nmmb_regional=true.  Later extend
!                             to other regional models.  When true, a guess gfs valid at the same time
!                             as the nems-nmmb guess is used to replace the upper levels with gfs values.
!                             The nems-nmmb vertical coordinate is smoothly merged between pressure values
!                             pblend0,pblend1 so that below pblend0 the vertical coordinate is the original
!                             nems-nmmb, and above pblend1 it becomes the gfs vertical coordinate.  For
!                             the current operational nems-nmmb and gfs vertical coordinates and
!                             pblend0=152mb, pblend1=79mb, the merged nems-nmmb/gfs vertical coordinate
!                             has 75 levels compared to nems-nmmb original 60 levels.  The purpose of this
!                             is to allow direct use of gdas derived sat radiance bias correction coefs,
!                             since it has been determined that height of top level and stratosphere
!                             resolution are key to successful assimilation of most channels.
!                                   (NOTE: I have not actually verified this statement yet!)
!     pblend0,pblend1 - see above comment for use_gfs_stratosphere
!     l4densvar - logical to turn on ensemble 4dvar
!     ens4d_nstarthr - start hour for ensemble perturbations (generally should match min_offset)
!     lrun_subdirs - logical to toggle use of subdirectires at runtime for pe specific files
!
!     NOTE:  for now, if in regional mode, then iguess=-1 is forced internally.
!            add use of guess file later for regional mode.

  namelist/setup/gencode,factqmin,factqmax,factv,deltim,dtphys,&
       biascor,bcoption,diurnalbc,&
       ndat,niter,niter_no_qc,miter,qoption,cwoption,nhr_assimilation,&
       min_offset, &
       iout_iter,npredp,retrieval,&
       nst_gsi,nst_tzr,nstinfo,fac_dtl,fac_tsl,tzr_bufrsave,&
       diag_rad,diag_pcp,diag_conv,diag_ozone,diag_aero,diag_co,iguess, &
       write_diag,reduce_diag, &
       oneobtest,sfcmodel,dtbduv_on,ifact10,l_foto,offtime_data,&
       npred_conv_max,&
       id_bias_ps,id_bias_t,id_bias_spd, &
       conv_bias_ps,conv_bias_t,conv_bias_spd, &
       stndev_conv_ps,stndev_conv_t,stndev_conv_spd,use_pbl,use_compress,nsig_ext,gpstop,&
       perturb_obs,perturb_fact,oberror_tune,preserve_restart_date, &
       crtm_coeffs_path, &
       berror_stats,newpc4pred,adp_anglebc,angord,passive_bc,use_edges, &
       biaspredvar,lobsdiagsave, &
       l4dvar,lbicg,lsqrtb,lcongrad,lbfgsmin,ltlint,nhr_obsbin,nhr_subwin,&
       nwrvecs,iorthomax,ladtest,lgrtest,lobskeep,lsensrecompute,jsiga,ltcost, &
       lobsensfc,lobsensjb,lobsensincr,lobsensadj,lobsensmin,iobsconv, &
       idmodel,iwrtinc,jiterstart,jiterend,lobserver,lanczosave,llancdone, &
       lferrscale,print_diag_pcg,tsensible,lgschmidt,lread_obs_save,lread_obs_skip, &
       use_gfs_ozone,check_gfs_ozone_date,regional_ozone,lwrite_predterms,&
       lwrite_peakwt, use_gfs_nemsio,liauon,use_prepb_satwnd,l4densvar,ens4d_nstarthr, &
<<<<<<< HEAD
       use_gfs_stratosphere,pblend0,pblend1,step_start,diag_precon,use_rhtot,do_gfsphys
=======
       use_gfs_stratosphere,pblend0,pblend1,step_start,diag_precon,lrun_subdirs
>>>>>>> c658c886

! GRIDOPTS (grid setup variables,including regional specific variables):
!     jcap     - spectral resolution
!     nsig     - number of sigma levels
!     nlat     - number of latitudes
!     nlon     - number of longitudes
!     nlon_regional - 
!     nlat_regional
!     diagnostic_reg - logical for regional debugging
!     update_regsfc - logical to write out updated surface fields to the
!                     regional analysis file (default = false)
!     netcdf            - if true, then wrf files are in netcdf format,
!                       -   otherwise wrf files are in binary format.
!     regional          - logical for regional GSI run
!     wrf_nmm_regional  - logical for input from WRF NMM
!     wrf_mass_regional - logical for input from WRF MASS-CORE
!     cmaq_regional     - logical for input from CMAQ
!     nems_nmmb_regional- logical for input from NEMS NMMB
!     nmmb_reference_grid= 'H', then analysis grid covers H grid domain
!                                = 'V', then analysis grid covers V grid domain
!     grid_ratio_nmmb   - ratio of analysis grid to nmmb model grid in nmmb model grid units.
!     twodvar_regional  - logical for regional 2d-var analysis
!     filled_grid       - logical to fill in puts on WRF-NMM E-grid
!     half_grid         - logical to use every other row of WRF-NMM E-Grid
!     nvege_type - number of types of vegetation; old=24, IGBP=20
!     nlayers    - number of sub-layers to break indicated model layer into
!                  prior to calling radiative transfer model


  namelist/gridopts/jcap,jcap_b,nsig,nlat,nlon,nlat_regional,nlon_regional,&
       diagnostic_reg,update_regsfc,netcdf,regional,wrf_nmm_regional,nems_nmmb_regional,&
       wrf_mass_regional,twodvar_regional,filled_grid,half_grid,nvege_type,nlayers,cmaq_regional,&
       nmmb_reference_grid,grid_ratio_nmmb

! BKGERR (background error related variables):
!     vs       - scale factor for vertical correlation lengths for background error
!     nhscrf   - number of horizontal scales for recursive filter
!     hzscl(n) - scale factor for horizontal smoothing, n=1,number of scales (3 for now)
!                specifies factor by which to reduce horizontal scales (i.e. 2 would
!                then apply 1/2 of the horizontal scale
!     hswgt(n) - empirical weights to apply to each horizontal scale
!     norh     - order of interpolation in smoothing
!     ndeg     - degree of smoothing in recursive filters
!     noq      - 1/4 of accuracy in compact finite differencing
!     bw       - factor in background error calculation
!     norsp    - order of interpolation for smooth polar cascade routine
!                 default is norsp=0, in which case norh is used with original
!                 polar cascade interpolation.
!     pert_berror - logical to turn on random inflation/deflation of background error
!                   tuning parameters
!     pert_berr_fct - factor for increasing/decreasing berror parameters, this is multiplied
!                     by random number
!     bkgv_flowdep  - flag to turn on flow dependence to background error variances
!     bkgv_rewgtfct - factor used to perform flow dependent reweighting of error variances
!     bkgv_write - flag to turn on=.true. /off=.false. generation of binary file with reweighted variances
!     fpsproj  - controls full nsig projection to surface pressure

  namelist/bkgerr/vs,nhscrf,hzscl,hswgt,norh,ndeg,noq,bw,norsp,fstat,pert_berr,pert_berr_fct, &
	bkgv_flowdep,bkgv_rewgtfct,bkgv_write,fpsproj

! ANBKGERR (anisotropic background error related variables):
!     anisotropic - if true, then use anisotropic background error
!     ancovmdl    - covariance model settings - 0: pt-based, 1: ensemble based
!     triad4      - for 2d variables, if true, use blended triad algorithm
!     ifilt_ord   - filter order for anisotropic filters
!     npass       - 2*npass = number of factors in background error
!     normal      - number of random vectors to use for filter normalization
!                     ( if < 0 then slightly slower, but results independent of
!                       number of processors)
!     binom       - if true, weight correlation lengths of factors using binomial
!                      distribution, with shortest scales on outside, longest scales
!                      on inside.  This can help to produce smoother correlations in the
!                      presence of strong anisotrophy
!     grid_ratio  - ratio of coarse to fine grid in fine grid units
!     grid_ratio_p- ratio of coarse to fine grid in fine grid units for polar patches
!     nord_f2a    - order of interpolation for transfer operators between filter grid and analysis grid
!     ngauss      - number of gaussians to add together in each factor
!     rgauss      - multipliers on reference aspect tensor for each gaussian factor
!     anhswgt     - empirical weights to apply to each gaussian
!     an_vs       - scale factor for background error vertical scales (temporary carry over from
!                    isotropic inhomogeneous option)
!     an_flen_u   -  coupling parameter for connecting horizontal wind to background error
!     an_flen_t   -  coupling parameter for connecting grad(pot temp) to background error
!     an_flen_z   -  coupling parameter for connecting grad(terrain) to background error
!     afact0      - anistropy effect parameter, the range must be in 0.0-1.0.
!     covmap      - if true, covariance map would be drawn
!     rtma_subdomain_option - if true, then call alternative code which calls recursive filter
!                              directly from subdomain mode, bypassing transition to/from
!                              horizontal slabs.  This is mainly to improve efficiency for
!                              2d rtma analysis.  at the moment, this only works for
!                              twodvar_regional=.true.  rtma_subdomain_option will be forced
!                              to false when twodvar_regional=.false.
!     lreadnorm   -  if true, then read normalization from fixed files
!     nsmooth     -  number of 1-2-1 smoothing passes before and after background error application
!     nsmooth_shapiro - number of 2nd moment preserving (shapiro) smoothing passes before and after
!                       background error application.
!                        NOTE:  default for nsmooth and nsmooth_shapiro is 0.
!                               if both are > 0, then nsmooth will be forced to zero.

  namelist/anbkgerr/anisotropic,ancovmdl,triad4,ifilt_ord,npass,normal,binom,&
       ngauss,rgauss,anhswgt,an_vs, &
       grid_ratio,grid_ratio_p,nord_f2a,an_flen_u,an_flen_t,an_flen_z, &
       rtma_subdomain_option,lreadnorm,nsmooth,nsmooth_shapiro, &
       afact0,covmap

! JCOPTS (Jc term)
!                 if .false., uses original formulation based on wind, temp, and ps tends
!     ljcdfi      - when .t. uses digital filter initialization of increments (4dvar)
!     alphajc     - parameter for digital filter
!     ljpdry      - when .t. uses dry pressure constraint on increment
!     bamp_jcpdry - parameter for pdry_jc
!     eps_eer     - Errico-Ehrendofer parameter for q-term in energy norm
!     ljc4tlevs    - when true and in 4D mode, apply any weak constraints over all time levels
!                   instead of just at a single time
!

  namelist/jcopts/ljcdfi,alphajc,switch_on_derivatives,tendsflag,ljcpdry,bamp_jcpdry,eps_eer,&
      ljc4tlevs

! STRONGOPTS (strong dynamic constraint)
!     tlnmc_type -      =1 for slow global strong constraint
!                       =2 for fast global strong constraint
!                       =3 for regional strong constraint
!                       =4 version 3 of regional strong constraint
!     nstrong  - if > 0, then number of iterations of implicit normal mode initialization
!                   to apply for each inner loop iteration
!     period_max     - cutoff period for gravity waves included in implicit normal mode
!                    initialization (units = hours)
!     period_width   - defines width of transition zone from included to excluded gravity waves
!     period_max - cutoff period for gravity waves included in implicit normal mode
!                   initialization (units = hours)
!     period_width - defines width of transition zone from included to excluded gravity waves
!     nvmodes_keep - number of vertical modes to use in implicit normal mode initialization
!     baldiag_full 
!     baldiag_inc
!     tlnmc_option : integer flag for strong constraint (various capabilities for hybrid)
!                   =0: no TLNMC
!                   =1: TLNMC on static increment only (or if non-hybrid run)
!                   =2: TLNMC on total increment for single time level only (or 3DHybrid)
!                       if 4D mode, TLNMC applied to increment in center of window
!                   =3: TLNMC on total increment over all time levels (if in 4D mode)

  namelist/strongopts/tlnmc_type,tlnmc_option, &
                      nstrong,period_max,period_width,nvmodes_keep, &
		      baldiag_full,baldiag_inc

! OBSQC (observation quality control variables):
!
!     Parameters used for gross error checks
!        obserrx = max(ermin,min(ermax,obs error)
!        if(abs(simulated)-observation)/obserrx > gross observation rejected
!
!
!     Parameters below use for nonlinear (variational) quality control
!     dfact    - factor for duplicate obs at same location for conv. data
!     dfact1   - time factor for duplicate obs at same location for conv. data
!     erradar_inflate - radar error inflation factor
!     oberrflg - logical for reading in new obs error table (if set to true)
!     vadfile  - character(10) variable holding name of vadwnd bufr file
!     noiqc    - logical flag to bypass OIQC (if set to true)
!     c_varqc - constant number to control var. qc turnning on speed
!     blacklst - logical for reading in raob blacklist (if set to true)
!     use_poq7 - logical flag to accept (.true.) sbuv profile quality flag 7
!     tcp_refps  - reference pressure for tcps oberr calculation (mb)
!     tcp_width  - parameter for tcps oberr inflation (width, mb)
!     tcp_ermin  - parameter for tcps oberr inflation (minimum oberr, mb)
!     tcp_ermax  - parameter for tcps oberr inflation (maximum oberr, mb)
!     qc_noirjaco3 - controls whether to use O3 Jac from IR instruments
!     qc_noirjaco3_pole - controls wheter to use O3 Jac from IR instruments near poles

  namelist/obsqc/ dfact,dfact1,erradar_inflate,oberrflg,vadfile,noiqc,&
       c_varqc,blacklst,use_poq7,hilbert_curve,tcp_refps,tcp_width,tcp_ermin,tcp_ermax,&
       qc_noirjaco3,qc_noirjaco3_pole

! OBS_INPUT (controls input data):
!      dfile(ndat)      - input observation file name
!      dtype(ndat)      - observation type
!      dplat(ndat)      - satellite (platform) id (for satellite data)
!      dsis(ndat)       - sensor/instrument/satellite flag from satinfo files
!      dthin(ndat)      - satellite group
!      dval(ndat)       - relative value of each profile within group
!                         relative weight for observation = dval/sum(dval)
!                         within grid box
!      dsfcalc(ndat)    - specifies method to determine surface fields
!                         within a FOV. when equal to one, integrate
!                         model fields over FOV. when not one, bilinearly
!                         interpolate model fields to FOV center.
!      time_window(ndat)- time window for each input data file
!      dmesh(max(dthin))- thinning mesh for each group
!      time_window_max  - upper limit on time window for all input data
!      ext_sonde        - logical for extended forward model on sonde data

  namelist/obs_input/dfile,dtype,dplat,dsis,dthin,dval,dmesh,dsfcalc,time_window,time_window_max,ext_sonde

! SINGLEOB_TEST (one observation test case setup):
!      maginnov   - magnitude of innovation for one ob
!      magoberr   - magnitude of observational error
!      oneob_type - observation type
!      oblat      - observation latitude
!      oblon      - observation longitude
!      obpres     - observation pressure
!      obdattim   - observation date
!      obhourset  - observation delta time from analysis time
!      pctswitch  - if .true. innovation & oberr are relative (%) of background value
!                      (level ozone only)

  namelist/singleob_test/maginnov,magoberr,oneob_type,&
       oblat,oblon,obpres,obdattim,obhourset,pctswitch

! SUPEROB_RADAR (level 2 bufr file to radar wind superobs):
!      del_azimuth     - azimuth range for superob box  (default 5 degrees)
!      del_elev        - elevation angle range for superob box  (default .05 degrees)
!      del_range       - radial range for superob box  (default 5 km)
!      del_time        - 1/2 time range for superob box  (default .5 hours)
!      elev_angle_max  - max elevation angle (default of 5 deg recommended by S. Liu)
!      minnum                  - minimum number of samples needed to make a superob
!      range_max       - max radial range to use in constructing superobs  (default 100km)
!      l2superob_only  - if true, then process level 2 data creating superobs, then quit.
!                          (added for easier retrospective testing, since level 2 bufr
!                             files are very large and hard to work with)

  namelist/superob_radar/del_azimuth,del_elev,del_range,del_time,&
       elev_angle_max,minnum,range_max,l2superob_only

! LAG_DATA (lagrangian data assimilation related variables):
!     lag_accur - Accuracy used to decide whether or not a balloon is on the grid
!     infile_lag- File containing the initial position of the balloon
!     lag_stepduration- Duration of one time step for the propagation model
!     lag_nmax_bal- Maximum number of balloons at starting time
!     lag_vorcore_stderr_a - Observation error for vorcore balloon
!     lag_vorcore_stderr_b -   error = b + a*timestep(in hours)
  namelist/lag_data/lag_accur,infile_lag,lag_stepduration,lag_nmax_bal,&
      lag_vorcore_stderr_a,lag_vorcore_stderr_b

! HYBRID_ENSEMBLE (parameters for use with hybrid ensemble option)
!     l_hyb_ens     - if true, then turn on hybrid ensemble option
!     uv_hyb_ens    - if true, then ensemble perturbation wind variables are u,v,
!                       otherwise, ensemble perturbation wind variables are stream, pot. functions.
!     oz_univ_static- if true, decouple ozone from other variables and defaults to static B (ozone only)
!     aniso_a_en - if true, then use anisotropic localization of hybrid ensemble control variable a_en.
!     generate_ens - if true, then generate internal ensemble based on existing background error
!     n_ens        - number of ensemble members.
!     nlon_ens     - number of longitudes on ensemble grid (may be different from analysis grid nlon)
!     nlat_ens     - number of latitudes on ensemble grid (may be different from analysis grid nlat)
!     jcap_ens     - for global spectral model, spectral truncation
!     jcap_ens_test- for global spectral model, test spectral truncation (to test dual resolution)
!     beta1_inv           - 1/beta1, the weight given to static background error covariance
!                              0 <= beta1_inv <= 1,  tuned for optimal performance
!                             =1, then ensemble information turned off
!                             =0, then static background turned off
!                            beta2_inv = 1 - beta1_inv is weight given to ensemble derived covariance
!     s_ens_h             - homogeneous isotropic horizontal ensemble localization scale (km)
!     s_ens_v             - vertical localization scale (grid units for now)
!                              s_ens_h, s_ens_v, and beta1_inv are tunable parameters.
!     readin_localization - flag to read (.true.)external localization information file
!     eqspace_ensgrid     - if .true., then ensemble grid is equal spaced, staggered 1/2 grid unit off
!                               poles.  if .false., then gaussian grid assumed for ensemble (global only)
!     pseudo_hybens    - if true, turn on pseudo ensemble hybrid for HWRF
!     merge_two_grid_ensperts  - if true, merge ensemble perturbations from two forecast domains
!                                to analysis domain (one way to deal with hybrid DA for HWRF moving nest)
!     regional_ensemble_option - integer, used to select type of ensemble to read in for regional
!                              application.  Currently takes values from 1 to 4.
!                                 =1: use GEFS internally interpolated to ensemble grid.
!                                 =2: ensembles are WRF NMM format
!                                 =3: ensembles are ARW netcdf format.
!                                 =4: ensembles are NEMS NMMB format.
!     full_ensemble    - if true, first ensemble perturbation on first guess istead of on ens mean
!     betaflg          - if true, use vertical weighting on beta1_inv and beta2_inv
!     pwgtflg          - if true, use vertical integration function on ensemble contribution of Psfc
!     grid_ratio_ens   - for regional runs, ratio of ensemble grid resolution to analysis grid resolution
!                            default value = 1  (dual resolution off)
!     enspreproc - flag to read(.true.) pre-processed ensemble data already
  namelist/hybrid_ensemble/l_hyb_ens,uv_hyb_ens,aniso_a_en,generate_ens,n_ens,nlon_ens,nlat_ens,jcap_ens,&
                pseudo_hybens,merge_two_grid_ensperts,regional_ensemble_option,full_ensemble,betaflg,pwgtflg,&
                jcap_ens_test,beta1_inv,s_ens_h,s_ens_v,readin_localization,eqspace_ensgrid,grid_ratio_ens, &
                oz_univ_static,write_ens_sprd,enspreproc

! rapidrefresh_cldsurf (options for cloud analysis and surface 
!                             enhancement for RR appilcation  ):
!      dfi_radar_latent_heat_time_period     -   DFI forward integration window in minutes
!      metar_impact_radius  - metar low cloud observation impact radius in grid number
!      l_gsd_terrain_match_surfTobs - if .true., GSD terrain match for surface temperature observation
!      l_sfcobserror_ramp_t  - namelist logical for adjusting surface temperature observation error
!      l_sfcobserror_ramp_q  - namelist logical for adjusting surface moisture observation error
!      l_PBL_pseudo_SurfobsT  - if .true. produce pseudo-obs in PBL layer based on surface obs T
!      l_PBL_pseudo_SurfobsQ  - if .true. produce pseudo-obs in PBL layer based on surface obs Q
!      l_PBL_pseudo_SurfobsUV - if .true. produce pseudo-obs in PBL layer based on surface obs UV
!      pblH_ration - percent of the PBL height within which to add pseudo-obs (default:0.75)
!      pps_press_incr - pressure increase for each additional pseudo-obs 
!                       on top of previous level (default:30hPa)
!      l_gsd_limit_ocean_q      - if .true. do GSD limitation of Q over ocean
!      l_pw_hgt_adjust      - if .true. do GSD PW adjustment for model vs. obs station height
!      l_limit_pw_innov     - if .true. do GSD limitation of PW obs
!      max_innov_pct        - sets limit of PW ob to a percent of the background value (0-1)
!      l_cleanSnow_WarmTs   - if .true. do GSD limitation of using retrieved snow over warn area
!                                               (Ts > r_cleanSnow_WarmTs_threshold) 
!      r_cleanSnow_WarmTs_threshold - threshold for using retrieved snow over warn area
!      l_conserve_thetaV    - if .true. conserve thetaV during moisture adjustment in cloud analysis
!      i_conserve_thetaV_iternum    - iteration number for conserving thetaV during moisture adjustment
!      l_gsd_soilTQ_nudge   - if .true. do GSD soil T and Q nudging based on the lowest t analysis inc
!      l_cld_bld            - if .true. do GSD GOES cloud building
!      cld_bld_hgt          - sets limit below which GOES cloud building occurs (default:1200m)
!
  namelist/rapidrefresh_cldsurf/dfi_radar_latent_heat_time_period, &
                                metar_impact_radius,metar_impact_radius_lowCloud, &
                                l_gsd_terrain_match_surfTobs, &
                                l_sfcobserror_ramp_t,l_sfcobserror_ramp_q, &
                                l_PBL_pseudo_SurfobsT,l_PBL_pseudo_SurfobsQ,l_PBL_pseudo_SurfobsUV, &
                                pblH_ration,pps_press_incr,l_gsd_limit_ocean_q, &
                                l_pw_hgt_adjust, l_limit_pw_innov, max_innov_pct, &
                                l_cleanSnow_WarmTs,l_conserve_thetaV,r_cleanSnow_WarmTs_threshold,  &
                                i_conserve_thetaV_iternum,l_gsd_soilTQ_nudge,l_cld_bld, cld_bld_hgt

  namelist/chem/berror_chem,oneobtest_chem,maginnov_chem,magoberr_chem,&
       oneob_type_chem,oblat_chem,&
       oblon_chem,obpres_chem,diag_incr,elev_tolerance,tunable_error,&
       in_fname,out_fname,incr_fname

!EOC

!---------------------------------------------------------------------------

   CONTAINS

!-------------------------------------------------------------------------
!  NASA/GSFC, Global Modeling and Assimilation Office, Code 610.3, GMAO  !
!-------------------------------------------------------------------------
!BOP

! ! IROUTINE: gsimain_initialize

! ! INTERFACE:

  subroutine gsimain_initialize

!*************************************************************
! Begin gsi code
!
  use mpeu_util,only: die
  use gsi_4dcouplermod, only: gsi_4dcoupler_parallel_init
  use gsi_4dcouplermod, only: gsi_4dcoupler_setservices
  implicit none
  character(len=*),parameter :: myname_='gsimod.gsimain_initialize'
  integer:: ier,ios

  call gsi_4dcoupler_parallel_init

  call mpi_comm_size(mpi_comm_world,npe,ierror)
  call mpi_comm_rank(mpi_comm_world,mype,ierror)
  if (mype==0) call w3tagb('GSI_ANL',1999,0232,0055,'NP23')


! Initialize defaults of vars in modules
  call init_4dvar

! Read in user specification of state and control variables
  call gsi_metguess_init
  call gsi_chemguess_init
  call init_anasv
  call init_anacv

  call init_constants_derived
  call init_oneobmod
  call init_qcvars
  call init_obsmod_dflts
  call init_pcp
  call init_rad
  call init_oz
  call init_aero
  call init_co
  call init_convinfo
  call init_jfunc
  call init_berror
  call init_anberror
  call init_fgrid2agrid(pf2aP1)
  call init_fgrid2agrid(pf2aP2)
  call init_fgrid2agrid(pf2aP3)
  call init_grid
  call init_turbl
  call init_compact_diffs
  call init_smooth_polcas  
  call init_jcvars
  call init_strongvars
  call initialize_superob_radar
  call init_io(mype,npe-1)
  call init_vtrans
  call init_obsens
  call init_hybrid_ensemble_parameters
  call init_rapidrefresh_cldsurf
  call init_chem
  call init_tcps_errvals
  call init_gfs_stratosphere
 if(mype==0) write(6,*)' at 0 in gsimod, use_gfs_stratosphere,nems_nmmb_regional = ', &
                       use_gfs_stratosphere,nems_nmmb_regional
  preserve_restart_date=.false.


! Read user input from namelists.  All processor elements 
! read the namelist input.  SGI MPI FORTRAN does not allow
! all tasks to read from standard in (unit 5).  Hence, open
! namelist to different unit number and have each task read 
! namelist file.
#ifdef ibm_sp
  read(5,setup)
  read(5,gridopts)
  read(5,bkgerr)
  read(5,anbkgerr)
  read(5,jcopts)
  read(5,strongopts)
  read(5,obsqc)
  read(5,obs_input)
  read(5,superob_radar)
  read(5,lag_data)
  read(5,hybrid_ensemble)
  read(5,rapidrefresh_cldsurf)
  read(5,chem)
#else
  open(11,file='gsiparm.anl')
  read(11,setup,iostat=ios)
        if(ios/=0) call die(myname_,'read(setup)',ios)
  read(11,gridopts,iostat=ios)
        if(ios/=0) call die(myname_,'read(gridopts)',ios)
  read(11,bkgerr,iostat=ios)
        if(ios/=0) call die(myname_,'read(bkgerr)',ios)
  read(11,anbkgerr,iostat=ios)
        if(ios/=0) call die(myname_,'read(anbkgerr)',ios)
  read(11,jcopts,iostat=ios)
        if(ios/=0) call die(myname_,'read(jcopts)',ios)
  read(11,strongopts,iostat=ios)
        if(ios/=0) call die(myname_,'read(strongopts)',ios)
  read(11,obsqc,iostat=ios)
        if(ios/=0) call die(myname_,'read(obsqc)',ios)
  read(11,obs_input,iostat=ios)
        if(ios/=0) call die(myname_,'read(obs_input)',ios)
  read(11,superob_radar,iostat=ios)
        if(ios/=0) call die(myname_,'read(superob_radar)',ios)
  read(11,lag_data,iostat=ios)
        if(ios/=0) call die(myname_,'read(lag_data)',ios)
  read(11,hybrid_ensemble,iostat=ios)
        if(ios/=0) call die(myname_,'read(hybrid_ensemble)',ios)
  read(11,rapidrefresh_cldsurf,iostat=ios)
        if(ios/=0) call die(myname_,'read(rapidrefresh_cldsurf)',ios)
  read(11,chem,iostat=ios)
        if(ios/=0) call die(myname_,'read(chem)',ios)
  close(11)
#endif

! 4D-Var setup
  call setup_4dvar(miter,mype)
  if (l4dvar) then
     if(reduce_diag) &
     call die(myname_,'Options l4dvar and reduce_diag not allowed together',99)
  end if 

! Diagonal preconditioning is necessary for new bias correction
  if(newpc4pred .and. .not. diag_precon)then
    diag_precon=.true.
    step_start=8.e-4_r_kind
  end if

  if( (.not.l4dvar) .and. (.not.l4densvar) ) ljcdfi=.false.
 
  if (l4dvar.and.lsensrecompute) then
     lobsensfc  =lobsensfc  .and.(jiterstart==jiterend)
     lobsensjb  =lobsensjb  .and.(jiterstart==jiterend)
     lobsensincr=lobsensincr.and.(jiterstart==jiterend)
  endif
  lobsensfc=lobsensfc.or.lobsensjb.or.lobsensincr
  lsensrecompute=lsensrecompute.and.lobsensfc
  if (lobsensadj .and. .not.lcongrad) then
     write(6,*)'gsimod: adjoint computation requires congrad',lobsensadj,lcongrad
     call stop2(137)
  end if
  if (jsiga>0 .and. .not.lcongrad) then
     write(6,*)'gsimod: analysis error estimate requires congrad',jsiga,lcongrad
     call stop2(137)
  endif

#ifndef HAVE_ESMF
  call gsi_4dcoupler_setservices(rc=ier)
         if(ier/=0) call die(myname_,'gsi_4dcoupler_setServices(), rc =',ier)
#endif /* HAVE_ESMF */


! Check user input for consistency among parameters for given setups.

! RH total check for hybrid option
  if (l_hyb_ens .and. use_rhtot) then
     if(mype==0) then
        write(6,*)'  Invalid option: using normalized RH total is not ready for hybrid option'
        write(6,*) ' ERROR EXIT FROM GSI'
     endif
     call stop2(336)
  endif

! Set regional parameters
  if(filled_grid.and.half_grid) filled_grid=.false.
  regional=wrf_nmm_regional.or.wrf_mass_regional.or.twodvar_regional.or.nems_nmmb_regional .or. cmaq_regional

! Currently only able to have use_gfs_stratosphere=.true. for nems_nmmb_regional=.true.
  use_gfs_stratosphere=use_gfs_stratosphere.and.(nems_nmmb_regional.or.wrf_nmm_regional)   
  if(mype==0) write(6,*) 'in gsimod: use_gfs_stratosphere,nems_nmmb_regional,wrf_nmm_regional= ', &  
                          use_gfs_stratosphere,nems_nmmb_regional,wrf_nmm_regional                  
                                                                                                                       
<<<<<<< HEAD

! Check that regional=.true. if jcstrong_option > 2
  if(jcstrong_option>2.and..not.regional) then
=======
! Check that regional=.true. if tlnmc_type > 2
  if(tlnmc_type>2.and..not.regional) then
>>>>>>> c658c886
     if(mype==0) then
        write(6,*) ' tlnmc_type>2 not allowed except for regional=.true.'
        write(6,*) ' ERROR EXIT FROM GSI'
     end if
     call stop2(328)
  end if

!  tlnmc_type=4 currently requires that 2*nvmodes_keep <= npe
  if(tlnmc_type==4) then
     if(2*nvmodes_keep>npe) then
        if(mype==0) write(6,*)' tlnmc_type=4 and nvmodes_keep > npe'
        if(mype==0) write(6,*)' npe, old value of nvmodes_keep=',npe,nvmodes_keep
        nvmodes_keep=npe/2
        if(mype==0) write(6,*)'    new nvmodes_keep, npe=',nvmodes_keep,npe
     end if
  end if

  if (tlnmc_option>0 .and. tlnmc_option<4) then
     l_tlnmc=.true.
     if(mype==0) write(6,*)' valid TLNMC option chosen, setting l_tlnmc logical to true'
  end if

  if (tlnmc_option==2 .or. tlnmc_option==3) then
     if (.not.l_hyb_ens) then
	if(mype==0) write(6,*)' GSIMOD: inconsistent set of options Hybrid & TLNMC = ',l_hyb_ens,tlnmc_option
        call die(myname_,'tlnmc options inconsistent, check namelist settings',337)
     end if
  else if (tlnmc_option<0 .or. tlnmc_option>3) then
     if(mype==0) write(6,*)' GSIMOD: This option does not yet exist for tlnmc_option: ',tlnmc_option
     if(mype==0) write(6,*)' GSIMOD: Reset to default 0'
     tlnmc_option=0
  end if

! Ensure valid number of horizontal scales
  if (nhscrf<0 .or. nhscrf>3) then
     if(mype==0) write(6,*)' GSIMOD: invalid specifications for number of horizontal scales nhscrf = ',nhscrf
     call die(myname_,'invalid nhscrf, check namelist settings',336)
  end if


! Ensure time window specified in obs_input does not exceed 
! specified maximum value
  limit=.false.
  do i=1,ndat
     if (time_window(i)>time_window_max) then
        time_window(i) = time_window_max
        limit = .true.
     endif
  end do
  writediag=.false.
  do i=1,miter+1
     if(write_diag(i))writediag=.true.
  end do
  if(.not. writediag)then
     diag_rad=.false.
     diag_conv=.false.
     diag_ozone=.false.
     diag_aero=.false.
     diag_co=.false.
     diag_pcp=.false.
     use_limit = 0
  end if
  if(reduce_diag) use_limit = 0

  if (mype==0 .and. limit) &
       write(6,*)'GSIMOD:  reset time window for one or ',&
       'more OBS_INPUT entries to ',time_window_max


! Force use of perturb_obs for oberror_tune
  if (oberror_tune ) then
     perturb_obs=.true.
     if (mype==0) write(6,*)'GSIMOD:  ***WARNING*** reset perturb_obs=',perturb_obs
  endif


! Finish initialization of observation setup
  call init_obsmod_vars(mype)


! Force use of external observation error table for regional runs
  if (regional .and. .not.oberrflg) then
     oberrflg=.true.
     if (mype==0) write(6,*)'GSIMOD:  ***WARNING*** reset oberrflg=',oberrflg
  endif


! Set 10m wind factor logicals based on ifact10
  if (ifact10==1 .or. ifact10==2) then
     if (ifact10==1) sfcmod_gfs = .true.
     if (ifact10==2) sfcmod_mm5 = .true.
  endif


! If strong constraint is turned off, force other strong constraint variables to zero
  if ((.not.l_tlnmc) .and. nstrong/=0 ) then
     nstrong=0
     if (mype==0) write(6,*)'GSIMOD:  reset nstrong=',nstrong,&
          ' because TLNMC option is set to off= ',tlnmc_option
  endif
  if (.not.l_tlnmc) then
     baldiag_full=.false.
     baldiag_inc =.false.
  end if

! Turn off uv option if hybrid/ensemble options is false for purposes 
! of TLNMC 
  if (.not.l_hyb_ens) uv_hyb_ens=.false.

! Turn on derivatives if using dynamic constraint
! For now if wrf mass or 2dvar no dynamic constraint
  if (l_tlnmc.or.l_foto) tendsflag=.true.
  if (tendsflag) switch_on_derivatives=.true.


! Turn off Jc-pdry weak constraint if regional application
  if (regional) ljcpdry=.false.


! Initialize lagrangian data assimilation - must be called after gsi_4dvar
  call lag_modini()


! Stop if TOO MANY observation input files
  if (ndat>ndatmax) then
     write(6,*)'GSIMOD:  ***ERROR*** ndat=',ndat,' > ndatmax'
     call stop2(89)
  endif


! Ensure tendency flag is on if preciptation data listed as observation type.
! NOTE: only applicable for global run when not using observer
  if (.not.tendsflag .and. .not.regional) then
     check_pcp: do i=1,ndat
        if ( .not.tendsflag .and. index(dtype(i),'pcp') /=0 ) then
           tendsflag = .true.
           switch_on_derivatives=.true.
           if (mype==0) write(6,*)'GSIMOD:  set tendsflag,switch_on_derivatives=',&
                tendsflag,switch_on_derivatives,' for pcp data'
           exit check_pcp
        endif
     end do check_pcp
  endif

! Ensure no conflict between flag lread_obs_save and lread_obs_skip
  if (lread_obs_save .and. lread_obs_skip) then
     if (mype==0) write(6,*)'GSIMOD:  ***ERROR*** lread_obs_save=',lread_obs_save,&
          ' and lread_obs_skip=',lread_obs_skip,' can not both be TRUE'
     call stop2(329)
  endif

! Only allow 4d-ensemble-var in global mode, for now
  if (l4densvar .and. regional) then
     call die(myname_,'4d-ensemble-var not yet available for regional applications',99)
  end if

  if (l4densvar .and. (.not.ljc4tlevs) ) then
     if( ljcpdry .or. (factqmin>zero) .or. (factqmax>zero) )  then
        if (mype==0) write(6,*)'GSIMOD: **WARNING**, option for Jc terms over all time levels not activated with 4Densvar'
        if (mype==0) write(6,*)'GSIMOD: **WARNING**, This configuration not recommended, limq/pdry will only be applied to center of window '
     end if
  end if

! Optionally read in namelist for single observation run
  if (oneobtest) then
     miter=1
     ndat=1
     dfile(1)='prepqc'
     time_window(1)=three
     dplat='oneob'
     dthin=1
     dval=one
     dmesh=one
     factqmin=zero
     factqmax=zero
#ifdef ibm_sp
     read(5,singleob_test)
#else
     open(11,file='gsiparm.anl')
     read(11,singleob_test,iostat=ios)
        if(ios/=0) call die(myname_,'read(singleob_test)',ios)
     close(11)
#endif
     dtype(1)=oneob_type
     if(dtype(1)=='u' .or. dtype(1)=='v')dtype(1)='uv'
     dsis(1)=dtype(1)
  endif

! Write namelist output to standard out
  if(mype==0) then
     write(6,200)
200  format(' calling gsisub with following input parameters:',//)
     write(6,setup)
     write(6,gridopts)
     write(6,bkgerr)
     write(6,anbkgerr)
     write(6,jcopts)
     write(6,strongopts)
     write(6,obsqc)
     ngroup=0
     do i=1,ndat
        dthin(i) = max(dthin(i),0)
        if(dthin(i) > ngroup)ngroup=dthin(i)
     end do
     if(ngroup>0)write(6,*)' ngroup = ',ngroup,' dmesh = ',(dmesh(i),i=1,ngroup)
     do i=1,ndat
        write(6,*)dfile(i),dtype(i),dplat(i),dsis(i),dval(i),dthin(i),dsfcalc(i),time_window(i)
     end do
     write(6,superob_radar)
     write(6,lag_data)
     write(6,hybrid_ensemble)
     write(6,rapidrefresh_cldsurf)	
     write(6,chem)
     if (oneobtest) write(6,singleob_test)
  endif

! Set up directories (or pe specific filenames)
  call init_directories(mype)

! If this is a wrf regional run, then run interface with wrf
  update_pint=.false.
  if (regional) call convert_regional_guess(mype,ctph0,stph0,tlm0)
  if (regional.and.use_gfs_stratosphere) call broadcast_gfs_stratosphere_vars


! Initialize variables, create/initialize arrays
  call init_constants(regional)
  call gps_constants(use_compress)
  call init_reg_glob_ll(mype,lendian_in)
  call init_grid_vars(jcap,npe,cvars3d,cvars2d,nrf_var,mype)
  call init_general_commvars
  call create_obsmod_vars
  if (passive_bc) call create_passive_obsmod_vars

  
! Initialize values in radinfo
  call init_rad_vars

! Initialize values in aeroinfo
  call init_aero_vars

  end subroutine gsimain_initialize

!-------------------------------------------------------------------------
!  NASA/GSFC, Global Modeling and Assimilation Office, Code 610.3, GMAO  !
!-------------------------------------------------------------------------
!BOP

! ! IROUTINE: gsimain_run

! ! INTERFACE:

  subroutine gsimain_run(init_pass,last_pass)
    use mpeu_util, only: tell
    implicit none
    logical, optional, intent(in):: init_pass  ! initial pass through multiple background bins
    logical, optional, intent(in):: last_pass  ! last pass through multiple background bins

!EOC

!---------------------------------------------------------------------------
  logical :: init_pass_
  logical :: last_pass_
 
  init_pass_ =.false.
  if(present(init_pass)) init_pass_=init_pass
  last_pass_  =.false.
  if(present(last_pass)) last_pass_ =last_pass

! Call the main gsi driver routine
  call gsisub(mype, init_pass_,last_pass_)

  end subroutine gsimain_run

!-------------------------------------------------------------------------
!  NASA/GSFC, Global Modeling and Assimilation Office, Code 610.3, GMAO  !
!-------------------------------------------------------------------------
!BOP

! ! IROUTINE: gsimain_finalize

 subroutine gsimain_finalize

! !REVISION HISTORY:
!
!  30May2010 Todling add final_anasv and final_anacv
!EOC

!---------------------------------------------------------------------------

  implicit none
! Deallocate arrays
  call final_aero_vars
  call final_rad_vars
  call clean_4dvar
  call destroy_general_commvars
  call destroy_obsmod_vars
  call final_anacv
  call final_anasv
  call gsi_chemguess_final
  call gsi_metguess_final

! Done with GSI.
  if (mype==0)  call w3tage('GSI_ANL')
  
  call mpi_finalize(ierror)
 
 end subroutine gsimain_finalize

 end module gsimod
<|MERGE_RESOLUTION|>--- conflicted
+++ resolved
@@ -237,12 +237,9 @@
 !  06-12-2012 parrish   remove calls to subroutines init_mpi_vars, destroy_mpi_vars.
 !                       add calls to init_general_commvars, destroy_general_commvars.
 !  10-11-2012 eliu      add wrf_nmm_regional in determining logic for use_gfs_stratosphere                                    
-<<<<<<< HEAD
 !  12-03-2012 eliu      add logic variables to use RH total, and linearized GFS moisture physics 
 !  12-15-2012 zhu       add cwoption
 ! 
-=======
->>>>>>> c658c886
 !
 !EOP
 !-------------------------------------------------------------------------
@@ -417,11 +414,7 @@
        lferrscale,print_diag_pcg,tsensible,lgschmidt,lread_obs_save,lread_obs_skip, &
        use_gfs_ozone,check_gfs_ozone_date,regional_ozone,lwrite_predterms,&
        lwrite_peakwt, use_gfs_nemsio,liauon,use_prepb_satwnd,l4densvar,ens4d_nstarthr, &
-<<<<<<< HEAD
-       use_gfs_stratosphere,pblend0,pblend1,step_start,diag_precon,use_rhtot,do_gfsphys
-=======
-       use_gfs_stratosphere,pblend0,pblend1,step_start,diag_precon,lrun_subdirs
->>>>>>> c658c886
+       use_gfs_stratosphere,pblend0,pblend1,step_start,diag_precon,lrun_subdirs,use_rhtot,do_gfsphys
 
 ! GRIDOPTS (grid setup variables,including regional specific variables):
 !     jcap     - spectral resolution
@@ -914,7 +907,7 @@
         write(6,*)'  Invalid option: using normalized RH total is not ready for hybrid option'
         write(6,*) ' ERROR EXIT FROM GSI'
      endif
-     call stop2(336)
+     call stop2(338)
   endif
 
 ! Set regional parameters
@@ -926,14 +919,8 @@
   if(mype==0) write(6,*) 'in gsimod: use_gfs_stratosphere,nems_nmmb_regional,wrf_nmm_regional= ', &  
                           use_gfs_stratosphere,nems_nmmb_regional,wrf_nmm_regional                  
                                                                                                                        
-<<<<<<< HEAD
-
-! Check that regional=.true. if jcstrong_option > 2
-  if(jcstrong_option>2.and..not.regional) then
-=======
 ! Check that regional=.true. if tlnmc_type > 2
   if(tlnmc_type>2.and..not.regional) then
->>>>>>> c658c886
      if(mype==0) then
         write(6,*) ' tlnmc_type>2 not allowed except for regional=.true.'
         write(6,*) ' ERROR EXIT FROM GSI'
