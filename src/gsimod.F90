!-------------------------------------------------------------------------
!  NASA/GSFC, Global Modeling and Assimilation Office, Code 610.3, GMAO  !
!-------------------------------------------------------------------------
!BOP
!
! !MODULE: gsimod  ---

!
! !INTERFACE:
!
  module gsimod

! !USES:

  use kinds, only: i_kind,r_kind
  use obsmod, only: dmesh,dval,dthin,dtype,dfile,dplat,dsfcalc,ndat,&
     init_obsmod_dflts,create_obsmod_vars,write_diag,reduce_diag,oberrflg,&
     time_window,perturb_obs,perturb_fact,sfcmodel,destroy_obsmod_vars,dsis,&
     dtbduv_on,time_window_max,offtime_data,init_directories,oberror_tune,ext_sonde, &
     blacklst,init_obsmod_vars,lobsdiagsave,lobskeep,lobserver,hilbert_curve,&
     lread_obs_save,lread_obs_skip,create_passive_obsmod_vars,lwrite_predterms, &
     lwrite_peakwt,use_limit,lrun_subdirs,l_foreaft_thin,&
     obsmod_init_instr_table,obsmod_final_instr_table,destroyobs_passive
  use aircraftinfo, only: init_aircraft,aircraft_t_bc_pof,aircraft_t_bc, &
                          aircraft_t_bc_ext,biaspredt,upd_aircraft,cleanup_tail
  use obs_sensitivity, only: lobsensfc,lobsensincr,lobsensjb,lsensrecompute, &
                             lobsensadj,lobsensmin,iobsconv,llancdone,init_obsens
  use gsi_4dvar, only: setup_4dvar,init_4dvar,nhr_assimilation,min_offset, &
                       l4dvar,nhr_obsbin,nhr_subwin,nwrvecs,iorthomax,&
                       lbicg,lsqrtb,lcongrad,lbfgsmin,ltlint,ladtest,ladtest_obs, lgrtest,&
                       idmodel,clean_4dvar,iwrtinc,lanczosave,jsiga,ltcost,liauon, &
		       l4densvar,ens4d_nstarthr,lnested_loops,lwrite4danl,thin4d
  use obs_ferrscale, only: lferrscale
  use mpimod, only: npe,mpi_comm_world,ierror,mype
  use radinfo, only: retrieval,diag_rad,init_rad,init_rad_vars,adp_anglebc,angord,upd_pred,&
                       biaspredvar,use_edges,passive_bc,newpc4pred,final_rad_vars,emiss_bc,&
                       ssmis_method,ssmis_precond
  use radinfo, only: nst_gsi,nstinfo,zsea1,zsea2,fac_dtl,fac_tsl,nst_tzr,tzr_bufrsave
  use radinfo, only: crtm_coeffs_path
  use ozinfo, only: diag_ozone,init_oz
  use aeroinfo, only: diag_aero, init_aero, init_aero_vars, final_aero_vars
  use coinfo, only: diag_co,init_co
  use convinfo, only: init_convinfo,npred_conv_max, &
                      id_bias_ps,id_bias_t,id_bias_spd, &
                      conv_bias_ps,conv_bias_t,conv_bias_spd, &
                      stndev_conv_ps,stndev_conv_t,stndev_conv_spd,diag_conv,&
                      stndev_conv_pm2_5,id_bias_pm2_5,conv_bias_pm2_5,&
                      use_prepb_satwnd

  use oneobmod, only: oblon,oblat,obpres,obhourset,obdattim,oneob_type,&
     oneobtest,magoberr,maginnov,init_oneobmod,pctswitch,lsingleradob,obchan
  use balmod, only: fstat
  use turblmod, only: use_pbl,init_turbl
  use qcmod, only: dfact,dfact1,create_qcvars,destroy_qcvars,&
      erradar_inflate,tdrerr_inflate,tdrgross_fact,use_poq7,qc_satwnds,&
      init_qcvars,vadfile,noiqc,c_varqc,qc_noirjaco3,qc_noirjaco3_pole,&
      buddycheck_t,buddydiag_save
  use pcpinfo, only: npredp,diag_pcp,dtphys,deltim,init_pcp
  use jfunc, only: iout_iter,iguess,miter,factqmin,factqmax, &
     factv,factl,factp,factg,factw10m,facthowv,niter,niter_no_qc,biascor,&
     init_jfunc,qoption,cwoption,switch_on_derivatives,tendsflag,l_foto,jiterstart,jiterend,R_option,&
     bcoption,diurnalbc,print_diag_pcg,tsensible,lgschmidt,diag_precon,step_start,pseudo_q2,&
     clip_supersaturation
  use state_vectors, only: init_anasv,final_anasv
  use control_vectors, only: init_anacv,final_anacv,nrf,nvars,nrf_3d,cvars3d,cvars2d,nrf_var
  use berror, only: norh,ndeg,vs,bw,init_berror,hzscl,hswgt,pert_berr,pert_berr_fct,&
     bkgv_flowdep,bkgv_rewgtfct,bkgv_write,fpsproj,nhscrf,adjustozvar,fut2ps,cwcoveqqcov
  use anberror, only: anisotropic,ancovmdl,init_anberror,npass,ifilt_ord,triad4, &
     binom,normal,ngauss,rgauss,anhswgt,an_vs,&
     grid_ratio,grid_ratio_p,an_flen_u,an_flen_t,an_flen_z, &
     rtma_subdomain_option,nsmooth,nsmooth_shapiro,&
     pf2aP1,pf2aP2,pf2aP3,afact0,covmap,lreadnorm
  use compact_diffs, only: noq,init_compact_diffs
  use jcmod, only: init_jcvars,ljcdfi,alphajc,ljcpdry,bamp_jcpdry,eps_eer,ljc4tlevs
  use tendsmod, only: ctph0,stph0,tlm0
  use mod_vtrans, only: nvmodes_keep,init_vtrans
  use mod_strong, only: l_tlnmc,reg_tlnmc_type,nstrong,tlnmc_option,&
       period_max,period_width,init_strongvars,baldiag_full,baldiag_inc
  use gridmod, only: nlat,nlon,nsig,wrf_nmm_regional,nems_nmmb_regional,cmaq_regional,&
     nmmb_reference_grid,grid_ratio_nmmb,grid_ratio_wrfmass,&
     filled_grid,half_grid,wrf_mass_regional,nsig1o,nnnn1o,update_regsfc,&
     diagnostic_reg,gencode,nlon_regional,nlat_regional,nvege_type,&
     twodvar_regional,regional,init_grid,init_reg_glob_ll,init_grid_vars,netcdf,&
     nlayers,use_gfs_ozone,check_gfs_ozone_date,regional_ozone,jcap,jcap_b,vlevs,&
     use_gfs_nemsio,use_sp_eqspace,final_grid_vars,use_reflectivity,&
     jcap_gfs,nlat_gfs,nlon_gfs,jcap_cut
  use guess_grids, only: ifact10,sfcmod_gfs,sfcmod_mm5,use_compress,nsig_ext,gpstop
  use gsi_io, only: init_io,lendian_in
  use regional_io, only: convert_regional_guess,update_pint,init_regional_io,preserve_restart_date
  use constants, only: zero,one,init_constants,gps_constants,init_constants_derived,three
  use fgrid2agrid_mod, only: nord_f2a,init_fgrid2agrid,final_fgrid2agrid,set_fgrid2agrid
  use smooth_polcarf, only: norsp,init_smooth_polcas
  use read_l2bufr_mod, only: minnum,del_azimuth,del_elev,del_range,del_time,&
     range_max,elev_angle_max,initialize_superob_radar,l2superob_only
  use m_berror_stats,only : berror_stats ! filename if other than "berror_stats"
  use lag_fields,only : infile_lag,lag_nmax_bal,&
                        &lag_vorcore_stderr_a,lag_vorcore_stderr_b,lag_modini
  use lag_interp,only : lag_accur
  use lag_traj,only   : lag_stepduration
  use hybrid_ensemble_parameters,only : l_hyb_ens,uv_hyb_ens,aniso_a_en,generate_ens,&
                         n_ens,nlon_ens,nlat_ens,jcap_ens,jcap_ens_test,oz_univ_static,&
                         regional_ensemble_option,merge_two_grid_ensperts, &
                         full_ensemble,pseudo_hybens,betaflg,pwgtflg,coef_bw,&
                         beta1_inv,s_ens_h,s_ens_v,init_hybrid_ensemble_parameters,&
                         readin_localization,write_ens_sprd,eqspace_ensgrid,grid_ratio_ens,enspreproc,&
                         readin_beta,use_localization_grid,use_gfs_ens,q_hyb_ens,i_en_perts_io, &
                         l_ens_in_diff_time
  use rapidrefresh_cldsurf_mod, only: init_rapidrefresh_cldsurf, &
                            dfi_radar_latent_heat_time_period,metar_impact_radius,&
                            metar_impact_radius_lowcloud,l_gsd_terrain_match_surftobs, &
                            l_sfcobserror_ramp_t, l_sfcobserror_ramp_q, &
                            l_pbl_pseudo_surfobst,l_pbl_pseudo_surfobsq,l_pbl_pseudo_surfobsuv, &
                            pblh_ration,pps_press_incr,l_gsd_limit_ocean_q, &
                            l_pw_hgt_adjust, l_limit_pw_innov, max_innov_pct, &
                            l_cleansnow_warmts,l_conserve_thetaV,r_cleansnow_warmts_threshold, &
                            i_conserve_thetav_iternum,l_gsd_soiltq_nudge,l_cld_bld, cld_bld_hgt, &
                            build_cloud_frac_p, clear_cloud_frac_p,       &
                            l_cloud_analysis,nesdis_npts_rad, & 
                            iclean_hydro_withRef,iclean_hydro_withRef_allcol, &
                            i_use_2mq4b,i_use_2mt4b,i_gsdcldanal_type,i_gsdsfc_uselist, &
                            i_lightpcp,i_sfct_gross
  use gsi_metguess_mod, only: gsi_metguess_init,gsi_metguess_final
  use gsi_chemguess_mod, only: gsi_chemguess_init,gsi_chemguess_final
  use tcv_mod, only: init_tcps_errvals,tcp_refps,tcp_width,tcp_ermin,tcp_ermax
  use chemmod, only : init_chem,berror_chem,oneobtest_chem,&
       maginnov_chem,magoberr_chem,&
       oneob_type_chem,oblat_chem,&
       oblon_chem,obpres_chem,diag_incr,elev_tolerance,tunable_error,&
       in_fname,out_fname,incr_fname, &
       laeroana_gocart, l_aoderr_table, aod_qa_limit, luse_deepblue
  use gfs_stratosphere, only: init_gfs_stratosphere,use_gfs_stratosphere,pblend0,pblend1
  use gfs_stratosphere, only: broadcast_gfs_stratosphere_vars
  use general_commvars_mod, only: init_general_commvars,destroy_general_commvars

  implicit none

  private

! !PUBLIC ROUTINES:

   public gsimain_initialize
   public gsimain_run
   public gsimain_finalize

!
! !DESCRIPTION: This module contains code originally in the GSI main program.
! The main
!               program has been split in initialize/run/finalize segments, and
!               subroutines
!  created for these steps: gsimain_initialize(), gsimain_run() and
!  gsimain_finalize().
!  In non-ESMF mode (see below) a main program is assembled by calling these 3
!  routines in
!  sequence.
                                                                                                                         
                    
!  This file can be compiled in 2 different modes: an ESMF and a non-ESMF mode.
!  When HAVE_ESMF
!  is defined (ESMF mode), a few I/O related statements are skipped during
!  initialize() and
!  a main program is not provided. These is no dependency on the ESMF in this
!  file and in the
!  routines called from here. The ESMF interface is implemented in
!  GSI_GridCompMod which in
!  turn calls the initialize/run/finalize routines defined here.
!
! !REVISION HISTORY:
!
!  01Jul2006  Cruz      Initial code.
!  19Oct2006  da Silva  Updated prologue.
!  10Apr2007  Todling   Created from gsimain
!  13Jan2007  Tremolet  Updated interface to setup_4dvar
!  03Oct2007  Todling   Add lobserver
!  03Oct2007  Tremolet  Add DFI and lanczos-save
!  04Jan2008  Tremolet  Add forecast sensitivity to observations options
!  10Sep2008  Guo       Add CRTM files directory path
!  02Dec2008  Todling   Remove reference to old TLM of analysis  
!  20Nov2008  Todling   Add lferrscale to scale OMF w/ Rinv (actual fcst not guess)
!  08Dec2008  Todling   Placed switch_on_derivatives,tendsflag in jcopts namelist
!  28Jan2009  Todling   Remove original GMAO interface
!  06Mar2009  Meunier   Add initialisation for lagrangian data
!  04-21-2009 Derber    Ensure that ithin is positive if neg. set to zero
!  07-08-2009 Sato      Update for anisotropic mode (global/ensemble based)
!  08-31-2009 Parrish   Add changes for version 3 regional tangent linear normal mode constraint
!  09-22-2009 Parrish   Add read of namelist/hybrid_ensemble/.  contains parameters used for hybrid
!                        ensemble option.
!  10-09-2009 Wu        replace nhr_offset with min_offset since it's 1.5 hr for regional
!  02-17-2010 Parrish   add nlon_ens, nlat_ens, jcap_ens to namelist/hybrid_ensemble/, in preparation for 
!                         dual resolution capability when running gsi in hybrid ensemble mode.
!  02-20-2010 Zhu       Add init_anacv,nrf,nvars,nrf_3d for control variables;
!  02-21-2010 Parrish   add jcap_ens_test to namelist/hybrid_ensemble/ so can simulate lower resolution
!                         ensemble compared to analysis for case when ensemble and analysis resolution are
!                         the same.  used for preliminary testing of dual resolution hybrid ensemble option.
!  02-25-2010 Zhu       Remove berror_nvars
!  03-06-2010 Parrish   add flag use_gfs_ozone to namelist SETUP--allows read of gfs ozone for regional runs
!  03-09-2010 Parrish   add flag check_gfs_ozone_date to namelist SETUP--if true, date check gfs ozone
!  03-15-2010 Parrish   add flag regional_ozone to namelist SETUP--if true, then turn on ozone in 
!                         regional analysis
!  03-17-2010 todling   add knob for analysis error estimate (jsiga)
!  03-17-2010 Zhu       Add nc3d and nvars in init_grid_vars interface
!  03-29-2010 hu        add namelist variables for controling rapid refesh options
!                                 including cloud analysis and surface enhancement
!                       add and read namelist for RR
!  03-31-2010 Treadon   replace init_spec, init_spec_vars, destroy_spec_vars with general_* routines
!  04-07-2010 Treadon   write rapidrefresh_cldsurf settings to stdout
!  04-10-2010 Parrish   add vlevs from gridmod, so can pass as argument to init_mpi_vars, which must
!                        be called after init_grid_vars, as it currently is.  This must be done to
!                        avoid "use gridmod" in mpimod.F90, which causes compiler conflict, since
!                        "use mpimod" appears in gridmod.f90.
!  04-22-2010 Tangborn  add carbon monoxide settings
!  04-25-2010 Zhu       Add option newpc4pred for new pre-conditioning of predictors
!  05-05-2010 Todling   replace parallel_init w/ corresponding from gsi_4dcoupler
!  05-06-2010 Zhu       Add option adp_anglebc for radiance variational angle bias correction;
!                       npred was removed from setup namelist
!  05-12-2010 Zhu       Add option passive_bc for radiance bias correction for monitored channels
!  05-30-2010 Todling   reposition init of control and state vectors; add init_anasv; update chem
!  06-04-2010 Todling   update interface to init_grid_vars
!  06-05-2010 Todling   remove as,tsfc_sdv,an_amp0 from bkgerr namelist (now in anavinfo table)
!  08-10-2010 Wu        add nvege_type to gridopts namelist 
!  08-24-2010 hcHuang   add diag_aero and init_aero for aerosol observations
!  08-26-2010 Cucurull  add use_compress to setup namelist, add a call to gps_constants
!  09-06-2010 Todling   add Errico-Ehrendorfer parameter for E-norm used in DFI
!  09-03-2010 Todling   add opt to output true J-cost from within Lanczos (beware: expensive)
!  10-05-2010 Todling   add lbicg option
!  09-02-2010 Zhu       Add option use_edges for the usage of radiance data on scan edges
!  10-18-2010 hcHuang   Add option use_gfs_nemsio to read global model NEMS/GFS first guess
!  11-17-2010 Pagowski  add chemical species and related namelist
!  12-20-2010 Cucurull  add nsig_ext to setup namelist for the usage of gpsro bending angle
!  01-05-2011 Cucurull  add gpstop to setup namelist for the usage of gpsro data assimilation
!  04-08-2011 Li        (1) add integer variable nst_gsi and nstinfo for the use of oceanic first guess
!                       (2) add integer variable fac_dtl & fac_tsl to control the use of NST model
!                       (3) add integer variable nst_tzr to control the Tzr QC
!                       (4) add integer tzr_bufrsave to control if save Tz retrieval or not
!  04-07-2011 todling   move newpc4pred to radinfo
!  04-19-2011 El Akkraoui add iorthomax to control numb of vecs in orthogonalization for CG opts
!  05-05-2011 mccarty   removed references to repe_dw
!  05-21-2011 todling   add call to setservice
!  06-01-2011 guo/zhang add liauon
!  07-27-2011 todling   add use_prepb_satwnd to control usage of satwnd's in prepbufr files
!  08-15-2011 gu/todling add pseudo-q2 option
!  09-10-2011 parrish   add use_localization_grid to handle (global) non-gaussian ensemble grid
!  09-14-2011 parrish/todling   add use_sp_eqspace for handling lat/lon grids
!  09-14-2011 todling   add use_gfs_ens to control global ensemble; also use_localization_grid
!  11-14-2011  wu       add logical switch to use extended forward model for sonde data
!  01-16-2012 m. tong   add parameter pseudo_hybens to turn on pseudo ensemble hybrid
!  01-17-2012 wu        add switches: gefs_in_regional,full_ensemble,betaflg,pwgtflg
!  01-18-2012 parrish   add integer parameter regional_ensemble_option to select ensemble source.
!                                 =1: use GEFS internally interpolated to ensemble grid.
!                                 =2: ensembles are WRF NMM format.
!                                 =3: ensembles are ARW netcdf format.
!                                 =4: ensembles are NEMS NMMB format.
!  02-07-2012 tong      remove parameter gefs_in_regional and reduce regional_ensemble_option to
!                       4 options
!  02-08-2012 kleist    add parameters to control new 4d-ensemble-var features.
!  02-17-2012 tong      add parameter merge_two_grid_ensperts to merge ensemble perturbations
!                       from two forecast domains to analysis domain  
!  05-25-2012 li/wang   add TDR fore/aft sweep separation for thinning,xuguang.wang@ou.edu
!  06-12-2012 parrish   remove calls to subroutines init_mpi_vars, destroy_mpi_vars.
!                       add calls to init_general_commvars, destroy_general_commvars.
!  10-11-2012 eliu      add wrf_nmm_regional in determining logic for use_gfs_stratosphere                
!  05-14-2012 wargan    add adjustozvar to adjust ozone in stratosphere
!  05-14-2012 todling   defense to set nstinfo only when nst_gsi>0
!  05-23-2012 todling   add lnested_loops option
!  09-10-2012 Gu        add fut2ps to project unbalanced temp to surface pressure in static B modeling
!  12-05-2012 el akkraoui  hybrid beta parameters now vertically varying
!  07-10-2012 sienkiewicz  add ssmis_method control for noise reduction
!  02-19-2013 sienkiewicz  add ssmis_precond for SSMIS bias coeff weighting
!  04-15-2013 zhu       add aircraft_t_bc_pof and aircraft_t_bc for aircraft temperature bias correction
!  04-24-2013 parrish   move calls to subroutines init_constants and
!                       gps_constants before convert_regional_guess
!                       so that rearth is defined when used
!  05-07-2013 tong      add tdrerr_inflate for tdr obs err inflation and
!                       tdrgross_fact for tdr gross error adjustment
!  05-31-2013 wu        write ext_sonde output to standard out
!  07-02-2013 parrish   change tlnmc_type to reg_tlnmc_type.  tlnmc_type no
!                         longer used for global analysis.  
!                         for regional analysis, reg_tlnmc_type=1 or 2 for two
!                         different regional balance methods.
!  07-10-2013 zhu       add upd_pred as bias update indicator for radiance bias correction
!  07-19-2013 zhu       add emiss_bc for emissivity predictor in radiance bias correction scheme
!  08-20-2013 s.liu     add option to use reflectivity
!  09-27-2013 todling   redefine how instrument information is read into code (no longer namelist)
!  10-26-2013 todling   add regional_init; revisit init of aniso-filter arrays;
!                       revisit various init/final procedures
!  10-30-2013 jung      added clip_supersaturation to setup namelist
!  12-02-2013 todling   add call to set_fgrid2agrid
!  12-03-2013 wu        add parameter coef_bw for option:betaflg
!  12-03-2013 Hu        add parameter grid_ratio_wrfmass for analysis on larger
!                              grid than mass background grid
!  12-10-2013 zhu       add cwoption
!  02-05-2014 todling   add parameter cwcoveqqcov (cw_cov=q_cov)
!  02-24-2014 sienkiewicz added aircraft_t_bc_ext for GMAO external aircraft temperature bias correction
!  05-29-2014 Thomas    add lsingleradob logical for single radiance ob test
!                       (originally of mccarty)
!  06-19-2014 carley/zhu  add factl and R_option for twodvar_regional lcbas/ceiling analysis
!  08-05-2014 carley    add safeguard so that oneobtest disables hilbert_curve if user accidentally sets hilbert_curve=.true.
!  08-18-2014 tong      add jcap_gfs to allow spectral transform to a coarser resolution grid,
!                       when running with use_gfs_ozone = .true. or use_gfs_stratosphere = .true. for
!                       regional analysis
!  10-07-2014 carley    added buddy check options under obsqc
!  11-12-2014 pondeca   must read in from gridopts before calling obsmod_init_instr_table. swap order
!  01-30-2015 Hu        added option i_en_perts_io,l_ens_in_diff_time under hybrid_ensemble
!  01-15-2015 Hu        added options i_use_2mq4b,i_use_2mt4b, i_gsdcldanal_type
!                              i_gsdsfc_uselist,i_lightpcp,i_sfct_gross under
!                              rapidrefresh_cldsurf
<<<<<<< HEAD
!  03-01-2015 Li        add zsea1 & zsea2 to namelist for vertical mean temperature based on NSST T-Profile
=======
!  05-13-2015 wu        remove check to turn off regional 4densvar
>>>>>>> a95ab60f
!
!EOP
!-------------------------------------------------------------------------

! Declare variables.
  logical:: writediag
  integer(i_kind) i,ngroup


! Declare namelists with run-time gsi options.
!
! Namelists:  setup,gridopts,jcopts,bkgerr,anbkgerr,obsqc,obs_input,
!             singleob_test,superob_radar,emissjac
!
! SETUP (general control namelist) :
!
!     gencode  - source generation code
!     factqmin - weighting factor for negative moisture constraint
!     factqmax - weighting factor for supersaturated moisture constraint
!     clip_supersaturation - flag to remove supersaturation during each outer loop default=.false.
!     deltim   - model timestep
!     dtphys   - physics timestep
!     biascor  - background error bias correction coefficient
!     bcoption - 0=ibc; 1=sbc
!     diurnalbc- 1= diurnal bias; 0= persistent bias
!     niter()  - number of inner interations for each outer iteration
!     niter_no_qc() - number of inner interations without nonlinear qc for each outer iteration
!     miter    - number of outer iterations
!     qoption  - option of analysis variable; 1:q/qsatg-bkg 2:norm RH
!     pseudo_q2- breed between q1/q2 options, that is, (q1/sig(q))
!     fstat    - logical to seperate f from balance projection
!     nhr_assimilation - assimilation time interval (currently 6hrs for global, 3hrs for reg)
!     min_offset       - time in minutes of analysis in assimilation window (default 3 hours)
!     l4dvar           - turn 4D-Var on/off (default=off=3D-Var)
!     liauon           - treat 4dvar CV as tendency perturbation (default=false)
!     lnested_loops    - allow for nested resolution outer/inner loops
!     jsiga            - calculate approximate analysis errors from lanczos for jiter=jsiga
!     idmodel          - uses identity model when running 4D-Var (test purposes)
!     iwrtinc          - when >0, writes out increments from iwrtinc-index slot
!     nhr_obsbin       - length of observation bins
!     nhr_subwin       - length of weak constraint 4d-Var sub-window intervals
!     iout_iter- output file number for iteration information
!     npredp   - number of predictors for precipitation bias correction
!     retrieval- logical to turn off or on the SST physical retrieval
!     nst_gsi  - indicator to control the Tr Analysis mode: 0 = no nst info ingsi at all;
!                                                           1 = input nst info, but used for monitoring only
!                                                           2 = input nst info, and used in CRTM simulation, but no Tr analysis
!                                                           3 = input nst info, and used in CRTM simulation and Tr analysis is on
!     nstinfo  - number of nst variables
!     zsea1    - upper depth (in mm) for vertical mean of T based on NSST T-Profile
!     zsea2    - lower depth (in mm) for vertical mean of T based on NSST T-Profile
!     fac_dtl  - index to apply diurnal thermocline layer  or not: 0 = no; 1 = yes.
!     fac_tsl  - index to apply thermal skin layer or not: 0 = no; 1 = yes.
!     nst_tzr  - indicator to control the Tzr_QC mode: 0 = no Tz retrieval;
!                                                      1 = Do Tz retrieval and applied to QC
!     tzr_bufrsave - logical to turn off or on the bufr Tz retrieval file true=on
!     diag_rad - logical to turn off or on the diagnostic radiance file true=on
!     diag_conv-logical to turn off or on the diagnostic conventional file (true=on)
!     diag_ozone - logical to turn off or on the diagnostic ozone file (true=on)
!     diag_aero  - logical to turn off or on the diagnostic aerosol file (true=on)
!     diag_co - logical to turn off or on the diagnostic carbon monoxide file (true=on)
!     write_diag - logical to write out diagnostic files on outer iteration
!     lobsdiagsave - write out additional observation diagnostics
!     ltlint       - linearize inner loop
!     lobskeep     - keep obs from first outer loop for subsequent OL
!     lobsensfc    - compute forecast sensitivity to observations
!     lobsensjb    - compute Jb sensitivity to observations
!     lobsensincr  - compute increment sensitivity to observations
!     lobsensadj   - use adjoint of approx. Hessian to compute obs sensitivity
!     llancdone    - use to tell adjoint that Lanczos vecs have been pre-computed
!     lsensrecompute - does adjoint by recomputing forward solution
!     lobsensmin   - use minimisation to compute obs sensitivity
!     lbicg        - use B-precond w/ bi-conjugate gradient for minimization
!     iobsconv     - compute convergence test in observation space
!                     =1 at final point, =2 at every iteration
!     lobserver    - when .t., calculate departure vectors only
!     lanczosave   - save lanczos vectors for forecast sensitivity computation
!     ltcost       - calculate true cost when using Lanczos (this is very expensive)
!     lferrscale   - apply H'R^{-1}H to a forecast error vector read on the fly
!     iguess   - flag for guess solution (currently not working)
!                iguess = -1  do not use guess file
!                iguess =  0  write only guess file
!                iguess =  1  read and write guess file
!                iguess =  2  read only guess file
!     oneobtest- one ob test flag true=on
!     switch_on_derivatives - if true, then compute horizontal derivatives of all state variables
!                           (to be used eventually for time derivatives, dynamic constraints,
!                            and observation forward models that need horizontal derivatives)
!     tendsflag - if true, compute time tendencies
!     l_foto   - option for First-Order Time extrapolation to Observation
!     sfcmodel - if true, then use boundary layer forward model for surface temperature data.
!     dtbduv_on - if true, use d(microwave brightness temperature)/d(uv wind) in inner loop
!     ifact10 - flag for recomputing 10m wind factor
!               ifact10 = 1 compute using GFS surface physics
!               ifact10 = 2 compute using MM5 surface physics
!               ifact10 = 0 or any other value - DO NOT recompute - use value from guess file
!     offtime_data - if true, then allow use of obs files with ref time different
!                        from analysis time.  default value = .false., in which case
!                        analysis fails if obs file ref time is different from analysis time.
!
!     perturb_obs - logical flag to perutrb observation (true=on)
!     oberror_tune - logical flag to tune oberror table  (true=on)
!     perturb_fact -  magnitude factor for observation perturbation
!     crtm_coeffs_path - path of directory w/ CRTM coeffs files
!     print_diag_pcg - logical turn on of printing of GMAO diagnostics in pcgsoi.f90
!     preserve_restart_date - if true, then do not update regional restart file date.
!     tsensible - option to use sensible temperature as the analysis variable. works
!                 only for twodvar_regional=.true.
!     lgschmidt - option for re-biorthogonalization of the {gradx} and {grady} sets
!                 from pcgsoi when twodvar_regional=.true.
!     hilbert_curve - option for hilbert-curve based cross-validation. works only
!                     with twodvar_regional=.true.
!     lread_obs_save - option to write out collective obs selection info
!     lread_obs_skip - option to read in collective obs selection info
!     use_gfs_ozone  - option to read in gfs ozone and interpolate to regional model domain
!     check_gfs_ozone_date  - option to date check gfs ozone before interpolating to regional model domain
!     regional_ozone  - option to turn on ozone in regional analysis
!     lwrite_predterms - option to write out actual predictor terms instead of predicted bias to the
!                        radiance diagnostic files
!     lwrite_peakwt    - option to writ out the approximate pressure of the peak of the weighting function
!                        for satellite data to the radiance diagnostic files
!     adp_anglebc - option to perform variational angle bias correction
!     angord      - order of polynomial for variational angle bias correction
!     newpc4pred  - option for additional preconditioning for pred coeff.
!     passive_bc  - option to turn on bias correction for passive (monitored) channels
!     use_edges   - option to exclude radiance data on scan edges
!     biaspredvar - set background error variance for radiance bias coeffs
!     (default 0.1K)
!     use_compress - option to turn on the use of compressibility factors in geopotential heights
!     nsig_ext - number of layers above the model top which are necessary to compute the bending angle for gpsro
!     gpstop - maximum height for gpsro data assimilation. Reject anything above this height. 
!     use_gfs_nemsio  - option to use nemsio to read global model NEMS/GFS first guess
!     use_prepb_satwnd - allow using satwnd's from prepbufr (historical) file
!     use_gfs_stratosphere - for now, can only be set to true if nems_nmmb_regional=true.  Later extend
!                             to other regional models.  When true, a guess gfs valid at the same time
!                             as the nems-nmmb guess is used to replace the upper levels with gfs values.
!                             The nems-nmmb vertical coordinate is smoothly merged between pressure values
!                             pblend0,pblend1 so that below pblend0 the vertical coordinate is the original
!                             nems-nmmb, and above pblend1 it becomes the gfs vertical coordinate.  For
!                             the current operational nems-nmmb and gfs vertical coordinates and
!                             pblend0=152mb, pblend1=79mb, the merged nems-nmmb/gfs vertical coordinate
!                             has 75 levels compared to nems-nmmb original 60 levels.  The purpose of this
!                             is to allow direct use of gdas derived sat radiance bias correction coefs,
!                             since it has been determined that height of top level and stratosphere
!                             resolution are key to successful assimilation of most channels.
!                                   (NOTE: I have not actually verified this statement yet!)
!     pblend0,pblend1 - see above comment for use_gfs_stratosphere
!     l4densvar - logical to turn on ensemble 4dvar
!     ens4d_nstarthr - start hour for ensemble perturbations (generally should match min_offset)
!     lwrite4danl - logical to write out 4d analysis states if 4dvar or 4denvar mode
!     ladtest -  if true, doing the adjoint test for the operator that maps
!                    control_vector to the model state_vector
!     ladtest_obs -  if true, doing the adjoint adjoint check for the
!                     observation operators that are currently used in the NCEP GSI variational
!                     analysis scheme
!     lrun_subdirs - logical to toggle use of subdirectires at runtime for pe specific files
!     emiss_bc    - option to turn on emissivity bias predictor
!     lsingleradob - logical for single radiance observation assimilation.
!                   Uses existing bufr file and rejects all radiances that don't fall within a tight threshold around
!                   oblat/oblon (SINGLEOB_TEST)
!
!     ssmis_method - choose method for SSMIS noise reduction 0=no smoothing 1=default
!     ssmis_precond - weighting factor for SSMIS preconditioning (if not using newpc4pred)
!     R_option   - Option to use variable correlation length for lcbas based on data
!                    density - follows Hayden and Purser (1995) (twodvar_regional only)
!     thin4d - if true, removes thinning of observations due to the location in
!              the time window
!
!     NOTE:  for now, if in regional mode, then iguess=-1 is forced internally.
!            add use of guess file later for regional mode.

  namelist/setup/gencode,factqmin,factqmax,clip_supersaturation, &
       factv,factl,factp,factg,factw10m,facthowv,R_option,deltim,dtphys,&
       biascor,bcoption,diurnalbc,&
       niter,niter_no_qc,miter,qoption,cwoption,nhr_assimilation,&
       min_offset,pseudo_q2,&
       iout_iter,npredp,retrieval,&
       nst_gsi,nstinfo,zsea1,zsea2,fac_dtl,fac_tsl,nst_tzr,tzr_bufrsave,&
       diag_rad,diag_pcp,diag_conv,diag_ozone,diag_aero,diag_co,iguess, &
       write_diag,reduce_diag, &
       oneobtest,sfcmodel,dtbduv_on,ifact10,l_foto,offtime_data,&
       npred_conv_max,&
       id_bias_ps,id_bias_t,id_bias_spd, &
       conv_bias_ps,conv_bias_t,conv_bias_spd, &
       stndev_conv_ps,stndev_conv_t,stndev_conv_spd,use_pbl,use_compress,nsig_ext,gpstop,&
       perturb_obs,perturb_fact,oberror_tune,preserve_restart_date, &
       crtm_coeffs_path,berror_stats, &
       newpc4pred,adp_anglebc,angord,passive_bc,use_edges,emiss_bc,upd_pred, &
       ssmis_method, ssmis_precond, &
       lobsdiagsave, &
       l4dvar,lbicg,lsqrtb,lcongrad,lbfgsmin,ltlint,nhr_obsbin,nhr_subwin,&
       nwrvecs,iorthomax,ladtest,ladtest_obs, lgrtest,lobskeep,lsensrecompute,jsiga,ltcost, &
       lobsensfc,lobsensjb,lobsensincr,lobsensadj,lobsensmin,iobsconv, &
       idmodel,iwrtinc,lwrite4danl,jiterstart,jiterend,lobserver,lanczosave,llancdone, &
       lferrscale,print_diag_pcg,tsensible,lgschmidt,lread_obs_save,lread_obs_skip, &
       use_gfs_ozone,check_gfs_ozone_date,regional_ozone,lwrite_predterms,&
       lwrite_peakwt, use_gfs_nemsio,liauon,use_prepb_satwnd,l4densvar,ens4d_nstarthr, &
       use_gfs_stratosphere,pblend0,pblend1,step_start,diag_precon,lrun_subdirs,&
       use_sp_eqspace,lnested_loops,use_reflectivity,lsingleradob,thin4d

! GRIDOPTS (grid setup variables,including regional specific variables):
!     jcap     - spectral resolution
!     nsig     - number of sigma levels
!     nlat     - number of latitudes
!     nlon     - number of longitudes
!     hybrid   - logical hybrid data file flag true=hybrid
!     nlon_regional - 
!     nlat_regional
!     diagnostic_reg - logical for regional debugging
!     update_regsfc - logical to write out updated surface fields to the
!                     regional analysis file (default = false)
!     netcdf            - if true, then wrf files are in netcdf format,
!                       -   otherwise wrf files are in binary format.
!     regional          - logical for regional GSI run
!     wrf_nmm_regional  - logical for input from WRF NMM
!     wrf_mass_regional - logical for input from WRF MASS-CORE
!     cmaq_regional     - logical for input from CMAQ
!     nems_nmmb_regional- logical for input from NEMS NMMB
!     nmmb_reference_grid= 'H', then analysis grid covers H grid domain
!                                = 'V', then analysis grid covers V grid domain
!     grid_ratio_nmmb   - ratio of analysis grid to nmmb model grid in nmmb model grid units.
!     grid_ratio_wrfmass - ratio of analysis grid to wrf mass grid in wrf grid units.
!     twodvar_regional  - logical for regional 2d-var analysis
!     filled_grid       - logical to fill in puts on WRF-NMM E-grid
!     half_grid         - logical to use every other row of WRF-NMM E-Grid
!     nvege_type - number of types of vegetation; old=24, IGBP=20
!     nlayers    - number of sub-layers to break indicated model layer into
!                  prior to calling radiative transfer model
!     jcap_gfs   - spectral truncation used to transform high wavenumber
!                  spectral coefficients to a coarser resolution grid,
!                  when use_gfs_ozone = .true. or use_gfs_stratosphere = .true.   
!     use_sp_eqspac     - if .true., then ensemble grid is equal spaced, staggered 1/2 grid unit off
!                         poles.  if .false., then gaussian grid assumed for ensemble (global only)


  namelist/gridopts/jcap,jcap_b,nsig,nlat,nlon,nlat_regional,nlon_regional,&
       diagnostic_reg,update_regsfc,netcdf,regional,wrf_nmm_regional,nems_nmmb_regional,&
       wrf_mass_regional,twodvar_regional,filled_grid,half_grid,nvege_type,nlayers,cmaq_regional,&
       nmmb_reference_grid,grid_ratio_nmmb,grid_ratio_wrfmass,jcap_gfs,jcap_cut

! BKGERR (background error related variables):
!     vs       - scale factor for vertical correlation lengths for background error
!     nhscrf   - number of horizontal scales for recursive filter
!     hzscl(n) - scale factor for horizontal smoothing, n=1,number of scales (3 for now)
!                specifies factor by which to reduce horizontal scales (i.e. 2 would
!                then apply 1/2 of the horizontal scale
!     hswgt(n) - empirical weights to apply to each horizontal scale
!     norh     - order of interpolation in smoothing
!     ndeg     - degree of smoothing in recursive filters
!     noq      - 1/4 of accuracy in compact finite differencing
!     bw       - factor in background error calculation
!     norsp    - order of interpolation for smooth polar cascade routine
!                 default is norsp=0, in which case norh is used with original
!                 polar cascade interpolation.
!     pert_berror - logical to turn on random inflation/deflation of background error
!                   tuning parameters
!     pert_berr_fct - factor for increasing/decreasing berror parameters, this is multiplied
!                     by random number
!     bkgv_flowdep  - flag to turn on flow dependence to background error variances
!     bkgv_rewgtfct - factor used to perform flow dependent reweighting of error variances
!     bkgv_write - flag to turn on=.true. /off=.false. generation of binary file with reweighted variances
!     fpsproj  - controls full nsig projection to surface pressure
!     fut2ps  - controls the projection from unbalance T to surface pressure
!     adjustozvar - adjusts ozone variances in the stratosphere based on guess field
!     cwcoveqqcov  - sets cw Bcov to be the same as B-cov(q) (presently glb default)

  namelist/bkgerr/vs,nhscrf,hzscl,hswgt,norh,ndeg,noq,bw,norsp,fstat,pert_berr,pert_berr_fct, &
	bkgv_flowdep,bkgv_rewgtfct,bkgv_write,fpsproj,adjustozvar,fut2ps,cwcoveqqcov

! ANBKGERR (anisotropic background error related variables):
!     anisotropic - if true, then use anisotropic background error
!     ancovmdl    - covariance model settings - 0: pt-based, 1: ensemble based
!     triad4      - for 2d variables, if true, use blended triad algorithm
!     ifilt_ord   - filter order for anisotropic filters
!     npass       - 2*npass = number of factors in background error
!     normal      - number of random vectors to use for filter normalization
!                     ( if < 0 then slightly slower, but results independent of
!                       number of processors)
!     binom       - if true, weight correlation lengths of factors using binomial
!                      distribution, with shortest scales on outside, longest scales
!                      on inside.  This can help to produce smoother correlations in the
!                      presence of strong anisotrophy
!     grid_ratio  - ratio of coarse to fine grid in fine grid units
!     grid_ratio_p- ratio of coarse to fine grid in fine grid units for polar patches
!     nord_f2a    - order of interpolation for transfer operators between filter grid and analysis grid
!     ngauss      - number of gaussians to add together in each factor
!     rgauss      - multipliers on reference aspect tensor for each gaussian factor
!     anhswgt     - empirical weights to apply to each gaussian
!     an_vs       - scale factor for background error vertical scales (temporary carry over from
!                    isotropic inhomogeneous option)
!     an_flen_u   -  coupling parameter for connecting horizontal wind to background error
!     an_flen_t   -  coupling parameter for connecting grad(pot temp) to background error
!     an_flen_z   -  coupling parameter for connecting grad(terrain) to background error
!     afact0      - anistropy effect parameter, the range must be in 0.0-1.0.
!     covmap      - if true, covariance map would be drawn
!     rtma_subdomain_option - if true, then call alternative code which calls recursive filter
!                              directly from subdomain mode, bypassing transition to/from
!                              horizontal slabs.  This is mainly to improve efficiency for
!                              2d rtma analysis.  at the moment, this only works for
!                              twodvar_regional=.true.  rtma_subdomain_option will be forced
!                              to false when twodvar_regional=.false.
!     lreadnorm   -  if true, then read normalization from fixed files
!     nsmooth     -  number of 1-2-1 smoothing passes before and after background error application
!     nsmooth_shapiro - number of 2nd moment preserving (shapiro) smoothing passes before and after
!                       background error application.
!                        NOTE:  default for nsmooth and nsmooth_shapiro is 0.
!                               if both are > 0, then nsmooth will be forced to zero.

  namelist/anbkgerr/anisotropic,ancovmdl,triad4,ifilt_ord,npass,normal,binom,&
       ngauss,rgauss,anhswgt,an_vs, &
       grid_ratio,grid_ratio_p,nord_f2a,an_flen_u,an_flen_t,an_flen_z, &
       rtma_subdomain_option,lreadnorm,nsmooth,nsmooth_shapiro, &
       afact0,covmap

! JCOPTS (Jc term)
!                 if .false., uses original formulation based on wind, temp, and ps tends
!     ljcdfi      - when .t. uses digital filter initialization of increments (4dvar)
!     alphajc     - parameter for digital filter
!     ljpdry      - when .t. uses dry pressure constraint on increment
!     bamp_jcpdry - parameter for pdry_jc
!     eps_eer     - Errico-Ehrendofer parameter for q-term in energy norm
!     ljc4tlevs    - when true and in 4D mode, apply any weak constraints over all time levels
!                   instead of just at a single time
!

  namelist/jcopts/ljcdfi,alphajc,switch_on_derivatives,tendsflag,ljcpdry,bamp_jcpdry,eps_eer,&
      ljc4tlevs

! STRONGOPTS (strong dynamic constraint)
!     reg_tlnmc_type -  =1 for 1st version of regional strong constraint
!                       =2 for 2nd version of regional strong constraint
!     nstrong  - if > 0, then number of iterations of implicit normal mode initialization
!                   to apply for each inner loop iteration
!     period_max     - cutoff period for gravity waves included in implicit normal mode
!                    initialization (units = hours)
!     period_width   - defines width of transition zone from included to excluded gravity waves
!     period_max - cutoff period for gravity waves included in implicit normal mode
!                   initialization (units = hours)
!     period_width - defines width of transition zone from included to excluded gravity waves
!     nvmodes_keep - number of vertical modes to use in implicit normal mode initialization
!     baldiag_full 
!     baldiag_inc
!     tlnmc_option : integer flag for strong constraint (various capabilities for hybrid)
!                   =0: no TLNMC
!                   =1: TLNMC for 3DVAR mode
!                   =2: TLNMC on total increment for single time level only (for 3D EnVar)
!                       or if 4D EnVar mode, TLNMC applied to increment in center of window
!                   =3: TLNMC on total increment over all time levels (if in 4D EnVar mode)
!                   =4: TLNMC on static contribution to increment ONLY for any EnVar mode

  namelist/strongopts/reg_tlnmc_type,tlnmc_option, &
                      nstrong,period_max,period_width,nvmodes_keep, &
		      baldiag_full,baldiag_inc

! OBSQC (observation quality control variables):
!
!     Parameters used for gross error checks
!        obserrx = max(ermin,min(ermax,obs error)
!        if(abs(simulated)-observation)/obserrx > gross observation rejected
!
!
!     Parameters below use for nonlinear (variational) quality control
!     dfact    - factor for duplicate obs at same location for conv. data
!     dfact1   - time factor for duplicate obs at same location for conv. data
!     erradar_inflate - radar error inflation factor
!     tdrerr_inflate - logical for tdr obs error inflation
!     tdrgross_fact - factor applies to tdr gross error
!     oberrflg - logical for reading in new obs error table (if set to true)
!     vadfile  - character(10) variable holding name of vadwnd bufr file
!     noiqc    - logical flag to bypass OIQC (if set to true)
!     c_varqc - constant number to control var. qc turnning on speed
!     blacklst - logical for reading in raob blacklist (if set to true)
!     use_poq7 - logical flag to accept (.true.) sbuv profile quality flag 7
!     tcp_refps  - reference pressure for tcps oberr calculation (mb)
!     tcp_width  - parameter for tcps oberr inflation (width, mb)
!     tcp_ermin  - parameter for tcps oberr inflation (minimum oberr, mb)
!     tcp_ermax  - parameter for tcps oberr inflation (maximum oberr, mb)
!     qc_noirjaco3 - controls whether to use O3 Jac from IR instruments
!     qc_noirjaco3_pole - controls wheter to use O3 Jac from IR instruments near poles
!     qc_satwnds - allow bypass sat-winds qc normally removing lots of mid-tropo obs
!     aircraft_t_bc_pof  - logical for aircraft temperature bias correction, pof
!                          is used for predictor
!     aircraft_t_bc  - logical for aircraft temperature bias correction
!     aircraft_t_bc_ext - logical for reading aircraft temperature bias correction from external file
!     buddycheck_t - When true, run buddy check algorithm on temperature observations
!     buddydiag_save - When true, output files containing buddy check QC info for all
!                      obs run through the buddy check

  namelist/obsqc/ dfact,dfact1,erradar_inflate,tdrerr_inflate,tdrgross_fact,oberrflg,&
       vadfile,noiqc,c_varqc,blacklst,use_poq7,hilbert_curve,tcp_refps,tcp_width,&
       tcp_ermin,tcp_ermax,qc_noirjaco3,qc_noirjaco3_pole,qc_satwnds,&
       aircraft_t_bc_pof,aircraft_t_bc,aircraft_t_bc_ext,biaspredt,upd_aircraft,cleanup_tail,&
       buddycheck_t,buddydiag_save

! OBS_INPUT (controls input data):
!      dmesh(max(dthin))- thinning mesh for each group
!      time_window_max  - upper limit on time window for all input data
!      ext_sonde        - logical for extended forward model on sonde data
!      l_foreaft_thin -   separate TDR fore/aft scan for thinning

  namelist/obs_input/dmesh,time_window_max, &
       ext_sonde,l_foreaft_thin

! SINGLEOB_TEST (one observation test case setup):
!      maginnov   - magnitude of innovation for one ob
!      magoberr   - magnitude of observational error
!      oneob_type - observation type (lsingleradob: platform type, i.e. 'airs')
!      oblat      - observation latitude (lsingleradob: footprint cenlat)
!      oblon      - observation longitude (lsingleradob: footprint cenlon)
!      obpres     - observation pressure
!      obdattim   - observation date
!      obhourset  - observation delta time from analysis time
!      pctswitch  - if .true. innovation & oberr are relative (%) of background value
!                      (level ozone only)
!      obchan     - if > 0, selects the channel number.  If <= zero, it will use
!                   all channels that pass qc in setuprad.    

  namelist/singleob_test/maginnov,magoberr,oneob_type,&
       oblat,oblon,obpres,obdattim,obhourset,pctswitch,&
       obchan

! SUPEROB_RADAR (level 2 bufr file to radar wind superobs):
!      del_azimuth     - azimuth range for superob box  (default 5 degrees)
!      del_elev        - elevation angle range for superob box  (default .05 degrees)
!      del_range       - radial range for superob box  (default 5 km)
!      del_time        - 1/2 time range for superob box  (default .5 hours)
!      elev_angle_max  - max elevation angle (default of 5 deg recommended by S. Liu)
!      minnum                  - minimum number of samples needed to make a superob
!      range_max       - max radial range to use in constructing superobs  (default 100km)
!      l2superob_only  - if true, then process level 2 data creating superobs, then quit.
!                          (added for easier retrospective testing, since level 2 bufr
!                             files are very large and hard to work with)

  namelist/superob_radar/del_azimuth,del_elev,del_range,del_time,&
       elev_angle_max,minnum,range_max,l2superob_only

! LAG_DATA (lagrangian data assimilation related variables):
!     lag_accur - Accuracy used to decide whether or not a balloon is on the grid
!     infile_lag- File containing the initial position of the balloon
!     lag_stepduration- Duration of one time step for the propagation model
!     lag_nmax_bal- Maximum number of balloons at starting time
!     lag_vorcore_stderr_a - Observation error for vorcore balloon
!     lag_vorcore_stderr_b -   error = b + a*timestep(in hours)
  namelist/lag_data/lag_accur,infile_lag,lag_stepduration,lag_nmax_bal,&
      lag_vorcore_stderr_a,lag_vorcore_stderr_b

! HYBRID_ENSEMBLE (parameters for use with hybrid ensemble option)
!     l_hyb_ens     - if true, then turn on hybrid ensemble option
!     uv_hyb_ens    - if true, then ensemble perturbation wind variables are u,v,
!                       otherwise, ensemble perturbation wind variables are stream, pot. functions.
!     q_hyb_ens     - if true, then use specific humidity ensemble perturbations,
!                       otherwise, use relative humidity
!     oz_univ_static- if true, decouple ozone from other variables and defaults to static B (ozone only)
!     aniso_a_en - if true, then use anisotropic localization of hybrid ensemble control variable a_en.
!     generate_ens - if true, then generate internal ensemble based on existing background error
!     n_ens        - number of ensemble members.
!     nlon_ens     - number of longitudes on ensemble grid (may be different from analysis grid nlon)
!     nlat_ens     - number of latitudes on ensemble grid (may be different from analysis grid nlat)
!     jcap_ens     - for global spectral model, spectral truncation
!     jcap_ens_test- for global spectral model, test spectral truncation (to test dual resolution)
!     beta1_inv           - 1/beta1, the default weight given to static background error covariance if (.not. readin_beta)
!                              0 <= beta1_inv <= 1,  tuned for optimal performance
!                             =1, then ensemble information turned off
!                             =0, then static background turned off
!                            the weights are applied per vertical level such that : 
!                                        betas_inv(:) = beta1_inv     , vertically varying weights given to static B ; 
!                                        betae_inv(:) = 1 - beta1_inv , vertically varying weights given ensemble derived covariance.
!                            If (readin_beta) then betas_inv and betae_inv are read from a file and beta1_inv is not used.
!     s_ens_h             - homogeneous isotropic horizontal ensemble localization scale (km)
!     s_ens_v             - vertical localization scale (grid units for now)
!                              s_ens_h, s_ens_v, and beta1_inv are tunable parameters.
!     use_gfs_ens  - controls use of global ensemble: .t. use GFS (default); .f. uses user-defined ens
!     readin_localization - flag to read (.true.)external localization information file
!     readin_beta         - flag to read (.true.) the vertically varying beta parameters betas_inv and betae_inv
!                              from a file.
!     eqspace_ensgrid     - if .true., then ensemble grid is equal spaced, staggered 1/2 grid unit off
!                               poles.  if .false., then gaussian grid assumed
!                               for ensemble (global only)
!     use_localization_grid - if true, then use extra lower res gaussian grid for horizontal localization
!                                   (global runs only--allows possiblity for non-gaussian ensemble grid)
!     pseudo_hybens    - if true, turn on pseudo ensemble hybrid for HWRF
!     merge_two_grid_ensperts  - if true, merge ensemble perturbations from two forecast domains
!                                to analysis domain (one way to deal with hybrid DA for HWRF moving nest)
!     regional_ensemble_option - integer, used to select type of ensemble to read in for regional
!                              application.  Currently takes values from 1 to 4.
!                                 =1: use GEFS internally interpolated to ensemble grid.
!                                 =2: ensembles are WRF NMM format
!                                 =3: ensembles are ARW netcdf format.
!                                 =4: ensembles are NEMS NMMB format.
!     full_ensemble    - if true, first ensemble perturbation on first guess istead of on ens mean
!     betaflg          - if true, use vertical weighting on beta1_inv and beta2_inv, for regional
!     coef_bw          - fraction of weight given to the vertical boundaries when betaflg is true
!     pwgtflg          - if true, use vertical integration function on ensemble contribution of Psfc
!     grid_ratio_ens   - for regional runs, ratio of ensemble grid resolution to analysis grid resolution
!                            default value = 1  (dual resolution off)
!     enspreproc - flag to read(.true.) pre-processed ensemble data already
!     i_en_perts_io - flag to read in ensemble perturbations in ensemble grid.
!                         This is to speed up RAP/HRRR hybrid runs because the
!                         same ensemble perturbations are used in 6 cycles    
!                           =0:  No ensemble perturbations IO (default)
!                           =2:  skip get_gefs_for_regional and read in ensemble
!                                 perturbations from saved files.
!     l_ens_in_diff_time  -  if use ensembles that are available at different time
!                              from analysis time.
!                             =false: only ensembles available at analysis time
!                                      can be used for hybrid. (default)
!                             =true: ensembles available time can be different
!                                      from analysis time in hybrid analysis
!              
!                         
  namelist/hybrid_ensemble/l_hyb_ens,uv_hyb_ens,q_hyb_ens,aniso_a_en,generate_ens,n_ens,nlon_ens,nlat_ens,jcap_ens,&
                pseudo_hybens,merge_two_grid_ensperts,regional_ensemble_option,full_ensemble,betaflg,pwgtflg,&
                jcap_ens_test,beta1_inv,s_ens_h,s_ens_v,readin_localization,eqspace_ensgrid,readin_beta,&
                grid_ratio_ens, &
                oz_univ_static,write_ens_sprd,enspreproc,use_localization_grid,use_gfs_ens,coef_bw, &
                i_en_perts_io,l_ens_in_diff_time

! rapidrefresh_cldsurf (options for cloud analysis and surface 
!                             enhancement for RR appilcation  ):
!      dfi_radar_latent_heat_time_period     -   DFI forward integration window in minutes
!      metar_impact_radius  - metar low cloud observation impact radius in grid number
!      l_gsd_terrain_match_surftobs - if .true., GSD terrain match for surface temperature observation
!      l_sfcobserror_ramp_t  - namelist logical for adjusting surface temperature observation error
!      l_sfcobserror_ramp_q  - namelist logical for adjusting surface moisture observation error
!      l_pbl_pseudo_surfobst  - if .true. produce pseudo-obs in PBL layer based on surface obs T
!      l_pbl_pseudo_surfobsq  - if .true. produce pseudo-obs in PBL layer based on surface obs Q
!      l_pbl_pseudo_surfobsuv - if .true. produce pseudo-obs in PBL layer based on surface obs UV
!      pblh_ration - percent of the PBL height within which to add pseudo-obs (default:0.75)
!      pps_press_incr - pressure increase for each additional pseudo-obs 
!                       on top of previous level (default:30hPa)
!      l_gsd_limit_ocean_q      - if .true. do GSD limitation of Q over ocean
!      l_pw_hgt_adjust      - if .true. do GSD PW adjustment for model vs. obs station height
!      l_limit_pw_innov     - if .true. do GSD limitation of PW obs
!      max_innov_pct        - sets limit of PW ob to a percent of the background value (0-1)
!      l_cleansnow_warmts   - if .true. do GSD limitation of using retrieved snow over warn area
!                                               (Ts > r_cleansnow_warmts_threshold) 
!      r_cleansnow_warmts_threshold - threshold for using retrieved snow over warn area
!      l_conserve_thetaV    - if .true. conserve thetaV during moisture adjustment in cloud analysis
!      i_conserve_thetav_iternum    - iteration number for conserving thetaV during moisture adjustment
!      l_gsd_soiltq_nudge   - if .true. do GSD soil T and Q nudging based on the lowest t analysis inc
!      l_cld_bld            - if .true. do GSD GOES cloud building
!      cld_bld_hgt          - sets limit below which GOES cloud building occurs (default:1200m)
!      build_cloud_frac_p   - sets the threshold for building clouds from satellite
!      clear_cloud_frac_p   - sets the threshold for clearing clouds from satellite
!      nesdis_npts_rad  - NESDIS cloud product impact radiu (grid points)
!      iclean_hydro_withRef - if =1, then clean hydrometeors if the grid point
!                               has no echo and maxref=0
!      iclean_hydro_withRef_allcol - if =1, then clean whole column hydrometeors
!                      if the observed max ref =0 and satellite cloud shows
!                      clean
!      i_use_2mq4b    -  background used for calculate surface moisture observation
!                               innovation
!                         =0  Use Q from the 1st model level. (default) 
!                         =1  use 2m Q as part of background
!      i_use_2mt4b    -  background used for calculate surface temperature         
!                             observation innovation
!                         =0  Use T from the 1st model level. (default)
!                         =1  use 2m T as part of background 
!      i_gsdcldanal_type    - options for how GSD cloud analysis should be conducted         
!                         =0. no cloud analysis (default)
!                         =1.  cloud analysis after var analysis
!                         =5.  skip cloud analysis and NETCDF file update
!      i_gsdsfc_uselist  - options for how to use surface observation use or
!                          rejection list
!                         =0 . EMC method (default)
!                         =1 . GSD method
!      i_lightpcp        - options for how to deal with light precipitation
!                         =0 . don't add light precipitation (default)
!                         =1 . add light precipitation in warm section
!      i_sfct_gross      - if use extended threshold for surface T gross check
!                         =0 use threshold from convinfo (default)
!                         =1 for cold surface, threshold for gross check is
!                         enlarged to bring more large negative innovation into
!                         analysis.
!
  namelist/rapidrefresh_cldsurf/dfi_radar_latent_heat_time_period, &
                                metar_impact_radius,metar_impact_radius_lowcloud, &
                                l_gsd_terrain_match_surftobs, &
                                l_sfcobserror_ramp_t,l_sfcobserror_ramp_q, &
                                l_pbl_pseudo_surfobst,l_pbl_pseudo_surfobsq,l_pbl_pseudo_surfobsuv, &
                                pblh_ration,pps_press_incr,l_gsd_limit_ocean_q, &
                                l_pw_hgt_adjust, l_limit_pw_innov, max_innov_pct, &
                                l_cleansnow_warmts,l_conserve_thetaV,r_cleansnow_warmts_threshold,  &
                                i_conserve_thetav_iternum,l_gsd_soiltq_nudge,l_cld_bld, cld_bld_hgt, &
                                build_cloud_frac_p, clear_cloud_frac_p,   &
                                nesdis_npts_rad, &
                                iclean_hydro_withRef,iclean_hydro_withRef_allcol,&
                                i_use_2mq4b,i_use_2mt4b,i_gsdcldanal_type,i_gsdsfc_uselist, &
                                i_lightpcp,i_sfct_gross

! chem(options for gsi chem analysis) :
!     berror_chem       - ??
!     oneobtest_chem    - one-ob trigger for chem constituent analysis
!     maginnov_chem     - O-B make-believe residual for one-ob chem test
!     magoberr_chem     - make-believe obs error for one-ob chem test
!     oneob_type_chem   - type of chem-ob for one-ob test
!     oblat_chem        - latitude of make-believe chem obs
!     oblon_chem        - longitude of make-believe chem obs
!     obpres_chem       - pressure level of make-believe chem obs
!     diag_incr         - ??
!     elev_tolerance    - ??
!     tunable_error     - ??
!     in_fname          - ??
!     out_fname         - ??
!     incr_fname        - ??
!     laeroana_gocart   - when true, do chem analysis with wrfchem and modis
!     l_aoderr_table    - ??
!     aod_qa_limit      - ??
!     luse_deepblue     - ??

  namelist/chem/berror_chem,oneobtest_chem,maginnov_chem,magoberr_chem,&
       oneob_type_chem,oblat_chem,oblon_chem,obpres_chem,&
       diag_incr,elev_tolerance,tunable_error,&
       in_fname,out_fname,incr_fname,&
       laeroana_gocart, l_aoderr_table, aod_qa_limit, luse_deepblue

!EOC

!---------------------------------------------------------------------------

   CONTAINS

!-------------------------------------------------------------------------
!  NASA/GSFC, Global Modeling and Assimilation Office, Code 610.3, GMAO  !
!-------------------------------------------------------------------------
!BOP

! ! IROUTINE: gsimain_initialize

! ! INTERFACE:

  subroutine gsimain_initialize

!*************************************************************
! Begin gsi code
!
  use mpeu_util,only: die
  use gsi_4dcouplermod, only: gsi_4dcoupler_parallel_init
  use gsi_4dcouplermod, only: gsi_4dcoupler_setservices
  implicit none
  character(len=*),parameter :: myname_='gsimod.gsimain_initialize'
  integer:: ier,ios

  call gsi_4dcoupler_parallel_init

  call mpi_comm_size(mpi_comm_world,npe,ierror)
  call mpi_comm_rank(mpi_comm_world,mype,ierror)
  if (mype==0) call w3tagb('GSI_ANL',1999,0232,0055,'NP23')


! Initialize defaults of vars in modules
  call init_4dvar

  call init_regional_io
! Read in user specification of state and control variables
  call gsi_metguess_init
  call gsi_chemguess_init
  call init_anasv
  call init_anacv

  call init_constants_derived
  call init_oneobmod
  call init_qcvars
  call init_obsmod_dflts
  call init_pcp
  call init_rad
  call init_oz
  call init_aero
  call init_co
  call init_convinfo
  call init_jfunc
  call init_berror
  call init_anberror  ! RTodling: alloc vectors should move to create
  call init_grid
  call init_turbl
  call init_compact_diffs
  call init_smooth_polcas  
  call init_jcvars
  call init_strongvars
  call initialize_superob_radar
  call init_io(mype,npe-1)
  call init_vtrans
  call init_obsens
  call init_hybrid_ensemble_parameters
  call init_rapidrefresh_cldsurf
  call init_chem
  call init_tcps_errvals
  call init_aircraft
  call init_gfs_stratosphere
  call set_fgrid2agrid
 if(mype==0) write(6,*)' at 0 in gsimod, use_gfs_stratosphere,nems_nmmb_regional = ', &
                       use_gfs_stratosphere,nems_nmmb_regional


! Read user input from namelists.  All processor elements 
! read the namelist input.  SGI MPI FORTRAN does not allow
! all tasks to read from standard in (unit 5).  Hence, open
! namelist to different unit number and have each task read 
! namelist file.
#ifdef ibm_sp
! Initialize table of instruments and data types
  call obsmod_init_instr_table(nhr_assimilation,ndat)
  read(5,setup) 
  read(5,gridopts)
  read(5,bkgerr)
  read(5,anbkgerr)
  read(5,jcopts)
  read(5,strongopts)
  read(5,obsqc)
  read(5,obs_input)
  read(5,superob_radar)
  read(5,lag_data)
  read(5,hybrid_ensemble)
  read(5,rapidrefresh_cldsurf)
  read(5,chem)
#else
! Initialize table of instruments and data types
  open(11,file='gsiparm.anl')
  read(11,setup,iostat=ios)
        if(ios/=0) call die(myname_,'read(setup)',ios)  
  read(11,gridopts,iostat=ios)
        if(ios/=0) call die(myname_,'read(gridopts)',ios)
  call obsmod_init_instr_table(nhr_assimilation,ndat,rcname='gsiparm.anl')
  read(11,bkgerr,iostat=ios)
        if(ios/=0) call die(myname_,'read(bkgerr)',ios)
  read(11,anbkgerr,iostat=ios)
        if(ios/=0) call die(myname_,'read(anbkgerr)',ios)
  read(11,jcopts,iostat=ios)
        if(ios/=0) call die(myname_,'read(jcopts)',ios)
  read(11,strongopts,iostat=ios)
        if(ios/=0) call die(myname_,'read(strongopts)',ios)
  read(11,obsqc,iostat=ios)
        if(ios/=0) call die(myname_,'read(obsqc)',ios)
  read(11,obs_input,iostat=ios)
        if(ios/=0) call die(myname_,'read(obs_input)',ios)
  read(11,superob_radar,iostat=ios)
        if(ios/=0) call die(myname_,'read(superob_radar)',ios)
  read(11,lag_data,iostat=ios)
        if(ios/=0) call die(myname_,'read(lag_data)',ios)
  read(11,hybrid_ensemble,iostat=ios)
        if(ios/=0) call die(myname_,'read(hybrid_ensemble)',ios)
  read(11,rapidrefresh_cldsurf,iostat=ios)
        if(ios/=0) call die(myname_,'read(rapidrefresh_cldsurf)',ios)
  read(11,chem,iostat=ios)
        if(ios/=0) call die(myname_,'read(chem)',ios)
  close(11)
#endif

  if(jcap > jcap_cut)then
    jcap_cut = jcap+1
    if(mype == 0)then
      write(6,*) ' jcap_cut increased to jcap+1 = ', jcap+1
      write(6,*) ' jcap_cut < jcap+1 not allowed '
    end if
  end if
  if (anisotropic) then
      call init_fgrid2agrid(pf2aP1)
      call init_fgrid2agrid(pf2aP2)
      call init_fgrid2agrid(pf2aP3)
  endif

! 4D-Var setup
  call setup_4dvar(mype)
  if (l4dvar) then
     if(reduce_diag) &
     call die(myname_,'Options l4dvar and reduce_diag not allowed together',99)
  end if 

! Diagonal preconditioning is necessary for new bias correction
  if(newpc4pred .and. .not. diag_precon)then
    diag_precon=.true.
    step_start=8.e-4_r_kind
  end if

  if( (.not.l4dvar) .and. (.not.l4densvar) ) ljcdfi=.false.
 
  if (l4dvar.and.lsensrecompute) then
     lobsensfc  =lobsensfc  .and.(jiterstart==jiterend)
     lobsensjb  =lobsensjb  .and.(jiterstart==jiterend)
     lobsensincr=lobsensincr.and.(jiterstart==jiterend)
  endif
  lobsensfc=lobsensfc.or.lobsensjb.or.lobsensincr
  lsensrecompute=lsensrecompute.and.lobsensfc
  if (lobsensadj .and. .not.lcongrad) then
     write(6,*)'gsimod: adjoint computation requires congrad',lobsensadj,lcongrad
     call stop2(137)
  end if
  if (jsiga>0 .and. .not.lcongrad) then
     write(6,*)'gsimod: analysis error estimate requires congrad',jsiga,lcongrad
     call stop2(137)
  endif

  call gsi_4dcoupler_setservices(rc=ier)
  if(ier/=0) call die(myname_,'gsi_4dcoupler_setServices(), rc =',ier)


! Check user input for consistency among parameters for given setups.

! Set regional parameters
  if(filled_grid.and.half_grid) filled_grid=.false.
  regional=wrf_nmm_regional.or.wrf_mass_regional.or.twodvar_regional.or.nems_nmmb_regional .or. cmaq_regional

! Currently only able to have use_gfs_stratosphere=.true. for nems_nmmb_regional=.true.
  use_gfs_stratosphere=use_gfs_stratosphere.and.(nems_nmmb_regional.or.wrf_nmm_regional)   
  if(mype==0) write(6,*) 'in gsimod: use_gfs_stratosphere,nems_nmmb_regional,wrf_nmm_regional= ', &  
                          use_gfs_stratosphere,nems_nmmb_regional,wrf_nmm_regional                  
! Given the requested resolution, set dependent resolution parameters
  if(jcap_gfs == 1534)then
     nlat_gfs=1538
     nlon_gfs=3072
  else if(jcap_gfs == 574)then
     nlat_gfs=578
     nlon_gfs=1152
  else if(jcap_gfs == 382)then
     nlat_gfs=386
     nlon_gfs=768
  else if(jcap_gfs == 126)then
     nlat_gfs=130
     nlon_gfs=256
  else if(jcap_gfs == 62)then
     nlat_gfs=96
     nlon_gfs=192
  else
     if(mype == 0) write(6,*)' Invalid jcap_gfs'
     call stop2(329)
  end if

!  reg_tlnmc_type=2 currently requires that 2*nvmodes_keep <= npe
  if(reg_tlnmc_type==2) then
     if(2*nvmodes_keep>npe) then
        if(mype==0) write(6,*)' reg_tlnmc_type=2 and nvmodes_keep > npe'
        if(mype==0) write(6,*)' npe, old value of nvmodes_keep=',npe,nvmodes_keep
        nvmodes_keep=npe/2
        if(mype==0) write(6,*)'    new nvmodes_keep, npe=',nvmodes_keep,npe
     end if
  end if

  if (tlnmc_option>=2 .and. tlnmc_option<=4) then
     if (.not.l_hyb_ens) then
     if(mype==0) write(6,*)' GSIMOD: inconsistent set of options for Hybrid/EnVar & TLNMC = ',l_hyb_ens,tlnmc_option
     if(mype==0) write(6,*)' GSIMOD: resetting tlnmc_option to 1 for 3DVAR mode'
     tlnmc_option=1
     end if
  else if (tlnmc_option<0 .or. tlnmc_option>4) then
     if(mype==0) write(6,*)' GSIMOD: This option does not yet exist for tlnmc_option: ',tlnmc_option
     if(mype==0) write(6,*)' GSIMOD: Reset to default 0'
     tlnmc_option=0
  end if
  if (tlnmc_option>0 .and. tlnmc_option<5) then
     l_tlnmc=.true.
     if(mype==0) write(6,*)' GSIMOD: valid TLNMC option chosen, setting l_tlnmc logical to true'
  end if
! check consistency in q option
  if(pseudo_q2 .and. qoption==1)then
     if(mype==0)then
       write(6,*)' pseudo-q2 = ', pseudo_q2, ' qoption = ', qoption
       write(6,*)' pseudo-q2 must be used together w/ qoption=2 only, aborting.'
       call stop2(999)
     endif
  endif


! Ensure valid number of horizontal scales
  if (nhscrf<0 .or. nhscrf>3) then
     if(mype==0) write(6,*)' GSIMOD: invalid specifications for number of horizontal scales nhscrf = ',nhscrf
     call die(myname_,'invalid nhscrf, check namelist settings',336)
  end if


  writediag=.false.
  do i=1,miter+1
     if(write_diag(i))writediag=.true.
  end do
  if(.not. writediag)then
     diag_rad=.false.
     diag_conv=.false.
     diag_ozone=.false.
     diag_aero=.false.
     diag_co=.false.
     diag_pcp=.false.
     use_limit = 0
  end if
  if(reduce_diag) use_limit = 0

! Force use of perturb_obs for oberror_tune
  if (oberror_tune ) then
     perturb_obs=.true.
     if (mype==0) write(6,*)'GSIMOD:  ***WARNING*** reset perturb_obs=',perturb_obs
  endif

! Force turn of cloud analysis and hydrometeor IO
  if (i_gsdcldanal_type==0) then
     l_cloud_analysis = .false.
     if (mype==0) write(6,*)'GSIMOD:  ***WARNING*** set l_cloud_analysis=false'
  endif

! Finish initialization of observation setup
  call init_obsmod_vars(nhr_assimilation,mype)


! Force use of external observation error table for regional runs
  if (regional .and. .not.oberrflg) then
     oberrflg=.true.
     if (mype==0) write(6,*)'GSIMOD:  ***WARNING*** reset oberrflg=',oberrflg
  endif


! Set 10m wind factor logicals based on ifact10
  if (ifact10==1 .or. ifact10==2) then
     if (ifact10==1) sfcmod_gfs = .true.
     if (ifact10==2) sfcmod_mm5 = .true.
  endif


! If strong constraint is turned off, force other strong constraint variables to zero
  if ((.not.l_tlnmc) .and. nstrong/=0 ) then
     nstrong=0
     if (mype==0) write(6,*)'GSIMOD:  reset nstrong=',nstrong,&
          ' because TLNMC option is set to off= ',tlnmc_option
  endif
  if (.not.l_tlnmc) then
     baldiag_full=.false.
     baldiag_inc =.false.
  end if

! Turn off uv option if hybrid/ensemble options is false for purposes 
! of TLNMC 
  if (.not.l_hyb_ens) uv_hyb_ens=.false.

! Turn on derivatives if using dynamic constraint
! For now if wrf mass or 2dvar no dynamic constraint
  if (l_tlnmc.or.l_foto) tendsflag=.true.
  if (tendsflag) switch_on_derivatives=.true.


! Turn off Jc-pdry weak constraint if regional application
  if (regional) ljcpdry=.false.


! Initialize lagrangian data assimilation - must be called after gsi_4dvar
  call lag_modini()


! Ensure tendency flag is on if preciptation data listed as observation type.
! NOTE: only applicable for global run when not using observer
  if (.not.tendsflag .and. .not.regional) then
     check_pcp: do i=1,ndat
        if ( .not.tendsflag .and. index(dtype(i),'pcp') /=0 ) then
           tendsflag = .true.
           switch_on_derivatives=.true.
           if (mype==0) write(6,*)'GSIMOD:  set tendsflag,switch_on_derivatives=',&
                tendsflag,switch_on_derivatives,' for pcp data'
           exit check_pcp
        endif
     end do check_pcp
  endif

! Ensure no conflict between flag lread_obs_save and lread_obs_skip
  if (lread_obs_save .and. lread_obs_skip) then
     if (mype==0) write(6,*)'GSIMOD:  ***ERROR*** lread_obs_save=',lread_obs_save,&
          ' and lread_obs_skip=',lread_obs_skip,' can not both be TRUE'
     call stop2(329)
  endif


  if (l4densvar .and. (.not.ljc4tlevs) ) then
     if( ljcpdry .or. (factqmin>zero) .or. (factqmax>zero) )  then
        if (mype==0) write(6,*)'GSIMOD: **WARNING**, option for Jc terms over all time', &
                              ' levels not activated with 4Densvar'
        if (mype==0) write(6,*)'GSIMOD: **WARNING**, This configuration not recommended,',&
                              ' limq/pdry will only be applied to center of window '
     end if
  end if

! Optionally read in namelist for single observation run
  if (oneobtest) then
     miter=1
     dfile(1)='prepqc'
     time_window(1)=three
     dplat='oneob'
     dthin=1
     dval=one
     dmesh=one
     factqmin=zero
     factqmax=zero
     if (hilbert_curve) then
        write(6,*) 'Disabling hilbert_curve cross validation when oneobtest=.true.'
        hilbert_curve=.false.
     end if
#ifdef ibm_sp
     read(5,singleob_test)
#else
     open(11,file='gsiparm.anl')
     read(11,singleob_test,iostat=ios)
        if(ios/=0) call die(myname_,'read(singleob_test)',ios)
     close(11)
#endif
     dtype(1)=oneob_type
     if(dtype(1)=='u' .or. dtype(1)=='v')dtype(1)='uv'
     dsis(1)=dtype(1)
  endif

! Single radiance assimilation case
  if (lsingleradob) then
#ifdef ibm_sp 
     read(5,singleob_test)
#else 
     open(11,file='gsiparm.anl')
     read(11,singleob_test,iostat=ios)
     if(ios/=0) call die(myname_,'read(singleob_test)',ios)
     close(11)
#endif 
  endif

! Write namelist output to standard out
  if(mype==0) then
     write(6,200)
200  format(' calling gsisub with following input parameters:',//)
     write(6,setup)
     write(6,gridopts)
     write(6,bkgerr)
     write(6,anbkgerr)
     write(6,jcopts)
     write(6,strongopts)
     write(6,obsqc)
     write(6,*)'EXT_SONDE on type 120 =',ext_sonde
     ngroup=0
     do i=1,ndat
        dthin(i) = max(dthin(i),0)
        if(dthin(i) > ngroup)ngroup=dthin(i)
     end do
     if(ngroup>0) then
       if (ngroup<size(dmesh)) then
          write(6,*)' ngroup = ',ngroup,' dmesh = ',(dmesh(i),i=1,ngroup)
 400      format(' ngroup = ',I5,' dmesh = ',(5f10.2))
       else
          call die(myname_,'dmesh size needs increasing',99)
       endif
     endif
     do i=1,ndat
        write(6,401)dfile(i),dtype(i),dplat(i),dsis(i),dval(i),dthin(i),dsfcalc(i),time_window(i)
 401    format(1x,a20,1x,a10,1x,a10,1x,a20,1x,f10.2,1x,I3,1x,I3,1x,f10.2)
     end do
     write(6,superob_radar)
     write(6,lag_data)
     write(6,hybrid_ensemble)
     write(6,rapidrefresh_cldsurf)
     write(6,chem)
     if (oneobtest) write(6,singleob_test)
  endif

! Set up directories (or pe specific filenames)
  call init_directories(mype)

! Initialize space for qc
  call create_qcvars

! Initialize constants
  call init_constants(regional)
  call gps_constants(use_compress)

! If this is a wrf regional run, then run interface with wrf
  update_pint=.false.
  if (regional) call convert_regional_guess(mype,ctph0,stph0,tlm0)
  if (regional.and.use_gfs_stratosphere) call broadcast_gfs_stratosphere_vars


! Initialize variables, create/initialize arrays
  call init_reg_glob_ll(mype,lendian_in)
  call init_grid_vars(jcap,npe,cvars3d,cvars2d,nrf_var,mype)
  call init_general_commvars
  call create_obsmod_vars
  if (passive_bc) call create_passive_obsmod_vars

  
! Initialize values in radinfo
  call init_rad_vars

! Initialize values in aeroinfo
  call init_aero_vars

  end subroutine gsimain_initialize

!-------------------------------------------------------------------------
!  NASA/GSFC, Global Modeling and Assimilation Office, Code 610.3, GMAO  !
!-------------------------------------------------------------------------
!BOP

! ! IROUTINE: gsimain_run

! ! INTERFACE:

  subroutine gsimain_run(init_pass,last_pass)
    use mpeu_util, only: tell
    implicit none
    logical, optional, intent(in):: init_pass  ! initial pass through multiple background bins
    logical, optional, intent(in):: last_pass  ! last pass through multiple background bins

!EOC

!---------------------------------------------------------------------------
  logical :: init_pass_
  logical :: last_pass_
 
  init_pass_ =.false.
  if(present(init_pass)) init_pass_=init_pass
  last_pass_  =.false.
  if(present(last_pass)) last_pass_ =last_pass

! Call the main gsi driver routine
  call gsisub(mype, init_pass_,last_pass_)

  end subroutine gsimain_run

!-------------------------------------------------------------------------
!  NASA/GSFC, Global Modeling and Assimilation Office, Code 610.3, GMAO  !
!-------------------------------------------------------------------------
!BOP

! ! IROUTINE: gsimain_finalize

 subroutine gsimain_finalize

! !REVISION HISTORY:
!
!  30May2010 Todling - add final_anasv and final_anacv
!  27Oct2013 Todling - get mype again for consistency w/ initialize
!                      revisit a few of finalizes for consistency w/ init
!
!EOC
!---------------------------------------------------------------------------

  implicit none
! Deallocate arrays
! RTodling debug: PROG HANGS; needs ATTENTION
  call mpi_comm_rank(mpi_comm_world,mype,ierror)
  if (anisotropic) then
     call final_fgrid2agrid(pf2aP3)
     call final_fgrid2agrid(pf2aP2)
     call final_fgrid2agrid(pf2aP1)
  endif
  call final_aero_vars
  call final_rad_vars
  if(passive_bc) call destroyobs_passive
  call destroy_obsmod_vars
  call destroy_general_commvars
  call final_grid_vars
!_TBDone  call final_reg_glob_ll ! gridmod
  call final_anacv
  call final_anasv
  call obsmod_final_instr_table
  call gsi_chemguess_final
  call gsi_metguess_final
  call clean_4dvar
  call destroy_qcvars

! Done with GSI.
  if (mype==0)  call w3tage('GSI_ANL')
  
  call mpi_finalize(ierror)
 
 end subroutine gsimain_finalize

 end module gsimod
<|MERGE_RESOLUTION|>--- conflicted
+++ resolved
@@ -303,11 +303,8 @@
 !  01-15-2015 Hu        added options i_use_2mq4b,i_use_2mt4b, i_gsdcldanal_type
 !                              i_gsdsfc_uselist,i_lightpcp,i_sfct_gross under
 !                              rapidrefresh_cldsurf
-<<<<<<< HEAD
 !  03-01-2015 Li        add zsea1 & zsea2 to namelist for vertical mean temperature based on NSST T-Profile
-=======
 !  05-13-2015 wu        remove check to turn off regional 4densvar
->>>>>>> a95ab60f
 !
 !EOP
 !-------------------------------------------------------------------------
