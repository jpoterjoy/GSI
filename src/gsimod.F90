!-------------------------------------------------------------------------
!  NASA/GSFC, Global Modeling and Assimilation Office, Code 610.3, GMAO  !
!-------------------------------------------------------------------------
!BOP
!
! !MODULE: gsimod  ---

!
! !INTERFACE:
!
  module gsimod

! !USES:

  use kinds, only: i_kind,r_kind
  use obsmod, only: dmesh,dval,dthin,dtype,dfile,dplat,dsfcalc,ndat,&
     init_obsmod_dflts,create_obsmod_vars,write_diag,reduce_diag,oberrflg,&
     time_window,perturb_obs,perturb_fact,sfcmodel,destroy_obsmod_vars,dsis,&
     dtbduv_on,time_window_max,offtime_data,init_directories,oberror_tune,ext_sonde, &
     blacklst,init_obsmod_vars,lobsdiagsave,lobskeep,lobserver,hilbert_curve,&
     lread_obs_save,lread_obs_skip,create_passive_obsmod_vars,lwrite_predterms, &
     lwrite_peakwt,use_limit,lrun_subdirs,l_foreaft_thin,&
     obsmod_init_instr_table,obsmod_final_instr_table,destroyobs_passive
  use aircraftinfo, only: init_aircraft,aircraft_t_bc_pof,aircraft_t_bc, &
                          aircraft_t_bc_ext,biaspredt,upd_aircraft,cleanup_tail
  use obs_sensitivity, only: lobsensfc,lobsensincr,lobsensjb,lsensrecompute, &
                             lobsensadj,lobsensmin,iobsconv,llancdone,init_obsens
  use gsi_4dvar, only: setup_4dvar,init_4dvar,nhr_assimilation,min_offset, &
                       l4dvar,nhr_obsbin,nhr_subwin,nwrvecs,iorthomax,&
                       lbicg,lsqrtb,lcongrad,lbfgsmin,ltlint,ladtest,ladtest_obs, lgrtest,&
                       idmodel,clean_4dvar,iwrtinc,lanczosave,jsiga,ltcost,liauon, &
		       l4densvar,ens4d_nstarthr,lnested_loops,lwrite4danl
  use obs_ferrscale, only: lferrscale
  use mpimod, only: npe,mpi_comm_world,ierror,mype
  use radinfo, only: retrieval,diag_rad,init_rad,init_rad_vars,adp_anglebc,angord,upd_pred,&
                       biaspredvar,use_edges,passive_bc,newpc4pred,final_rad_vars,emiss_bc,&
                       ssmis_method,ssmis_precond
  use radinfo, only: nst_gsi,nstinfo,nst_tzr,fac_dtl,fac_tsl,tzr_bufrsave
  use radinfo, only: crtm_coeffs_path
  use ozinfo, only: diag_ozone,init_oz
  use aeroinfo, only: diag_aero, init_aero, init_aero_vars, final_aero_vars
  use coinfo, only: diag_co,init_co
  use convinfo, only: init_convinfo,npred_conv_max, &
                      id_bias_ps,id_bias_t,id_bias_spd, &
                      conv_bias_ps,conv_bias_t,conv_bias_spd, &
                      stndev_conv_ps,stndev_conv_t,stndev_conv_spd,diag_conv,&
                      stndev_conv_pm2_5,id_bias_pm2_5,conv_bias_pm2_5,&
                      use_prepb_satwnd

  use oneobmod, only: oblon,oblat,obpres,obhourset,obdattim,oneob_type,&
     oneobtest,magoberr,maginnov,init_oneobmod,pctswitch,lsingleradob,obchan
  use balmod, only: fstat
  use turblmod, only: use_pbl,init_turbl
  use qcmod, only: dfact,dfact1,create_qcvars,destroy_qcvars,&
      erradar_inflate,tdrerr_inflate,tdrgross_fact,use_poq7,qc_satwnds,&
      init_qcvars,vadfile,noiqc,c_varqc,qc_noirjaco3,qc_noirjaco3_pole,&
      buddycheck_t,buddydiag_save
  use pcpinfo, only: npredp,diag_pcp,dtphys,deltim,init_pcp
  use jfunc, only: iout_iter,iguess,miter,factqmin,factqmax,&
     factv,factl,factp,factg,factw10m,facthowv,niter,niter_no_qc,biascor,&
     init_jfunc,qoption,switch_on_derivatives,tendsflag,l_foto,jiterstart,jiterend,R_option,&
     bcoption,diurnalbc,print_diag_pcg,tsensible,lgschmidt,diag_precon,step_start,pseudo_q2,&
     clip_supersaturation
  use state_vectors, only: init_anasv,final_anasv
  use control_vectors, only: init_anacv,final_anacv,nrf,nvars,nrf_3d,cvars3d,cvars2d,nrf_var
  use berror, only: norh,ndeg,vs,bw,init_berror,hzscl,hswgt,pert_berr,pert_berr_fct,&
     bkgv_flowdep,bkgv_rewgtfct,bkgv_write,fpsproj,nhscrf,adjustozvar,fut2ps,cwcoveqqcov
  use anberror, only: anisotropic,ancovmdl,init_anberror,npass,ifilt_ord,triad4, &
     binom,normal,ngauss,rgauss,anhswgt,an_vs,&
     grid_ratio,grid_ratio_p,an_flen_u,an_flen_t,an_flen_z, &
     rtma_subdomain_option,nsmooth,nsmooth_shapiro,&
     pf2aP1,pf2aP2,pf2aP3,afact0,covmap,lreadnorm
  use compact_diffs, only: noq,init_compact_diffs
  use jcmod, only: init_jcvars,ljcdfi,alphajc,ljcpdry,bamp_jcpdry,eps_eer,ljc4tlevs
  use tendsmod, only: ctph0,stph0,tlm0
  use mod_vtrans, only: nvmodes_keep,init_vtrans
  use mod_strong, only: l_tlnmc,reg_tlnmc_type,nstrong,tlnmc_option,&
       period_max,period_width,init_strongvars,baldiag_full,baldiag_inc
  use gridmod, only: nlat,nlon,nsig,wrf_nmm_regional,nems_nmmb_regional,cmaq_regional,&
     nmmb_reference_grid,grid_ratio_nmmb,grid_ratio_wrfmass,&
     filled_grid,half_grid,wrf_mass_regional,nsig1o,nnnn1o,update_regsfc,&
     diagnostic_reg,gencode,nlon_regional,nlat_regional,nvege_type,&
     twodvar_regional,regional,init_grid,init_reg_glob_ll,init_grid_vars,netcdf,&
     nlayers,use_gfs_ozone,check_gfs_ozone_date,regional_ozone,jcap,jcap_b,vlevs,&
     use_gfs_nemsio,use_sp_eqspace,final_grid_vars,use_reflectivity,&
     jcap_gfs,nlat_gfs,nlon_gfs,jcap_cut
  use guess_grids, only: ifact10,sfcmod_gfs,sfcmod_mm5,use_compress,nsig_ext,gpstop
  use gsi_io, only: init_io,lendian_in
  use regional_io, only: convert_regional_guess,update_pint,init_regional_io,preserve_restart_date
  use constants, only: zero,one,init_constants,gps_constants,init_constants_derived,three
  use fgrid2agrid_mod, only: nord_f2a,init_fgrid2agrid,final_fgrid2agrid,set_fgrid2agrid
  use smooth_polcarf, only: norsp,init_smooth_polcas
  use read_l2bufr_mod, only: minnum,del_azimuth,del_elev,del_range,del_time,&
     range_max,elev_angle_max,initialize_superob_radar,l2superob_only
  use m_berror_stats,only : berror_stats ! filename if other than "berror_stats"
  use lag_fields,only : infile_lag,lag_nmax_bal,&
                        &lag_vorcore_stderr_a,lag_vorcore_stderr_b,lag_modini
  use lag_interp,only : lag_accur
  use lag_traj,only   : lag_stepduration
  use hybrid_ensemble_parameters,only : l_hyb_ens,uv_hyb_ens,aniso_a_en,generate_ens,&
                         n_ens,nlon_ens,nlat_ens,jcap_ens,jcap_ens_test,oz_univ_static,&
                         regional_ensemble_option,merge_two_grid_ensperts, &
                         full_ensemble,pseudo_hybens,betaflg,pwgtflg,coef_bw,&
                         beta1_inv,s_ens_h,s_ens_v,init_hybrid_ensemble_parameters,&
                         readin_localization,write_ens_sprd,eqspace_ensgrid,grid_ratio_ens,enspreproc,&
                         readin_beta,use_localization_grid,use_gfs_ens,q_hyb_ens,i_en_perts_io, &
                         l_ens_in_diff_time
  use rapidrefresh_cldsurf_mod, only: init_rapidrefresh_cldsurf, &
                            dfi_radar_latent_heat_time_period,metar_impact_radius,&
                            metar_impact_radius_lowcloud,l_gsd_terrain_match_surftobs, &
                            l_sfcobserror_ramp_t, l_sfcobserror_ramp_q, &
                            l_pbl_pseudo_surfobst,l_pbl_pseudo_surfobsq,l_pbl_pseudo_surfobsuv, &
                            pblh_ration,pps_press_incr,l_gsd_limit_ocean_q, &
                            l_pw_hgt_adjust, l_limit_pw_innov, max_innov_pct, &
                            l_cleansnow_warmts,l_conserve_thetaV,r_cleansnow_warmts_threshold, &
                            i_conserve_thetav_iternum,l_gsd_soiltq_nudge,l_cld_bld, cld_bld_hgt, &
                            build_cloud_frac_p, clear_cloud_frac_p,       &
                            l_cloud_analysis,nesdis_npts_rad, & 
                            iclean_hydro_withRef,iclean_hydro_withRef_allcol, &
                            i_use_2mq4b,i_use_2mt4b,i_gsdcldanal_type,i_gsdsfc_uselist, &
                            i_lightpcp,i_sfct_gross
  use gsi_metguess_mod, only: gsi_metguess_init,gsi_metguess_final
  use gsi_chemguess_mod, only: gsi_chemguess_init,gsi_chemguess_final
  use tcv_mod, only: init_tcps_errvals,tcp_refps,tcp_width,tcp_ermin,tcp_ermax
  use chemmod, only : init_chem,berror_chem,oneobtest_chem,&
       maginnov_chem,magoberr_chem,&
       oneob_type_chem,oblat_chem,&
       oblon_chem,obpres_chem,diag_incr,elev_tolerance,tunable_error,&
       in_fname,out_fname,incr_fname, &
       laeroana_gocart, l_aoderr_table, aod_qa_limit, luse_deepblue
  use gfs_stratosphere, only: init_gfs_stratosphere,use_gfs_stratosphere,pblend0,pblend1
  use gfs_stratosphere, only: broadcast_gfs_stratosphere_vars
  use general_commvars_mod, only: init_general_commvars,destroy_general_commvars

  implicit none

  private

! !PUBLIC ROUTINES:

   public gsimain_initialize
   public gsimain_run
   public gsimain_finalize

!
! !DESCRIPTION: This module contains code originally in the GSI main program.
! The main
!               program has been split in initialize/run/finalize segments, and
!               subroutines
!  created for these steps: gsimain_initialize(), gsimain_run() and
!  gsimain_finalize().
!  In non-ESMF mode (see below) a main program is assembled by calling these 3
!  routines in
!  sequence.
                                                                                                                         
                    
!  This file can be compiled in 2 different modes: an ESMF and a non-ESMF mode.
!  When HAVE_ESMF
!  is defined (ESMF mode), a few I/O related statements are skipped during
!  initialize() and
!  a main program is not provided. These is no dependency on the ESMF in this
!  file and in the
!  routines called from here. The ESMF interface is implemented in
!  GSI_GridCompMod which in
!  turn calls the initialize/run/finalize routines defined here.
!
! !REVISION HISTORY:
!
!  01Jul2006  Cruz      Initial code.
!  19Oct2006  da Silva  Updated prologue.
!  10Apr2007  Todling   Created from gsimain
!  13Jan2007  Tremolet  Updated interface to setup_4dvar
!  03Oct2007  Todling   Add lobserver
!  03Oct2007  Tremolet  Add DFI and lanczos-save
!  04Jan2008  Tremolet  Add forecast sensitivity to observations options
!  10Sep2008  Guo       Add CRTM files directory path
!  02Dec2008  Todling   Remove reference to old TLM of analysis  
!  20Nov2008  Todling   Add lferrscale to scale OMF w/ Rinv (actual fcst not guess)
!  08Dec2008  Todling   Placed switch_on_derivatives,tendsflag in jcopts namelist
!  28Jan2009  Todling   Remove original GMAO interface
!  06Mar2009  Meunier   Add initialisation for lagrangian data
!  04-21-2009 Derber    Ensure that ithin is positive if neg. set to zero
!  07-08-2009 Sato      Update for anisotropic mode (global/ensemble based)
!  08-31-2009 Parrish   Add changes for version 3 regional tangent linear normal mode constraint
!  09-22-2009 Parrish   Add read of namelist/hybrid_ensemble/.  contains parameters used for hybrid
!                        ensemble option.
!  10-09-2009 Wu        replace nhr_offset with min_offset since it's 1.5 hr for regional
!  02-17-2010 Parrish   add nlon_ens, nlat_ens, jcap_ens to namelist/hybrid_ensemble/, in preparation for 
!                         dual resolution capability when running gsi in hybrid ensemble mode.
!  02-20-2010 Zhu       Add init_anacv,nrf,nvars,nrf_3d for control variables;
!  02-21-2010 Parrish   add jcap_ens_test to namelist/hybrid_ensemble/ so can simulate lower resolution
!                         ensemble compared to analysis for case when ensemble and analysis resolution are
!                         the same.  used for preliminary testing of dual resolution hybrid ensemble option.
!  02-25-2010 Zhu       Remove berror_nvars
!  03-06-2010 Parrish   add flag use_gfs_ozone to namelist SETUP--allows read of gfs ozone for regional runs
!  03-09-2010 Parrish   add flag check_gfs_ozone_date to namelist SETUP--if true, date check gfs ozone
!  03-15-2010 Parrish   add flag regional_ozone to namelist SETUP--if true, then turn on ozone in 
!                         regional analysis
!  03-17-2010 todling   add knob for analysis error estimate (jsiga)
!  03-17-2010 Zhu       Add nc3d and nvars in init_grid_vars interface
!  03-29-2010 hu        add namelist variables for controling rapid refesh options
!                                 including cloud analysis and surface enhancement
!                       add and read namelist for RR
!  03-31-2010 Treadon   replace init_spec, init_spec_vars, destroy_spec_vars with general_* routines
!  04-07-2010 Treadon   write rapidrefresh_cldsurf settings to stdout
!  04-10-2010 Parrish   add vlevs from gridmod, so can pass as argument to init_mpi_vars, which must
!                        be called after init_grid_vars, as it currently is.  This must be done to
!                        avoid "use gridmod" in mpimod.F90, which causes compiler conflict, since
!                        "use mpimod" appears in gridmod.f90.
!  04-22-2010 Tangborn  add carbon monoxide settings
!  04-25-2010 Zhu       Add option newpc4pred for new pre-conditioning of predictors
!  05-05-2010 Todling   replace parallel_init w/ corresponding from gsi_4dcoupler
!  05-06-2010 Zhu       Add option adp_anglebc for radiance variational angle bias correction;
!                       npred was removed from setup namelist
!  05-12-2010 Zhu       Add option passive_bc for radiance bias correction for monitored channels
!  05-30-2010 Todling   reposition init of control and state vectors; add init_anasv; update chem
!  06-04-2010 Todling   update interface to init_grid_vars
!  06-05-2010 Todling   remove as,tsfc_sdv,an_amp0 from bkgerr namelist (now in anavinfo table)
!  08-10-2010 Wu        add nvege_type to gridopts namelist 
!  08-24-2010 hcHuang   add diag_aero and init_aero for aerosol observations
!  08-26-2010 Cucurull  add use_compress to setup namelist, add a call to gps_constants
!  09-06-2010 Todling   add Errico-Ehrendorfer parameter for E-norm used in DFI
!  09-03-2010 Todling   add opt to output true J-cost from within Lanczos (beware: expensive)
!  10-05-2010 Todling   add lbicg option
!  09-02-2010 Zhu       Add option use_edges for the usage of radiance data on scan edges
!  10-18-2010 hcHuang   Add option use_gfs_nemsio to read global model NEMS/GFS first guess
!  11-17-2010 Pagowski  add chemical species and related namelist
!  12-20-2010 Cucurull  add nsig_ext to setup namelist for the usage of gpsro bending angle
!  01-05-2011 Cucurull  add gpstop to setup namelist for the usage of gpsro data assimilation
!  04-08-2011 Li        (1) add integer variable nst_gsi and nstinfo for the use of oceanic first guess
!                       (2) add integer variable fac_dtl & fac_tsl to control the use of NST model
!                       (3) add integer variable nst_tzr to control the Tzr QC
!                       (4) add integer tzr_bufrsave to control if save Tz retrieval or not
!  04-07-2011 todling   move newpc4pred to radinfo
!  04-19-2011 El Akkraoui add iorthomax to control numb of vecs in orthogonalization for CG opts
!  05-05-2011 mccarty   removed references to repe_dw
!  05-21-2011 todling   add call to setservice
!  06-01-2011 guo/zhang add liauon
!  07-27-2011 todling   add use_prepb_satwnd to control usage of satwnd's in prepbufr files
!  08-15-2011 gu/todling add pseudo-q2 option
!  09-10-2011 parrish   add use_localization_grid to handle (global) non-gaussian ensemble grid
!  09-14-2011 parrish/todling   add use_sp_eqspace for handling lat/lon grids
!  09-14-2011 todling   add use_gfs_ens to control global ensemble; also use_localization_grid
!  11-14-2011  wu       add logical switch to use extended forward model for sonde data
!  01-16-2012 m. tong   add parameter pseudo_hybens to turn on pseudo ensemble hybrid
!  01-17-2012 wu        add switches: gefs_in_regional,full_ensemble,betaflg,pwgtflg
!  01-18-2012 parrish   add integer parameter regional_ensemble_option to select ensemble source.
!                                 =1: use GEFS internally interpolated to ensemble grid.
!                                 =2: ensembles are WRF NMM format.
!                                 =3: ensembles are ARW netcdf format.
!                                 =4: ensembles are NEMS NMMB format.
!  02-07-2012 tong      remove parameter gefs_in_regional and reduce regional_ensemble_option to
!                       4 options
!  02-08-2012 kleist    add parameters to control new 4d-ensemble-var features.
!  02-17-2012 tong      add parameter merge_two_grid_ensperts to merge ensemble perturbations
!                       from two forecast domains to analysis domain  
!  05-25-2012 li/wang   add TDR fore/aft sweep separation for thinning,xuguang.wang@ou.edu
!  06-12-2012 parrish   remove calls to subroutines init_mpi_vars, destroy_mpi_vars.
!                       add calls to init_general_commvars, destroy_general_commvars.
!  10-11-2012 eliu      add wrf_nmm_regional in determining logic for use_gfs_stratosphere                
!  05-14-2012 wargan    add adjustozvar to adjust ozone in stratosphere
!  05-14-2012 todling   defense to set nstinfo only when nst_gsi>0
!  05-23-2012 todling   add lnested_loops option
!  09-10-2012 Gu        add fut2ps to project unbalanced temp to surface pressure in static B modeling
!  12-05-2012 el akkraoui  hybrid beta parameters now vertically varying
!  07-10-2012 sienkiewicz  add ssmis_method control for noise reduction
!  02-19-2013 sienkiewicz  add ssmis_precond for SSMIS bias coeff weighting
!  04-15-2013 zhu       add aircraft_t_bc_pof and aircraft_t_bc for aircraft temperature bias correction
!  04-24-2013 parrish   move calls to subroutines init_constants and
!                       gps_constants before convert_regional_guess
!                       so that rearth is defined when used
!  05-07-2013 tong      add tdrerr_inflate for tdr obs err inflation and
!                       tdrgross_fact for tdr gross error adjustment
!  05-31-2013 wu        write ext_sonde output to standard out
!  07-02-2013 parrish   change tlnmc_type to reg_tlnmc_type.  tlnmc_type no
!                         longer used for global analysis.  
!                         for regional analysis, reg_tlnmc_type=1 or 2 for two
!                         different regional balance methods.
!  07-10-2013 zhu       add upd_pred as bias update indicator for radiance bias correction
!  07-19-2013 zhu       add emiss_bc for emissivity predictor in radiance bias correction scheme
!  08-20-2013 s.liu     add option to use reflectivity
!  09-27-2013 todling   redefine how instrument information is read into code (no longer namelist)
!  10-26-2013 todling   add regional_init; revisit init of aniso-filter arrays;
!                       revisit various init/final procedures
!  10-30-2013 jung      added clip_supersaturation to setup namelist
!  12-02-2013 todling   add call to set_fgrid2agrid
!  12-03-2013 wu        add parameter coef_bw for option:betaflg
!  12-03-2013 Hu        add parameter grid_ratio_wrfmass for analysis on larger
!                              grid than mass background grid
!  02-05-2014 todling   add parameter cwcoveqqcov (cw_cov=q_cov)
!  02-24-2014 sienkiewicz added aircraft_t_bc_ext for GMAO external aircraft temperature bias correction
!  08-18-2014 tong      add jcap_gfs to allow spectral transform to a coarser resolution grid,
!                       when running with use_gfs_ozone = .true. or use_gfs_stratosphere = .true. for
!                       regional analysis
<<<<<<< HEAD
=======
!  10-07-2014 carley    added buddy check options under obsqc
!  11-12-2014 pondeca   must read in from gridopts before calling obsmod_init_instr_table. swap order
!  01-30-2015 Hu        added option i_en_perts_io,l_ens_in_diff_time under hybrid_ensemble
!  01-15-2015 Hu        added options i_use_2mq4b,i_use_2mt4b, i_gsdcldanal_type
!                              i_gsdsfc_uselist,i_lightpcp,i_sfct_gross under
!                              rapidrefresh_cldsurf
>>>>>>> ccb59d28
!
!EOP
!-------------------------------------------------------------------------

! Declare variables.
  logical:: writediag
  integer(i_kind) i,ngroup


! Declare namelists with run-time gsi options.
!
! Namelists:  setup,gridopts,jcopts,bkgerr,anbkgerr,obsqc,obs_input,
!             singleob_test,superob_radar,emissjac
!
! SETUP (general control namelist) :
!
!     gencode  - source generation code
!     factqmin - weighting factor for negative moisture constraint
!     factqmax - weighting factor for supersaturated moisture constraint
!     clip_supersaturation - flag to remove supersaturation during each outer loop default=.false.
!     deltim   - model timestep
!     dtphys   - physics timestep
!     biascor  - background error bias correction coefficient
!     bcoption - 0=ibc; 1=sbc
!     diurnalbc- 1= diurnal bias; 0= persistent bias
!     niter()  - number of inner interations for each outer iteration
!     niter_no_qc() - number of inner interations without nonlinear qc for each outer iteration
!     miter    - number of outer iterations
!     qoption  - option of analysis variable; 1:q/qsatg-bkg 2:norm RH
!     pseudo_q2- breed between q1/q2 options, that is, (q1/sig(q))
!     fstat    - logical to seperate f from balance projection
!     nhr_assimilation - assimilation time interval (currently 6hrs for global, 3hrs for reg)
!     min_offset       - time in minutes of analysis in assimilation window (default 3 hours)
!     l4dvar           - turn 4D-Var on/off (default=off=3D-Var)
!     liauon           - treat 4dvar CV as tendency perturbation (default=false)
!     lnested_loops    - allow for nested resolution outer/inner loops
!     jsiga            - calculate approximate analysis errors from lanczos for jiter=jsiga
!     idmodel          - uses identity model when running 4D-Var (test purposes)
!     iwrtinc          - when >0, writes out increments from iwrtinc-index slot
!     nhr_obsbin       - length of observation bins
!     nhr_subwin       - length of weak constraint 4d-Var sub-window intervals
!     iout_iter- output file number for iteration information
!     npredp   - number of predictors for precipitation bias correction
!     retrieval- logical to turn off or on the SST physical retrieval
!     nst_gsi  - indicator to control the Tr Analysis mode: 0 = no nst info ingsi at all;
!                                                           1 = input nst info, but used for monitoring only
!                                                           2 = input nst info, and used in CRTM simulation, but no Tr analysis
!                                                           3 = input nst info, and used in CRTM simulation and Tr analysis is on
!     nst_tzr  - indicator to control the Tzr_QC mode: 0 = no Tz retrieval;
!                                                      1 = Do Tz retrieval and applied to QC
!     nstinfo  - number of nst variables
!     fac_dtl  - index to apply diurnal thermocline layer  or not: 0 = no; 1 = yes.
!     fac_tsl  - index to apply thermal skin layer or not: 0 = no; 1 = yes.
!     tzr_bufrsave - logical to turn off or on the bufr Tz retrieval file true=on
!     diag_rad - logical to turn off or on the diagnostic radiance file true=on
!     diag_conv-logical to turn off or on the diagnostic conventional file (true=on)
!     diag_ozone - logical to turn off or on the diagnostic ozone file (true=on)
!     diag_aero  - logical to turn off or on the diagnostic aerosol file (true=on)
!     diag_co - logical to turn off or on the diagnostic carbon monoxide file (true=on)
!     write_diag - logical to write out diagnostic files on outer iteration
!     lobsdiagsave - write out additional observation diagnostics
!     ltlint       - linearize inner loop
!     lobskeep     - keep obs from first outer loop for subsequent OL
!     lobsensfc    - compute forecast sensitivity to observations
!     lobsensjb    - compute Jb sensitivity to observations
!     lobsensincr  - compute increment sensitivity to observations
!     lobsensadj   - use adjoint of approx. Hessian to compute obs sensitivity
!     llancdone    - use to tell adjoint that Lanczos vecs have been pre-computed
!     lsensrecompute - does adjoint by recomputing forward solution
!     lobsensmin   - use minimisation to compute obs sensitivity
!     lbicg        - use B-precond w/ bi-conjugate gradient for minimization
!     iobsconv     - compute convergence test in observation space
!                     =1 at final point, =2 at every iteration
!     lobserver    - when .t., calculate departure vectors only
!     lanczosave   - save lanczos vectors for forecast sensitivity computation
!     ltcost       - calculate true cost when using Lanczos (this is very expensive)
!     lferrscale   - apply H'R^{-1}H to a forecast error vector read on the fly
!     iguess   - flag for guess solution (currently not working)
!                iguess = -1  do not use guess file
!                iguess =  0  write only guess file
!                iguess =  1  read and write guess file
!                iguess =  2  read only guess file
!     oneobtest- one ob test flag true=on
!     switch_on_derivatives - if true, then compute horizontal derivatives of all state variables
!                           (to be used eventually for time derivatives, dynamic constraints,
!                            and observation forward models that need horizontal derivatives)
!     tendsflag - if true, compute time tendencies
!     l_foto   - option for First-Order Time extrapolation to Observation
!     sfcmodel - if true, then use boundary layer forward model for surface temperature data.
!     dtbduv_on - if true, use d(microwave brightness temperature)/d(uv wind) in inner loop
!     ifact10 - flag for recomputing 10m wind factor
!               ifact10 = 1 compute using GFS surface physics
!               ifact10 = 2 compute using MM5 surface physics
!               ifact10 = 0 or any other value - DO NOT recompute - use value from guess file
!     offtime_data - if true, then allow use of obs files with ref time different
!                        from analysis time.  default value = .false., in which case
!                        analysis fails if obs file ref time is different from analysis time.
!
!     perturb_obs - logical flag to perutrb observation (true=on)
!     oberror_tune - logical flag to tune oberror table  (true=on)
!     perturb_fact -  magnitude factor for observation perturbation
!     crtm_coeffs_path - path of directory w/ CRTM coeffs files
!     print_diag_pcg - logical turn on of printing of GMAO diagnostics in pcgsoi.f90
!     preserve_restart_date - if true, then do not update regional restart file date.
!     tsensible - option to use sensible temperature as the analysis variable. works
!                 only for twodvar_regional=.true.
!     lgschmidt - option for re-biorthogonalization of the {gradx} and {grady} sets
!                 from pcgsoi when twodvar_regional=.true.
!     hilbert_curve - option for hilbert-curve based cross-validation. works only
!                     with twodvar_regional=.true.
!     lread_obs_save - option to write out collective obs selection info
!     lread_obs_skip - option to read in collective obs selection info
!     use_gfs_ozone  - option to read in gfs ozone and interpolate to regional model domain
!     check_gfs_ozone_date  - option to date check gfs ozone before interpolating to regional model domain
!     regional_ozone  - option to turn on ozone in regional analysis
!     lwrite_predterms - option to write out actual predictor terms instead of predicted bias to the
!                        radiance diagnostic files
!     lwrite_peakwt    - option to writ out the approximate pressure of the peak of the weighting function
!                        for satellite data to the radiance diagnostic files
!     adp_anglebc - option to perform variational angle bias correction
!     angord      - order of polynomial for variational angle bias correction
!     newpc4pred  - option for additional preconditioning for pred coeff.
!     passive_bc  - option to turn on bias correction for passive (monitored) channels
!     use_edges   - option to exclude radiance data on scan edges
!     biaspredvar - set background error variance for radiance bias coeffs
!     (default 0.1K)
!     use_compress - option to turn on the use of compressibility factors in geopotential heights
!     nsig_ext - number of layers above the model top which are necessary to compute the bending angle for gpsro
!     gpstop - maximum height for gpsro data assimilation. Reject anything above this height. 
!     use_gfs_nemsio  - option to use nemsio to read global model NEMS/GFS first guess
!     use_prepb_satwnd - allow using satwnd's from prepbufr (historical) file
!     use_gfs_stratosphere - for now, can only be set to true if nems_nmmb_regional=true.  Later extend
!                             to other regional models.  When true, a guess gfs valid at the same time
!                             as the nems-nmmb guess is used to replace the upper levels with gfs values.
!                             The nems-nmmb vertical coordinate is smoothly merged between pressure values
!                             pblend0,pblend1 so that below pblend0 the vertical coordinate is the original
!                             nems-nmmb, and above pblend1 it becomes the gfs vertical coordinate.  For
!                             the current operational nems-nmmb and gfs vertical coordinates and
!                             pblend0=152mb, pblend1=79mb, the merged nems-nmmb/gfs vertical coordinate
!                             has 75 levels compared to nems-nmmb original 60 levels.  The purpose of this
!                             is to allow direct use of gdas derived sat radiance bias correction coefs,
!                             since it has been determined that height of top level and stratosphere
!                             resolution are key to successful assimilation of most channels.
!                                   (NOTE: I have not actually verified this statement yet!)
!     pblend0,pblend1 - see above comment for use_gfs_stratosphere
!     l4densvar - logical to turn on ensemble 4dvar
!     ens4d_nstarthr - start hour for ensemble perturbations (generally should match min_offset)
!     lwrite4danl - logical to write out 4d analysis states if 4dvar or 4denvar mode
!     ladtest -  if true, doing the adjoint test for the operator that maps
!                    control_vector to the model state_vector
!     ladtest_obs -  if true, doing the adjoint adjoint check for the
!                     observation operators that are currently used in the NCEP GSI variational
!                     analysis scheme
!     lrun_subdirs - logical to toggle use of subdirectires at runtime for pe specific files
!     emiss_bc    - option to turn on emissivity bias predictor
!     lsingleradob - logical for single radiance observation assimilation.
!                   Uses existing bufr file and rejects all radiances that don't fall within a tight threshold around
!                   oblat/oblon (SINGLEOB_TEST)
!
!     ssmis_method - choose method for SSMIS noise reduction 0=no smoothing 1=default
!     ssmis_precond - weighting factor for SSMIS preconditioning (if not using newpc4pred)
!     R_option   - Option to use variable correlation length for lcbas based on data
!                    density - follows Hayden and Purser (1995) (twodvar_regional only)
!
!
!     NOTE:  for now, if in regional mode, then iguess=-1 is forced internally.
!            add use of guess file later for regional mode.

  namelist/setup/gencode,factqmin,factqmax,clip_supersaturation, &
       factv,factl,factp,factg,factw10m,facthowv,R_option,deltim,dtphys,&
       biascor,bcoption,diurnalbc,&
       niter,niter_no_qc,miter,qoption,nhr_assimilation,&
       min_offset,pseudo_q2,&
       iout_iter,npredp,retrieval,&
       nst_gsi,nst_tzr,nstinfo,fac_dtl,fac_tsl,tzr_bufrsave,&
       diag_rad,diag_pcp,diag_conv,diag_ozone,diag_aero,diag_co,iguess, &
       write_diag,reduce_diag, &
       oneobtest,sfcmodel,dtbduv_on,ifact10,l_foto,offtime_data,&
       npred_conv_max,&
       id_bias_ps,id_bias_t,id_bias_spd, &
       conv_bias_ps,conv_bias_t,conv_bias_spd, &
       stndev_conv_ps,stndev_conv_t,stndev_conv_spd,use_pbl,use_compress,nsig_ext,gpstop,&
       perturb_obs,perturb_fact,oberror_tune,preserve_restart_date, &
       crtm_coeffs_path,berror_stats, &
       newpc4pred,adp_anglebc,angord,passive_bc,use_edges,emiss_bc,upd_pred, &
       ssmis_method, ssmis_precond, &
       lobsdiagsave, &
       l4dvar,lbicg,lsqrtb,lcongrad,lbfgsmin,ltlint,nhr_obsbin,nhr_subwin,&
       nwrvecs,iorthomax,ladtest,ladtest_obs, lgrtest,lobskeep,lsensrecompute,jsiga,ltcost, &
       lobsensfc,lobsensjb,lobsensincr,lobsensadj,lobsensmin,iobsconv, &
       idmodel,iwrtinc,lwrite4danl,jiterstart,jiterend,lobserver,lanczosave,llancdone, &
       lferrscale,print_diag_pcg,tsensible,lgschmidt,lread_obs_save,lread_obs_skip, &
       use_gfs_ozone,check_gfs_ozone_date,regional_ozone,lwrite_predterms,&
       lwrite_peakwt, use_gfs_nemsio,liauon,use_prepb_satwnd,l4densvar,ens4d_nstarthr,&
       use_gfs_stratosphere,pblend0,pblend1,step_start,diag_precon,lrun_subdirs,&
       use_sp_eqspace,lnested_loops,use_reflectivity,lsingleradob

! GRIDOPTS (grid setup variables,including regional specific variables):
!     jcap     - spectral resolution
!     nsig     - number of sigma levels
!     nlat     - number of latitudes
!     nlon     - number of longitudes
!     hybrid   - logical hybrid data file flag true=hybrid
!     nlon_regional - 
!     nlat_regional
!     diagnostic_reg - logical for regional debugging
!     update_regsfc - logical to write out updated surface fields to the
!                     regional analysis file (default = false)
!     netcdf            - if true, then wrf files are in netcdf format,
!                       -   otherwise wrf files are in binary format.
!     regional          - logical for regional GSI run
!     wrf_nmm_regional  - logical for input from WRF NMM
!     wrf_mass_regional - logical for input from WRF MASS-CORE
!     cmaq_regional     - logical for input from CMAQ
!     nems_nmmb_regional- logical for input from NEMS NMMB
!     nmmb_reference_grid= 'H', then analysis grid covers H grid domain
!                                = 'V', then analysis grid covers V grid domain
!     grid_ratio_nmmb   - ratio of analysis grid to nmmb model grid in nmmb model grid units.
!     grid_ratio_wrfmass - ratio of analysis grid to wrf mass grid in wrf grid units.
!     twodvar_regional  - logical for regional 2d-var analysis
!     filled_grid       - logical to fill in puts on WRF-NMM E-grid
!     half_grid         - logical to use every other row of WRF-NMM E-Grid
!     nvege_type - number of types of vegetation; old=24, IGBP=20
!     nlayers    - number of sub-layers to break indicated model layer into
!                  prior to calling radiative transfer model
!     jcap_gfs   - spectral truncation used to transform high wavenumber
!                  spectral coefficients to a coarser resolution grid,
!                  when use_gfs_ozone = .true. or use_gfs_stratosphere = .true.   
!     use_sp_eqspac     - if .true., then ensemble grid is equal spaced, staggered 1/2 grid unit off
!                         poles.  if .false., then gaussian grid assumed for ensemble (global only)


  namelist/gridopts/jcap,jcap_b,nsig,nlat,nlon,nlat_regional,nlon_regional,&
       diagnostic_reg,update_regsfc,netcdf,regional,wrf_nmm_regional,nems_nmmb_regional,&
       wrf_mass_regional,twodvar_regional,filled_grid,half_grid,nvege_type,nlayers,cmaq_regional,&
       nmmb_reference_grid,grid_ratio_nmmb,grid_ratio_wrfmass,jcap_gfs,jcap_cut

! BKGERR (background error related variables):
!     vs       - scale factor for vertical correlation lengths for background error
!     nhscrf   - number of horizontal scales for recursive filter
!     hzscl(n) - scale factor for horizontal smoothing, n=1,number of scales (3 for now)
!                specifies factor by which to reduce horizontal scales (i.e. 2 would
!                then apply 1/2 of the horizontal scale
!     hswgt(n) - empirical weights to apply to each horizontal scale
!     norh     - order of interpolation in smoothing
!     ndeg     - degree of smoothing in recursive filters
!     noq      - 1/4 of accuracy in compact finite differencing
!     bw       - factor in background error calculation
!     norsp    - order of interpolation for smooth polar cascade routine
!                 default is norsp=0, in which case norh is used with original
!                 polar cascade interpolation.
!     pert_berror - logical to turn on random inflation/deflation of background error
!                   tuning parameters
!     pert_berr_fct - factor for increasing/decreasing berror parameters, this is multiplied
!                     by random number
!     bkgv_flowdep  - flag to turn on flow dependence to background error variances
!     bkgv_rewgtfct - factor used to perform flow dependent reweighting of error variances
!     bkgv_write - flag to turn on=.true. /off=.false. generation of binary file with reweighted variances
!     fpsproj  - controls full nsig projection to surface pressure
!     fut2ps  - controls the projection from unbalance T to surface pressure
!     adjustozvar - adjusts ozone variances in the stratosphere based on guess field
!     cwcoveqqcov  - sets cw Bcov to be the same as B-cov(q) (presently glb default)

  namelist/bkgerr/vs,nhscrf,hzscl,hswgt,norh,ndeg,noq,bw,norsp,fstat,pert_berr,pert_berr_fct, &
	bkgv_flowdep,bkgv_rewgtfct,bkgv_write,fpsproj,adjustozvar,fut2ps,cwcoveqqcov

! ANBKGERR (anisotropic background error related variables):
!     anisotropic - if true, then use anisotropic background error
!     ancovmdl    - covariance model settings - 0: pt-based, 1: ensemble based
!     triad4      - for 2d variables, if true, use blended triad algorithm
!     ifilt_ord   - filter order for anisotropic filters
!     npass       - 2*npass = number of factors in background error
!     normal      - number of random vectors to use for filter normalization
!                     ( if < 0 then slightly slower, but results independent of
!                       number of processors)
!     binom       - if true, weight correlation lengths of factors using binomial
!                      distribution, with shortest scales on outside, longest scales
!                      on inside.  This can help to produce smoother correlations in the
!                      presence of strong anisotrophy
!     grid_ratio  - ratio of coarse to fine grid in fine grid units
!     grid_ratio_p- ratio of coarse to fine grid in fine grid units for polar patches
!     nord_f2a    - order of interpolation for transfer operators between filter grid and analysis grid
!     ngauss      - number of gaussians to add together in each factor
!     rgauss      - multipliers on reference aspect tensor for each gaussian factor
!     anhswgt     - empirical weights to apply to each gaussian
!     an_vs       - scale factor for background error vertical scales (temporary carry over from
!                    isotropic inhomogeneous option)
!     an_flen_u   -  coupling parameter for connecting horizontal wind to background error
!     an_flen_t   -  coupling parameter for connecting grad(pot temp) to background error
!     an_flen_z   -  coupling parameter for connecting grad(terrain) to background error
!     afact0      - anistropy effect parameter, the range must be in 0.0-1.0.
!     covmap      - if true, covariance map would be drawn
!     rtma_subdomain_option - if true, then call alternative code which calls recursive filter
!                              directly from subdomain mode, bypassing transition to/from
!                              horizontal slabs.  This is mainly to improve efficiency for
!                              2d rtma analysis.  at the moment, this only works for
!                              twodvar_regional=.true.  rtma_subdomain_option will be forced
!                              to false when twodvar_regional=.false.
!     lreadnorm   -  if true, then read normalization from fixed files
!     nsmooth     -  number of 1-2-1 smoothing passes before and after background error application
!     nsmooth_shapiro - number of 2nd moment preserving (shapiro) smoothing passes before and after
!                       background error application.
!                        NOTE:  default for nsmooth and nsmooth_shapiro is 0.
!                               if both are > 0, then nsmooth will be forced to zero.

  namelist/anbkgerr/anisotropic,ancovmdl,triad4,ifilt_ord,npass,normal,binom,&
       ngauss,rgauss,anhswgt,an_vs, &
       grid_ratio,grid_ratio_p,nord_f2a,an_flen_u,an_flen_t,an_flen_z, &
       rtma_subdomain_option,lreadnorm,nsmooth,nsmooth_shapiro, &
       afact0,covmap

! JCOPTS (Jc term)
!                 if .false., uses original formulation based on wind, temp, and ps tends
!     ljcdfi      - when .t. uses digital filter initialization of increments (4dvar)
!     alphajc     - parameter for digital filter
!     ljpdry      - when .t. uses dry pressure constraint on increment
!     bamp_jcpdry - parameter for pdry_jc
!     eps_eer     - Errico-Ehrendofer parameter for q-term in energy norm
!     ljc4tlevs    - when true and in 4D mode, apply any weak constraints over all time levels
!                   instead of just at a single time
!

  namelist/jcopts/ljcdfi,alphajc,switch_on_derivatives,tendsflag,ljcpdry,bamp_jcpdry,eps_eer,&
      ljc4tlevs

! STRONGOPTS (strong dynamic constraint)
!     reg_tlnmc_type -  =1 for 1st version of regional strong constraint
!                       =2 for 2nd version of regional strong constraint
!     nstrong  - if > 0, then number of iterations of implicit normal mode initialization
!                   to apply for each inner loop iteration
!     period_max     - cutoff period for gravity waves included in implicit normal mode
!                    initialization (units = hours)
!     period_width   - defines width of transition zone from included to excluded gravity waves
!     period_max - cutoff period for gravity waves included in implicit normal mode
!                   initialization (units = hours)
!     period_width - defines width of transition zone from included to excluded gravity waves
!     nvmodes_keep - number of vertical modes to use in implicit normal mode initialization
!     baldiag_full 
!     baldiag_inc
!     tlnmc_option : integer flag for strong constraint (various capabilities for hybrid)
!                   =0: no TLNMC
!                   =1: TLNMC for 3DVAR mode
!                   =2: TLNMC on total increment for single time level only (for 3D EnVar)
!                       or if 4D EnVar mode, TLNMC applied to increment in center of window
!                   =3: TLNMC on total increment over all time levels (if in 4D EnVar mode)
!                   =4: TLNMC on static contribution to increment ONLY for any EnVar mode

  namelist/strongopts/reg_tlnmc_type,tlnmc_option, &
                      nstrong,period_max,period_width,nvmodes_keep, &
		      baldiag_full,baldiag_inc

! OBSQC (observation quality control variables):
!
!     Parameters used for gross error checks
!        obserrx = max(ermin,min(ermax,obs error)
!        if(abs(simulated)-observation)/obserrx > gross observation rejected
!
!
!     Parameters below use for nonlinear (variational) quality control
!     dfact    - factor for duplicate obs at same location for conv. data
!     dfact1   - time factor for duplicate obs at same location for conv. data
!     erradar_inflate - radar error inflation factor
!     tdrerr_inflate - logical for tdr obs error inflation
!     tdrgross_fact - factor applies to tdr gross error
!     oberrflg - logical for reading in new obs error table (if set to true)
!     vadfile  - character(10) variable holding name of vadwnd bufr file
!     noiqc    - logical flag to bypass OIQC (if set to true)
!     c_varqc - constant number to control var. qc turnning on speed
!     blacklst - logical for reading in raob blacklist (if set to true)
!     use_poq7 - logical flag to accept (.true.) sbuv profile quality flag 7
!     tcp_refps  - reference pressure for tcps oberr calculation (mb)
!     tcp_width  - parameter for tcps oberr inflation (width, mb)
!     tcp_ermin  - parameter for tcps oberr inflation (minimum oberr, mb)
!     tcp_ermax  - parameter for tcps oberr inflation (maximum oberr, mb)
!     qc_noirjaco3 - controls whether to use O3 Jac from IR instruments
!     qc_noirjaco3_pole - controls wheter to use O3 Jac from IR instruments near poles
!     qc_satwnds - allow bypass sat-winds qc normally removing lots of mid-tropo obs
!     aircraft_t_bc_pof  - logical for aircraft temperature bias correction, pof
!                          is used for predictor
!     aircraft_t_bc  - logical for aircraft temperature bias correction
!     aircraft_t_bc_ext - logical for reading aircraft temperature bias correction from external file
!     buddycheck_t - When true, run buddy check algorithm on temperature observations
!     buddydiag_save - When true, output files containing buddy check QC info for all
!                      obs run through the buddy check

  namelist/obsqc/ dfact,dfact1,erradar_inflate,tdrerr_inflate,tdrgross_fact,oberrflg,&
       vadfile,noiqc,c_varqc,blacklst,use_poq7,hilbert_curve,tcp_refps,tcp_width,&
       tcp_ermin,tcp_ermax,qc_noirjaco3,qc_noirjaco3_pole,qc_satwnds,&
       aircraft_t_bc_pof,aircraft_t_bc,aircraft_t_bc_ext,biaspredt,upd_aircraft,cleanup_tail,&
       buddycheck_t,buddydiag_save

! OBS_INPUT (controls input data):
!      dmesh(max(dthin))- thinning mesh for each group
!      time_window_max  - upper limit on time window for all input data
!      ext_sonde        - logical for extended forward model on sonde data
!      l_foreaft_thin -   separate TDR fore/aft scan for thinning

  namelist/obs_input/dmesh,time_window_max, &
       ext_sonde,l_foreaft_thin

! SINGLEOB_TEST (one observation test case setup):
!      maginnov   - magnitude of innovation for one ob
!      magoberr   - magnitude of observational error
!      oneob_type - observation type (lsingleradob: platform type, i.e. 'airs')
!      oblat      - observation latitude (lsingleradob: footprint cenlat)
!      oblon      - observation longitude (lsingleradob: footprint cenlon)
!      obpres     - observation pressure
!      obdattim   - observation date
!      obhourset  - observation delta time from analysis time
!      pctswitch  - if .true. innovation & oberr are relative (%) of background value
!                      (level ozone only)
!      obchan     - if > 0, selects the channel number.  If <= zero, it will use
!                   all channels that pass qc in setuprad.    

  namelist/singleob_test/maginnov,magoberr,oneob_type,&
       oblat,oblon,obpres,obdattim,obhourset,pctswitch,&
       obchan

! SUPEROB_RADAR (level 2 bufr file to radar wind superobs):
!      del_azimuth     - azimuth range for superob box  (default 5 degrees)
!      del_elev        - elevation angle range for superob box  (default .05 degrees)
!      del_range       - radial range for superob box  (default 5 km)
!      del_time        - 1/2 time range for superob box  (default .5 hours)
!      elev_angle_max  - max elevation angle (default of 5 deg recommended by S. Liu)
!      minnum                  - minimum number of samples needed to make a superob
!      range_max       - max radial range to use in constructing superobs  (default 100km)
!      l2superob_only  - if true, then process level 2 data creating superobs, then quit.
!                          (added for easier retrospective testing, since level 2 bufr
!                             files are very large and hard to work with)

  namelist/superob_radar/del_azimuth,del_elev,del_range,del_time,&
       elev_angle_max,minnum,range_max,l2superob_only

! LAG_DATA (lagrangian data assimilation related variables):
!     lag_accur - Accuracy used to decide whether or not a balloon is on the grid
!     infile_lag- File containing the initial position of the balloon
!     lag_stepduration- Duration of one time step for the propagation model
!     lag_nmax_bal- Maximum number of balloons at starting time
!     lag_vorcore_stderr_a - Observation error for vorcore balloon
!     lag_vorcore_stderr_b -   error = b + a*timestep(in hours)
  namelist/lag_data/lag_accur,infile_lag,lag_stepduration,lag_nmax_bal,&
      lag_vorcore_stderr_a,lag_vorcore_stderr_b

! HYBRID_ENSEMBLE (parameters for use with hybrid ensemble option)
!     l_hyb_ens     - if true, then turn on hybrid ensemble option
!     uv_hyb_ens    - if true, then ensemble perturbation wind variables are u,v,
!                       otherwise, ensemble perturbation wind variables are stream, pot. functions.
!     q_hyb_ens     - if true, then use specific humidity ensemble perturbations,
!                       otherwise, use relative humidity
!     oz_univ_static- if true, decouple ozone from other variables and defaults to static B (ozone only)
!     aniso_a_en - if true, then use anisotropic localization of hybrid ensemble control variable a_en.
!     generate_ens - if true, then generate internal ensemble based on existing background error
!     n_ens        - number of ensemble members.
!     nlon_ens     - number of longitudes on ensemble grid (may be different from analysis grid nlon)
!     nlat_ens     - number of latitudes on ensemble grid (may be different from analysis grid nlat)
!     jcap_ens     - for global spectral model, spectral truncation
!     jcap_ens_test- for global spectral model, test spectral truncation (to test dual resolution)
!     beta1_inv           - 1/beta1, the default weight given to static background error covariance if (.not. readin_beta)
!                              0 <= beta1_inv <= 1,  tuned for optimal performance
!                             =1, then ensemble information turned off
!                             =0, then static background turned off
!                            the weights are applied per vertical level such that : 
!                                        betas_inv(:) = beta1_inv     , vertically varying weights given to static B ; 
!                                        betae_inv(:) = 1 - beta1_inv , vertically varying weights given ensemble derived covariance.
!                            If (readin_beta) then betas_inv and betae_inv are read from a file and beta1_inv is not used.
!     s_ens_h             - homogeneous isotropic horizontal ensemble localization scale (km)
!     s_ens_v             - vertical localization scale (grid units for now)
!                              s_ens_h, s_ens_v, and beta1_inv are tunable parameters.
!     use_gfs_ens  - controls use of global ensemble: .t. use GFS (default); .f. uses user-defined ens
!     readin_localization - flag to read (.true.)external localization information file
!     readin_beta         - flag to read (.true.) the vertically varying beta parameters betas_inv and betae_inv
!                              from a file.
!     eqspace_ensgrid     - if .true., then ensemble grid is equal spaced, staggered 1/2 grid unit off
!                               poles.  if .false., then gaussian grid assumed
!                               for ensemble (global only)
!     use_localization_grid - if true, then use extra lower res gaussian grid for horizontal localization
!                                   (global runs only--allows possiblity for non-gaussian ensemble grid)
!     pseudo_hybens    - if true, turn on pseudo ensemble hybrid for HWRF
!     merge_two_grid_ensperts  - if true, merge ensemble perturbations from two forecast domains
!                                to analysis domain (one way to deal with hybrid DA for HWRF moving nest)
!     regional_ensemble_option - integer, used to select type of ensemble to read in for regional
!                              application.  Currently takes values from 1 to 4.
!                                 =1: use GEFS internally interpolated to ensemble grid.
!                                 =2: ensembles are WRF NMM format
!                                 =3: ensembles are ARW netcdf format.
!                                 =4: ensembles are NEMS NMMB format.
!     full_ensemble    - if true, first ensemble perturbation on first guess istead of on ens mean
!     betaflg          - if true, use vertical weighting on beta1_inv and beta2_inv, for regional
!     coef_bw          - fraction of weight given to the vertical boundaries when betaflg is true
!     pwgtflg          - if true, use vertical integration function on ensemble contribution of Psfc
!     grid_ratio_ens   - for regional runs, ratio of ensemble grid resolution to analysis grid resolution
!                            default value = 1  (dual resolution off)
!     enspreproc - flag to read(.true.) pre-processed ensemble data already
!     i_en_perts_io - flag to read in ensemble perturbations in ensemble grid.
!                         This is to speed up RAP/HRRR hybrid runs because the
!                         same ensemble perturbations are used in 6 cycles    
!                           =0:  No ensemble perturbations IO (default)
!                           =2:  skip get_gefs_for_regional and read in ensemble
!                                 perturbations from saved files.
!     l_ens_in_diff_time  -  if use ensembles that are available at different time
!                              from analysis time.
!                             =false: only ensembles available at analysis time
!                                      can be used for hybrid. (default)
!                             =true: ensembles available time can be different
!                                      from analysis time in hybrid analysis
!              
!                         
  namelist/hybrid_ensemble/l_hyb_ens,uv_hyb_ens,q_hyb_ens,aniso_a_en,generate_ens,n_ens,nlon_ens,nlat_ens,jcap_ens,&
                pseudo_hybens,merge_two_grid_ensperts,regional_ensemble_option,full_ensemble,betaflg,pwgtflg,&
                jcap_ens_test,beta1_inv,s_ens_h,s_ens_v,readin_localization,eqspace_ensgrid,readin_beta,&
                grid_ratio_ens, &
                oz_univ_static,write_ens_sprd,enspreproc,use_localization_grid,use_gfs_ens,coef_bw, &
                i_en_perts_io,l_ens_in_diff_time

! rapidrefresh_cldsurf (options for cloud analysis and surface 
!                             enhancement for RR appilcation  ):
!      dfi_radar_latent_heat_time_period     -   DFI forward integration window in minutes
!      metar_impact_radius  - metar low cloud observation impact radius in grid number
!      l_gsd_terrain_match_surftobs - if .true., GSD terrain match for surface temperature observation
!      l_sfcobserror_ramp_t  - namelist logical for adjusting surface temperature observation error
!      l_sfcobserror_ramp_q  - namelist logical for adjusting surface moisture observation error
!      l_pbl_pseudo_surfobst  - if .true. produce pseudo-obs in PBL layer based on surface obs T
!      l_pbl_pseudo_surfobsq  - if .true. produce pseudo-obs in PBL layer based on surface obs Q
!      l_pbl_pseudo_surfobsuv - if .true. produce pseudo-obs in PBL layer based on surface obs UV
!      pblh_ration - percent of the PBL height within which to add pseudo-obs (default:0.75)
!      pps_press_incr - pressure increase for each additional pseudo-obs 
!                       on top of previous level (default:30hPa)
!      l_gsd_limit_ocean_q      - if .true. do GSD limitation of Q over ocean
!      l_pw_hgt_adjust      - if .true. do GSD PW adjustment for model vs. obs station height
!      l_limit_pw_innov     - if .true. do GSD limitation of PW obs
!      max_innov_pct        - sets limit of PW ob to a percent of the background value (0-1)
!      l_cleansnow_warmts   - if .true. do GSD limitation of using retrieved snow over warn area
!                                               (Ts > r_cleansnow_warmts_threshold) 
!      r_cleansnow_warmts_threshold - threshold for using retrieved snow over warn area
!      l_conserve_thetaV    - if .true. conserve thetaV during moisture adjustment in cloud analysis
!      i_conserve_thetav_iternum    - iteration number for conserving thetaV during moisture adjustment
!      l_gsd_soiltq_nudge   - if .true. do GSD soil T and Q nudging based on the lowest t analysis inc
!      l_cld_bld            - if .true. do GSD GOES cloud building
!      cld_bld_hgt          - sets limit below which GOES cloud building occurs (default:1200m)
!      build_cloud_frac_p   - sets the threshold for building clouds from satellite
!      clear_cloud_frac_p   - sets the threshold for clearing clouds from satellite
!      nesdis_npts_rad  - NESDIS cloud product impact radiu (grid points)
!      iclean_hydro_withRef - if =1, then clean hydrometeors if the grid point
!                               has no echo and maxref=0
!      iclean_hydro_withRef_allcol - if =1, then clean whole column hydrometeors
!                      if the observed max ref =0 and satellite cloud shows
!                      clean
!      i_use_2mq4b    -  background used for calculate surface moisture observation
!                               innovation
!                         =0  Use Q from the 1st model level. (default) 
!                         =1  use 2m Q as part of background
!      i_use_2mt4b    -  background used for calculate surface temperature         
!                             observation innovation
!                         =0  Use T from the 1st model level. (default)
!                         =1  use 2m T as part of background 
!      i_gsdcldanal_type    - options for how GSD cloud analysis should be conducted         
!                         =0. no cloud analysis (default)
!                         =1.  cloud analysis after var analysis
!                         =5.  skip cloud analysis and NETCDF file update
!      i_gsdsfc_uselist  - options for how to use surface observation use or
!                          rejection list
!                         =0 . EMC method (default)
!                         =1 . GSD method
!      i_lightpcp        - options for how to deal with light precipitation
!                         =0 . don't add light precipitation (default)
!                         =1 . add light precipitation in warm section
!      i_sfct_gross      - if use extended threshold for surface T gross check
!                         =0 use threshold from convinfo (default)
!                         =1 for cold surface, threshold for gross check is
!                         enlarged to bring more large negative innovation into
!                         analysis.
!
  namelist/rapidrefresh_cldsurf/dfi_radar_latent_heat_time_period, &
                                metar_impact_radius,metar_impact_radius_lowcloud, &
                                l_gsd_terrain_match_surftobs, &
                                l_sfcobserror_ramp_t,l_sfcobserror_ramp_q, &
                                l_pbl_pseudo_surfobst,l_pbl_pseudo_surfobsq,l_pbl_pseudo_surfobsuv, &
                                pblh_ration,pps_press_incr,l_gsd_limit_ocean_q, &
                                l_pw_hgt_adjust, l_limit_pw_innov, max_innov_pct, &
                                l_cleansnow_warmts,l_conserve_thetaV,r_cleansnow_warmts_threshold,  &
                                i_conserve_thetav_iternum,l_gsd_soiltq_nudge,l_cld_bld, cld_bld_hgt, &
                                build_cloud_frac_p, clear_cloud_frac_p,   &
                                nesdis_npts_rad, &
                                iclean_hydro_withRef,iclean_hydro_withRef_allcol,&
                                i_use_2mq4b,i_use_2mt4b,i_gsdcldanal_type,i_gsdsfc_uselist, &
                                i_lightpcp,i_sfct_gross

! chem(options for gsi chem analysis) :
!     berror_chem       - ??
!     oneobtest_chem    - one-ob trigger for chem constituent analysis
!     maginnov_chem     - O-B make-believe residual for one-ob chem test
!     magoberr_chem     - make-believe obs error for one-ob chem test
!     oneob_type_chem   - type of chem-ob for one-ob test
!     oblat_chem        - latitude of make-believe chem obs
!     oblon_chem        - longitude of make-believe chem obs
!     obpres_chem       - pressure level of make-believe chem obs
!     diag_incr         - ??
!     elev_tolerance    - ??
!     tunable_error     - ??
!     in_fname          - ??
!     out_fname         - ??
!     incr_fname        - ??
!     laeroana_gocart   - when true, do chem analysis with wrfchem and modis
!     l_aoderr_table    - ??
!     aod_qa_limit      - ??
!     luse_deepblue     - ??

  namelist/chem/berror_chem,oneobtest_chem,maginnov_chem,magoberr_chem,&
       oneob_type_chem,oblat_chem,oblon_chem,obpres_chem,&
       diag_incr,elev_tolerance,tunable_error,&
       in_fname,out_fname,incr_fname,&
       laeroana_gocart, l_aoderr_table, aod_qa_limit, luse_deepblue

!EOC

!---------------------------------------------------------------------------

   CONTAINS

!-------------------------------------------------------------------------
!  NASA/GSFC, Global Modeling and Assimilation Office, Code 610.3, GMAO  !
!-------------------------------------------------------------------------
!BOP

! ! IROUTINE: gsimain_initialize

! ! INTERFACE:

  subroutine gsimain_initialize

!*************************************************************
! Begin gsi code
!
  use mpeu_util,only: die
  use gsi_4dcouplermod, only: gsi_4dcoupler_parallel_init
  use gsi_4dcouplermod, only: gsi_4dcoupler_setservices
  implicit none
  character(len=*),parameter :: myname_='gsimod.gsimain_initialize'
  integer:: ier,ios

  call gsi_4dcoupler_parallel_init

  call mpi_comm_size(mpi_comm_world,npe,ierror)
  call mpi_comm_rank(mpi_comm_world,mype,ierror)
  if (mype==0) call w3tagb('GSI_ANL',1999,0232,0055,'NP23')


! Initialize defaults of vars in modules
  call init_4dvar

  call init_regional_io
! Read in user specification of state and control variables
  call gsi_metguess_init
  call gsi_chemguess_init
  call init_anasv
  call init_anacv

  call init_constants_derived
  call init_oneobmod
  call init_qcvars
  call init_obsmod_dflts
  call init_pcp
  call init_rad
  call init_oz
  call init_aero
  call init_co
  call init_convinfo
  call init_jfunc
  call init_berror
  call init_anberror  ! RTodling: alloc vectors should move to create
  call init_grid
  call init_turbl
  call init_compact_diffs
  call init_smooth_polcas  
  call init_jcvars
  call init_strongvars
  call initialize_superob_radar
  call init_io(mype,npe-1)
  call init_vtrans
  call init_obsens
  call init_hybrid_ensemble_parameters
  call init_rapidrefresh_cldsurf
  call init_chem
  call init_tcps_errvals
  call init_aircraft
  call init_gfs_stratosphere
  call set_fgrid2agrid
 if(mype==0) write(6,*)' at 0 in gsimod, use_gfs_stratosphere,nems_nmmb_regional = ', &
                       use_gfs_stratosphere,nems_nmmb_regional


! Read user input from namelists.  All processor elements 
! read the namelist input.  SGI MPI FORTRAN does not allow
! all tasks to read from standard in (unit 5).  Hence, open
! namelist to different unit number and have each task read 
! namelist file.
#ifdef ibm_sp
! Initialize table of instruments and data types
  call obsmod_init_instr_table(nhr_assimilation,ndat)
  read(5,setup) 
  read(5,gridopts)
  read(5,bkgerr)
  read(5,anbkgerr)
  read(5,jcopts)
  read(5,strongopts)
  read(5,obsqc)
  read(5,obs_input)
  read(5,superob_radar)
  read(5,lag_data)
  read(5,hybrid_ensemble)
  read(5,rapidrefresh_cldsurf)
  read(5,chem)
#else
! Initialize table of instruments and data types
  open(11,file='gsiparm.anl')
  read(11,setup,iostat=ios)
        if(ios/=0) call die(myname_,'read(setup)',ios)  
  read(11,gridopts,iostat=ios)
        if(ios/=0) call die(myname_,'read(gridopts)',ios)
  call obsmod_init_instr_table(nhr_assimilation,ndat,rcname='gsiparm.anl')
  read(11,bkgerr,iostat=ios)
        if(ios/=0) call die(myname_,'read(bkgerr)',ios)
  read(11,anbkgerr,iostat=ios)
        if(ios/=0) call die(myname_,'read(anbkgerr)',ios)
  read(11,jcopts,iostat=ios)
        if(ios/=0) call die(myname_,'read(jcopts)',ios)
  read(11,strongopts,iostat=ios)
        if(ios/=0) call die(myname_,'read(strongopts)',ios)
  read(11,obsqc,iostat=ios)
        if(ios/=0) call die(myname_,'read(obsqc)',ios)
  read(11,obs_input,iostat=ios)
        if(ios/=0) call die(myname_,'read(obs_input)',ios)
  read(11,superob_radar,iostat=ios)
        if(ios/=0) call die(myname_,'read(superob_radar)',ios)
  read(11,lag_data,iostat=ios)
        if(ios/=0) call die(myname_,'read(lag_data)',ios)
  read(11,hybrid_ensemble,iostat=ios)
        if(ios/=0) call die(myname_,'read(hybrid_ensemble)',ios)
  read(11,rapidrefresh_cldsurf,iostat=ios)
        if(ios/=0) call die(myname_,'read(rapidrefresh_cldsurf)',ios)
  read(11,chem,iostat=ios)
        if(ios/=0) call die(myname_,'read(chem)',ios)
  close(11)
#endif

  if(jcap > jcap_cut)then
    jcap_cut = jcap+1
    if(mype == 0)then
      write(6,*) ' jcap_cut increased to jcap+1 = ', jcap+1
      write(6,*) ' jcap_cut < jcap+1 not allowed '
    end if
  end if
  if (anisotropic) then
      call init_fgrid2agrid(pf2aP1)
      call init_fgrid2agrid(pf2aP2)
      call init_fgrid2agrid(pf2aP3)
  endif

! 4D-Var setup
  call setup_4dvar(mype)
  if (l4dvar) then
     if(reduce_diag) &
     call die(myname_,'Options l4dvar and reduce_diag not allowed together',99)
  end if 

! Diagonal preconditioning is necessary for new bias correction
  if(newpc4pred .and. .not. diag_precon)then
    diag_precon=.true.
    step_start=8.e-4_r_kind
  end if

  if( (.not.l4dvar) .and. (.not.l4densvar) ) ljcdfi=.false.
 
  if (l4dvar.and.lsensrecompute) then
     lobsensfc  =lobsensfc  .and.(jiterstart==jiterend)
     lobsensjb  =lobsensjb  .and.(jiterstart==jiterend)
     lobsensincr=lobsensincr.and.(jiterstart==jiterend)
  endif
  lobsensfc=lobsensfc.or.lobsensjb.or.lobsensincr
  lsensrecompute=lsensrecompute.and.lobsensfc
  if (lobsensadj .and. .not.lcongrad) then
     write(6,*)'gsimod: adjoint computation requires congrad',lobsensadj,lcongrad
     call stop2(137)
  end if
  if (jsiga>0 .and. .not.lcongrad) then
     write(6,*)'gsimod: analysis error estimate requires congrad',jsiga,lcongrad
     call stop2(137)
  endif

  call gsi_4dcoupler_setservices(rc=ier)
  if(ier/=0) call die(myname_,'gsi_4dcoupler_setServices(), rc =',ier)


! Check user input for consistency among parameters for given setups.


! Set regional parameters
  if(filled_grid.and.half_grid) filled_grid=.false.
  regional=wrf_nmm_regional.or.wrf_mass_regional.or.twodvar_regional.or.nems_nmmb_regional .or. cmaq_regional

! Currently only able to have use_gfs_stratosphere=.true. for nems_nmmb_regional=.true.
  use_gfs_stratosphere=use_gfs_stratosphere.and.(nems_nmmb_regional.or.wrf_nmm_regional)   
  if(mype==0) write(6,*) 'in gsimod: use_gfs_stratosphere,nems_nmmb_regional,wrf_nmm_regional= ', &  
                          use_gfs_stratosphere,nems_nmmb_regional,wrf_nmm_regional                  
! Given the requested resolution, set dependent resolution parameters
  if(jcap_gfs == 1534)then
     nlat_gfs=1538
     nlon_gfs=3072
  else if(jcap_gfs == 574)then
     nlat_gfs=578
     nlon_gfs=1152
  else if(jcap_gfs == 382)then
     nlat_gfs=386
     nlon_gfs=768
  else if(jcap_gfs == 126)then
     nlat_gfs=130
     nlon_gfs=256
  else if(jcap_gfs == 62)then
     nlat_gfs=96
     nlon_gfs=192
  else
     if(mype == 0) write(6,*)' Invalid jcap_gfs'
     call stop2(329)
  end if

!  reg_tlnmc_type=2 currently requires that 2*nvmodes_keep <= npe
  if(reg_tlnmc_type==2) then
     if(2*nvmodes_keep>npe) then
        if(mype==0) write(6,*)' reg_tlnmc_type=2 and nvmodes_keep > npe'
        if(mype==0) write(6,*)' npe, old value of nvmodes_keep=',npe,nvmodes_keep
        nvmodes_keep=npe/2
        if(mype==0) write(6,*)'    new nvmodes_keep, npe=',nvmodes_keep,npe
     end if
  end if

  if (tlnmc_option>=2 .and. tlnmc_option<=4) then
     if (.not.l_hyb_ens) then
     if(mype==0) write(6,*)' GSIMOD: inconsistent set of options for Hybrid/EnVar & TLNMC = ',l_hyb_ens,tlnmc_option
     if(mype==0) write(6,*)' GSIMOD: resetting tlnmc_option to 1 for 3DVAR mode'
     tlnmc_option=1
     end if
  else if (tlnmc_option<0 .or. tlnmc_option>4) then
     if(mype==0) write(6,*)' GSIMOD: This option does not yet exist for tlnmc_option: ',tlnmc_option
     if(mype==0) write(6,*)' GSIMOD: Reset to default 0'
     tlnmc_option=0
  end if
  if (tlnmc_option>0 .and. tlnmc_option<5) then
     l_tlnmc=.true.
     if(mype==0) write(6,*)' GSIMOD: valid TLNMC option chosen, setting l_tlnmc logical to true'
  end if
! check consistency in q option
  if(pseudo_q2 .and. qoption==1)then
     if(mype==0)then
       write(6,*)' pseudo-q2 = ', pseudo_q2, ' qoption = ', qoption
       write(6,*)' pseudo-q2 must be used together w/ qoption=2 only, aborting.'
       call stop2(999)
     endif
  endif


! Ensure valid number of horizontal scales
  if (nhscrf<0 .or. nhscrf>3) then
     if(mype==0) write(6,*)' GSIMOD: invalid specifications for number of horizontal scales nhscrf = ',nhscrf
     call die(myname_,'invalid nhscrf, check namelist settings',336)
  end if


  writediag=.false.
  do i=1,miter+1
     if(write_diag(i))writediag=.true.
  end do
  if(.not. writediag)then
     diag_rad=.false.
     diag_conv=.false.
     diag_ozone=.false.
     diag_aero=.false.
     diag_co=.false.
     diag_pcp=.false.
     use_limit = 0
  end if
  if(reduce_diag) use_limit = 0

! Force use of perturb_obs for oberror_tune
  if (oberror_tune ) then
     perturb_obs=.true.
     if (mype==0) write(6,*)'GSIMOD:  ***WARNING*** reset perturb_obs=',perturb_obs
  endif

! Force turn of cloud analysis and hydrometeor IO
  if (i_gsdcldanal_type==0) then
     l_cloud_analysis = .false.
     if (mype==0) write(6,*)'GSIMOD:  ***WARNING*** set l_cloud_analysis=false'
  endif

! Finish initialization of observation setup
  call init_obsmod_vars(nhr_assimilation,mype)


! Force use of external observation error table for regional runs
  if (regional .and. .not.oberrflg) then
     oberrflg=.true.
     if (mype==0) write(6,*)'GSIMOD:  ***WARNING*** reset oberrflg=',oberrflg
  endif


! Set 10m wind factor logicals based on ifact10
  if (ifact10==1 .or. ifact10==2) then
     if (ifact10==1) sfcmod_gfs = .true.
     if (ifact10==2) sfcmod_mm5 = .true.
  endif


! If strong constraint is turned off, force other strong constraint variables to zero
  if ((.not.l_tlnmc) .and. nstrong/=0 ) then
     nstrong=0
     if (mype==0) write(6,*)'GSIMOD:  reset nstrong=',nstrong,&
          ' because TLNMC option is set to off= ',tlnmc_option
  endif
  if (.not.l_tlnmc) then
     baldiag_full=.false.
     baldiag_inc =.false.
  end if

! Turn off uv option if hybrid/ensemble options is false for purposes 
! of TLNMC 
  if (.not.l_hyb_ens) uv_hyb_ens=.false.

! Turn on derivatives if using dynamic constraint
! For now if wrf mass or 2dvar no dynamic constraint
  if (l_tlnmc.or.l_foto) tendsflag=.true.
  if (tendsflag) switch_on_derivatives=.true.


! Turn off Jc-pdry weak constraint if regional application
  if (regional) ljcpdry=.false.


! Initialize lagrangian data assimilation - must be called after gsi_4dvar
  call lag_modini()


! Ensure tendency flag is on if preciptation data listed as observation type.
! NOTE: only applicable for global run when not using observer
  if (.not.tendsflag .and. .not.regional) then
     check_pcp: do i=1,ndat
        if ( .not.tendsflag .and. index(dtype(i),'pcp') /=0 ) then
           tendsflag = .true.
           switch_on_derivatives=.true.
           if (mype==0) write(6,*)'GSIMOD:  set tendsflag,switch_on_derivatives=',&
                tendsflag,switch_on_derivatives,' for pcp data'
           exit check_pcp
        endif
     end do check_pcp
  endif

! Ensure no conflict between flag lread_obs_save and lread_obs_skip
  if (lread_obs_save .and. lread_obs_skip) then
     if (mype==0) write(6,*)'GSIMOD:  ***ERROR*** lread_obs_save=',lread_obs_save,&
          ' and lread_obs_skip=',lread_obs_skip,' can not both be TRUE'
     call stop2(329)
  endif

! Only allow 4d-ensemble-var in global mode, for now
  if (l4densvar .and. regional) then
     call die(myname_,'4d-ensemble-var not yet available for regional applications',99)
  end if

  if (l4densvar .and. (.not.ljc4tlevs) ) then
     if( ljcpdry .or. (factqmin>zero) .or. (factqmax>zero) )  then
        if (mype==0) write(6,*)'GSIMOD: **WARNING**, option for Jc terms over all time', &
                              ' levels not activated with 4Densvar'
        if (mype==0) write(6,*)'GSIMOD: **WARNING**, This configuration not recommended,',&
                              ' limq/pdry will only be applied to center of window '
     end if
  end if

! Optionally read in namelist for single observation run
  if (oneobtest) then
     miter=1
     dfile(1)='prepqc'
     time_window(1)=three
     dplat='oneob'
     dthin=1
     dval=one
     dmesh=one
     factqmin=zero
     factqmax=zero
     if (hilbert_curve) then
        write(6,*) 'Disabling hilbert_curve cross validation when oneobtest=.true.'
        hilbert_curve=.false.
     end if
#ifdef ibm_sp
     read(5,singleob_test)
#else
     open(11,file='gsiparm.anl')
     read(11,singleob_test,iostat=ios)
        if(ios/=0) call die(myname_,'read(singleob_test)',ios)
     close(11)
#endif
     dtype(1)=oneob_type
     if(dtype(1)=='u' .or. dtype(1)=='v')dtype(1)='uv'
     dsis(1)=dtype(1)
  endif

! Single radiance assimilation case
  if (lsingleradob) then
#ifdef ibm_sp 
     read(5,singleob_test)
#else 
     open(11,file='gsiparm.anl')
     read(11,singleob_test,iostat=ios)
     if(ios/=0) call die(myname_,'read(singleob_test)',ios)
     close(11)
#endif 
  endif

! Write namelist output to standard out
  if(mype==0) then
     write(6,200)
200  format(' calling gsisub with following input parameters:',//)
     write(6,setup)
     write(6,gridopts)
     write(6,bkgerr)
     write(6,anbkgerr)
     write(6,jcopts)
     write(6,strongopts)
     write(6,obsqc)
     write(6,*)'EXT_SONDE on type 120 =',ext_sonde
     ngroup=0
     do i=1,ndat
        dthin(i) = max(dthin(i),0)
        if(dthin(i) > ngroup)ngroup=dthin(i)
     end do
     if(ngroup>0) then
       if (ngroup<size(dmesh)) then
          write(6,*)' ngroup = ',ngroup,' dmesh = ',(dmesh(i),i=1,ngroup)
 400      format(' ngroup = ',I5,' dmesh = ',(5f10.2))
       else
          call die(myname_,'dmesh size needs increasing',99)
       endif
     endif
     do i=1,ndat
        write(6,401)dfile(i),dtype(i),dplat(i),dsis(i),dval(i),dthin(i),dsfcalc(i),time_window(i)
 401    format(1x,a20,1x,a10,1x,a10,1x,a20,1x,f10.2,1x,I3,1x,I3,1x,f10.2)
     end do
     write(6,superob_radar)
     write(6,lag_data)
     write(6,hybrid_ensemble)
     write(6,rapidrefresh_cldsurf)
     write(6,chem)
     if (oneobtest) write(6,singleob_test)
  endif

! Set up directories (or pe specific filenames)
  call init_directories(mype)

! Initialize space for qc
  call create_qcvars

! Initialize constants
  call init_constants(regional)
  call gps_constants(use_compress)

! If this is a wrf regional run, then run interface with wrf
  update_pint=.false.
  if (regional) call convert_regional_guess(mype,ctph0,stph0,tlm0)
  if (regional.and.use_gfs_stratosphere) call broadcast_gfs_stratosphere_vars


! Initialize variables, create/initialize arrays
  call init_reg_glob_ll(mype,lendian_in)
  call init_grid_vars(jcap,npe,cvars3d,cvars2d,nrf_var,mype)
  call init_general_commvars
  call create_obsmod_vars
  if (passive_bc) call create_passive_obsmod_vars

  
! Initialize values in radinfo
  call init_rad_vars

! Initialize values in aeroinfo
  call init_aero_vars

  end subroutine gsimain_initialize

!-------------------------------------------------------------------------
!  NASA/GSFC, Global Modeling and Assimilation Office, Code 610.3, GMAO  !
!-------------------------------------------------------------------------
!BOP

! ! IROUTINE: gsimain_run

! ! INTERFACE:

  subroutine gsimain_run(init_pass,last_pass)
    use mpeu_util, only: tell
    implicit none
    logical, optional, intent(in):: init_pass  ! initial pass through multiple background bins
    logical, optional, intent(in):: last_pass  ! last pass through multiple background bins

!EOC

!---------------------------------------------------------------------------
  logical :: init_pass_
  logical :: last_pass_
 
  init_pass_ =.false.
  if(present(init_pass)) init_pass_=init_pass
  last_pass_  =.false.
  if(present(last_pass)) last_pass_ =last_pass

! Call the main gsi driver routine
  call gsisub(mype, init_pass_,last_pass_)

  end subroutine gsimain_run

!-------------------------------------------------------------------------
!  NASA/GSFC, Global Modeling and Assimilation Office, Code 610.3, GMAO  !
!-------------------------------------------------------------------------
!BOP

! ! IROUTINE: gsimain_finalize

 subroutine gsimain_finalize

! !REVISION HISTORY:
!
!  30May2010 Todling - add final_anasv and final_anacv
!  27Oct2013 Todling - get mype again for consistency w/ initialize
!                      revisit a few of finalizes for consistency w/ init
!
!EOC
!---------------------------------------------------------------------------

  implicit none
! Deallocate arrays
! RTodling debug: PROG HANGS; needs ATTENTION
  call mpi_comm_rank(mpi_comm_world,mype,ierror)
  if (anisotropic) then
     call final_fgrid2agrid(pf2aP3)
     call final_fgrid2agrid(pf2aP2)
     call final_fgrid2agrid(pf2aP1)
  endif
  call final_aero_vars
  call final_rad_vars
  if(passive_bc) call destroyobs_passive
  call destroy_obsmod_vars
  call destroy_general_commvars
  call final_grid_vars
!_TBDone  call final_reg_glob_ll ! gridmod
  call final_anacv
  call final_anasv
  call obsmod_final_instr_table
  call gsi_chemguess_final
  call gsi_metguess_final
  call clean_4dvar
  call destroy_qcvars

! Done with GSI.
  if (mype==0)  call w3tage('GSI_ANL')
  
  call mpi_finalize(ierror)
 
 end subroutine gsimain_finalize

 end module gsimod
<|MERGE_RESOLUTION|>--- conflicted
+++ resolved
@@ -292,15 +292,10 @@
 !  08-18-2014 tong      add jcap_gfs to allow spectral transform to a coarser resolution grid,
 !                       when running with use_gfs_ozone = .true. or use_gfs_stratosphere = .true. for
 !                       regional analysis
-<<<<<<< HEAD
-=======
-!  10-07-2014 carley    added buddy check options under obsqc
-!  11-12-2014 pondeca   must read in from gridopts before calling obsmod_init_instr_table. swap order
 !  01-30-2015 Hu        added option i_en_perts_io,l_ens_in_diff_time under hybrid_ensemble
 !  01-15-2015 Hu        added options i_use_2mq4b,i_use_2mt4b, i_gsdcldanal_type
 !                              i_gsdsfc_uselist,i_lightpcp,i_sfct_gross under
 !                              rapidrefresh_cldsurf
->>>>>>> ccb59d28
 !
 !EOP
 !-------------------------------------------------------------------------
