!-------------------------------------------------------------------------
!  NASA/GSFC, Global Modeling and Assimilation Office, Code 610.3, GMAO  !
!-------------------------------------------------------------------------
!BOP
!
! !MODULE: gsimod  ---

!
! !INTERFACE:
!
  module gsimod

! !USES:

  use kinds, only: i_kind
  use obsmod, only: dmesh,dval,dthin,dtype,dfile,dplat,dsfcalc,ndat,&
     init_obsmod_dflts,create_obsmod_vars,write_diag,reduce_diag,oberrflg,&
     time_window,perturb_obs,perturb_fact,sfcmodel,destroy_obsmod_vars,dsis,ndatmax,&
     dtbduv_on,time_window_max,offtime_data,init_directories,oberror_tune,ext_sonde, &
     blacklst,init_obsmod_vars,lobsdiagsave,lobskeep,lobserver,hilbert_curve,&
     lread_obs_save,lread_obs_skip,create_passive_obsmod_vars,lwrite_predterms, &
     lwrite_peakwt,use_limit,lrun_subdirs
  use obs_sensitivity, only: lobsensfc,lobsensincr,lobsensjb,lsensrecompute, &
                             lobsensadj,lobsensmin,iobsconv,llancdone,init_obsens
  use gsi_4dvar, only: setup_4dvar,init_4dvar,nhr_assimilation,min_offset, &
                       l4dvar,nhr_obsbin,nhr_subwin,nwrvecs,iorthomax,&
                       lbicg,lsqrtb,lcongrad,lbfgsmin,ltlint,ladtest,ladtest_obs, lgrtest,&
                       idmodel,clean_4dvar,iwrtinc,lanczosave,jsiga,ltcost,liauon, &
		       l4densvar,ens4d_nstarthr
  use obs_ferrscale, only: lferrscale
  use mpimod, only: npe,mpi_comm_world,ierror,init_mpi_vars,destroy_mpi_vars,mype
  use radinfo, only: retrieval,diag_rad,init_rad,init_rad_vars,adp_anglebc,angord,&
                       use_edges,passive_bc,newpc4pred,final_rad_vars
  use radinfo, only: nst_gsi,nstinfo,nst_tzr,fac_dtl,fac_tsl,tzr_bufrsave
  use radinfo, only: crtm_coeffs_path
  use ozinfo, only: diag_ozone,init_oz
  use aeroinfo, only: diag_aero, init_aero, init_aero_vars, final_aero_vars
  use coinfo, only: diag_co,init_co
  use convinfo, only: init_convinfo,npred_conv_max, &
                      id_bias_ps,id_bias_t,id_bias_spd, &
                      conv_bias_ps,conv_bias_t,conv_bias_spd, &
                      stndev_conv_ps,stndev_conv_t,stndev_conv_spd,diag_conv,&
                      stndev_conv_pm2_5,id_bias_pm2_5,conv_bias_pm2_5,&
                      use_prepb_satwnd

  use oneobmod, only: oblon,oblat,obpres,obhourset,obdattim,oneob_type,&
     oneobtest,magoberr,maginnov,init_oneobmod,pctswitch
  use balmod, only: fstat
  use turblmod, only: use_pbl,init_turbl
  use qcmod, only: dfact,dfact1,&
      erradar_inflate,use_poq7,&
      init_qcvars,vadfile,noiqc,c_varqc,qc_noirjaco3,qc_noirjaco3_pole
  use pcpinfo, only: npredp,diag_pcp,dtphys,deltim,init_pcp
  use jfunc, only: iout_iter,iguess,miter,factqmin,factqmax,niter,niter_no_qc,biascor,&
     init_jfunc,qoption,switch_on_derivatives,tendsflag,l_foto,jiterstart,jiterend,&
     bcoption,diurnalbc,print_diag_pcg,tsensible,lgschmidt
  use state_vectors, only: init_anasv,final_anasv
  use control_vectors, only: init_anacv,final_anacv,nrf,nvars,nrf_3d,cvars3d,cvars2d,nrf_var
  use berror, only: norh,ndeg,vs,bw,init_berror,hzscl,hswgt,pert_berr,pert_berr_fct,&
     bkgv_flowdep,bkgv_rewgtfct,bkgv_write,fpsproj,nhscrf
  use anberror, only: anisotropic,ancovmdl,init_anberror,npass,ifilt_ord,triad4, &
     binom,normal,ngauss,rgauss,anhswgt,an_vs,&
     grid_ratio,grid_ratio_p,an_flen_u,an_flen_t,an_flen_z, &
     rtma_subdomain_option,nsmooth,nsmooth_shapiro,&
     pf2aP1,pf2aP2,pf2aP3,afact0,covmap,lreadnorm
  use compact_diffs, only: noq,init_compact_diffs
  use jcmod, only: init_jcvars,ljcdfi,alphajc,ljcpdry,bamp_jcpdry,eps_eer,ljc4tlevs
  use tendsmod, only: ctph0,stph0,tlm0
  use mod_vtrans, only: nvmodes_keep,init_vtrans
  use mod_strong, only: l_tlnmc,tlnmc_type,nstrong,tlnmc_option,&
       period_max,period_width,init_strongvars,baldiag_full,baldiag_inc
  use gridmod, only: nlat,nlon,nsig,wrf_nmm_regional,nems_nmmb_regional,cmaq_regional,&
     nmmb_reference_grid,grid_ratio_nmmb,&
     filled_grid,half_grid,wrf_mass_regional,nsig1o,nnnn1o,update_regsfc,&
     diagnostic_reg,gencode,nlon_regional,nlat_regional,nvege_type,&
     twodvar_regional,regional,init_grid,init_reg_glob_ll,init_grid_vars,netcdf,&
     nlayers,use_gfs_ozone,check_gfs_ozone_date,regional_ozone,jcap,jcap_b,vlevs,&
     use_gfs_nemsio
  use guess_grids, only: ifact10,sfcmod_gfs,sfcmod_mm5,use_compress,nsig_ext,gpstop
  use gsi_io, only: init_io,lendian_in
  use regional_io, only: convert_regional_guess,update_pint,preserve_restart_date
  use constants, only: zero,one,init_constants,gps_constants,init_constants_derived,three
  use fgrid2agrid_mod, only: nord_f2a,init_fgrid2agrid
  use smooth_polcarf, only: norsp,init_smooth_polcas
  use read_l2bufr_mod, only: minnum,del_azimuth,del_elev,del_range,del_time,&
     range_max,elev_angle_max,initialize_superob_radar,l2superob_only
  use m_berror_stats,only : berror_stats ! filename if other than "berror_stats"
  use lag_fields,only : infile_lag,lag_nmax_bal,&
                        &lag_vorcore_stderr_a,lag_vorcore_stderr_b,lag_modini
  use lag_interp,only : lag_accur
  use lag_traj,only   : lag_stepduration
  use hybrid_ensemble_parameters,only : l_hyb_ens,uv_hyb_ens,aniso_a_en,generate_ens,&
                         n_ens,nlon_ens,nlat_ens,jcap_ens,jcap_ens_test,oz_univ_static,&
                         regional_ensemble_option,merge_two_grid_ensperts, &
                         full_ensemble,pseudo_hybens,betaflg,pwgtflg,&
                         beta1_inv,s_ens_h,s_ens_v,init_hybrid_ensemble_parameters,&
                         readin_localization,write_ens_sprd,eqspace_ensgrid,grid_ratio_ens
  use rapidrefresh_cldsurf_mod, only: init_rapidrefresh_cldsurf, &
                            dfi_radar_latent_heat_time_period,metar_impact_radius,&
                            metar_impact_radius_lowCloud,l_gsd_terrain_match_surfTobs, &
                            l_sfcobserror_ramp_t, l_sfcobserror_ramp_q, &
                            l_PBL_pseudo_SurfobsT,l_PBL_pseudo_SurfobsQ,l_PBL_pseudo_SurfobsUV, &
                            pblH_ration,pps_press_incr,l_gsd_limit_ocean_q, &
                            l_pw_hgt_adjust, l_limit_pw_innov, max_innov_pct, &
                            l_cleanSnow_WarmTs,l_conserve_thetaV,r_cleanSnow_WarmTs_threshold, &
                            i_conserve_thetaV_iternum,l_cld_bld, cld_bld_hgt
  use gsi_metguess_mod, only: gsi_metguess_init,gsi_metguess_final
  use gsi_chemguess_mod, only: gsi_chemguess_init,gsi_chemguess_final
  use tcv_mod, only: init_tcps_errvals,tcp_refps,tcp_width,tcp_ermin,tcp_ermax
  use chemmod, only : init_chem,berror_chem,oneobtest_chem,&
       maginnov_chem,magoberr_chem,&
       oneob_type_chem,oblat_chem,&
       oblon_chem,obpres_chem,diag_incr,elev_tolerance,tunable_error,&
       in_fname,out_fname,incr_fname

  implicit none

  private

! !PUBLIC ROUTINES:

   public gsimain_initialize
   public gsimain_run
   public gsimain_finalize

!
! !DESCRIPTION: This module contains code originally in the GSI main program.
! The main
!               program has been split in initialize/run/finalize segments, and
!               subroutines
!  created for these steps: gsimain_initialize(), gsimain_run() and
!  gsimain_finalize().
!  In non-ESMF mode (see below) a main program is assembled by calling these 3
!  routines in
!  sequence.
                                                                                                                         
                    
!  This file can be compiled in 2 different modes: an ESMF and a non-ESMF mode.
!  When HAVE_ESMF
!  is defined (ESMF mode), a few I/O related statements are skipped during
!  initialize() and
!  a main program is not provided. These is no dependency on the ESMF in this
!  file and in the
!  routines called from here. The ESMF interface is implemented in
!  GSI_GridCompMod which in
!  turn calls the initialize/run/finalize routines defined here.
!
! !REVISION HISTORY:
!
!  01Jul2006  Cruz      Initial code.
!  19Oct2006  da Silva  Updated prologue.
!  10Apr2007  Todling   Created from gsimain
!  13Jan2007  Tremolet  Updated interface to setup_4dvar
!  03Oct2007  Todling   Add lobserver
!  03Oct2007  Tremolet  Add DFI and lanczos-save
!  04Jan2008  Tremolet  Add forecast sensitivity to observations options
!  10Sep2008  Guo       Add CRTM files directory path
!  02Dec2008  Todling   Remove reference to old TLM of analysis  
!  20Nov2008  Todling   Add lferrscale to scale OMF w/ Rinv (actual fcst not guess)
!  08Dec2008  Todling   Placed switch_on_derivatives,tendsflag in jcopts namelist
!  28Jan2009  Todling   Remove original GMAO interface
!  06Mar2009  Meunier   Add initialisation for lagrangian data
!  04-21-2009 Derber    Ensure that ithin is positive if neg. set to zero
!  07-08-2009 Sato      Update for anisotropic mode (global/ensemble based)
!  08-31-2009 Parrish   Add changes for version 3 regional tangent linear normal mode constraint
!  09-22-2009 Parrish   Add read of namelist/hybrid_ensemble/.  contains parameters used for hybrid
!                        ensemble option.
!  10-09-2009 Wu        replace nhr_offset with min_offset since it's 1.5 hr for regional
!  02-17-2010 Parrish   add nlon_ens, nlat_ens, jcap_ens to namelist/hybrid_ensemble/, in preparation for 
!                         dual resolution capability when running gsi in hybrid ensemble mode.
!  02-20-2010 Zhu       Add init_anacv,nrf,nvars,nrf_3d for control variables;
!  02-21-2010 Parrish   add jcap_ens_test to namelist/hybrid_ensemble/ so can simulate lower resolution
!                         ensemble compared to analysis for case when ensemble and analysis resolution are
!                         the same.  used for preliminary testing of dual resolution hybrid ensemble option.
!  02-25-2010 Zhu       Remove berror_nvars
!  03-06-2010 Parrish   add flag use_gfs_ozone to namelist SETUP--allows read of gfs ozone for regional runs
!  03-09-2010 Parrish   add flag check_gfs_ozone_date to namelist SETUP--if true, date check gfs ozone
!  03-15-2010 Parrish   add flag regional_ozone to namelist SETUP--if true, then turn on ozone in 
!                         regional analysis
!  03-17-2010 todling   add knob for analysis error estimate (jsiga)
!  03-17-2010 Zhu       Add nc3d and nvars in init_grid_vars interface
!  03-29-2010 hu        add namelist variables for controling rapid refesh options
!                                 including cloud analysis and surface enhancement
!                       add and read namelist for RR
!  03-31-2010 Treadon   replace init_spec, init_spec_vars, destroy_spec_vars with general_* routines
!  04-07-2010 Treadon   write rapidrefresh_cldsurf settings to stdout
!  04-10-2010 Parrish   add vlevs from gridmod, so can pass as argument to init_mpi_vars, which must
!                        be called after init_grid_vars, as it currently is.  This must be done to
!                        avoid "use gridmod" in mpimod.F90, which causes compiler conflict, since
!                        "use mpimod" appears in gridmod.f90.
!  04-22-2010 Tangborn  add carbon monoxide settings
!  04-25-2010 Zhu       Add option newpc4pred for new pre-conditioning of predictors
!  05-05-2010 Todling   replace parallel_init w/ corresponding from gsi_4dcoupler
!  05-06-2010 Zhu       Add option adp_anglebc for radiance variational angle bias correction;
!                       npred was removed from setup namelist
!  05-12-2010 Zhu       Add option passive_bc for radiance bias correction for monitored channels
!  05-30-2010 Todling   reposition init of control and state vectors; add init_anasv; update chem
!  06-04-2010 Todling   update interface to init_grid_vars
!  06-05-2010 Todling   remove as,tsfc_sdv,an_amp0 from bkgerr namelist (now in anavinfo table)
!  08-10-2010 Wu        add nvege_type to gridopts namelist 
!  08-24-2010 hcHuang   add diag_aero and init_aero for aerosol observations
!  08-26-2010 Cucurull  add use_compress to setup namelist, add a call to gps_constants
!  09-06-2010 Todling   add Errico-Ehrendorfer parameter for E-norm used in DFI
!  09-03-2010 Todling   add opt to output true J-cost from within Lanczos (beware: expensive)
!  10-05-2010 Todling   add lbicg option
!  09-02-2010 Zhu       Add option use_edges for the usage of radiance data on scan edges
!  10-18-2010 hcHuang   Add option use_gfs_nemsio to read global model NEMS/GFS first guess
!  11-17-2010 Pagowski  add chemical species and related namelist
!  12-20-2010 Cucurull  add nsig_ext to setup namelist for the usage of gpsro bending angle
!  01-05-2011 Cucurull  add gpstop to setup namelist for the usage of gpsro data assimilation
!  04-08-2011 Li        (1) add integer variable nst_gsi and nstinfo for the use of oceanic first guess
!                       (2) add integer variable fac_dtl & fac_tsl to control the use of NST model
!                       (3) add integer variable nst_tzr to control the Tzr QC
!                       (4) add integer tzr_bufrsave to control if save Tz retrieval or not
!  04-07-2011 todling   move newpc4pred to radinfo
!  04-19-2011 El Akkraoui add iorthomax to control numb of vecs in orthogonalization for CG opts
!  05-05-2011 mccarty   removed references to repe_dw
!  05-21-2011 todling   add call to setservice
!  06-01-2011 guo/zhang add liauon
!  07-27-2011 todling   add use_prepb_satwnd to control usage of satwnd's in prepbufr files
!  11-14-2011  wu       add logical switch to use extended forward model for sonde data
!  01-16-2012 m. tong   add parameter pseudo_hybens to turn on pseudo ensemble hybrid
!  01-17-2012 wu        add switches: gefs_in_regional,full_ensemble,betaflg,pwgtflg
!  01-18-2012 parrish   add integer parameter regional_ensemble_option to select ensemble source.
!                                 =1: use GEFS internally interpolated to ensemble grid.
!                                 =2: ensembles are WRF NMM format.
!                                 =3: ensembles are ARW netcdf format.
!                                 =4: ensembles are NEMS NMMB format.
!  02-07-2012 tong      remove parameter gefs_in_regional and reduce regional_ensemble_option to
!                       4 options
!  02-08-2012 kleist    add parameters to control new 4d-ensemble-var features.
!  02-17-2012 tong      add parameter merge_two_grid_ensperts to merge ensemble perturbations
!                       from two forecast domains to analysis domain  
!
!EOP
!-------------------------------------------------------------------------

! Declare variables.
  logical:: limit,writediag
  integer(i_kind) i,ngroup


! Declare namelists with run-time gsi options.
!
! Namelists:  setup,gridopts,jcopts,bkgerr,anbkgerr,obsqc,obs_input,
!             singleob_test,superob_radar,emissjac
!
! SETUP (general control namelist) :
!
!     gencode  - source generation code
!     factqmin - weighting factor for negative moisture constraint
!     factqmax - weighting factor for supersaturated moisture constraint
!     deltim   - model timestep
!     dtphys   - physics timestep
!     biascor  - background error bias correction coefficient
!     bcoption - 0=ibc; 1=sbc
!     diurnalbc- 1= diurnal bias; 0= persistent bias
!     ndat     - number of observations datasets
!     niter()  - number of inner interations for each outer iteration
!     niter_no_qc() - number of inner interations without nonlinear qc for each outer iteration
!     miter    - number of outer iterations
!     qoption  - option of analysis variable; 1:q/qsatg 2:norm RH
!     fstat    - logical to seperate f from balance projection
!     nhr_assimilation - assimilation time interval (currently 6hrs for global, 3hrs for reg)
!     min_offset       - time in minutes of analysis in assimilation window (default 3 hours)
!     l4dvar           - turn 4D-Var on/off (default=off=3D-Var)
!     liauon           - treat 4dvar CV as tendency perturbation (default=false)
!     jsiga            - calculate approximate analysis errors from lanczos for jiter=jsiga
!     idmodel          - uses identity model when running 4D-Var (test purposes)
!     iwrtinc          - when >0, writes out increments from iwrtinc-index slot
!     nhr_obsbin       - length of observation bins
!     nhr_subwin       - length of weak constraint 4d-Var sub-window intervals
!     iout_iter- output file number for iteration information
!     npredp   - number of predictors for precipitation bias correction
!     retrieval- logical to turn off or on the SST physical retrieval
!     nst_gsi  - indicator to control the Tr Analysis mode: 0 = no nst info ingsi at all;
!                                                           1 = input nst info, but used for monitoring only
!                                                           2 = input nst info, and used in CRTM simulation, but no Tr analysis
!                                                           3 = input nst info, and used in CRTM simulation and Tr analysis is on
!     nst_tzr  - indicator to control the Tzr_QC mode: 0 = no Tz retrieval;
!                                                      1 = Do Tz retrieval and applied to QC
!     nstinfo  - number of nst variables
!     fac_dtl  - index to apply diurnal thermocline layer  or not: 0 = no; 1 = yes.
!     fac_tsl  - index to apply thermal skin layer or not: 0 = no; 1 = yes.
!     tzr_bufrsave - logical to turn off or on the bufr Tz retrieval file true=on
!     diag_rad - logical to turn off or on the diagnostic radiance file true=on
!     diag_conv-logical to turn off or on the diagnostic conventional file (true=on)
!     diag_ozone - logical to turn off or on the diagnostic ozone file (true=on)
!     diag_aero  - logical to turn off or on the diagnostic aerosol file (true=on)
!     diag_co - logical to turn off or on the diagnostic carbon monoxide file (true=on)
!     write_diag - logical to write out diagnostic files on outer iteration
!     lobsdiagsave - write out additional observation diagnostics
!     ltlint       - linearize inner loop
!     lobskeep     - keep obs from first outer loop for subsequent OL
!     lobsensfc    - compute forecast sensitivity to observations
!     lobsensjb    - compute Jb sensitivity to observations
!     lobsensincr  - compute increment sensitivity to observations
!     lobsensadj   - use adjoint of approx. Hessian to compute obs sensitivity
!     llancdone    - use to tell adjoint that Lanczos vecs have been pre-computed
!     lsensrecompute - does adjoint by recomputing forward solution
!     lobsensmin   - use minimisation to compute obs sensitivity
!     lbicg        - use B-precond w/ bi-conjugate gradient for minimization
!     iobsconv     - compute convergence test in observation space
!                     =1 at final point, =2 at every iteration
!     lobserver    - when .t., calculate departure vectors only
!     lanczosave   - save lanczos vectors for forecast sensitivity computation
!     ltcost       - calculate true cost when using Lanczos (this is very expensive)
!     lferrscale   - apply H'R^{-1}H to a forecast error vector read on the fly
!     iguess   - flag for guess solution (currently not working)
!                iguess = -1  do not use guess file
!                iguess =  0  write only guess file
!                iguess =  1  read and write guess file
!                iguess =  2  read only guess file
!     oneobtest- one ob test flag true=on
!     switch_on_derivatives - if true, then compute horizontal derivatives of all state variables
!                           (to be used eventually for time derivatives, dynamic constraints,
!                            and observation forward models that need horizontal derivatives)
!     tendsflag - if true, compute time tendencies
!     l_foto   - option for First-Order Time extrapolation to Observation
!     sfcmodel - if true, then use boundary layer forward model for surface temperature data.
!     dtbduv_on - if true, use d(microwave brightness temperature)/d(uv wind) in inner loop
!     ifact10 - flag for recomputing 10m wind factor
!               ifact10 = 1 compute using GFS surface physics
!               ifact10 = 2 compute using MM5 surface physics
!               ifact10 = 0 or any other value - DO NOT recompute - use value from guess file
!     offtime_data - if true, then allow use of obs files with ref time different
!                        from analysis time.  default value = .false., in which case
!                        analysis fails if obs file ref time is different from analysis time.
!
!     perturb_obs - logical flag to perutrb observation (true=on)
!     oberror_tune - logical flag to tune oberror table  (true=on)
!     perturb_fact -  magnitude factor for observation perturbation
!     crtm_coeffs_path - path of directory w/ CRTM coeffs files
!     print_diag_pcg - logical turn on of printing of GMAO diagnostics in pcgsoi.f90
!     preserve_restart_date - if true, then do not update regional restart file date.
!     tsensible - option to use sensible temperature as the analysis variable. works
!                 only for twodvar_regional=.true.
!     lgschmidt - option for re-biorthogonalization of the {gradx} and {grady} sets
!                 from pcgsoi when twodvar_regional=.true.
!     hilbert_curve - option for hilbert-curve based cross-validation. works only
!                     with twodvar_regional=.true.
!     lread_obs_save - option to write out collective obs selection info
!     lread_obs_skip - option to read in collective obs selection info
!     use_gfs_ozone  - option to read in gfs ozone and interpolate to regional model domain
!     check_gfs_ozone_date  - option to date check gfs ozone before interpolating to regional model domain
!     regional_ozone  - option to turn on ozone in regional analysis
!     lwrite_predterms - option to write out actual predictor terms instead of predicted bias to the
!                        radiance diagnostic files
!     lwrite_peakwt    - option to writ out the approximate pressure of the peak of the weighting function
!                        for satellite data to the radiance diagnostic files
!     adp_anglebc - option to perform variational angle bias correction
!     angord      - order of polynomial for variational angle bias correction
!     newpc4pred  - option for additional preconditioning for pred coeff.
!     passive_bc  - option to turn on bias correction for passive (monitored) channels
!     use_edges   - option to exclude radiance data on scan edges
!     use_compress - option to turn on the use of compressibility factors in geopotential heights
!     nsig_ext - number of layers above the model top which are necessary to compute the bending angle for gpsro
!     gpstop - maximum height for gpsro data assimilation. Reject anything above this height. 
!     use_gfs_nemsio  - option to use nemsio to read global model NEMS/GFS first guess
!     use_prepb_satwnd - allow using satwnd's from prepbufr (historical) file
!     l4densvar - logical to turn on ensemble 4dvar
!     ens4d_nstarthr - start hour for ensemble perturbations (generally should match min_offset)
!     ladtest -  if true, doing the adjoint test for the operator that maps
!                    control_vector to the model state_vector
!     ladtest_obs -  if true, doing the adjoint adjoint check for the
!                     observation operators that are currently used in the NCEP GSI variational
!                     analysis scheme
!     lrun_subdirs - logical to toggle use of subdirectires at runtime for pe specific files
!
!
!     NOTE:  for now, if in regional mode, then iguess=-1 is forced internally.
!            add use of guess file later for regional mode.

  namelist/setup/gencode,factqmin,factqmax,deltim,dtphys,&
       biascor,bcoption,diurnalbc,&
       ndat,niter,niter_no_qc,miter,qoption,nhr_assimilation,&
       min_offset, &
       iout_iter,npredp,retrieval,&
       nst_gsi,nst_tzr,nstinfo,fac_dtl,fac_tsl,tzr_bufrsave,&
       diag_rad,diag_pcp,diag_conv,diag_ozone,diag_aero,diag_co,iguess, &
       write_diag,reduce_diag, &
       oneobtest,sfcmodel,dtbduv_on,ifact10,l_foto,offtime_data,&
       npred_conv_max,&
       id_bias_ps,id_bias_t,id_bias_spd, &
       conv_bias_ps,conv_bias_t,conv_bias_spd, &
       stndev_conv_ps,stndev_conv_t,stndev_conv_spd,use_pbl,use_compress,nsig_ext,gpstop,&
       perturb_obs,perturb_fact,oberror_tune,preserve_restart_date, &
       crtm_coeffs_path, &
       berror_stats,newpc4pred,adp_anglebc,angord,passive_bc,use_edges, &
       lobsdiagsave, &
       l4dvar,lbicg,lsqrtb,lcongrad,lbfgsmin,ltlint,nhr_obsbin,nhr_subwin,&
       nwrvecs,iorthomax,ladtest,ladtest_obs, lgrtest,lobskeep,lsensrecompute,jsiga,ltcost, &
       lobsensfc,lobsensjb,lobsensincr,lobsensadj,lobsensmin,iobsconv, &
       idmodel,iwrtinc,jiterstart,jiterend,lobserver,lanczosave,llancdone, &
       lferrscale,print_diag_pcg,tsensible,lgschmidt,lread_obs_save,lread_obs_skip, &
       use_gfs_ozone,check_gfs_ozone_date,regional_ozone,lwrite_predterms,&
<<<<<<< HEAD
       lwrite_peakwt, use_gfs_nemsio,liauon,use_prepb_satwnd,l4densvar,ens4d_nstarthr
=======
       lwrite_peakwt, use_gfs_nemsio,liauon,use_prepb_satwnd,l4densvar,ens4d_nstarthr, &
       use_gfs_stratosphere,pblend0,pblend1,step_start,diag_precon,lrun_subdirs
>>>>>>> f375e116

! GRIDOPTS (grid setup variables,including regional specific variables):
!     jcap     - spectral resolution
!     nsig     - number of sigma levels
!     nlat     - number of latitudes
!     nlon     - number of longitudes
!     nlon_regional - 
!     nlat_regional
!     diagnostic_reg - logical for regional debugging
!     update_regsfc - logical to write out updated surface fields to the
!                     regional analysis file (default = false)
!     netcdf            - if true, then wrf files are in netcdf format,
!                       -   otherwise wrf files are in binary format.
!     regional          - logical for regional GSI run
!     wrf_nmm_regional  - logical for input from WRF NMM
!     wrf_mass_regional - logical for input from WRF MASS-CORE
!     cmaq_regional     - logical for input from CMAQ
!     nems_nmmb_regional- logical for input from NEMS NMMB
!     nmmb_reference_grid= 'H', then analysis grid covers H grid domain
!                                = 'V', then analysis grid covers V grid domain
!     grid_ratio_nmmb   - ratio of analysis grid to nmmb model grid in nmmb model grid units.
!     twodvar_regional  - logical for regional 2d-var analysis
!     filled_grid       - logical to fill in puts on WRF-NMM E-grid
!     half_grid         - logical to use every other row of WRF-NMM E-Grid
!     nvege_type - number of types of vegetation; old=24, IGBP=20
!     nlayers    - number of sub-layers to break indicated model layer into
!                  prior to calling radiative transfer model


  namelist/gridopts/jcap,jcap_b,nsig,nlat,nlon,nlat_regional,nlon_regional,&
       diagnostic_reg,update_regsfc,netcdf,regional,wrf_nmm_regional,nems_nmmb_regional,&
       wrf_mass_regional,twodvar_regional,filled_grid,half_grid,nvege_type,nlayers,cmaq_regional,&
       nmmb_reference_grid,grid_ratio_nmmb

! BKGERR (background error related variables):
!     vs       - scale factor for vertical correlation lengths for background error
!     nhscrf   - number of horizontal scales for recursive filter
!     hzscl(n) - scale factor for horizontal smoothing, n=1,number of scales (3 for now)
!                specifies factor by which to reduce horizontal scales (i.e. 2 would
!                then apply 1/2 of the horizontal scale
!     hswgt(n) - empirical weights to apply to each horizontal scale
!     norh     - order of interpolation in smoothing
!     ndeg     - degree of smoothing in recursive filters
!     noq      - 1/4 of accuracy in compact finite differencing
!     bw       - factor in background error calculation
!     norsp    - order of interpolation for smooth polar cascade routine
!                 default is norsp=0, in which case norh is used with original
!                 polar cascade interpolation.
!     pert_berror - logical to turn on random inflation/deflation of background error
!                   tuning parameters
!     pert_berr_fct - factor for increasing/decreasing berror parameters, this is multiplied
!                     by random number
!     bkgv_flowdep  - flag to turn on flow dependence to background error variances
!     bkgv_rewgtfct - factor used to perform flow dependent reweighting of error variances
!     bkgv_write - flag to turn on=.true. /off=.false. generation of binary file with reweighted variances
!     fpsproj  - controls full nsig projection to surface pressure

  namelist/bkgerr/vs,nhscrf,hzscl,hswgt,norh,ndeg,noq,bw,norsp,fstat,pert_berr,pert_berr_fct, &
	bkgv_flowdep,bkgv_rewgtfct,bkgv_write,fpsproj

! ANBKGERR (anisotropic background error related variables):
!     anisotropic - if true, then use anisotropic background error
!     ancovmdl    - covariance model settings - 0: pt-based, 1: ensemble based
!     triad4      - for 2d variables, if true, use blended triad algorithm
!     ifilt_ord   - filter order for anisotropic filters
!     npass       - 2*npass = number of factors in background error
!     normal      - number of random vectors to use for filter normalization
!                     ( if < 0 then slightly slower, but results independent of
!                       number of processors)
!     binom       - if true, weight correlation lengths of factors using binomial
!                      distribution, with shortest scales on outside, longest scales
!                      on inside.  This can help to produce smoother correlations in the
!                      presence of strong anisotrophy
!     grid_ratio  - ratio of coarse to fine grid in fine grid units
!     grid_ratio_p- ratio of coarse to fine grid in fine grid units for polar patches
!     nord_f2a    - order of interpolation for transfer operators between filter grid and analysis grid
!     ngauss      - number of gaussians to add together in each factor
!     rgauss      - multipliers on reference aspect tensor for each gaussian factor
!     anhswgt     - empirical weights to apply to each gaussian
!     an_vs       - scale factor for background error vertical scales (temporary carry over from
!                    isotropic inhomogeneous option)
!     an_flen_u   -  coupling parameter for connecting horizontal wind to background error
!     an_flen_t   -  coupling parameter for connecting grad(pot temp) to background error
!     an_flen_z   -  coupling parameter for connecting grad(terrain) to background error
!     afact0      - anistropy effect parameter, the range must be in 0.0-1.0.
!     covmap      - if true, covariance map would be drawn
!     rtma_subdomain_option - if true, then call alternative code which calls recursive filter
!                              directly from subdomain mode, bypassing transition to/from
!                              horizontal slabs.  This is mainly to improve efficiency for
!                              2d rtma analysis.  at the moment, this only works for
!                              twodvar_regional=.true.  rtma_subdomain_option will be forced
!                              to false when twodvar_regional=.false.
!     lreadnorm   -  if true, then read normalization from fixed files
!     nsmooth     -  number of 1-2-1 smoothing passes before and after background error application
!     nsmooth_shapiro - number of 2nd moment preserving (shapiro) smoothing passes before and after
!                       background error application.
!                        NOTE:  default for nsmooth and nsmooth_shapiro is 0.
!                               if both are > 0, then nsmooth will be forced to zero.

  namelist/anbkgerr/anisotropic,ancovmdl,triad4,ifilt_ord,npass,normal,binom,&
       ngauss,rgauss,anhswgt,an_vs, &
       grid_ratio,grid_ratio_p,nord_f2a,an_flen_u,an_flen_t,an_flen_z, &
       rtma_subdomain_option,lreadnorm,nsmooth,nsmooth_shapiro, &
       afact0,covmap

! JCOPTS (Jc term)
!                 if .false., uses original formulation based on wind, temp, and ps tends
!     ljcdfi      - when .t. uses digital filter initialization of increments (4dvar)
!     alphajc     - parameter for digital filter
!     ljpdry      - when .t. uses dry pressure constraint on increment
!     bamp_jcpdry - parameter for pdry_jc
!     eps_eer     - Errico-Ehrendofer parameter for q-term in energy norm
!     ljc4tlevs    - when true and in 4D mode, apply any weak constraints over all time levels
!                   instead of just at a single time
!

  namelist/jcopts/ljcdfi,alphajc,switch_on_derivatives,tendsflag,ljcpdry,bamp_jcpdry,eps_eer,&
      ljc4tlevs

! STRONGOPTS (strong dynamic constraint)
!     tlnmc_type -      =1 for slow global strong constraint
!                       =2 for fast global strong constraint
!                       =3 for regional strong constraint
!                       =4 version 3 of regional strong constraint
!     nstrong  - if > 0, then number of iterations of implicit normal mode initialization
!                   to apply for each inner loop iteration
!     period_max     - cutoff period for gravity waves included in implicit normal mode
!                    initialization (units = hours)
!     period_width   - defines width of transition zone from included to excluded gravity waves
!     period_max - cutoff period for gravity waves included in implicit normal mode
!                   initialization (units = hours)
!     period_width - defines width of transition zone from included to excluded gravity waves
!     nvmodes_keep - number of vertical modes to use in implicit normal mode initialization
!     baldiag_full 
!     baldiag_inc
!     tlnmc_option : integer flag for strong constraint (various capabilities for hybrid)
!                   =0: no TLNMC
!                   =1: TLNMC on static increment only (or if non-hybrid run)
!                   =2: TLNMC on total increment for single time level only (or 3DHybrid)
!                       if 4D mode, TLNMC applied to increment in center of window
!                   =3: TLNMC on total increment over all time levels (if in 4D mode)

  namelist/strongopts/tlnmc_type,tlnmc_option, &
                      nstrong,period_max,period_width,nvmodes_keep, &
		      baldiag_full,baldiag_inc

! OBSQC (observation quality control variables):
!
!     Parameters used for gross error checks
!        obserrx = max(ermin,min(ermax,obs error)
!        if(abs(simulated)-observation)/obserrx > gross observation rejected
!
!
!     Parameters below use for nonlinear (variational) quality control
!     dfact    - factor for duplicate obs at same location for conv. data
!     dfact1   - time factor for duplicate obs at same location for conv. data
!     erradar_inflate - radar error inflation factor
!     oberrflg - logical for reading in new obs error table (if set to true)
!     vadfile  - character(10) variable holding name of vadwnd bufr file
!     noiqc    - logical flag to bypass OIQC (if set to true)
!     c_varqc - constant number to control var. qc turnning on speed
!     blacklst - logical for reading in raob blacklist (if set to true)
!     use_poq7 - logical flag to accept (.true.) sbuv profile quality flag 7
!     tcp_refps  - reference pressure for tcps oberr calculation (mb)
!     tcp_width  - parameter for tcps oberr inflation (width, mb)
!     tcp_ermin  - parameter for tcps oberr inflation (minimum oberr, mb)
!     tcp_ermax  - parameter for tcps oberr inflation (maximum oberr, mb)
!     qc_noirjaco3 - controls whether to use O3 Jac from IR instruments
!     qc_noirjaco3_pole - controls wheter to use O3 Jac from IR instruments near poles

  namelist/obsqc/ dfact,dfact1,erradar_inflate,oberrflg,vadfile,noiqc,&
       c_varqc,blacklst,use_poq7,hilbert_curve,tcp_refps,tcp_width,tcp_ermin,tcp_ermax,&
       qc_noirjaco3,qc_noirjaco3_pole

! OBS_INPUT (controls input data):
!      dfile(ndat)      - input observation file name
!      dtype(ndat)      - observation type
!      dplat(ndat)      - satellite (platform) id (for satellite data)
!      dsis(ndat)       - sensor/instrument/satellite flag from satinfo files
!      dthin(ndat)      - satellite group
!      dval(ndat)       - relative value of each profile within group
!                         relative weight for observation = dval/sum(dval)
!                         within grid box
!      dsfcalc(ndat)    - specifies method to determine surface fields
!                         within a FOV. when equal to one, integrate
!                         model fields over FOV. when not one, bilinearly
!                         interpolate model fields to FOV center.
!      time_window(ndat)- time window for each input data file
!      dmesh(max(dthin))- thinning mesh for each group
!      time_window_max  - upper limit on time window for all input data
!      ext_sonde        - logical for extended forward model on sonde data

  namelist/obs_input/dfile,dtype,dplat,dsis,dthin,dval,dmesh,dsfcalc,time_window,time_window_max,ext_sonde

! SINGLEOB_TEST (one observation test case setup):
!      maginnov   - magnitude of innovation for one ob
!      magoberr   - magnitude of observational error
!      oneob_type - observation type
!      oblat      - observation latitude
!      oblon      - observation longitude
!      obpres     - observation pressure
!      obdattim   - observation date
!      obhourset  - observation delta time from analysis time
!      pctswitch  - if .true. innovation & oberr are relative (%) of background value
!                      (level ozone only)

  namelist/singleob_test/maginnov,magoberr,oneob_type,&
       oblat,oblon,obpres,obdattim,obhourset,pctswitch

! SUPEROB_RADAR (level 2 bufr file to radar wind superobs):
!      del_azimuth     - azimuth range for superob box  (default 5 degrees)
!      del_elev        - elevation angle range for superob box  (default .05 degrees)
!      del_range       - radial range for superob box  (default 5 km)
!      del_time        - 1/2 time range for superob box  (default .5 hours)
!      elev_angle_max  - max elevation angle (default of 5 deg recommended by S. Liu)
!      minnum                  - minimum number of samples needed to make a superob
!      range_max       - max radial range to use in constructing superobs  (default 100km)
!      l2superob_only  - if true, then process level 2 data creating superobs, then quit.
!                          (added for easier retrospective testing, since level 2 bufr
!                             files are very large and hard to work with)

  namelist/superob_radar/del_azimuth,del_elev,del_range,del_time,&
       elev_angle_max,minnum,range_max,l2superob_only

! LAG_DATA (lagrangian data assimilation related variables):
!     lag_accur - Accuracy used to decide whether or not a balloon is on the grid
!     infile_lag- File containing the initial position of the balloon
!     lag_stepduration- Duration of one time step for the propagation model
!     lag_nmax_bal- Maximum number of balloons at starting time
!     lag_vorcore_stderr_a - Observation error for vorcore balloon
!     lag_vorcore_stderr_b -   error = b + a*timestep(in hours)
  namelist/lag_data/lag_accur,infile_lag,lag_stepduration,lag_nmax_bal,&
      lag_vorcore_stderr_a,lag_vorcore_stderr_b

! HYBRID_ENSEMBLE (parameters for use with hybrid ensemble option)
!     l_hyb_ens     - if true, then turn on hybrid ensemble option
!     uv_hyb_ens    - if true, then ensemble perturbation wind variables are u,v,
!                       otherwise, ensemble perturbation wind variables are stream, pot. functions.
!     oz_univ_static- if true, decouple ozone from other variables and defaults to static B (ozone only)
!     aniso_a_en - if true, then use anisotropic localization of hybrid ensemble control variable a_en.
!     generate_ens - if true, then generate internal ensemble based on existing background error
!     n_ens        - number of ensemble members.
!     nlon_ens     - number of longitudes on ensemble grid (may be different from analysis grid nlon)
!     nlat_ens     - number of latitudes on ensemble grid (may be different from analysis grid nlat)
!     jcap_ens     - for global spectral model, spectral truncation
!     jcap_ens_test- for global spectral model, test spectral truncation (to test dual resolution)
!     beta1_inv           - 1/beta1, the weight given to static background error covariance
!                              0 <= beta1_inv <= 1,  tuned for optimal performance
!                             =1, then ensemble information turned off
!                             =0, then static background turned off
!                            beta2_inv = 1 - beta1_inv is weight given to ensemble derived covariance
!     s_ens_h             - homogeneous isotropic horizontal ensemble localization scale (km)
!     s_ens_v             - vertical localization scale (grid units for now)
!                              s_ens_h, s_ens_v, and beta1_inv are tunable parameters.
!     readin_localization - flag to read (.true.)external localization information file
!     eqspace_ensgrid     - if .true., then ensemble grid is equal spaced, staggered 1/2 grid unit off
!                               poles.  if .false., then gaussian grid assumed for ensemble (global only)
!     pseudo_hybens    - if true, turn on pseudo ensemble hybrid for HWRF
!     merge_two_grid_ensperts  - if true, merge ensemble perturbations from two forecast domains
!                                to analysis domain (one way to deal with hybrid DA for HWRF moving nest)
!     regional_ensemble_option - integer, used to select type of ensemble to read in for regional
!                              application.  Currently takes values from 1 to 4.
!                                 =1: use GEFS internally interpolated to ensemble grid.
!                                 =2: ensembles are WRF NMM format
!                                 =3: ensembles are ARW netcdf format.
!                                 =4: ensembles are NEMS NMMB format.
!     full_ensemble    - if true, first ensemble perturbation on first guess istead of on ens mean
!     betaflg          - if true, use vertical weighting on beta1_inv and beta2_inv
!     pwgtflg          - if true, use vertical integration function on ensemble contribution of Psfc
!     grid_ratio_ens   - for regional runs, ratio of ensemble grid resolution to analysis grid resolution
!                            default value = 1  (dual resolution off)
  namelist/hybrid_ensemble/l_hyb_ens,uv_hyb_ens,aniso_a_en,generate_ens,n_ens,nlon_ens,nlat_ens,jcap_ens,&
                pseudo_hybens,merge_two_grid_ensperts,regional_ensemble_option,full_ensemble,betaflg,pwgtflg,&
                jcap_ens_test,beta1_inv,s_ens_h,s_ens_v,readin_localization,eqspace_ensgrid,grid_ratio_ens, &
                oz_univ_static,write_ens_sprd

! rapidrefresh_cldsurf (options for cloud analysis and surface 
!                             enhancement for RR appilcation  ):
!      dfi_radar_latent_heat_time_period     -   DFI forward integration window in minutes
!      metar_impact_radius  - metar low cloud observation impact radius in grid number
!      l_gsd_terrain_match_surfTobs - if .true., GSD terrain match for surface temperature observation
!      l_sfcobserror_ramp_t  - namelist logical for adjusting surface temperature observation error
!      l_sfcobserror_ramp_q  - namelist logical for adjusting surface moisture observation error
!      l_PBL_pseudo_SurfobsT  - if .true. produce pseudo-obs in PBL layer based on surface obs T
!      l_PBL_pseudo_SurfobsQ  - if .true. produce pseudo-obs in PBL layer based on surface obs Q
!      l_PBL_pseudo_SurfobsUV - if .true. produce pseudo-obs in PBL layer based on surface obs UV
!      pblH_ration - percent of the PBL height within which to add pseudo-obs (default:0.75)
!      pps_press_incr - pressure increase for each additional pseudo-obs 
!                       on top of previous level (default:30hPa)
!      l_gsd_limit_ocean_q      - if .true. do GSD limitation of Q over ocean
!      l_pw_hgt_adjust      - if .true. do GSD PW adjustment for model vs. obs station height
!      l_limit_pw_innov     - if .true. do GSD limitation of PW obs
!      max_innov_pct        - sets limit of PW ob to a percent of the background value (0-1)
!      l_cleanSnow_WarmTs   - if .true. do GSD limitation of using retrieved snow over warn area
!                                               (Ts > r_cleanSnow_WarmTs_threshold) 
!      r_cleanSnow_WarmTs_threshold - threshold for using retrieved snow over warn area
!      l_conserve_thetaV    - if .true. conserve thetaV during moisture adjustment in cloud analysis
!      i_conserve_thetaV_iternum    - iteration number for conserving thetaV during moisture adjustment
!      l_cld_bld            - if .true. do GSD GOES cloud building
!      cld_bld_hgt          - sets limit below which GOES cloud building occurs (default:1200m)
!
  namelist/rapidrefresh_cldsurf/dfi_radar_latent_heat_time_period, &
                                metar_impact_radius,metar_impact_radius_lowCloud, &
                                l_gsd_terrain_match_surfTobs, &
                                l_sfcobserror_ramp_t,l_sfcobserror_ramp_q, &
                                l_PBL_pseudo_SurfobsT,l_PBL_pseudo_SurfobsQ,l_PBL_pseudo_SurfobsUV, &
                                pblH_ration,pps_press_incr,l_gsd_limit_ocean_q, &
                                l_pw_hgt_adjust, l_limit_pw_innov, max_innov_pct, &
                                l_cleanSnow_WarmTs,l_conserve_thetaV,r_cleanSnow_WarmTs_threshold,  &
                                i_conserve_thetaV_iternum,l_cld_bld, cld_bld_hgt

  namelist/chem/berror_chem,oneobtest_chem,maginnov_chem,magoberr_chem,&
       oneob_type_chem,oblat_chem,&
       oblon_chem,obpres_chem,diag_incr,elev_tolerance,tunable_error,&
       in_fname,out_fname,incr_fname

!EOC

!---------------------------------------------------------------------------

   CONTAINS

!-------------------------------------------------------------------------
!  NASA/GSFC, Global Modeling and Assimilation Office, Code 610.3, GMAO  !
!-------------------------------------------------------------------------
!BOP

! ! IROUTINE: gsimain_initialize

! ! INTERFACE:

  subroutine gsimain_initialize

!*************************************************************
! Begin gsi code
!
  use mpeu_util,only: die
  use gsi_4dcouplermod, only: gsi_4dcoupler_parallel_init
  use gsi_4dcouplermod, only: gsi_4dcoupler_setservices
  implicit none
  character(len=*),parameter :: myname_='gsimod.gsimain_initialize'
  integer:: ier,ios

  call gsi_4dcoupler_parallel_init

  call mpi_comm_size(mpi_comm_world,npe,ierror)
  call mpi_comm_rank(mpi_comm_world,mype,ierror)
  if (mype==0) call w3tagb('GSI_ANL',1999,0232,0055,'NP23')


! Initialize defaults of vars in modules
  call init_4dvar

! Read in user specification of state and control variables
  call gsi_metguess_init
  call gsi_chemguess_init
  call init_anasv
  call init_anacv

  call init_constants_derived
  call init_oneobmod
  call init_qcvars
  call init_obsmod_dflts
  call init_pcp
  call init_rad
  call init_oz
  call init_aero
  call init_co
  call init_convinfo
  call init_jfunc
  call init_berror
  call init_anberror
  call init_fgrid2agrid(pf2aP1)
  call init_fgrid2agrid(pf2aP2)
  call init_fgrid2agrid(pf2aP3)
  call init_grid
  call init_turbl
  call init_compact_diffs
  call init_smooth_polcas  
  call init_jcvars
  call init_strongvars
  call initialize_superob_radar
  call init_io(mype,npe-1)
  call init_vtrans
  call init_obsens
  call init_hybrid_ensemble_parameters
  call init_rapidrefresh_cldsurf
  call init_chem
  call init_tcps_errvals
  preserve_restart_date=.false.


! Read user input from namelists.  All processor elements 
! read the namelist input.  SGI MPI FORTRAN does not allow
! all tasks to read from standard in (unit 5).  Hence, open
! namelist to different unit number and have each task read 
! namelist file.
#ifdef ibm_sp
  read(5,setup)
  read(5,gridopts)
  read(5,bkgerr)
  read(5,anbkgerr)
  read(5,jcopts)
  read(5,strongopts)
  read(5,obsqc)
  read(5,obs_input)
  read(5,superob_radar)
  read(5,lag_data)
  read(5,hybrid_ensemble)
  read(5,rapidrefresh_cldsurf)
  read(5,chem)
#else
  open(11,file='gsiparm.anl')
  read(11,setup,iostat=ios)
        if(ios/=0) call die(myname_,'read(setup)',ios)
  read(11,gridopts,iostat=ios)
        if(ios/=0) call die(myname_,'read(gridopts)',ios)
  read(11,bkgerr,iostat=ios)
        if(ios/=0) call die(myname_,'read(bkgerr)',ios)
  read(11,anbkgerr,iostat=ios)
        if(ios/=0) call die(myname_,'read(anbkgerr)',ios)
  read(11,jcopts,iostat=ios)
        if(ios/=0) call die(myname_,'read(jcopts)',ios)
  read(11,strongopts,iostat=ios)
        if(ios/=0) call die(myname_,'read(strongopts)',ios)
  read(11,obsqc,iostat=ios)
        if(ios/=0) call die(myname_,'read(obsqc)',ios)
  read(11,obs_input,iostat=ios)
        if(ios/=0) call die(myname_,'read(obs_input)',ios)
  read(11,superob_radar,iostat=ios)
        if(ios/=0) call die(myname_,'read(superob_radar)',ios)
  read(11,lag_data,iostat=ios)
        if(ios/=0) call die(myname_,'read(lag_data)',ios)
  read(11,hybrid_ensemble,iostat=ios)
        if(ios/=0) call die(myname_,'read(hybrid_ensemble)',ios)
  read(11,rapidrefresh_cldsurf,iostat=ios)
        if(ios/=0) call die(myname_,'read(rapidrefresh_cldsurf)',ios)
  read(11,chem,iostat=ios)
        if(ios/=0) call die(myname_,'read(chem)',ios)
  close(11)
#endif

! 4D-Var setup
  call setup_4dvar(miter,mype)
  if (l4dvar) then
     if(reduce_diag) &
     call die(myname_,'Options l4dvar and reduce_diag not allowed together',99)
  end if 

  if( (.not.l4dvar) .and. (.not.l4densvar) ) ljcdfi=.false.
 
  if (l4dvar.and.lsensrecompute) then
     lobsensfc  =lobsensfc  .and.(jiterstart==jiterend)
     lobsensjb  =lobsensjb  .and.(jiterstart==jiterend)
     lobsensincr=lobsensincr.and.(jiterstart==jiterend)
  endif
  lobsensfc=lobsensfc.or.lobsensjb.or.lobsensincr
  lsensrecompute=lsensrecompute.and.lobsensfc
  if (lobsensadj .and. .not.lcongrad) then
     write(6,*)'gsimod: adjoint computation requires congrad',lobsensadj,lcongrad
     call stop2(137)
  end if
  if (jsiga>0 .and. .not.lcongrad) then
     write(6,*)'gsimod: analysis error estimate requires congrad',jsiga,lcongrad
     call stop2(137)
  endif

#ifndef HAVE_ESMF
  call gsi_4dcoupler_setservices(rc=ier)
         if(ier/=0) call die(myname_,'gsi_4dcoupler_setServices(), rc =',ier)
#endif /* HAVE_ESMF */


! Check user input for consistency among parameters for given setups.


! Set regional parameters
  if(filled_grid.and.half_grid) filled_grid=.false.
  regional=wrf_nmm_regional.or.wrf_mass_regional.or.twodvar_regional.or.nems_nmmb_regional .or. cmaq_regional

<<<<<<< HEAD
! Check that regional=.true. if jcstrong_option > 2
  if(jcstrong_option>2.and..not.regional) then
=======
! Currently only able to have use_gfs_stratosphere=.true. for nems_nmmb_regional=.true.
  use_gfs_stratosphere=use_gfs_stratosphere.and.(nems_nmmb_regional.or.wrf_nmm_regional)   
  if(mype==0) write(6,*) 'in gsimod: use_gfs_stratosphere,nems_nmmb_regional,wrf_nmm_regional= ', &  
                          use_gfs_stratosphere,nems_nmmb_regional,wrf_nmm_regional                  
                                                                                                                       
! Check that regional=.true. if tlnmc_type > 2
  if(tlnmc_type>2.and..not.regional) then
>>>>>>> f375e116
     if(mype==0) then
        write(6,*) ' tlnmc_type>2 not allowed except for regional=.true.'
        write(6,*) ' ERROR EXIT FROM GSI'
     end if
     call stop2(328)
  end if

!  tlnmc_type=4 currently requires that 2*nvmodes_keep <= npe
  if(tlnmc_type==4) then
     if(2*nvmodes_keep>npe) then
        if(mype==0) write(6,*)' tlnmc_type=4 and nvmodes_keep > npe'
        if(mype==0) write(6,*)' npe, old value of nvmodes_keep=',npe,nvmodes_keep
        nvmodes_keep=npe/2
        if(mype==0) write(6,*)'    new nvmodes_keep, npe=',nvmodes_keep,npe
     end if
  end if

  if (tlnmc_option>0 .and. tlnmc_option<4) then
     l_tlnmc=.true.
     if(mype==0) write(6,*)' valid TLNMC option chosen, setting l_tlnmc logical to true'
  end if

  if (tlnmc_option==2 .or. tlnmc_option==3) then
     if (.not.l_hyb_ens) then
	if(mype==0) write(6,*)' GSIMOD: inconsistent set of options Hybrid & TLNMC = ',l_hyb_ens,tlnmc_option
        call die(myname_,'tlnmc options inconsistent, check namelist settings',337)
     end if
  else if (tlnmc_option<0 .or. tlnmc_option>3) then
     if(mype==0) write(6,*)' GSIMOD: This option does not yet exist for tlnmc_option: ',tlnmc_option
     if(mype==0) write(6,*)' GSIMOD: Reset to default 0'
     tlnmc_option=0
  end if

! Ensure valid number of horizontal scales
  if (nhscrf<0 .or. nhscrf>3) then
     if(mype==0) write(6,*)' GSIMOD: invalid specifications for number of horizontal scales nhscrf = ',nhscrf
     call die(myname_,'invalid nhscrf, check namelist settings',336)
  end if


! Ensure time window specified in obs_input does not exceed 
! specified maximum value
  limit=.false.
  do i=1,ndat
     if (time_window(i)>time_window_max) then
        time_window(i) = time_window_max
        limit = .true.
     endif
  end do
  writediag=.false.
  do i=1,miter+1
     if(write_diag(i))writediag=.true.
  end do
  if(.not. writediag)then
     diag_rad=.false.
     diag_conv=.false.
     diag_ozone=.false.
     diag_aero=.false.
     diag_co=.false.
     diag_pcp=.false.
     use_limit = 0
  end if
  if(reduce_diag) use_limit = 0

  if (mype==0 .and. limit) &
       write(6,*)'GSIMOD:  reset time window for one or ',&
       'more OBS_INPUT entries to ',time_window_max


! Force use of perturb_obs for oberror_tune
  if (oberror_tune ) then
     perturb_obs=.true.
     if (mype==0) write(6,*)'GSIMOD:  ***WARNING*** reset perturb_obs=',perturb_obs
  endif


! Finish initialization of observation setup
  call init_obsmod_vars(mype)


! Force use of external observation error table for regional runs
  if (regional .and. .not.oberrflg) then
     oberrflg=.true.
     if (mype==0) write(6,*)'GSIMOD:  ***WARNING*** reset oberrflg=',oberrflg
  endif


! Set 10m wind factor logicals based on ifact10
  if (ifact10==1 .or. ifact10==2) then
     if (ifact10==1) sfcmod_gfs = .true.
     if (ifact10==2) sfcmod_mm5 = .true.
  endif


! If strong constraint is turned off, force other strong constraint variables to zero
  if ((.not.l_tlnmc) .and. nstrong/=0 ) then
     nstrong=0
     if (mype==0) write(6,*)'GSIMOD:  reset nstrong=',nstrong,&
          ' because TLNMC option is set to off= ',tlnmc_option
  endif
  if (.not.l_tlnmc) then
     baldiag_full=.false.
     baldiag_inc =.false.
  end if

! Turn off uv option if hybrid/ensemble options is false for purposes 
! of TLNMC 
  if (.not.l_hyb_ens) uv_hyb_ens=.false.

! Turn on derivatives if using dynamic constraint
! For now if wrf mass or 2dvar no dynamic constraint
  if (l_tlnmc.or.l_foto) tendsflag=.true.
  if (tendsflag) switch_on_derivatives=.true.


! Turn off Jc-pdry weak constraint if regional application
  if (regional) ljcpdry=.false.


! Initialize lagrangian data assimilation - must be called after gsi_4dvar
  call lag_modini()


! Stop if TOO MANY observation input files
  if (ndat>ndatmax) then
     write(6,*)'GSIMOD:  ***ERROR*** ndat=',ndat,' > ndatmax'
     call stop2(89)
  endif


! Ensure tendency flag is on if preciptation data listed as observation type.
! NOTE: only applicable for global run when not using observer
  if (.not.tendsflag .and. .not.regional) then
     check_pcp: do i=1,ndat
        if ( .not.tendsflag .and. index(dtype(i),'pcp') /=0 ) then
           tendsflag = .true.
           switch_on_derivatives=.true.
           if (mype==0) write(6,*)'GSIMOD:  set tendsflag,switch_on_derivatives=',&
                tendsflag,switch_on_derivatives,' for pcp data'
           exit check_pcp
        endif
     end do check_pcp
  endif

! Ensure no conflict between flag lread_obs_save and lread_obs_skip
  if (lread_obs_save .and. lread_obs_skip) then
     if (mype==0) write(6,*)'GSIMOD:  ***ERROR*** lread_obs_save=',lread_obs_save,&
          ' and lread_obs_skip=',lread_obs_skip,' can not both be TRUE'
     call stop2(329)
  endif

! Only allow 4d-ensemble-var in global mode, for now
  if (l4densvar .and. regional) then
     call die(myname_,'4d-ensemble-var not yet available for regional applications',99)
  end if

  if (l4densvar .and. (.not.ljc4tlevs) ) then
     if( ljcpdry .or. (factqmin>zero) .or. (factqmax>zero) )  then
        if (mype==0) write(6,*)'GSIMOD: **WARNING**, option for Jc terms over all time levels not activated with 4Densvar'
        if (mype==0) write(6,*)'GSIMOD: **WARNING**, This configuration not recommended, limq/pdry will only be applied to center of window '
     end if
  end if

! Optionally read in namelist for single observation run
  if (oneobtest) then
     miter=1
     ndat=1
     dfile(1)='prepqc'
     time_window(1)=three
     dplat='oneob'
     dthin=1
     dval=one
     dmesh=one
     factqmin=zero
     factqmax=zero
#ifdef ibm_sp
     read(5,singleob_test)
#else
     open(11,file='gsiparm.anl')
     read(11,singleob_test,iostat=ios)
        if(ios/=0) call die(myname_,'read(singleob_test)',ios)
     close(11)
#endif
     dtype(1)=oneob_type
     if(dtype(1)=='u' .or. dtype(1)=='v')dtype(1)='uv'
     dsis(1)=dtype(1)
  endif

! Write namelist output to standard out
  if(mype==0) then
     write(6,200)
200  format(' calling gsisub with following input parameters:',//)
     write(6,setup)
     write(6,gridopts)
     write(6,bkgerr)
     write(6,anbkgerr)
     write(6,jcopts)
     write(6,strongopts)
     write(6,obsqc)
     ngroup=0
     do i=1,ndat
        dthin(i) = max(dthin(i),0)
        if(dthin(i) > ngroup)ngroup=dthin(i)
     end do
     if(ngroup>0)write(6,*)' ngroup = ',ngroup,' dmesh = ',(dmesh(i),i=1,ngroup)
     do i=1,ndat
        write(6,*)dfile(i),dtype(i),dplat(i),dsis(i),dval(i),dthin(i),dsfcalc(i),time_window(i)
     end do
     write(6,superob_radar)
     write(6,lag_data)
     write(6,hybrid_ensemble)
     write(6,rapidrefresh_cldsurf)	
     write(6,chem)
     if (oneobtest) write(6,singleob_test)
  endif

! Set up directories (or pe specific filenames)
  call init_directories(mype)

! If this is a wrf regional run, then run interface with wrf
  update_pint=.false.
  if (regional) call convert_regional_guess(mype,ctph0,stph0,tlm0)


! Initialize variables, create/initialize arrays
  call init_constants(regional)
  call gps_constants(use_compress)
  call init_reg_glob_ll(mype,lendian_in)
  call init_grid_vars(jcap,npe,cvars3d,cvars2d,nrf_var,mype)
  call init_mpi_vars(nsig,mype,nsig1o,nnnn1o,nrf,nvars,nrf_3d,vlevs)
  call create_obsmod_vars
  if (passive_bc) call create_passive_obsmod_vars

  
! Initialize values in radinfo
  call init_rad_vars

! Initialize values in aeroinfo
  call init_aero_vars

  end subroutine gsimain_initialize

!-------------------------------------------------------------------------
!  NASA/GSFC, Global Modeling and Assimilation Office, Code 610.3, GMAO  !
!-------------------------------------------------------------------------
!BOP

! ! IROUTINE: gsimain_run

! ! INTERFACE:

  subroutine gsimain_run(init_pass,last_pass)
    use mpeu_util, only: tell
    implicit none
    logical, optional, intent(in):: init_pass  ! initial pass through multiple background bins
    logical, optional, intent(in):: last_pass  ! last pass through multiple background bins

!EOC

!---------------------------------------------------------------------------
  logical :: init_pass_
  logical :: last_pass_
 
  init_pass_ =.false.
  if(present(init_pass)) init_pass_=init_pass
  last_pass_  =.false.
  if(present(last_pass)) last_pass_ =last_pass

! Call the main gsi driver routine
  call gsisub(mype, init_pass_,last_pass_)

  end subroutine gsimain_run

!-------------------------------------------------------------------------
!  NASA/GSFC, Global Modeling and Assimilation Office, Code 610.3, GMAO  !
!-------------------------------------------------------------------------
!BOP

! ! IROUTINE: gsimain_finalize

 subroutine gsimain_finalize

! !REVISION HISTORY:
!
!  30May2010 Todling add final_anasv and final_anacv
!EOC

!---------------------------------------------------------------------------

  implicit none
! Deallocate arrays
  call final_aero_vars
  call final_rad_vars
  call clean_4dvar
  call destroy_obsmod_vars
  call destroy_mpi_vars
  call final_anacv
  call final_anasv
  call gsi_chemguess_final
  call gsi_metguess_final

! Done with GSI.
  if (mype==0)  call w3tage('GSI_ANL')
  
  call mpi_finalize(ierror)
 
 end subroutine gsimain_finalize

 end module gsimod
<|MERGE_RESOLUTION|>--- conflicted
+++ resolved
@@ -12,7 +12,7 @@
 
 ! !USES:
 
-  use kinds, only: i_kind
+  use kinds, only: i_kind,r_kind
   use obsmod, only: dmesh,dval,dthin,dtype,dfile,dplat,dsfcalc,ndat,&
      init_obsmod_dflts,create_obsmod_vars,write_diag,reduce_diag,oberrflg,&
      time_window,perturb_obs,perturb_fact,sfcmodel,destroy_obsmod_vars,dsis,ndatmax,&
@@ -28,9 +28,9 @@
                        idmodel,clean_4dvar,iwrtinc,lanczosave,jsiga,ltcost,liauon, &
 		       l4densvar,ens4d_nstarthr
   use obs_ferrscale, only: lferrscale
-  use mpimod, only: npe,mpi_comm_world,ierror,init_mpi_vars,destroy_mpi_vars,mype
+  use mpimod, only: npe,mpi_comm_world,ierror,mype
   use radinfo, only: retrieval,diag_rad,init_rad,init_rad_vars,adp_anglebc,angord,&
-                       use_edges,passive_bc,newpc4pred,final_rad_vars
+                       biaspredvar,use_edges,passive_bc,newpc4pred,final_rad_vars
   use radinfo, only: nst_gsi,nstinfo,nst_tzr,fac_dtl,fac_tsl,tzr_bufrsave
   use radinfo, only: crtm_coeffs_path
   use ozinfo, only: diag_ozone,init_oz
@@ -51,9 +51,9 @@
       erradar_inflate,use_poq7,&
       init_qcvars,vadfile,noiqc,c_varqc,qc_noirjaco3,qc_noirjaco3_pole
   use pcpinfo, only: npredp,diag_pcp,dtphys,deltim,init_pcp
-  use jfunc, only: iout_iter,iguess,miter,factqmin,factqmax,niter,niter_no_qc,biascor,&
+  use jfunc, only: iout_iter,iguess,miter,factqmin,factqmax,factv,niter,niter_no_qc,biascor,&
      init_jfunc,qoption,switch_on_derivatives,tendsflag,l_foto,jiterstart,jiterend,&
-     bcoption,diurnalbc,print_diag_pcg,tsensible,lgschmidt
+     bcoption,diurnalbc,print_diag_pcg,tsensible,lgschmidt,diag_precon,step_start
   use state_vectors, only: init_anasv,final_anasv
   use control_vectors, only: init_anacv,final_anacv,nrf,nvars,nrf_3d,cvars3d,cvars2d,nrf_var
   use berror, only: norh,ndeg,vs,bw,init_berror,hzscl,hswgt,pert_berr,pert_berr_fct,&
@@ -94,7 +94,7 @@
                          regional_ensemble_option,merge_two_grid_ensperts, &
                          full_ensemble,pseudo_hybens,betaflg,pwgtflg,&
                          beta1_inv,s_ens_h,s_ens_v,init_hybrid_ensemble_parameters,&
-                         readin_localization,write_ens_sprd,eqspace_ensgrid,grid_ratio_ens
+                         readin_localization,write_ens_sprd,eqspace_ensgrid,grid_ratio_ens,enspreproc
   use rapidrefresh_cldsurf_mod, only: init_rapidrefresh_cldsurf, &
                             dfi_radar_latent_heat_time_period,metar_impact_radius,&
                             metar_impact_radius_lowCloud,l_gsd_terrain_match_surfTobs, &
@@ -103,7 +103,7 @@
                             pblH_ration,pps_press_incr,l_gsd_limit_ocean_q, &
                             l_pw_hgt_adjust, l_limit_pw_innov, max_innov_pct, &
                             l_cleanSnow_WarmTs,l_conserve_thetaV,r_cleanSnow_WarmTs_threshold, &
-                            i_conserve_thetaV_iternum,l_cld_bld, cld_bld_hgt
+                            i_conserve_thetaV_iternum,l_gsd_soilTQ_nudge,l_cld_bld, cld_bld_hgt
   use gsi_metguess_mod, only: gsi_metguess_init,gsi_metguess_final
   use gsi_chemguess_mod, only: gsi_chemguess_init,gsi_chemguess_final
   use tcv_mod, only: init_tcps_errvals,tcp_refps,tcp_width,tcp_ermin,tcp_ermax
@@ -112,6 +112,9 @@
        oneob_type_chem,oblat_chem,&
        oblon_chem,obpres_chem,diag_incr,elev_tolerance,tunable_error,&
        in_fname,out_fname,incr_fname
+  use gfs_stratosphere, only: init_gfs_stratosphere,use_gfs_stratosphere,pblend0,pblend1
+  use gfs_stratosphere, only: broadcast_gfs_stratosphere_vars
+  use general_commvars_mod, only: init_general_commvars,destroy_general_commvars
 
   implicit none
 
@@ -231,6 +234,9 @@
 !  02-08-2012 kleist    add parameters to control new 4d-ensemble-var features.
 !  02-17-2012 tong      add parameter merge_two_grid_ensperts to merge ensemble perturbations
 !                       from two forecast domains to analysis domain  
+!  06-12-2012 parrish   remove calls to subroutines init_mpi_vars, destroy_mpi_vars.
+!                       add calls to init_general_commvars, destroy_general_commvars.
+!  10-11-2012 eliu      add wrf_nmm_regional in determining logic for use_gfs_stratosphere                                    
 !
 !EOP
 !-------------------------------------------------------------------------
@@ -353,11 +359,27 @@
 !     newpc4pred  - option for additional preconditioning for pred coeff.
 !     passive_bc  - option to turn on bias correction for passive (monitored) channels
 !     use_edges   - option to exclude radiance data on scan edges
+!     biaspredvar - set background error variance for radiance bias coeffs
+!     (default 0.1K)
 !     use_compress - option to turn on the use of compressibility factors in geopotential heights
 !     nsig_ext - number of layers above the model top which are necessary to compute the bending angle for gpsro
 !     gpstop - maximum height for gpsro data assimilation. Reject anything above this height. 
 !     use_gfs_nemsio  - option to use nemsio to read global model NEMS/GFS first guess
 !     use_prepb_satwnd - allow using satwnd's from prepbufr (historical) file
+!     use_gfs_stratosphere - for now, can only be set to true if nems_nmmb_regional=true.  Later extend
+!                             to other regional models.  When true, a guess gfs valid at the same time
+!                             as the nems-nmmb guess is used to replace the upper levels with gfs values.
+!                             The nems-nmmb vertical coordinate is smoothly merged between pressure values
+!                             pblend0,pblend1 so that below pblend0 the vertical coordinate is the original
+!                             nems-nmmb, and above pblend1 it becomes the gfs vertical coordinate.  For
+!                             the current operational nems-nmmb and gfs vertical coordinates and
+!                             pblend0=152mb, pblend1=79mb, the merged nems-nmmb/gfs vertical coordinate
+!                             has 75 levels compared to nems-nmmb original 60 levels.  The purpose of this
+!                             is to allow direct use of gdas derived sat radiance bias correction coefs,
+!                             since it has been determined that height of top level and stratosphere
+!                             resolution are key to successful assimilation of most channels.
+!                                   (NOTE: I have not actually verified this statement yet!)
+!     pblend0,pblend1 - see above comment for use_gfs_stratosphere
 !     l4densvar - logical to turn on ensemble 4dvar
 !     ens4d_nstarthr - start hour for ensemble perturbations (generally should match min_offset)
 !     ladtest -  if true, doing the adjoint test for the operator that maps
@@ -371,7 +393,7 @@
 !     NOTE:  for now, if in regional mode, then iguess=-1 is forced internally.
 !            add use of guess file later for regional mode.
 
-  namelist/setup/gencode,factqmin,factqmax,deltim,dtphys,&
+  namelist/setup/gencode,factqmin,factqmax,factv,deltim,dtphys,&
        biascor,bcoption,diurnalbc,&
        ndat,niter,niter_no_qc,miter,qoption,nhr_assimilation,&
        min_offset, &
@@ -387,19 +409,15 @@
        perturb_obs,perturb_fact,oberror_tune,preserve_restart_date, &
        crtm_coeffs_path, &
        berror_stats,newpc4pred,adp_anglebc,angord,passive_bc,use_edges, &
-       lobsdiagsave, &
+       biaspredvar,lobsdiagsave, &
        l4dvar,lbicg,lsqrtb,lcongrad,lbfgsmin,ltlint,nhr_obsbin,nhr_subwin,&
        nwrvecs,iorthomax,ladtest,ladtest_obs, lgrtest,lobskeep,lsensrecompute,jsiga,ltcost, &
        lobsensfc,lobsensjb,lobsensincr,lobsensadj,lobsensmin,iobsconv, &
        idmodel,iwrtinc,jiterstart,jiterend,lobserver,lanczosave,llancdone, &
        lferrscale,print_diag_pcg,tsensible,lgschmidt,lread_obs_save,lread_obs_skip, &
        use_gfs_ozone,check_gfs_ozone_date,regional_ozone,lwrite_predterms,&
-<<<<<<< HEAD
-       lwrite_peakwt, use_gfs_nemsio,liauon,use_prepb_satwnd,l4densvar,ens4d_nstarthr
-=======
        lwrite_peakwt, use_gfs_nemsio,liauon,use_prepb_satwnd,l4densvar,ens4d_nstarthr, &
        use_gfs_stratosphere,pblend0,pblend1,step_start,diag_precon,lrun_subdirs
->>>>>>> f375e116
 
 ! GRIDOPTS (grid setup variables,including regional specific variables):
 !     jcap     - spectral resolution
@@ -671,10 +689,11 @@
 !     pwgtflg          - if true, use vertical integration function on ensemble contribution of Psfc
 !     grid_ratio_ens   - for regional runs, ratio of ensemble grid resolution to analysis grid resolution
 !                            default value = 1  (dual resolution off)
+!     enspreproc - flag to read(.true.) pre-processed ensemble data already
   namelist/hybrid_ensemble/l_hyb_ens,uv_hyb_ens,aniso_a_en,generate_ens,n_ens,nlon_ens,nlat_ens,jcap_ens,&
                 pseudo_hybens,merge_two_grid_ensperts,regional_ensemble_option,full_ensemble,betaflg,pwgtflg,&
                 jcap_ens_test,beta1_inv,s_ens_h,s_ens_v,readin_localization,eqspace_ensgrid,grid_ratio_ens, &
-                oz_univ_static,write_ens_sprd
+                oz_univ_static,write_ens_sprd,enspreproc
 
 ! rapidrefresh_cldsurf (options for cloud analysis and surface 
 !                             enhancement for RR appilcation  ):
@@ -698,6 +717,7 @@
 !      r_cleanSnow_WarmTs_threshold - threshold for using retrieved snow over warn area
 !      l_conserve_thetaV    - if .true. conserve thetaV during moisture adjustment in cloud analysis
 !      i_conserve_thetaV_iternum    - iteration number for conserving thetaV during moisture adjustment
+!      l_gsd_soilTQ_nudge   - if .true. do GSD soil T and Q nudging based on the lowest t analysis inc
 !      l_cld_bld            - if .true. do GSD GOES cloud building
 !      cld_bld_hgt          - sets limit below which GOES cloud building occurs (default:1200m)
 !
@@ -709,7 +729,7 @@
                                 pblH_ration,pps_press_incr,l_gsd_limit_ocean_q, &
                                 l_pw_hgt_adjust, l_limit_pw_innov, max_innov_pct, &
                                 l_cleanSnow_WarmTs,l_conserve_thetaV,r_cleanSnow_WarmTs_threshold,  &
-                                i_conserve_thetaV_iternum,l_cld_bld, cld_bld_hgt
+                                i_conserve_thetaV_iternum,l_gsd_soilTQ_nudge,l_cld_bld, cld_bld_hgt
 
   namelist/chem/berror_chem,oneobtest_chem,maginnov_chem,magoberr_chem,&
        oneob_type_chem,oblat_chem,&
@@ -789,6 +809,9 @@
   call init_rapidrefresh_cldsurf
   call init_chem
   call init_tcps_errvals
+  call init_gfs_stratosphere
+ if(mype==0) write(6,*)' at 0 in gsimod, use_gfs_stratosphere,nems_nmmb_regional = ', &
+                       use_gfs_stratosphere,nems_nmmb_regional
   preserve_restart_date=.false.
 
 
@@ -849,6 +872,12 @@
      call die(myname_,'Options l4dvar and reduce_diag not allowed together',99)
   end if 
 
+! Diagonal preconditioning is necessary for new bias correction
+  if(newpc4pred .and. .not. diag_precon)then
+    diag_precon=.true.
+    step_start=8.e-4_r_kind
+  end if
+
   if( (.not.l4dvar) .and. (.not.l4densvar) ) ljcdfi=.false.
  
   if (l4dvar.and.lsensrecompute) then
@@ -880,10 +909,6 @@
   if(filled_grid.and.half_grid) filled_grid=.false.
   regional=wrf_nmm_regional.or.wrf_mass_regional.or.twodvar_regional.or.nems_nmmb_regional .or. cmaq_regional
 
-<<<<<<< HEAD
-! Check that regional=.true. if jcstrong_option > 2
-  if(jcstrong_option>2.and..not.regional) then
-=======
 ! Currently only able to have use_gfs_stratosphere=.true. for nems_nmmb_regional=.true.
   use_gfs_stratosphere=use_gfs_stratosphere.and.(nems_nmmb_regional.or.wrf_nmm_regional)   
   if(mype==0) write(6,*) 'in gsimod: use_gfs_stratosphere,nems_nmmb_regional,wrf_nmm_regional= ', &  
@@ -891,7 +916,6 @@
                                                                                                                        
 ! Check that regional=.true. if tlnmc_type > 2
   if(tlnmc_type>2.and..not.regional) then
->>>>>>> f375e116
      if(mype==0) then
         write(6,*) ' tlnmc_type>2 not allowed except for regional=.true.'
         write(6,*) ' ERROR EXIT FROM GSI'
@@ -1114,6 +1138,7 @@
 ! If this is a wrf regional run, then run interface with wrf
   update_pint=.false.
   if (regional) call convert_regional_guess(mype,ctph0,stph0,tlm0)
+  if (regional.and.use_gfs_stratosphere) call broadcast_gfs_stratosphere_vars
 
 
 ! Initialize variables, create/initialize arrays
@@ -1121,7 +1146,7 @@
   call gps_constants(use_compress)
   call init_reg_glob_ll(mype,lendian_in)
   call init_grid_vars(jcap,npe,cvars3d,cvars2d,nrf_var,mype)
-  call init_mpi_vars(nsig,mype,nsig1o,nnnn1o,nrf,nvars,nrf_3d,vlevs)
+  call init_general_commvars
   call create_obsmod_vars
   if (passive_bc) call create_passive_obsmod_vars
 
@@ -1186,8 +1211,8 @@
   call final_aero_vars
   call final_rad_vars
   call clean_4dvar
+  call destroy_general_commvars
   call destroy_obsmod_vars
-  call destroy_mpi_vars
   call final_anacv
   call final_anasv
   call gsi_chemguess_final
