!-------------------------------------------------------------------------
!  NASA/GSFC, Global Modeling and Assimilation Office, Code 610.3, GMAO  !
!-------------------------------------------------------------------------
!BOP
!
! !MODULE: gsimod  ---

!
! !INTERFACE:
!
  module gsimod

! !USES:

  use kinds, only: i_kind,r_kind
  use obsmod, only: dmesh,dval,dthin,dtype,dfile,dplat,dsfcalc,ndat,&
     init_obsmod_dflts,create_obsmod_vars,write_diag,reduce_diag,oberrflg,&
     time_window,perturb_obs,perturb_fact,sfcmodel,destroy_obsmod_vars,dsis,&
     dtbduv_on,time_window_max,offtime_data,init_directories,oberror_tune,ext_sonde, &
     blacklst,init_obsmod_vars,lobsdiagsave,lobskeep,lobserver,hilbert_curve,&
     lread_obs_save,lread_obs_skip,create_passive_obsmod_vars,lwrite_predterms, &
     lwrite_peakwt,use_limit,lrun_subdirs,l_foreaft_thin,&
     obsmod_init_instr_table,obsmod_final_instr_table,destroyobs_passive
  use aircraftinfo, only: init_aircraft,aircraft_t_bc_pof,aircraft_t_bc, &
                          aircraft_t_bc_ext,biaspredt,upd_aircraft,cleanup_tail
  use obs_sensitivity, only: lobsensfc,lobsensincr,lobsensjb,lsensrecompute, &
                             lobsensadj,lobsensmin,iobsconv,llancdone,init_obsens
  use gsi_4dvar, only: setup_4dvar,init_4dvar,nhr_assimilation,min_offset, &
                       l4dvar,nhr_obsbin,nhr_subwin,nwrvecs,iorthomax,&
                       lbicg,lsqrtb,lcongrad,lbfgsmin,ltlint,ladtest,ladtest_obs, lgrtest,&
                       idmodel,clean_4dvar,iwrtinc,lanczosave,jsiga,ltcost,liauon, &
		       l4densvar,ens4d_nstarthr,lnested_loops,lwrite4danl
  use obs_ferrscale, only: lferrscale
  use mpimod, only: npe,mpi_comm_world,ierror,mype
  use radinfo, only: retrieval,diag_rad,init_rad,init_rad_vars,adp_anglebc,angord,upd_pred,&
                       biaspredvar,use_edges,passive_bc,newpc4pred,final_rad_vars,emiss_bc,&
                       ssmis_method,ssmis_precond
  use radinfo, only: nst_gsi,nstinfo,nst_tzr,fac_dtl,fac_tsl,tzr_bufrsave
  use radinfo, only: crtm_coeffs_path
  use ozinfo, only: diag_ozone,init_oz
  use aeroinfo, only: diag_aero, init_aero, init_aero_vars, final_aero_vars
  use coinfo, only: diag_co,init_co
  use convinfo, only: init_convinfo,npred_conv_max, &
                      id_bias_ps,id_bias_t,id_bias_spd, &
                      conv_bias_ps,conv_bias_t,conv_bias_spd, &
                      stndev_conv_ps,stndev_conv_t,stndev_conv_spd,diag_conv,&
                      stndev_conv_pm2_5,id_bias_pm2_5,conv_bias_pm2_5,&
                      use_prepb_satwnd

  use oneobmod, only: oblon,oblat,obpres,obhourset,obdattim,oneob_type,&
     oneobtest,magoberr,maginnov,init_oneobmod,pctswitch,lsingleradob,obchan
  use balmod, only: fstat
  use turblmod, only: use_pbl,init_turbl
  use qcmod, only: dfact,dfact1,create_qcvars,destroy_qcvars,&
      erradar_inflate,tdrerr_inflate,tdrgross_fact,use_poq7,qc_satwnds,&
      init_qcvars,vadfile,noiqc,c_varqc,qc_noirjaco3,qc_noirjaco3_pole,&
      buddycheck_t,buddydiag_save
  use pcpinfo, only: npredp,diag_pcp,dtphys,deltim,init_pcp
  use jfunc, only: iout_iter,iguess,miter,factqmin,factqmax,&
     factv,factl,factp,factg,factw10m,facthowv,niter,niter_no_qc,biascor,&
     init_jfunc,qoption,switch_on_derivatives,tendsflag,l_foto,jiterstart,jiterend,R_option,&
     bcoption,diurnalbc,print_diag_pcg,tsensible,lgschmidt,diag_precon,step_start,pseudo_q2,&
     clip_supersaturation
  use state_vectors, only: init_anasv,final_anasv
  use control_vectors, only: init_anacv,final_anacv,nrf,nvars,nrf_3d,cvars3d,cvars2d,nrf_var
  use berror, only: norh,ndeg,vs,bw,init_berror,hzscl,hswgt,pert_berr,pert_berr_fct,&
     bkgv_flowdep,bkgv_rewgtfct,bkgv_write,fpsproj,nhscrf,adjustozvar,fut2ps,cwcoveqqcov
  use anberror, only: anisotropic,ancovmdl,init_anberror,npass,ifilt_ord,triad4, &
     binom,normal,ngauss,rgauss,anhswgt,an_vs,&
     grid_ratio,grid_ratio_p,an_flen_u,an_flen_t,an_flen_z, &
     rtma_subdomain_option,nsmooth,nsmooth_shapiro,&
     pf2aP1,pf2aP2,pf2aP3,afact0,covmap,lreadnorm
  use compact_diffs, only: noq,init_compact_diffs
  use jcmod, only: init_jcvars,ljcdfi,alphajc,ljcpdry,bamp_jcpdry,eps_eer,ljc4tlevs
  use tendsmod, only: ctph0,stph0,tlm0
  use mod_vtrans, only: nvmodes_keep,init_vtrans
  use mod_strong, only: l_tlnmc,reg_tlnmc_type,nstrong,tlnmc_option,&
       period_max,period_width,init_strongvars,baldiag_full,baldiag_inc
  use gridmod, only: nlat,nlon,nsig,wrf_nmm_regional,nems_nmmb_regional,cmaq_regional,&
     nmmb_reference_grid,grid_ratio_nmmb,grid_ratio_wrfmass,&
     filled_grid,half_grid,wrf_mass_regional,nsig1o,nnnn1o,update_regsfc,&
     diagnostic_reg,gencode,nlon_regional,nlat_regional,nvege_type,&
     twodvar_regional,regional,init_grid,init_reg_glob_ll,init_grid_vars,netcdf,&
     nlayers,use_gfs_ozone,check_gfs_ozone_date,regional_ozone,jcap,jcap_b,vlevs,&
     use_gfs_nemsio,use_sp_eqspace,final_grid_vars,use_reflectivity,&
     jcap_gfs,nlat_gfs,nlon_gfs,jcap_cut
  use guess_grids, only: ifact10,sfcmod_gfs,sfcmod_mm5,use_compress,nsig_ext,gpstop
  use gsi_io, only: init_io,lendian_in
  use regional_io, only: convert_regional_guess,update_pint,init_regional_io,preserve_restart_date
  use constants, only: zero,one,init_constants,gps_constants,init_constants_derived,three
  use fgrid2agrid_mod, only: nord_f2a,init_fgrid2agrid,final_fgrid2agrid,set_fgrid2agrid
  use smooth_polcarf, only: norsp,init_smooth_polcas
  use read_l2bufr_mod, only: minnum,del_azimuth,del_elev,del_range,del_time,&
     range_max,elev_angle_max,initialize_superob_radar,l2superob_only
  use m_berror_stats,only : berror_stats ! filename if other than "berror_stats"
  use lag_fields,only : infile_lag,lag_nmax_bal,&
                        &lag_vorcore_stderr_a,lag_vorcore_stderr_b,lag_modini
  use lag_interp,only : lag_accur
  use lag_traj,only   : lag_stepduration
  use hybrid_ensemble_parameters,only : l_hyb_ens,uv_hyb_ens,aniso_a_en,generate_ens,&
                         n_ens,nlon_ens,nlat_ens,jcap_ens,jcap_ens_test,oz_univ_static,&
                         regional_ensemble_option,merge_two_grid_ensperts, &
                         full_ensemble,pseudo_hybens,betaflg,pwgtflg,coef_bw,&
                         beta1_inv,s_ens_h,s_ens_v,init_hybrid_ensemble_parameters,&
                         readin_localization,write_ens_sprd,eqspace_ensgrid,grid_ratio_ens,enspreproc,&
<<<<<<< HEAD
                         readin_beta,use_localization_grid,use_gfs_ens,q_hyb_ens,nq_hyb_ens
=======
                         readin_beta,use_localization_grid,use_gfs_ens,q_hyb_ens,i_en_perts_io, &
                         l_ens_in_diff_time
>>>>>>> d52629c4
  use rapidrefresh_cldsurf_mod, only: init_rapidrefresh_cldsurf, &
                            dfi_radar_latent_heat_time_period,metar_impact_radius,&
                            metar_impact_radius_lowcloud,l_gsd_terrain_match_surftobs, &
                            l_sfcobserror_ramp_t, l_sfcobserror_ramp_q, &
                            l_pbl_pseudo_surfobst,l_pbl_pseudo_surfobsq,l_pbl_pseudo_surfobsuv, &
                            pblh_ration,pps_press_incr,l_gsd_limit_ocean_q, &
                            l_pw_hgt_adjust, l_limit_pw_innov, max_innov_pct, &
                            l_cleansnow_warmts,l_conserve_thetaV,r_cleansnow_warmts_threshold, &
                            i_conserve_thetav_iternum,l_gsd_soiltq_nudge,l_cld_bld, cld_bld_hgt, &
                            build_cloud_frac_p, clear_cloud_frac_p,       &
                            l_cloud_analysis,nesdis_npts_rad, & 
                            iclean_hydro_withRef,iclean_hydro_withRef_allcol, &
                            i_use_2mq4b,i_use_2mt4b,i_gsdcldanal_type,i_gsdsfc_uselist, &
                            i_lightpcp,i_sfct_gross
  use gsi_metguess_mod, only: gsi_metguess_init,gsi_metguess_final
  use gsi_chemguess_mod, only: gsi_chemguess_init,gsi_chemguess_final
  use tcv_mod, only: init_tcps_errvals,tcp_refps,tcp_width,tcp_ermin,tcp_ermax
  use chemmod, only : init_chem,berror_chem,oneobtest_chem,&
       maginnov_chem,magoberr_chem,&
       oneob_type_chem,oblat_chem,&
       oblon_chem,obpres_chem,diag_incr,elev_tolerance,tunable_error,&
       in_fname,out_fname,incr_fname, &
       laeroana_gocart, l_aoderr_table, aod_qa_limit, luse_deepblue
  use gfs_stratosphere, only: init_gfs_stratosphere,use_gfs_stratosphere,pblend0,pblend1
  use gfs_stratosphere, only: broadcast_gfs_stratosphere_vars
  use general_commvars_mod, only: init_general_commvars,destroy_general_commvars

  implicit none

  private

! !PUBLIC ROUTINES:

   public gsimain_initialize
   public gsimain_run
   public gsimain_finalize

!
! !DESCRIPTION: This module contains code originally in the GSI main program.
! The main
!               program has been split in initialize/run/finalize segments, and
!               subroutines
!  created for these steps: gsimain_initialize(), gsimain_run() and
!  gsimain_finalize().
!  In non-ESMF mode (see below) a main program is assembled by calling these 3
!  routines in
!  sequence.
                                                                                                                         
                    
!  This file can be compiled in 2 different modes: an ESMF and a non-ESMF mode.
!  When HAVE_ESMF
!  is defined (ESMF mode), a few I/O related statements are skipped during
!  initialize() and
!  a main program is not provided. These is no dependency on the ESMF in this
!  file and in the
!  routines called from here. The ESMF interface is implemented in
!  GSI_GridCompMod which in
!  turn calls the initialize/run/finalize routines defined here.
!
! !REVISION HISTORY:
!
!  01Jul2006  Cruz      Initial code.
!  19Oct2006  da Silva  Updated prologue.
!  10Apr2007  Todling   Created from gsimain
!  13Jan2007  Tremolet  Updated interface to setup_4dvar
!  03Oct2007  Todling   Add lobserver
!  03Oct2007  Tremolet  Add DFI and lanczos-save
!  04Jan2008  Tremolet  Add forecast sensitivity to observations options
!  10Sep2008  Guo       Add CRTM files directory path
!  02Dec2008  Todling   Remove reference to old TLM of analysis  
!  20Nov2008  Todling   Add lferrscale to scale OMF w/ Rinv (actual fcst not guess)
!  08Dec2008  Todling   Placed switch_on_derivatives,tendsflag in jcopts namelist
!  28Jan2009  Todling   Remove original GMAO interface
!  06Mar2009  Meunier   Add initialisation for lagrangian data
!  04-21-2009 Derber    Ensure that ithin is positive if neg. set to zero
!  07-08-2009 Sato      Update for anisotropic mode (global/ensemble based)
!  08-31-2009 Parrish   Add changes for version 3 regional tangent linear normal mode constraint
!  09-22-2009 Parrish   Add read of namelist/hybrid_ensemble/.  contains parameters used for hybrid
!                        ensemble option.
!  10-09-2009 Wu        replace nhr_offset with min_offset since it's 1.5 hr for regional
!  02-17-2010 Parrish   add nlon_ens, nlat_ens, jcap_ens to namelist/hybrid_ensemble/, in preparation for 
!                         dual resolution capability when running gsi in hybrid ensemble mode.
!  02-20-2010 Zhu       Add init_anacv,nrf,nvars,nrf_3d for control variables;
!  02-21-2010 Parrish   add jcap_ens_test to namelist/hybrid_ensemble/ so can simulate lower resolution
!                         ensemble compared to analysis for case when ensemble and analysis resolution are
!                         the same.  used for preliminary testing of dual resolution hybrid ensemble option.
!  02-25-2010 Zhu       Remove berror_nvars
!  03-06-2010 Parrish   add flag use_gfs_ozone to namelist SETUP--allows read of gfs ozone for regional runs
!  03-09-2010 Parrish   add flag check_gfs_ozone_date to namelist SETUP--if true, date check gfs ozone
!  03-15-2010 Parrish   add flag regional_ozone to namelist SETUP--if true, then turn on ozone in 
!                         regional analysis
!  03-17-2010 todling   add knob for analysis error estimate (jsiga)
!  03-17-2010 Zhu       Add nc3d and nvars in init_grid_vars interface
!  03-29-2010 hu        add namelist variables for controling rapid refesh options
!                                 including cloud analysis and surface enhancement
!                       add and read namelist for RR
!  03-31-2010 Treadon   replace init_spec, init_spec_vars, destroy_spec_vars with general_* routines
!  04-07-2010 Treadon   write rapidrefresh_cldsurf settings to stdout
!  04-10-2010 Parrish   add vlevs from gridmod, so can pass as argument to init_mpi_vars, which must
!                        be called after init_grid_vars, as it currently is.  This must be done to
!                        avoid "use gridmod" in mpimod.F90, which causes compiler conflict, since
!                        "use mpimod" appears in gridmod.f90.
!  04-22-2010 Tangborn  add carbon monoxide settings
!  04-25-2010 Zhu       Add option newpc4pred for new pre-conditioning of predictors
!  05-05-2010 Todling   replace parallel_init w/ corresponding from gsi_4dcoupler
!  05-06-2010 Zhu       Add option adp_anglebc for radiance variational angle bias correction;
!                       npred was removed from setup namelist
!  05-12-2010 Zhu       Add option passive_bc for radiance bias correction for monitored channels
!  05-30-2010 Todling   reposition init of control and state vectors; add init_anasv; update chem
!  06-04-2010 Todling   update interface to init_grid_vars
!  06-05-2010 Todling   remove as,tsfc_sdv,an_amp0 from bkgerr namelist (now in anavinfo table)
!  08-10-2010 Wu        add nvege_type to gridopts namelist 
!  08-24-2010 hcHuang   add diag_aero and init_aero for aerosol observations
!  08-26-2010 Cucurull  add use_compress to setup namelist, add a call to gps_constants
!  09-06-2010 Todling   add Errico-Ehrendorfer parameter for E-norm used in DFI
!  09-03-2010 Todling   add opt to output true J-cost from within Lanczos (beware: expensive)
!  10-05-2010 Todling   add lbicg option
!  09-02-2010 Zhu       Add option use_edges for the usage of radiance data on scan edges
!  10-18-2010 hcHuang   Add option use_gfs_nemsio to read global model NEMS/GFS first guess
!  11-17-2010 Pagowski  add chemical species and related namelist
!  12-20-2010 Cucurull  add nsig_ext to setup namelist for the usage of gpsro bending angle
!  01-05-2011 Cucurull  add gpstop to setup namelist for the usage of gpsro data assimilation
!  04-08-2011 Li        (1) add integer variable nst_gsi and nstinfo for the use of oceanic first guess
!                       (2) add integer variable fac_dtl & fac_tsl to control the use of NST model
!                       (3) add integer variable nst_tzr to control the Tzr QC
!                       (4) add integer tzr_bufrsave to control if save Tz retrieval or not
!  04-07-2011 todling   move newpc4pred to radinfo
!  04-19-2011 El Akkraoui add iorthomax to control numb of vecs in orthogonalization for CG opts
!  05-05-2011 mccarty   removed references to repe_dw
!  05-21-2011 todling   add call to setservice
!  06-01-2011 guo/zhang add liauon
!  07-27-2011 todling   add use_prepb_satwnd to control usage of satwnd's in prepbufr files
!  08-15-2011 gu/todling add pseudo-q2 option
!  09-10-2011 parrish   add use_localization_grid to handle (global) non-gaussian ensemble grid
!  09-14-2011 parrish/todling   add use_sp_eqspace for handling lat/lon grids
!  09-14-2011 todling   add use_gfs_ens to control global ensemble; also use_localization_grid
!  11-14-2011  wu       add logical switch to use extended forward model for sonde data
!  01-16-2012 m. tong   add parameter pseudo_hybens to turn on pseudo ensemble hybrid
!  01-17-2012 wu        add switches: gefs_in_regional,full_ensemble,betaflg,pwgtflg
!  01-18-2012 parrish   add integer parameter regional_ensemble_option to select ensemble source.
!                                 =1: use GEFS internally interpolated to ensemble grid.
!                                 =2: ensembles are WRF NMM format.
!                                 =3: ensembles are ARW netcdf format.
!                                 =4: ensembles are NEMS NMMB format.
!  02-07-2012 tong      remove parameter gefs_in_regional and reduce regional_ensemble_option to
!                       4 options
!  02-08-2012 kleist    add parameters to control new 4d-ensemble-var features.
!  02-17-2012 tong      add parameter merge_two_grid_ensperts to merge ensemble perturbations
!                       from two forecast domains to analysis domain  
!  05-25-2012 li/wang   add TDR fore/aft sweep separation for thinning,xuguang.wang@ou.edu
!  06-12-2012 parrish   remove calls to subroutines init_mpi_vars, destroy_mpi_vars.
!                       add calls to init_general_commvars, destroy_general_commvars.
!  10-11-2012 eliu      add wrf_nmm_regional in determining logic for use_gfs_stratosphere                
!  05-14-2012 wargan    add adjustozvar to adjust ozone in stratosphere
!  05-14-2012 todling   defense to set nstinfo only when nst_gsi>0
!  05-23-2012 todling   add lnested_loops option
!  09-10-2012 Gu        add fut2ps to project unbalanced temp to surface pressure in static B modeling
!  12-05-2012 el akkraoui  hybrid beta parameters now vertically varying
!  07-10-2012 sienkiewicz  add ssmis_method control for noise reduction
!  02-19-2013 sienkiewicz  add ssmis_precond for SSMIS bias coeff weighting
!  04-15-2013 zhu       add aircraft_t_bc_pof and aircraft_t_bc for aircraft temperature bias correction
!  04-24-2013 parrish   move calls to subroutines init_constants and
!                       gps_constants before convert_regional_guess
!                       so that rearth is defined when used
!  05-07-2013 tong      add tdrerr_inflate for tdr obs err inflation and
!                       tdrgross_fact for tdr gross error adjustment
!  05-31-2013 wu        write ext_sonde output to standard out
!  07-02-2013 parrish   change tlnmc_type to reg_tlnmc_type.  tlnmc_type no
!                         longer used for global analysis.  
!                         for regional analysis, reg_tlnmc_type=1 or 2 for two
!                         different regional balance methods.
!  07-10-2013 zhu       add upd_pred as bias update indicator for radiance bias correction
!  07-19-2013 zhu       add emiss_bc for emissivity predictor in radiance bias correction scheme
!  08-20-2013 s.liu     add option to use reflectivity
!  09-27-2013 todling   redefine how instrument information is read into code (no longer namelist)
!  10-26-2013 todling   add regional_init; revisit init of aniso-filter arrays;
!                       revisit various init/final procedures
!  10-30-2013 jung      added clip_supersaturation to setup namelist
!  12-02-2013 todling   add call to set_fgrid2agrid
!  12-03-2013 wu        add parameter coef_bw for option:betaflg
!  12-03-2013 Hu        add parameter grid_ratio_wrfmass for analysis on larger
!                              grid than mass background grid
!  02-05-2014 todling   add parameter cwcoveqqcov (cw_cov=q_cov)
!  02-24-2014 sienkiewicz added aircraft_t_bc_ext for GMAO external aircraft temperature bias correction
!  05-29-2014 Thomas    add lsingleradob logical for single radiance ob test
!                       (originally of mccarty)
!  06-19-2014 carley/zhu  add factl and R_option for twodvar_regional lcbas/ceiling analysis
!  08-05-2014 carley    add safeguard so that oneobtest disables hilbert_curve if user accidentally sets hilbert_curve=.true.
!  08-18-2014 tong      add jcap_gfs to allow spectral transform to a coarser resolution grid,
!                       when running with use_gfs_ozone = .true. or use_gfs_stratosphere = .true. for
!                       regional analysis
!  10-07-2014 carley    added buddy check options under obsqc
!  11-12-2014 pondeca   must read in from gridopts before calling obsmod_init_instr_table. swap order
<<<<<<< HEAD
!  12-09-2014 wu        remove check to turn off regional 4densvar
=======
!  01-30-2015 Hu        added option i_en_perts_io,l_ens_in_diff_time under hybrid_ensemble
!  01-15-2015 Hu        added options i_use_2mq4b,i_use_2mt4b, i_gsdcldanal_type
!                              i_gsdsfc_uselist,i_lightpcp,i_sfct_gross under
!                              rapidrefresh_cldsurf
>>>>>>> d52629c4
!
!EOP
!-------------------------------------------------------------------------

! Declare variables.
  logical:: writediag
  integer(i_kind) i,ngroup


! Declare namelists with run-time gsi options.
!
! Namelists:  setup,gridopts,jcopts,bkgerr,anbkgerr,obsqc,obs_input,
!             singleob_test,superob_radar,emissjac
!
! SETUP (general control namelist) :
!
!     gencode  - source generation code
!     factqmin - weighting factor for negative moisture constraint
!     factqmax - weighting factor for supersaturated moisture constraint
!     clip_supersaturation - flag to remove supersaturation during each outer loop default=.false.
!     deltim   - model timestep
!     dtphys   - physics timestep
!     biascor  - background error bias correction coefficient
!     bcoption - 0=ibc; 1=sbc
!     diurnalbc- 1= diurnal bias; 0= persistent bias
!     niter()  - number of inner interations for each outer iteration
!     niter_no_qc() - number of inner interations without nonlinear qc for each outer iteration
!     miter    - number of outer iterations
!     qoption  - option of analysis variable; 1:q/qsatg-bkg 2:norm RH
!     pseudo_q2- breed between q1/q2 options, that is, (q1/sig(q))
!     fstat    - logical to seperate f from balance projection
!     nhr_assimilation - assimilation time interval (currently 6hrs for global, 3hrs for reg)
!     min_offset       - time in minutes of analysis in assimilation window (default 3 hours)
!     l4dvar           - turn 4D-Var on/off (default=off=3D-Var)
!     liauon           - treat 4dvar CV as tendency perturbation (default=false)
!     lnested_loops    - allow for nested resolution outer/inner loops
!     jsiga            - calculate approximate analysis errors from lanczos for jiter=jsiga
!     idmodel          - uses identity model when running 4D-Var (test purposes)
!     iwrtinc          - when >0, writes out increments from iwrtinc-index slot
!     nhr_obsbin       - length of observation bins
!     nhr_subwin       - length of weak constraint 4d-Var sub-window intervals
!     iout_iter- output file number for iteration information
!     npredp   - number of predictors for precipitation bias correction
!     retrieval- logical to turn off or on the SST physical retrieval
!     nst_gsi  - indicator to control the Tr Analysis mode: 0 = no nst info ingsi at all;
!                                                           1 = input nst info, but used for monitoring only
!                                                           2 = input nst info, and used in CRTM simulation, but no Tr analysis
!                                                           3 = input nst info, and used in CRTM simulation and Tr analysis is on
!     nst_tzr  - indicator to control the Tzr_QC mode: 0 = no Tz retrieval;
!                                                      1 = Do Tz retrieval and applied to QC
!     nstinfo  - number of nst variables
!     fac_dtl  - index to apply diurnal thermocline layer  or not: 0 = no; 1 = yes.
!     fac_tsl  - index to apply thermal skin layer or not: 0 = no; 1 = yes.
!     tzr_bufrsave - logical to turn off or on the bufr Tz retrieval file true=on
!     diag_rad - logical to turn off or on the diagnostic radiance file true=on
!     diag_conv-logical to turn off or on the diagnostic conventional file (true=on)
!     diag_ozone - logical to turn off or on the diagnostic ozone file (true=on)
!     diag_aero  - logical to turn off or on the diagnostic aerosol file (true=on)
!     diag_co - logical to turn off or on the diagnostic carbon monoxide file (true=on)
!     write_diag - logical to write out diagnostic files on outer iteration
!     lobsdiagsave - write out additional observation diagnostics
!     ltlint       - linearize inner loop
!     lobskeep     - keep obs from first outer loop for subsequent OL
!     lobsensfc    - compute forecast sensitivity to observations
!     lobsensjb    - compute Jb sensitivity to observations
!     lobsensincr  - compute increment sensitivity to observations
!     lobsensadj   - use adjoint of approx. Hessian to compute obs sensitivity
!     llancdone    - use to tell adjoint that Lanczos vecs have been pre-computed
!     lsensrecompute - does adjoint by recomputing forward solution
!     lobsensmin   - use minimisation to compute obs sensitivity
!     lbicg        - use B-precond w/ bi-conjugate gradient for minimization
!     iobsconv     - compute convergence test in observation space
!                     =1 at final point, =2 at every iteration
!     lobserver    - when .t., calculate departure vectors only
!     lanczosave   - save lanczos vectors for forecast sensitivity computation
!     ltcost       - calculate true cost when using Lanczos (this is very expensive)
!     lferrscale   - apply H'R^{-1}H to a forecast error vector read on the fly
!     iguess   - flag for guess solution (currently not working)
!                iguess = -1  do not use guess file
!                iguess =  0  write only guess file
!                iguess =  1  read and write guess file
!                iguess =  2  read only guess file
!     oneobtest- one ob test flag true=on
!     switch_on_derivatives - if true, then compute horizontal derivatives of all state variables
!                           (to be used eventually for time derivatives, dynamic constraints,
!                            and observation forward models that need horizontal derivatives)
!     tendsflag - if true, compute time tendencies
!     l_foto   - option for First-Order Time extrapolation to Observation
!     sfcmodel - if true, then use boundary layer forward model for surface temperature data.
!     dtbduv_on - if true, use d(microwave brightness temperature)/d(uv wind) in inner loop
!     ifact10 - flag for recomputing 10m wind factor
!               ifact10 = 1 compute using GFS surface physics
!               ifact10 = 2 compute using MM5 surface physics
!               ifact10 = 0 or any other value - DO NOT recompute - use value from guess file
!     offtime_data - if true, then allow use of obs files with ref time different
!                        from analysis time.  default value = .false., in which case
!                        analysis fails if obs file ref time is different from analysis time.
!
!     perturb_obs - logical flag to perutrb observation (true=on)
!     oberror_tune - logical flag to tune oberror table  (true=on)
!     perturb_fact -  magnitude factor for observation perturbation
!     crtm_coeffs_path - path of directory w/ CRTM coeffs files
!     print_diag_pcg - logical turn on of printing of GMAO diagnostics in pcgsoi.f90
!     preserve_restart_date - if true, then do not update regional restart file date.
!     tsensible - option to use sensible temperature as the analysis variable. works
!                 only for twodvar_regional=.true.
!     lgschmidt - option for re-biorthogonalization of the {gradx} and {grady} sets
!                 from pcgsoi when twodvar_regional=.true.
!     hilbert_curve - option for hilbert-curve based cross-validation. works only
!                     with twodvar_regional=.true.
!     lread_obs_save - option to write out collective obs selection info
!     lread_obs_skip - option to read in collective obs selection info
!     use_gfs_ozone  - option to read in gfs ozone and interpolate to regional model domain
!     check_gfs_ozone_date  - option to date check gfs ozone before interpolating to regional model domain
!     regional_ozone  - option to turn on ozone in regional analysis
!     lwrite_predterms - option to write out actual predictor terms instead of predicted bias to the
!                        radiance diagnostic files
!     lwrite_peakwt    - option to writ out the approximate pressure of the peak of the weighting function
!                        for satellite data to the radiance diagnostic files
!     adp_anglebc - option to perform variational angle bias correction
!     angord      - order of polynomial for variational angle bias correction
!     newpc4pred  - option for additional preconditioning for pred coeff.
!     passive_bc  - option to turn on bias correction for passive (monitored) channels
!     use_edges   - option to exclude radiance data on scan edges
!     biaspredvar - set background error variance for radiance bias coeffs
!     (default 0.1K)
!     use_compress - option to turn on the use of compressibility factors in geopotential heights
!     nsig_ext - number of layers above the model top which are necessary to compute the bending angle for gpsro
!     gpstop - maximum height for gpsro data assimilation. Reject anything above this height. 
!     use_gfs_nemsio  - option to use nemsio to read global model NEMS/GFS first guess
!     use_prepb_satwnd - allow using satwnd's from prepbufr (historical) file
!     use_gfs_stratosphere - for now, can only be set to true if nems_nmmb_regional=true.  Later extend
!                             to other regional models.  When true, a guess gfs valid at the same time
!                             as the nems-nmmb guess is used to replace the upper levels with gfs values.
!                             The nems-nmmb vertical coordinate is smoothly merged between pressure values
!                             pblend0,pblend1 so that below pblend0 the vertical coordinate is the original
!                             nems-nmmb, and above pblend1 it becomes the gfs vertical coordinate.  For
!                             the current operational nems-nmmb and gfs vertical coordinates and
!                             pblend0=152mb, pblend1=79mb, the merged nems-nmmb/gfs vertical coordinate
!                             has 75 levels compared to nems-nmmb original 60 levels.  The purpose of this
!                             is to allow direct use of gdas derived sat radiance bias correction coefs,
!                             since it has been determined that height of top level and stratosphere
!                             resolution are key to successful assimilation of most channels.
!                                   (NOTE: I have not actually verified this statement yet!)
!     pblend0,pblend1 - see above comment for use_gfs_stratosphere
!     l4densvar - logical to turn on ensemble 4dvar
!     ens4d_nstarthr - start hour for ensemble perturbations (generally should match min_offset)
!     lwrite4danl - logical to write out 4d analysis states if 4dvar or 4denvar mode
!     ladtest -  if true, doing the adjoint test for the operator that maps
!                    control_vector to the model state_vector
!     ladtest_obs -  if true, doing the adjoint adjoint check for the
!                     observation operators that are currently used in the NCEP GSI variational
!                     analysis scheme
!     lrun_subdirs - logical to toggle use of subdirectires at runtime for pe specific files
!     emiss_bc    - option to turn on emissivity bias predictor
!     lsingleradob - logical for single radiance observation assimilation.
!                   Uses existing bufr file and rejects all radiances that don't fall within a tight threshold around
!                   oblat/oblon (SINGLEOB_TEST)
!
!     ssmis_method - choose method for SSMIS noise reduction 0=no smoothing 1=default
!     ssmis_precond - weighting factor for SSMIS preconditioning (if not using newpc4pred)
!     R_option   - Option to use variable correlation length for lcbas based on data
!                    density - follows Hayden and Purser (1995) (twodvar_regional only)
!
!
!     NOTE:  for now, if in regional mode, then iguess=-1 is forced internally.
!            add use of guess file later for regional mode.

  namelist/setup/gencode,factqmin,factqmax,clip_supersaturation, &
       factv,factl,factp,factg,factw10m,facthowv,R_option,deltim,dtphys,&
       biascor,bcoption,diurnalbc,&
       niter,niter_no_qc,miter,qoption,nhr_assimilation,&
       min_offset,pseudo_q2,&
       iout_iter,npredp,retrieval,&
       nst_gsi,nst_tzr,nstinfo,fac_dtl,fac_tsl,tzr_bufrsave,&
       diag_rad,diag_pcp,diag_conv,diag_ozone,diag_aero,diag_co,iguess, &
       write_diag,reduce_diag, &
       oneobtest,sfcmodel,dtbduv_on,ifact10,l_foto,offtime_data,&
       npred_conv_max,&
       id_bias_ps,id_bias_t,id_bias_spd, &
       conv_bias_ps,conv_bias_t,conv_bias_spd, &
       stndev_conv_ps,stndev_conv_t,stndev_conv_spd,use_pbl,use_compress,nsig_ext,gpstop,&
       perturb_obs,perturb_fact,oberror_tune,preserve_restart_date, &
       crtm_coeffs_path,berror_stats, &
       newpc4pred,adp_anglebc,angord,passive_bc,use_edges,emiss_bc,upd_pred, &
       ssmis_method, ssmis_precond, &
       lobsdiagsave, &
       l4dvar,lbicg,lsqrtb,lcongrad,lbfgsmin,ltlint,nhr_obsbin,nhr_subwin,&
       nwrvecs,iorthomax,ladtest,ladtest_obs, lgrtest,lobskeep,lsensrecompute,jsiga,ltcost, &
       lobsensfc,lobsensjb,lobsensincr,lobsensadj,lobsensmin,iobsconv, &
       idmodel,iwrtinc,lwrite4danl,jiterstart,jiterend,lobserver,lanczosave,llancdone, &
       lferrscale,print_diag_pcg,tsensible,lgschmidt,lread_obs_save,lread_obs_skip, &
       use_gfs_ozone,check_gfs_ozone_date,regional_ozone,lwrite_predterms,&
       lwrite_peakwt, use_gfs_nemsio,liauon,use_prepb_satwnd,l4densvar,ens4d_nstarthr,&
       use_gfs_stratosphere,pblend0,pblend1,step_start,diag_precon,lrun_subdirs,&
       use_sp_eqspace,lnested_loops,use_reflectivity,lsingleradob

! GRIDOPTS (grid setup variables,including regional specific variables):
!     jcap     - spectral resolution
!     nsig     - number of sigma levels
!     nlat     - number of latitudes
!     nlon     - number of longitudes
!     hybrid   - logical hybrid data file flag true=hybrid
!     nlon_regional - 
!     nlat_regional
!     diagnostic_reg - logical for regional debugging
!     update_regsfc - logical to write out updated surface fields to the
!                     regional analysis file (default = false)
!     netcdf            - if true, then wrf files are in netcdf format,
!                       -   otherwise wrf files are in binary format.
!     regional          - logical for regional GSI run
!     wrf_nmm_regional  - logical for input from WRF NMM
!     wrf_mass_regional - logical for input from WRF MASS-CORE
!     cmaq_regional     - logical for input from CMAQ
!     nems_nmmb_regional- logical for input from NEMS NMMB
!     nmmb_reference_grid= 'H', then analysis grid covers H grid domain
!                                = 'V', then analysis grid covers V grid domain
!     grid_ratio_nmmb   - ratio of analysis grid to nmmb model grid in nmmb model grid units.
!     grid_ratio_wrfmass - ratio of analysis grid to wrf mass grid in wrf grid units.
!     twodvar_regional  - logical for regional 2d-var analysis
!     filled_grid       - logical to fill in puts on WRF-NMM E-grid
!     half_grid         - logical to use every other row of WRF-NMM E-Grid
!     nvege_type - number of types of vegetation; old=24, IGBP=20
!     nlayers    - number of sub-layers to break indicated model layer into
!                  prior to calling radiative transfer model
!     jcap_gfs   - spectral truncation used to transform high wavenumber
!                  spectral coefficients to a coarser resolution grid,
!                  when use_gfs_ozone = .true. or use_gfs_stratosphere = .true.   
!     use_sp_eqspac     - if .true., then ensemble grid is equal spaced, staggered 1/2 grid unit off
!                         poles.  if .false., then gaussian grid assumed for ensemble (global only)


  namelist/gridopts/jcap,jcap_b,nsig,nlat,nlon,nlat_regional,nlon_regional,&
       diagnostic_reg,update_regsfc,netcdf,regional,wrf_nmm_regional,nems_nmmb_regional,&
       wrf_mass_regional,twodvar_regional,filled_grid,half_grid,nvege_type,nlayers,cmaq_regional,&
       nmmb_reference_grid,grid_ratio_nmmb,grid_ratio_wrfmass,jcap_gfs,jcap_cut

! BKGERR (background error related variables):
!     vs       - scale factor for vertical correlation lengths for background error
!     nhscrf   - number of horizontal scales for recursive filter
!     hzscl(n) - scale factor for horizontal smoothing, n=1,number of scales (3 for now)
!                specifies factor by which to reduce horizontal scales (i.e. 2 would
!                then apply 1/2 of the horizontal scale
!     hswgt(n) - empirical weights to apply to each horizontal scale
!     norh     - order of interpolation in smoothing
!     ndeg     - degree of smoothing in recursive filters
!     noq      - 1/4 of accuracy in compact finite differencing
!     bw       - factor in background error calculation
!     norsp    - order of interpolation for smooth polar cascade routine
!                 default is norsp=0, in which case norh is used with original
!                 polar cascade interpolation.
!     pert_berror - logical to turn on random inflation/deflation of background error
!                   tuning parameters
!     pert_berr_fct - factor for increasing/decreasing berror parameters, this is multiplied
!                     by random number
!     bkgv_flowdep  - flag to turn on flow dependence to background error variances
!     bkgv_rewgtfct - factor used to perform flow dependent reweighting of error variances
!     bkgv_write - flag to turn on=.true. /off=.false. generation of binary file with reweighted variances
!     fpsproj  - controls full nsig projection to surface pressure
!     fut2ps  - controls the projection from unbalance T to surface pressure
!     adjustozvar - adjusts ozone variances in the stratosphere based on guess field
!     cwcoveqqcov  - sets cw Bcov to be the same as B-cov(q) (presently glb default)

  namelist/bkgerr/vs,nhscrf,hzscl,hswgt,norh,ndeg,noq,bw,norsp,fstat,pert_berr,pert_berr_fct, &
	bkgv_flowdep,bkgv_rewgtfct,bkgv_write,fpsproj,adjustozvar,fut2ps,cwcoveqqcov

! ANBKGERR (anisotropic background error related variables):
!     anisotropic - if true, then use anisotropic background error
!     ancovmdl    - covariance model settings - 0: pt-based, 1: ensemble based
!     triad4      - for 2d variables, if true, use blended triad algorithm
!     ifilt_ord   - filter order for anisotropic filters
!     npass       - 2*npass = number of factors in background error
!     normal      - number of random vectors to use for filter normalization
!                     ( if < 0 then slightly slower, but results independent of
!                       number of processors)
!     binom       - if true, weight correlation lengths of factors using binomial
!                      distribution, with shortest scales on outside, longest scales
!                      on inside.  This can help to produce smoother correlations in the
!                      presence of strong anisotrophy
!     grid_ratio  - ratio of coarse to fine grid in fine grid units
!     grid_ratio_p- ratio of coarse to fine grid in fine grid units for polar patches
!     nord_f2a    - order of interpolation for transfer operators between filter grid and analysis grid
!     ngauss      - number of gaussians to add together in each factor
!     rgauss      - multipliers on reference aspect tensor for each gaussian factor
!     anhswgt     - empirical weights to apply to each gaussian
!     an_vs       - scale factor for background error vertical scales (temporary carry over from
!                    isotropic inhomogeneous option)
!     an_flen_u   -  coupling parameter for connecting horizontal wind to background error
!     an_flen_t   -  coupling parameter for connecting grad(pot temp) to background error
!     an_flen_z   -  coupling parameter for connecting grad(terrain) to background error
!     afact0      - anistropy effect parameter, the range must be in 0.0-1.0.
!     covmap      - if true, covariance map would be drawn
!     rtma_subdomain_option - if true, then call alternative code which calls recursive filter
!                              directly from subdomain mode, bypassing transition to/from
!                              horizontal slabs.  This is mainly to improve efficiency for
!                              2d rtma analysis.  at the moment, this only works for
!                              twodvar_regional=.true.  rtma_subdomain_option will be forced
!                              to false when twodvar_regional=.false.
!     lreadnorm   -  if true, then read normalization from fixed files
!     nsmooth     -  number of 1-2-1 smoothing passes before and after background error application
!     nsmooth_shapiro - number of 2nd moment preserving (shapiro) smoothing passes before and after
!                       background error application.
!                        NOTE:  default for nsmooth and nsmooth_shapiro is 0.
!                               if both are > 0, then nsmooth will be forced to zero.

  namelist/anbkgerr/anisotropic,ancovmdl,triad4,ifilt_ord,npass,normal,binom,&
       ngauss,rgauss,anhswgt,an_vs, &
       grid_ratio,grid_ratio_p,nord_f2a,an_flen_u,an_flen_t,an_flen_z, &
       rtma_subdomain_option,lreadnorm,nsmooth,nsmooth_shapiro, &
       afact0,covmap

! JCOPTS (Jc term)
!                 if .false., uses original formulation based on wind, temp, and ps tends
!     ljcdfi      - when .t. uses digital filter initialization of increments (4dvar)
!     alphajc     - parameter for digital filter
!     ljpdry      - when .t. uses dry pressure constraint on increment
!     bamp_jcpdry - parameter for pdry_jc
!     eps_eer     - Errico-Ehrendofer parameter for q-term in energy norm
!     ljc4tlevs    - when true and in 4D mode, apply any weak constraints over all time levels
!                   instead of just at a single time
!

  namelist/jcopts/ljcdfi,alphajc,switch_on_derivatives,tendsflag,ljcpdry,bamp_jcpdry,eps_eer,&
      ljc4tlevs

! STRONGOPTS (strong dynamic constraint)
!     reg_tlnmc_type -  =1 for 1st version of regional strong constraint
!                       =2 for 2nd version of regional strong constraint
!     nstrong  - if > 0, then number of iterations of implicit normal mode initialization
!                   to apply for each inner loop iteration
!     period_max     - cutoff period for gravity waves included in implicit normal mode
!                    initialization (units = hours)
!     period_width   - defines width of transition zone from included to excluded gravity waves
!     period_max - cutoff period for gravity waves included in implicit normal mode
!                   initialization (units = hours)
!     period_width - defines width of transition zone from included to excluded gravity waves
!     nvmodes_keep - number of vertical modes to use in implicit normal mode initialization
!     baldiag_full 
!     baldiag_inc
!     tlnmc_option : integer flag for strong constraint (various capabilities for hybrid)
!                   =0: no TLNMC
!                   =1: TLNMC for 3DVAR mode
!                   =2: TLNMC on total increment for single time level only (for 3D EnVar)
!                       or if 4D EnVar mode, TLNMC applied to increment in center of window
!                   =3: TLNMC on total increment over all time levels (if in 4D EnVar mode)
!                   =4: TLNMC on static contribution to increment ONLY for any EnVar mode

  namelist/strongopts/reg_tlnmc_type,tlnmc_option, &
                      nstrong,period_max,period_width,nvmodes_keep, &
		      baldiag_full,baldiag_inc

! OBSQC (observation quality control variables):
!
!     Parameters used for gross error checks
!        obserrx = max(ermin,min(ermax,obs error)
!        if(abs(simulated)-observation)/obserrx > gross observation rejected
!
!
!     Parameters below use for nonlinear (variational) quality control
!     dfact    - factor for duplicate obs at same location for conv. data
!     dfact1   - time factor for duplicate obs at same location for conv. data
!     erradar_inflate - radar error inflation factor
!     tdrerr_inflate - logical for tdr obs error inflation
!     tdrgross_fact - factor applies to tdr gross error
!     oberrflg - logical for reading in new obs error table (if set to true)
!     vadfile  - character(10) variable holding name of vadwnd bufr file
!     noiqc    - logical flag to bypass OIQC (if set to true)
!     c_varqc - constant number to control var. qc turnning on speed
!     blacklst - logical for reading in raob blacklist (if set to true)
!     use_poq7 - logical flag to accept (.true.) sbuv profile quality flag 7
!     tcp_refps  - reference pressure for tcps oberr calculation (mb)
!     tcp_width  - parameter for tcps oberr inflation (width, mb)
!     tcp_ermin  - parameter for tcps oberr inflation (minimum oberr, mb)
!     tcp_ermax  - parameter for tcps oberr inflation (maximum oberr, mb)
!     qc_noirjaco3 - controls whether to use O3 Jac from IR instruments
!     qc_noirjaco3_pole - controls wheter to use O3 Jac from IR instruments near poles
!     qc_satwnds - allow bypass sat-winds qc normally removing lots of mid-tropo obs
!     aircraft_t_bc_pof  - logical for aircraft temperature bias correction, pof
!                          is used for predictor
!     aircraft_t_bc  - logical for aircraft temperature bias correction
!     aircraft_t_bc_ext - logical for reading aircraft temperature bias correction from external file
!     buddycheck_t - When true, run buddy check algorithm on temperature observations
!     buddydiag_save - When true, output files containing buddy check QC info for all
!                      obs run through the buddy check

  namelist/obsqc/ dfact,dfact1,erradar_inflate,tdrerr_inflate,tdrgross_fact,oberrflg,&
       vadfile,noiqc,c_varqc,blacklst,use_poq7,hilbert_curve,tcp_refps,tcp_width,&
       tcp_ermin,tcp_ermax,qc_noirjaco3,qc_noirjaco3_pole,qc_satwnds,&
       aircraft_t_bc_pof,aircraft_t_bc,aircraft_t_bc_ext,biaspredt,upd_aircraft,cleanup_tail,&
       buddycheck_t,buddydiag_save

! OBS_INPUT (controls input data):
!      dmesh(max(dthin))- thinning mesh for each group
!      time_window_max  - upper limit on time window for all input data
!      ext_sonde        - logical for extended forward model on sonde data
!      l_foreaft_thin -   separate TDR fore/aft scan for thinning

  namelist/obs_input/dmesh,time_window_max, &
       ext_sonde,l_foreaft_thin

! SINGLEOB_TEST (one observation test case setup):
!      maginnov   - magnitude of innovation for one ob
!      magoberr   - magnitude of observational error
!      oneob_type - observation type (lsingleradob: platform type, i.e. 'airs')
!      oblat      - observation latitude (lsingleradob: footprint cenlat)
!      oblon      - observation longitude (lsingleradob: footprint cenlon)
!      obpres     - observation pressure
!      obdattim   - observation date
!      obhourset  - observation delta time from analysis time
!      pctswitch  - if .true. innovation & oberr are relative (%) of background value
!                      (level ozone only)
!      obchan     - if > 0, selects the channel number.  If <= zero, it will use
!                   all channels that pass qc in setuprad.    

  namelist/singleob_test/maginnov,magoberr,oneob_type,&
       oblat,oblon,obpres,obdattim,obhourset,pctswitch,&
       obchan

! SUPEROB_RADAR (level 2 bufr file to radar wind superobs):
!      del_azimuth     - azimuth range for superob box  (default 5 degrees)
!      del_elev        - elevation angle range for superob box  (default .05 degrees)
!      del_range       - radial range for superob box  (default 5 km)
!      del_time        - 1/2 time range for superob box  (default .5 hours)
!      elev_angle_max  - max elevation angle (default of 5 deg recommended by S. Liu)
!      minnum                  - minimum number of samples needed to make a superob
!      range_max       - max radial range to use in constructing superobs  (default 100km)
!      l2superob_only  - if true, then process level 2 data creating superobs, then quit.
!                          (added for easier retrospective testing, since level 2 bufr
!                             files are very large and hard to work with)

  namelist/superob_radar/del_azimuth,del_elev,del_range,del_time,&
       elev_angle_max,minnum,range_max,l2superob_only

! LAG_DATA (lagrangian data assimilation related variables):
!     lag_accur - Accuracy used to decide whether or not a balloon is on the grid
!     infile_lag- File containing the initial position of the balloon
!     lag_stepduration- Duration of one time step for the propagation model
!     lag_nmax_bal- Maximum number of balloons at starting time
!     lag_vorcore_stderr_a - Observation error for vorcore balloon
!     lag_vorcore_stderr_b -   error = b + a*timestep(in hours)
  namelist/lag_data/lag_accur,infile_lag,lag_stepduration,lag_nmax_bal,&
      lag_vorcore_stderr_a,lag_vorcore_stderr_b

! HYBRID_ENSEMBLE (parameters for use with hybrid ensemble option)
!     l_hyb_ens     - if true, then turn on hybrid ensemble option
!     uv_hyb_ens    - if true, then ensemble perturbation wind variables are u,v,
!                       otherwise, ensemble perturbation wind variables are stream, pot. functions.
!     q_hyb_ens     - if true, then use specific humidity ensemble perturbations,
!                       otherwise, use relative humidity
!     nq_hyb_ens    - if true, then use q=zero ensemble perturbations,
!     oz_univ_static- if true, decouple ozone from other variables and defaults to static B (ozone only)
!     aniso_a_en - if true, then use anisotropic localization of hybrid ensemble control variable a_en.
!     generate_ens - if true, then generate internal ensemble based on existing background error
!     n_ens        - number of ensemble members.
!     nlon_ens     - number of longitudes on ensemble grid (may be different from analysis grid nlon)
!     nlat_ens     - number of latitudes on ensemble grid (may be different from analysis grid nlat)
!     jcap_ens     - for global spectral model, spectral truncation
!     jcap_ens_test- for global spectral model, test spectral truncation (to test dual resolution)
!     beta1_inv           - 1/beta1, the default weight given to static background error covariance if (.not. readin_beta)
!                              0 <= beta1_inv <= 1,  tuned for optimal performance
!                             =1, then ensemble information turned off
!                             =0, then static background turned off
!                            the weights are applied per vertical level such that : 
!                                        betas_inv(:) = beta1_inv     , vertically varying weights given to static B ; 
!                                        betae_inv(:) = 1 - beta1_inv , vertically varying weights given ensemble derived covariance.
!                            If (readin_beta) then betas_inv and betae_inv are read from a file and beta1_inv is not used.
!     s_ens_h             - homogeneous isotropic horizontal ensemble localization scale (km)
!     s_ens_v             - vertical localization scale (grid units for now)
!                              s_ens_h, s_ens_v, and beta1_inv are tunable parameters.
!     use_gfs_ens  - controls use of global ensemble: .t. use GFS (default); .f. uses user-defined ens
!     readin_localization - flag to read (.true.)external localization information file
!     readin_beta         - flag to read (.true.) the vertically varying beta parameters betas_inv and betae_inv
!                              from a file.
!     eqspace_ensgrid     - if .true., then ensemble grid is equal spaced, staggered 1/2 grid unit off
!                               poles.  if .false., then gaussian grid assumed
!                               for ensemble (global only)
!     use_localization_grid - if true, then use extra lower res gaussian grid for horizontal localization
!                                   (global runs only--allows possiblity for non-gaussian ensemble grid)
!     pseudo_hybens    - if true, turn on pseudo ensemble hybrid for HWRF
!     merge_two_grid_ensperts  - if true, merge ensemble perturbations from two forecast domains
!                                to analysis domain (one way to deal with hybrid DA for HWRF moving nest)
!     regional_ensemble_option - integer, used to select type of ensemble to read in for regional
!                              application.  Currently takes values from 1 to 4.
!                                 =1: use GEFS internally interpolated to ensemble grid.
!                                 =2: ensembles are WRF NMM format
!                                 =3: ensembles are ARW netcdf format.
!                                 =4: ensembles are NEMS NMMB format.
!     full_ensemble    - if true, first ensemble perturbation on first guess istead of on ens mean
!     betaflg          - if true, use vertical weighting on beta1_inv and beta2_inv, for regional
!     coef_bw          - fraction of weight given to the vertical boundaries when betaflg is true
!     pwgtflg          - if true, use vertical integration function on ensemble contribution of Psfc
!     grid_ratio_ens   - for regional runs, ratio of ensemble grid resolution to analysis grid resolution
!                            default value = 1  (dual resolution off)
!     enspreproc - flag to read(.true.) pre-processed ensemble data already
!     i_en_perts_io - flag to read in ensemble perturbations in ensemble grid.
!                         This is to speed up RAP/HRRR hybrid runs because the
!                         same ensemble perturbations are used in 6 cycles    
!                           =0:  No ensemble perturbations IO (default)
!                           =2:  skip get_gefs_for_regional and read in ensemble
!                                 perturbations from saved files.
!     l_ens_in_diff_time  -  if use ensembles that are available at different time
!                              from analysis time.
!                             =false: only ensembles available at analysis time
!                                      can be used for hybrid. (default)
!                             =true: ensembles available time can be different
!                                      from analysis time in hybrid analysis
!              
!                         
  namelist/hybrid_ensemble/l_hyb_ens,uv_hyb_ens,q_hyb_ens,aniso_a_en,generate_ens,n_ens,nlon_ens,nlat_ens,jcap_ens,&
                pseudo_hybens,merge_two_grid_ensperts,regional_ensemble_option,full_ensemble,betaflg,pwgtflg,&
                jcap_ens_test,beta1_inv,s_ens_h,s_ens_v,readin_localization,eqspace_ensgrid,readin_beta,&
<<<<<<< HEAD
                grid_ratio_ens, nq_hyb_ens,&
                oz_univ_static,write_ens_sprd,enspreproc,use_localization_grid,use_gfs_ens,coef_bw
=======
                grid_ratio_ens, &
                oz_univ_static,write_ens_sprd,enspreproc,use_localization_grid,use_gfs_ens,coef_bw, &
                i_en_perts_io,l_ens_in_diff_time
>>>>>>> d52629c4

! rapidrefresh_cldsurf (options for cloud analysis and surface 
!                             enhancement for RR appilcation  ):
!      dfi_radar_latent_heat_time_period     -   DFI forward integration window in minutes
!      metar_impact_radius  - metar low cloud observation impact radius in grid number
!      l_gsd_terrain_match_surftobs - if .true., GSD terrain match for surface temperature observation
!      l_sfcobserror_ramp_t  - namelist logical for adjusting surface temperature observation error
!      l_sfcobserror_ramp_q  - namelist logical for adjusting surface moisture observation error
!      l_pbl_pseudo_surfobst  - if .true. produce pseudo-obs in PBL layer based on surface obs T
!      l_pbl_pseudo_surfobsq  - if .true. produce pseudo-obs in PBL layer based on surface obs Q
!      l_pbl_pseudo_surfobsuv - if .true. produce pseudo-obs in PBL layer based on surface obs UV
!      pblh_ration - percent of the PBL height within which to add pseudo-obs (default:0.75)
!      pps_press_incr - pressure increase for each additional pseudo-obs 
!                       on top of previous level (default:30hPa)
!      l_gsd_limit_ocean_q      - if .true. do GSD limitation of Q over ocean
!      l_pw_hgt_adjust      - if .true. do GSD PW adjustment for model vs. obs station height
!      l_limit_pw_innov     - if .true. do GSD limitation of PW obs
!      max_innov_pct        - sets limit of PW ob to a percent of the background value (0-1)
!      l_cleansnow_warmts   - if .true. do GSD limitation of using retrieved snow over warn area
!                                               (Ts > r_cleansnow_warmts_threshold) 
!      r_cleansnow_warmts_threshold - threshold for using retrieved snow over warn area
!      l_conserve_thetaV    - if .true. conserve thetaV during moisture adjustment in cloud analysis
!      i_conserve_thetav_iternum    - iteration number for conserving thetaV during moisture adjustment
!      l_gsd_soiltq_nudge   - if .true. do GSD soil T and Q nudging based on the lowest t analysis inc
!      l_cld_bld            - if .true. do GSD GOES cloud building
!      cld_bld_hgt          - sets limit below which GOES cloud building occurs (default:1200m)
!      build_cloud_frac_p   - sets the threshold for building clouds from satellite
!      clear_cloud_frac_p   - sets the threshold for clearing clouds from satellite
!      nesdis_npts_rad  - NESDIS cloud product impact radiu (grid points)
!      iclean_hydro_withRef - if =1, then clean hydrometeors if the grid point
!                               has no echo and maxref=0
!      iclean_hydro_withRef_allcol - if =1, then clean whole column hydrometeors
!                      if the observed max ref =0 and satellite cloud shows
!                      clean
!      i_use_2mq4b    -  background used for calculate surface moisture observation
!                               innovation
!                         =0  Use Q from the 1st model level. (default) 
!                         =1  use 2m Q as part of background
!      i_use_2mt4b    -  background used for calculate surface temperature         
!                             observation innovation
!                         =0  Use T from the 1st model level. (default)
!                         =1  use 2m T as part of background 
!      i_gsdcldanal_type    - options for how GSD cloud analysis should be conducted         
!                         =0. no cloud analysis (default)
!                         =1.  cloud analysis after var analysis
!                         =5.  skip cloud analysis and NETCDF file update
!      i_gsdsfc_uselist  - options for how to use surface observation use or
!                          rejection list
!                         =0 . EMC method (default)
!                         =1 . GSD method
!      i_lightpcp        - options for how to deal with light precipitation
!                         =0 . don't add light precipitation (default)
!                         =1 . add light precipitation in warm section
!      i_sfct_gross      - if use extended threshold for surface T gross check
!                         =0 use threshold from convinfo (default)
!                         =1 for cold surface, threshold for gross check is
!                         enlarged to bring more large negative innovation into
!                         analysis.
!
  namelist/rapidrefresh_cldsurf/dfi_radar_latent_heat_time_period, &
                                metar_impact_radius,metar_impact_radius_lowcloud, &
                                l_gsd_terrain_match_surftobs, &
                                l_sfcobserror_ramp_t,l_sfcobserror_ramp_q, &
                                l_pbl_pseudo_surfobst,l_pbl_pseudo_surfobsq,l_pbl_pseudo_surfobsuv, &
                                pblh_ration,pps_press_incr,l_gsd_limit_ocean_q, &
                                l_pw_hgt_adjust, l_limit_pw_innov, max_innov_pct, &
                                l_cleansnow_warmts,l_conserve_thetaV,r_cleansnow_warmts_threshold,  &
                                i_conserve_thetav_iternum,l_gsd_soiltq_nudge,l_cld_bld, cld_bld_hgt, &
                                build_cloud_frac_p, clear_cloud_frac_p,   &
                                nesdis_npts_rad, &
                                iclean_hydro_withRef,iclean_hydro_withRef_allcol,&
                                i_use_2mq4b,i_use_2mt4b,i_gsdcldanal_type,i_gsdsfc_uselist, &
                                i_lightpcp,i_sfct_gross

! chem(options for gsi chem analysis) :
!     berror_chem       - ??
!     oneobtest_chem    - one-ob trigger for chem constituent analysis
!     maginnov_chem     - O-B make-believe residual for one-ob chem test
!     magoberr_chem     - make-believe obs error for one-ob chem test
!     oneob_type_chem   - type of chem-ob for one-ob test
!     oblat_chem        - latitude of make-believe chem obs
!     oblon_chem        - longitude of make-believe chem obs
!     obpres_chem       - pressure level of make-believe chem obs
!     diag_incr         - ??
!     elev_tolerance    - ??
!     tunable_error     - ??
!     in_fname          - ??
!     out_fname         - ??
!     incr_fname        - ??
!     laeroana_gocart   - when true, do chem analysis with wrfchem and modis
!     l_aoderr_table    - ??
!     aod_qa_limit      - ??
!     luse_deepblue     - ??

  namelist/chem/berror_chem,oneobtest_chem,maginnov_chem,magoberr_chem,&
       oneob_type_chem,oblat_chem,oblon_chem,obpres_chem,&
       diag_incr,elev_tolerance,tunable_error,&
       in_fname,out_fname,incr_fname,&
       laeroana_gocart, l_aoderr_table, aod_qa_limit, luse_deepblue

!EOC

!---------------------------------------------------------------------------

   CONTAINS

!-------------------------------------------------------------------------
!  NASA/GSFC, Global Modeling and Assimilation Office, Code 610.3, GMAO  !
!-------------------------------------------------------------------------
!BOP

! ! IROUTINE: gsimain_initialize

! ! INTERFACE:

  subroutine gsimain_initialize

!*************************************************************
! Begin gsi code
!
  use mpeu_util,only: die
  use gsi_4dcouplermod, only: gsi_4dcoupler_parallel_init
  use gsi_4dcouplermod, only: gsi_4dcoupler_setservices
  implicit none
  character(len=*),parameter :: myname_='gsimod.gsimain_initialize'
  integer:: ier,ios

  call gsi_4dcoupler_parallel_init

  call mpi_comm_size(mpi_comm_world,npe,ierror)
  call mpi_comm_rank(mpi_comm_world,mype,ierror)
  if (mype==0) call w3tagb('GSI_ANL',1999,0232,0055,'NP23')


! Initialize defaults of vars in modules
  call init_4dvar

  call init_regional_io
! Read in user specification of state and control variables
  call gsi_metguess_init
  call gsi_chemguess_init
  call init_anasv
  call init_anacv

  call init_constants_derived
  call init_oneobmod
  call init_qcvars
  call init_obsmod_dflts
  call init_pcp
  call init_rad
  call init_oz
  call init_aero
  call init_co
  call init_convinfo
  call init_jfunc
  call init_berror
  call init_anberror  ! RTodling: alloc vectors should move to create
  call init_grid
  call init_turbl
  call init_compact_diffs
  call init_smooth_polcas  
  call init_jcvars
  call init_strongvars
  call initialize_superob_radar
  call init_io(mype,npe-1)
  call init_vtrans
  call init_obsens
  call init_hybrid_ensemble_parameters
  call init_rapidrefresh_cldsurf
  call init_chem
  call init_tcps_errvals
  call init_aircraft
  call init_gfs_stratosphere
  call set_fgrid2agrid
 if(mype==0) write(6,*)' at 0 in gsimod, use_gfs_stratosphere,nems_nmmb_regional = ', &
                       use_gfs_stratosphere,nems_nmmb_regional


! Read user input from namelists.  All processor elements 
! read the namelist input.  SGI MPI FORTRAN does not allow
! all tasks to read from standard in (unit 5).  Hence, open
! namelist to different unit number and have each task read 
! namelist file.
#ifdef ibm_sp
! Initialize table of instruments and data types
  call obsmod_init_instr_table(nhr_assimilation,ndat)
  read(5,setup) 
  read(5,gridopts)
  read(5,bkgerr)
  read(5,anbkgerr)
  read(5,jcopts)
  read(5,strongopts)
  read(5,obsqc)
  read(5,obs_input)
  read(5,superob_radar)
  read(5,lag_data)
  read(5,hybrid_ensemble)
  read(5,rapidrefresh_cldsurf)
  read(5,chem)
#else
! Initialize table of instruments and data types
  open(11,file='gsiparm.anl')
  read(11,setup,iostat=ios)
        if(ios/=0) call die(myname_,'read(setup)',ios)  
  read(11,gridopts,iostat=ios)
        if(ios/=0) call die(myname_,'read(gridopts)',ios)
  call obsmod_init_instr_table(nhr_assimilation,ndat,rcname='gsiparm.anl')
  read(11,bkgerr,iostat=ios)
        if(ios/=0) call die(myname_,'read(bkgerr)',ios)
  read(11,anbkgerr,iostat=ios)
        if(ios/=0) call die(myname_,'read(anbkgerr)',ios)
  read(11,jcopts,iostat=ios)
        if(ios/=0) call die(myname_,'read(jcopts)',ios)
  read(11,strongopts,iostat=ios)
        if(ios/=0) call die(myname_,'read(strongopts)',ios)
  read(11,obsqc,iostat=ios)
        if(ios/=0) call die(myname_,'read(obsqc)',ios)
  read(11,obs_input,iostat=ios)
        if(ios/=0) call die(myname_,'read(obs_input)',ios)
  read(11,superob_radar,iostat=ios)
        if(ios/=0) call die(myname_,'read(superob_radar)',ios)
  read(11,lag_data,iostat=ios)
        if(ios/=0) call die(myname_,'read(lag_data)',ios)
  read(11,hybrid_ensemble,iostat=ios)
        if(ios/=0) call die(myname_,'read(hybrid_ensemble)',ios)
  read(11,rapidrefresh_cldsurf,iostat=ios)
        if(ios/=0) call die(myname_,'read(rapidrefresh_cldsurf)',ios)
  read(11,chem,iostat=ios)
        if(ios/=0) call die(myname_,'read(chem)',ios)
  close(11)
#endif

  if(jcap > jcap_cut)then
    jcap_cut = jcap+1
    if(mype == 0)then
      write(6,*) ' jcap_cut increased to jcap+1 = ', jcap+1
      write(6,*) ' jcap_cut < jcap+1 not allowed '
    end if
  end if
  if (anisotropic) then
      call init_fgrid2agrid(pf2aP1)
      call init_fgrid2agrid(pf2aP2)
      call init_fgrid2agrid(pf2aP3)
  endif

! 4D-Var setup
  call setup_4dvar(mype)
  if (l4dvar) then
     if(reduce_diag) &
     call die(myname_,'Options l4dvar and reduce_diag not allowed together',99)
  end if 

! Diagonal preconditioning is necessary for new bias correction
  if(newpc4pred .and. .not. diag_precon)then
    diag_precon=.true.
    step_start=8.e-4_r_kind
  end if

  if( (.not.l4dvar) .and. (.not.l4densvar) ) ljcdfi=.false.
 
  if (l4dvar.and.lsensrecompute) then
     lobsensfc  =lobsensfc  .and.(jiterstart==jiterend)
     lobsensjb  =lobsensjb  .and.(jiterstart==jiterend)
     lobsensincr=lobsensincr.and.(jiterstart==jiterend)
  endif
  lobsensfc=lobsensfc.or.lobsensjb.or.lobsensincr
  lsensrecompute=lsensrecompute.and.lobsensfc
  if (lobsensadj .and. .not.lcongrad) then
     write(6,*)'gsimod: adjoint computation requires congrad',lobsensadj,lcongrad
     call stop2(137)
  end if
  if (jsiga>0 .and. .not.lcongrad) then
     write(6,*)'gsimod: analysis error estimate requires congrad',jsiga,lcongrad
     call stop2(137)
  endif

  call gsi_4dcoupler_setservices(rc=ier)
  if(ier/=0) call die(myname_,'gsi_4dcoupler_setServices(), rc =',ier)


! Check user input for consistency among parameters for given setups.


! Set regional parameters
  if(filled_grid.and.half_grid) filled_grid=.false.
  regional=wrf_nmm_regional.or.wrf_mass_regional.or.twodvar_regional.or.nems_nmmb_regional .or. cmaq_regional

! Currently only able to have use_gfs_stratosphere=.true. for nems_nmmb_regional=.true.
  use_gfs_stratosphere=use_gfs_stratosphere.and.(nems_nmmb_regional.or.wrf_nmm_regional)   
  if(mype==0) write(6,*) 'in gsimod: use_gfs_stratosphere,nems_nmmb_regional,wrf_nmm_regional= ', &  
                          use_gfs_stratosphere,nems_nmmb_regional,wrf_nmm_regional                  
! Given the requested resolution, set dependent resolution parameters
  if(jcap_gfs == 1534)then
     nlat_gfs=1538
     nlon_gfs=3072
  else if(jcap_gfs == 574)then
     nlat_gfs=578
     nlon_gfs=1152
  else if(jcap_gfs == 382)then
     nlat_gfs=386
     nlon_gfs=768
  else if(jcap_gfs == 126)then
     nlat_gfs=130
     nlon_gfs=256
  else if(jcap_gfs == 62)then
     nlat_gfs=96
     nlon_gfs=192
  else
     if(mype == 0) write(6,*)' Invalid jcap_gfs'
     call stop2(329)
  end if

!  reg_tlnmc_type=2 currently requires that 2*nvmodes_keep <= npe
  if(reg_tlnmc_type==2) then
     if(2*nvmodes_keep>npe) then
        if(mype==0) write(6,*)' reg_tlnmc_type=2 and nvmodes_keep > npe'
        if(mype==0) write(6,*)' npe, old value of nvmodes_keep=',npe,nvmodes_keep
        nvmodes_keep=npe/2
        if(mype==0) write(6,*)'    new nvmodes_keep, npe=',nvmodes_keep,npe
     end if
  end if

  if (tlnmc_option>=2 .and. tlnmc_option<=4) then
     if (.not.l_hyb_ens) then
     if(mype==0) write(6,*)' GSIMOD: inconsistent set of options for Hybrid/EnVar & TLNMC = ',l_hyb_ens,tlnmc_option
     if(mype==0) write(6,*)' GSIMOD: resetting tlnmc_option to 1 for 3DVAR mode'
     tlnmc_option=1
     end if
  else if (tlnmc_option<0 .or. tlnmc_option>4) then
     if(mype==0) write(6,*)' GSIMOD: This option does not yet exist for tlnmc_option: ',tlnmc_option
     if(mype==0) write(6,*)' GSIMOD: Reset to default 0'
     tlnmc_option=0
  end if
  if (tlnmc_option>0 .and. tlnmc_option<5) then
     l_tlnmc=.true.
     if(mype==0) write(6,*)' GSIMOD: valid TLNMC option chosen, setting l_tlnmc logical to true'
  end if
! check consistency in q option
  if(pseudo_q2 .and. qoption==1)then
     if(mype==0)then
       write(6,*)' pseudo-q2 = ', pseudo_q2, ' qoption = ', qoption
       write(6,*)' pseudo-q2 must be used together w/ qoption=2 only, aborting.'
       call stop2(999)
     endif
  endif


! Ensure valid number of horizontal scales
  if (nhscrf<0 .or. nhscrf>3) then
     if(mype==0) write(6,*)' GSIMOD: invalid specifications for number of horizontal scales nhscrf = ',nhscrf
     call die(myname_,'invalid nhscrf, check namelist settings',336)
  end if


  writediag=.false.
  do i=1,miter+1
     if(write_diag(i))writediag=.true.
  end do
  if(.not. writediag)then
     diag_rad=.false.
     diag_conv=.false.
     diag_ozone=.false.
     diag_aero=.false.
     diag_co=.false.
     diag_pcp=.false.
     use_limit = 0
  end if
  if(reduce_diag) use_limit = 0

! Force use of perturb_obs for oberror_tune
  if (oberror_tune ) then
     perturb_obs=.true.
     if (mype==0) write(6,*)'GSIMOD:  ***WARNING*** reset perturb_obs=',perturb_obs
  endif

! Force turn of cloud analysis and hydrometeor IO
  if (i_gsdcldanal_type==0) then
     l_cloud_analysis = .false.
     if (mype==0) write(6,*)'GSIMOD:  ***WARNING*** set l_cloud_analysis=false'
  endif

! Finish initialization of observation setup
  call init_obsmod_vars(nhr_assimilation,mype)


! Force use of external observation error table for regional runs
  if (regional .and. .not.oberrflg) then
     oberrflg=.true.
     if (mype==0) write(6,*)'GSIMOD:  ***WARNING*** reset oberrflg=',oberrflg
  endif


! Set 10m wind factor logicals based on ifact10
  if (ifact10==1 .or. ifact10==2) then
     if (ifact10==1) sfcmod_gfs = .true.
     if (ifact10==2) sfcmod_mm5 = .true.
  endif


! If strong constraint is turned off, force other strong constraint variables to zero
  if ((.not.l_tlnmc) .and. nstrong/=0 ) then
     nstrong=0
     if (mype==0) write(6,*)'GSIMOD:  reset nstrong=',nstrong,&
          ' because TLNMC option is set to off= ',tlnmc_option
  endif
  if (.not.l_tlnmc) then
     baldiag_full=.false.
     baldiag_inc =.false.
  end if

! Turn off uv option if hybrid/ensemble options is false for purposes 
! of TLNMC 
  if (.not.l_hyb_ens) uv_hyb_ens=.false.

! Turn on derivatives if using dynamic constraint
! For now if wrf mass or 2dvar no dynamic constraint
  if (l_tlnmc.or.l_foto) tendsflag=.true.
  if (tendsflag) switch_on_derivatives=.true.


! Turn off Jc-pdry weak constraint if regional application
  if (regional) ljcpdry=.false.


! Initialize lagrangian data assimilation - must be called after gsi_4dvar
  call lag_modini()


! Ensure tendency flag is on if preciptation data listed as observation type.
! NOTE: only applicable for global run when not using observer
  if (.not.tendsflag .and. .not.regional) then
     check_pcp: do i=1,ndat
        if ( .not.tendsflag .and. index(dtype(i),'pcp') /=0 ) then
           tendsflag = .true.
           switch_on_derivatives=.true.
           if (mype==0) write(6,*)'GSIMOD:  set tendsflag,switch_on_derivatives=',&
                tendsflag,switch_on_derivatives,' for pcp data'
           exit check_pcp
        endif
     end do check_pcp
  endif

! Ensure no conflict between flag lread_obs_save and lread_obs_skip
  if (lread_obs_save .and. lread_obs_skip) then
     if (mype==0) write(6,*)'GSIMOD:  ***ERROR*** lread_obs_save=',lread_obs_save,&
          ' and lread_obs_skip=',lread_obs_skip,' can not both be TRUE'
     call stop2(329)
  endif

! Only allow 4d-ensemble-var in global mode, for now
!  if (l4densvar .and. regional) then
!     call die(myname_,'4d-ensemble-var not yet available for regional applications',99)
!  end if

  if (l4densvar .and. (.not.ljc4tlevs) ) then
     if( ljcpdry .or. (factqmin>zero) .or. (factqmax>zero) )  then
        if (mype==0) write(6,*)'GSIMOD: **WARNING**, option for Jc terms over all time', &
                              ' levels not activated with 4Densvar'
        if (mype==0) write(6,*)'GSIMOD: **WARNING**, This configuration not recommended,',&
                              ' limq/pdry will only be applied to center of window '
     end if
  end if

! Optionally read in namelist for single observation run
  if (oneobtest) then
     miter=1
     dfile(1)='prepqc'
     time_window(1)=three
     dplat='oneob'
     dthin=1
     dval=one
     dmesh=one
     factqmin=zero
     factqmax=zero
     if (hilbert_curve) then
        write(6,*) 'Disabling hilbert_curve cross validation when oneobtest=.true.'
        hilbert_curve=.false.
     end if
#ifdef ibm_sp
     read(5,singleob_test)
#else
     open(11,file='gsiparm.anl')
     read(11,singleob_test,iostat=ios)
        if(ios/=0) call die(myname_,'read(singleob_test)',ios)
     close(11)
#endif
     dtype(1)=oneob_type
     if(dtype(1)=='u' .or. dtype(1)=='v')dtype(1)='uv'
     dsis(1)=dtype(1)
  endif

! Single radiance assimilation case
  if (lsingleradob) then
#ifdef ibm_sp 
     read(5,singleob_test)
#else 
     open(11,file='gsiparm.anl')
     read(11,singleob_test,iostat=ios)
     if(ios/=0) call die(myname_,'read(singleob_test)',ios)
     close(11)
#endif 
  endif

! Write namelist output to standard out
  if(mype==0) then
     write(6,200)
200  format(' calling gsisub with following input parameters:',//)
     write(6,setup)
     write(6,gridopts)
     write(6,bkgerr)
     write(6,anbkgerr)
     write(6,jcopts)
     write(6,strongopts)
     write(6,obsqc)
     write(6,*)'EXT_SONDE on type 120 =',ext_sonde
     ngroup=0
     do i=1,ndat
        dthin(i) = max(dthin(i),0)
        if(dthin(i) > ngroup)ngroup=dthin(i)
     end do
     if(ngroup>0) then
       if (ngroup<size(dmesh)) then
          write(6,*)' ngroup = ',ngroup,' dmesh = ',(dmesh(i),i=1,ngroup)
 400      format(' ngroup = ',I5,' dmesh = ',(5f10.2))
       else
          call die(myname_,'dmesh size needs increasing',99)
       endif
     endif
     do i=1,ndat
        write(6,401)dfile(i),dtype(i),dplat(i),dsis(i),dval(i),dthin(i),dsfcalc(i),time_window(i)
 401    format(1x,a20,1x,a10,1x,a10,1x,a20,1x,f10.2,1x,I3,1x,I3,1x,f10.2)
     end do
     write(6,superob_radar)
     write(6,lag_data)
     write(6,hybrid_ensemble)
     write(6,rapidrefresh_cldsurf)
     write(6,chem)
     if (oneobtest) write(6,singleob_test)
  endif

! Set up directories (or pe specific filenames)
  call init_directories(mype)

! Initialize space for qc
  call create_qcvars

! Initialize constants
  call init_constants(regional)
  call gps_constants(use_compress)

! If this is a wrf regional run, then run interface with wrf
  update_pint=.false.
  if (regional) call convert_regional_guess(mype,ctph0,stph0,tlm0)
  if (regional.and.use_gfs_stratosphere) call broadcast_gfs_stratosphere_vars


! Initialize variables, create/initialize arrays
  call init_reg_glob_ll(mype,lendian_in)
  call init_grid_vars(jcap,npe,cvars3d,cvars2d,nrf_var,mype)
  call init_general_commvars
  call create_obsmod_vars
  if (passive_bc) call create_passive_obsmod_vars

  
! Initialize values in radinfo
  call init_rad_vars

! Initialize values in aeroinfo
  call init_aero_vars

  end subroutine gsimain_initialize

!-------------------------------------------------------------------------
!  NASA/GSFC, Global Modeling and Assimilation Office, Code 610.3, GMAO  !
!-------------------------------------------------------------------------
!BOP

! ! IROUTINE: gsimain_run

! ! INTERFACE:

  subroutine gsimain_run(init_pass,last_pass)
    use mpeu_util, only: tell
    implicit none
    logical, optional, intent(in):: init_pass  ! initial pass through multiple background bins
    logical, optional, intent(in):: last_pass  ! last pass through multiple background bins

!EOC

!---------------------------------------------------------------------------
  logical :: init_pass_
  logical :: last_pass_
 
  init_pass_ =.false.
  if(present(init_pass)) init_pass_=init_pass
  last_pass_  =.false.
  if(present(last_pass)) last_pass_ =last_pass

! Call the main gsi driver routine
  call gsisub(mype, init_pass_,last_pass_)

  end subroutine gsimain_run

!-------------------------------------------------------------------------
!  NASA/GSFC, Global Modeling and Assimilation Office, Code 610.3, GMAO  !
!-------------------------------------------------------------------------
!BOP

! ! IROUTINE: gsimain_finalize

 subroutine gsimain_finalize

! !REVISION HISTORY:
!
!  30May2010 Todling - add final_anasv and final_anacv
!  27Oct2013 Todling - get mype again for consistency w/ initialize
!                      revisit a few of finalizes for consistency w/ init
!
!EOC
!---------------------------------------------------------------------------

  implicit none
! Deallocate arrays
! RTodling debug: PROG HANGS; needs ATTENTION
  call mpi_comm_rank(mpi_comm_world,mype,ierror)
  if (anisotropic) then
     call final_fgrid2agrid(pf2aP3)
     call final_fgrid2agrid(pf2aP2)
     call final_fgrid2agrid(pf2aP1)
  endif
  call final_aero_vars
  call final_rad_vars
  if(passive_bc) call destroyobs_passive
  call destroy_obsmod_vars
  call destroy_general_commvars
  call final_grid_vars
!_TBDone  call final_reg_glob_ll ! gridmod
  call final_anacv
  call final_anasv
  call obsmod_final_instr_table
  call gsi_chemguess_final
  call gsi_metguess_final
  call clean_4dvar
  call destroy_qcvars

! Done with GSI.
  if (mype==0)  call w3tage('GSI_ANL')
  
  call mpi_finalize(ierror)
 
 end subroutine gsimain_finalize

 end module gsimod
<|MERGE_RESOLUTION|>--- conflicted
+++ resolved
@@ -103,12 +103,8 @@
                          full_ensemble,pseudo_hybens,betaflg,pwgtflg,coef_bw,&
                          beta1_inv,s_ens_h,s_ens_v,init_hybrid_ensemble_parameters,&
                          readin_localization,write_ens_sprd,eqspace_ensgrid,grid_ratio_ens,enspreproc,&
-<<<<<<< HEAD
-                         readin_beta,use_localization_grid,use_gfs_ens,q_hyb_ens,nq_hyb_ens
-=======
                          readin_beta,use_localization_grid,use_gfs_ens,q_hyb_ens,i_en_perts_io, &
-                         l_ens_in_diff_time
->>>>>>> d52629c4
+                         l_ens_in_diff_time,nq_hyb_ens
   use rapidrefresh_cldsurf_mod, only: init_rapidrefresh_cldsurf, &
                             dfi_radar_latent_heat_time_period,metar_impact_radius,&
                             metar_impact_radius_lowcloud,l_gsd_terrain_match_surftobs, &
@@ -302,14 +298,11 @@
 !                       regional analysis
 !  10-07-2014 carley    added buddy check options under obsqc
 !  11-12-2014 pondeca   must read in from gridopts before calling obsmod_init_instr_table. swap order
-<<<<<<< HEAD
 !  12-09-2014 wu        remove check to turn off regional 4densvar
-=======
 !  01-30-2015 Hu        added option i_en_perts_io,l_ens_in_diff_time under hybrid_ensemble
 !  01-15-2015 Hu        added options i_use_2mq4b,i_use_2mt4b, i_gsdcldanal_type
 !                              i_gsdsfc_uselist,i_lightpcp,i_sfct_gross under
 !                              rapidrefresh_cldsurf
->>>>>>> d52629c4
 !
 !EOP
 !-------------------------------------------------------------------------
@@ -759,7 +752,7 @@
 !                       otherwise, ensemble perturbation wind variables are stream, pot. functions.
 !     q_hyb_ens     - if true, then use specific humidity ensemble perturbations,
 !                       otherwise, use relative humidity
-!     nq_hyb_ens    - if true, then use q=zero ensemble perturbations,
+!     nq_hyb_ens    - if true, then use q=zero ensemble perturbations
 !     oz_univ_static- if true, decouple ozone from other variables and defaults to static B (ozone only)
 !     aniso_a_en - if true, then use anisotropic localization of hybrid ensemble control variable a_en.
 !     generate_ens - if true, then generate internal ensemble based on existing background error
@@ -821,14 +814,9 @@
   namelist/hybrid_ensemble/l_hyb_ens,uv_hyb_ens,q_hyb_ens,aniso_a_en,generate_ens,n_ens,nlon_ens,nlat_ens,jcap_ens,&
                 pseudo_hybens,merge_two_grid_ensperts,regional_ensemble_option,full_ensemble,betaflg,pwgtflg,&
                 jcap_ens_test,beta1_inv,s_ens_h,s_ens_v,readin_localization,eqspace_ensgrid,readin_beta,&
-<<<<<<< HEAD
-                grid_ratio_ens, nq_hyb_ens,&
-                oz_univ_static,write_ens_sprd,enspreproc,use_localization_grid,use_gfs_ens,coef_bw
-=======
-                grid_ratio_ens, &
+                grid_ratio_ens,nq_hyb_ens, &
                 oz_univ_static,write_ens_sprd,enspreproc,use_localization_grid,use_gfs_ens,coef_bw, &
                 i_en_perts_io,l_ens_in_diff_time
->>>>>>> d52629c4
 
 ! rapidrefresh_cldsurf (options for cloud analysis and surface 
 !                             enhancement for RR appilcation  ):
