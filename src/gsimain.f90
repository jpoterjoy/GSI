--- conflicted
+++ resolved
@@ -517,13 +517,10 @@
 !          = 333 - mismatch between variable info file and background error fixed file
 !          = 334 - newpc4pred: not for use with lsqrtb
 !          = 335 - error reading radiance diagnostic file
-<<<<<<< HEAD
-!          = 336 - error reading MLS vertical levels from MLS bufr 
-!          = 337 - error:more than one MLS  data type not allowed
-=======
 !          = 336 - invalid namlist setting for nhsrf
 !          = 337 - inconsitent tlnmc namelist settings
->>>>>>> c658c886
+!          = 338 - error reading MLS vertical levels from MLS bufr 
+!          = 339 - error:more than one MLS  data type not allowed
 !
 !
 ! remarks: resolution, unit numbers and several constants are
