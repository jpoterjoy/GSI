--- conflicted
+++ resolved
@@ -522,12 +522,9 @@
 !          = 337 - inconsitent tlnmc namelist settings
 !          = 338 - error reading MLS vertical levels from MLS bufr 
 !          = 339 - error:more than one MLS  data type not allowed
-<<<<<<< HEAD
-!          = 340 - use_rhtot: invalid option; normalized RH total is not ready for hybrid option
-=======
 !          = 340 - error reading aircraft temperature bias file
 !          = 341 - aircraft tail number exceeds maximum
->>>>>>> 5e0ec248
+!          = 342 - use_rhtot: invalid option; normalized RH total is not ready for hybrid option
 !
 !
 ! remarks: resolution, unit numbers and several constants are
