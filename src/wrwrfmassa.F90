--- conflicted
+++ resolved
@@ -29,15 +29,12 @@
 !   2008-12-05  todling - adjustment for dsfct time dimension addition
 !   2010-06-24  hu     - add code to write cloud/hydrometeor analysis fields to "wrf_inout"
 !   2011-04-29  todling - introduce MetGuess and wrf_mass_guess_mod
-<<<<<<< HEAD
-=======
 !   2012-10-11  parrish - add option to swap bytes immediately after every call to mpi_file_read_at and
 !                           before every call to mpi_file_write_at (to handle cases of big-endian
 !                           file/little-endian machine and vice-versa)
 !   2012-11-26  hu     - add code to write updated soil fields to "wrf_inout"
 !   2013-01-26  parrish - WCOSS debug compile type mismatch error -- 
 !                            change to_native_endianness_i4 to to_native_endianness_r4
->>>>>>> f375e116
 !
 !   input argument list:
 !     mype     - pe number
@@ -57,15 +54,17 @@
        dsfct,&
        ntguessfc,ntguessig,ifilesig,ges_tsen
   use wrf_mass_guess_mod, only: ges_tten
-  use wrf_mass_guess_mod, only: destroy_cld_grids
+  use guess_grids, only: ges_th2,ges_soilt1,ges_tslb,ges_smois,ges_tsk
   use gridmod, only: lon1,lat1,nlat_regional,nlon_regional,&
-       nsig,eta1_ll,pt_ll,itotsub,iglobal,update_regsfc,&
+       nsig,nsig_soil,eta1_ll,pt_ll,itotsub,iglobal,update_regsfc,&
        aeta1_ll
   use constants, only: one,zero_single,rd_over_cp_mass,one_tenth,h300,r10,r100
   use gsi_io, only: lendian_in
-  use rapidrefresh_cldsurf_mod, only: l_cloud_analysis
+  use rapidrefresh_cldsurf_mod, only: l_cloud_analysis,l_gsd_soilTQ_nudge
+  use wrf_mass_guess_mod, only: destroy_cld_grids
   use gsi_bundlemod, only: GSI_BundleGetPointer
   use gsi_metguess_mod, only: gsi_metguess_get,GSI_MetGuess_Bundle
+  use native_endianness, only: byte_swap
 
   implicit none
 
@@ -85,13 +84,16 @@
   integer(kind=mpi_offset_kind) this_offset,offset_mub,offset_start_date
   integer(i_kind),allocatable::length(:)
   integer(i_kind) this_length,length_mub,igtype_mub,length_start_date
+  integer(i_llong) num_swap
   character(6) filename
   character(9) wrfanl
   integer(i_kind) ifld,im,jm,lm,num_mass_fields
   integer(i_kind) num_loc_groups,num_j_groups
   integer(i_kind) i,it,j,k
+  integer(i_kind) iii,jjj,lll
   integer(i_kind) i_mu,i_t,i_q,i_u,i_v
   integer(i_kind) i_qc,i_qi,i_qr,i_qs,i_qg,kqc,kqi,kqr,kqs,kqg,i_tt,ktt
+  integer(i_kind) i_th2,i_soilt1,i_tslb,i_smois,ktslb,ksmois,ksize
   integer(i_kind) i_sst,i_tsk
   real(r_kind) psfc_this,psfc_this_dry
   real(r_kind):: work_prsl,work_prslk
@@ -147,6 +149,8 @@
 
   num_mass_fields=4*lm+3
   if(l_cloud_analysis .or. nguess>0) num_mass_fields=4*lm+3+6*lm
+  if(l_gsd_soilTQ_nudge) num_mass_fields=4*lm+3+2*nsig_soil+2
+  if(l_cloud_analysis .and. l_gsd_soilTQ_nudge) num_mass_fields=4*lm+3+6*lm+2*nsig_soil+2
   allocate(offset(num_mass_fields))
   allocate(igtype(num_mass_fields),kdim(num_mass_fields),kord(num_mass_fields))
   allocate(length(num_mass_fields))
@@ -283,13 +287,57 @@
   read(lendian_in)                                                    ! sno
   read(lendian_in)                                                    ! u10
   read(lendian_in)                                                    ! v10
-  read(lendian_in)                                                    ! smois
-  read(lendian_in)                                                    ! tslb
+  if(l_gsd_soilTQ_nudge) then
+     i_smois=i+1
+     read(lendian_in) n_position,ksize,memoryorder
+     do k=1,ksize
+        i=i+1                                                         ! smois(k)
+        if(trim(memoryorder)=='XZY') then
+           iadd=0
+           kord(i)=ksize
+        else
+           iadd=(k-1)*im*jm*4
+           kord(i)=1
+        end if
+        offset(i)=n_position+iadd ; length(i)=im*jm ; igtype(i)=1 ; kdim(i)=ksize
+        if(mype == 0.and.k==1) write(6,*)' smois i,igtype,offset,kdim(i) = ',i,igtype(i),offset(i),kdim(i)
+     end do
+
+     i_tslb=i+1
+     read(lendian_in) n_position,ksize,memoryorder
+     do k=1,ksize
+        i=i+1                                                      ! tslb(k)
+        if(trim(memoryorder)=='XZY') then
+           iadd=0
+           kord(i)=ksize
+        else
+           iadd=(k-1)*im*jm*4
+           kord(i)=1
+        end if
+        offset(i)=n_position+iadd ; length(i)=im*jm ; igtype(i)=1 ; kdim(i)=ksize
+        if(mype == 0.and.k==1) write(6,*)' tslb i,igtype,offset,kdim(i) = ',i,igtype(i),offset(i),kdim(i)
+     end do
+  else
+     read(lendian_in)                                                 ! smois
+     read(lendian_in)                                                 ! tslb
+  endif
 
   i=i+1 ; i_tsk=i                                                ! tsk
   read(lendian_in) n_position
   offset(i)=n_position ; length(i)=im*jm ; igtype(i)=1 ; kdim(i)=1
   if(mype == 0) write(6,*)' tsk i,igtype,offset,kdim(i) = ',i,igtype(i),offset(i),kdim(i)
+
+  if(l_gsd_soilTQ_nudge) then
+     i=i+1 ; i_soilt1=i                                            ! soilt1
+     read(lendian_in) n_position
+     offset(i)=n_position ; length(i)=im*jm ; igtype(i)=1 ; kdim(i)=1
+     if(mype == 0) write(6,*)' soilt1 i,igtype,offset,kdim(i) = ',i,igtype(i),offset(i),kdim(i)
+
+     i=i+1 ; i_th2=i                                               ! th2
+     read(lendian_in) n_position
+     offset(i)=n_position ; length(i)=im*jm ; igtype(i)=1 ; kdim(i)=1
+     if(mype == 0) write(6,*)' th2, i,igtype,offset,kdim(i) = ',i,igtype(i),offset(i),kdim(i)
+  endif
 
 ! for cloud/hydrometeor analysis fields
   if(l_cloud_analysis .or. nguess>0) then
@@ -533,6 +581,32 @@
      end do
   end if
 
+! for soil nudging
+  if(l_gsd_soilTQ_nudge) then
+     ktslb=i_tslb-1
+     ksmois=i_smois-1
+     do k=1,nsig_soil
+        ktslb=ktslb+1
+        ksmois=ksmois+1
+        do i=1,lon1
+           ip1=i+1
+           do j=1,lat1
+              jp1=j+1
+              all_loc(j,i,ktslb)=ges_tslb(jp1,ip1,k,it)
+              all_loc(j,i,ksmois)=ges_smois(jp1,ip1,k,it)
+           end do
+        end do
+     end do
+     do i=1,lon1
+        ip1=i+1
+        do j=1,lat1
+           jp1=j+1
+           all_loc(j,i,i_tsk)=ges_tsk(jp1,ip1,it)
+           all_loc(j,i,i_th2)=ges_th2(jp1,ip1,it)
+           all_loc(j,i,i_soilt1)=ges_soilt1(jp1,ip1,it)
+        end do
+     end do
+  endif ! l_gsd_soilTQ_nudge
 
   allocate(tempa(itotsub,kbegin(mype):kend(mype)))
   call generic_sub2grid(all_loc,tempa,kbegin(mype),kend(mype),kbegin,kend,mype,num_mass_fields)
@@ -541,13 +615,10 @@
   allocate(ibuf((im+1)*(jm+1),kbegin(mype):kend(mype)))
 !      finish reading in mub
   call mpi_wait(request,status,ierror)
-<<<<<<< HEAD
-=======
   if(byte_swap) then
      num_swap=length_mub
      call to_native_endianness_r4(mub(1,1),num_swap)
   end if
->>>>>>> f375e116
 
 
 !   2.  create ibuf with records to be updated read in
@@ -558,6 +629,10 @@
      this_offset=offset(i_t)+(jbegin(mype)-1)*4*im*lm
      this_length=(jend(mype)-jbegin(mype)+1)*im*lm
      call mpi_file_read_at(mfcst,this_offset,jbuf(1,1,jbegin(mype)),this_length,mpi_integer4,status,ierror)
+     if(byte_swap) then
+        num_swap=this_length
+        call to_native_endianness_i4(jbuf(1,1,jbegin(mype)),num_swap)
+     end if
      call transfer_jbuf2ibuf(jbuf,jbegin(mype),jend(mype),ibuf,kbegin(mype),kend(mype), &
                         jbegin,jend,kbegin,kend,mype,npe,im,jm,lm,im+1,jm+1,i_t,i_t+lm-1)
      deallocate(jbuf)
@@ -569,6 +644,10 @@
      this_offset=offset(i_q)+(jbegin(mype)-1)*4*im*lm
      this_length=(jend(mype)-jbegin(mype)+1)*im*lm
      call mpi_file_read_at(mfcst,this_offset,jbuf(1,1,jbegin(mype)),this_length,mpi_integer4,status,ierror)
+     if(byte_swap) then
+        num_swap=this_length
+        call to_native_endianness_i4(jbuf(1,1,jbegin(mype)),num_swap)
+     end if
      call transfer_jbuf2ibuf(jbuf,jbegin(mype),jend(mype),ibuf,kbegin(mype),kend(mype), &
                         jbegin,jend,kbegin,kend,mype,npe,im,jm,lm,im+1,jm+1,i_q,i_q+lm-1)
      deallocate(jbuf)
@@ -580,6 +659,10 @@
      this_offset=offset(i_u)+(jbegin(mype)-1)*4*(im+1)*lm
      this_length=(jend(mype)-jbegin(mype)+1)*(im+1)*lm
      call mpi_file_read_at(mfcst,this_offset,jbuf(1,1,jbegin(mype)),this_length,mpi_integer4,status,ierror)
+     if(byte_swap) then
+        num_swap=this_length
+        call to_native_endianness_i4(jbuf(1,1,jbegin(mype)),num_swap)
+     end if
      call transfer_jbuf2ibuf(jbuf,jbegin(mype),jend(mype),ibuf,kbegin(mype),kend(mype), &
                         jbegin,jend,kbegin,kend,mype,npe,im+1,jm,lm,im+1,jm+1,i_u,i_u+lm-1)
      deallocate(jbuf)
@@ -594,10 +677,48 @@
      this_offset=offset(i_v)+(jbegin(mype)-1)*4*im*lm
      this_length=(jend2(mype)-jbegin(mype)+1)*im*lm
      call mpi_file_read_at(mfcst,this_offset,jbuf(1,1,jbegin(mype)),this_length,mpi_integer4,status,ierror)
+     if(byte_swap) then
+        num_swap=this_length
+        call to_native_endianness_i4(jbuf(1,1,jbegin(mype)),num_swap)
+     end if
      call transfer_jbuf2ibuf(jbuf,jbegin(mype),jend2(mype),ibuf,kbegin(mype),kend(mype), &
                         jbegin,jend2,kbegin,kend,mype,npe,im,jm+1,lm,im+1,jm+1,i_v,i_v+lm-1)
      deallocate(jbuf)
   end if
+
+  if(l_gsd_soilTQ_nudge) then
+     lm=nsig_soil
+!                                    read smois
+     if(kord(i_smois)/=1) then
+        allocate(jbuf(im,lm,jbegin(mype):min(jend(mype),jm)))
+        this_offset=offset(i_smois)+(jbegin(mype)-1)*4*im*lm
+        this_length=(jend(mype)-jbegin(mype)+1)*im*lm
+        call mpi_file_read_at(mfcst,this_offset,jbuf(1,1,jbegin(mype)),this_length,mpi_integer4,status,ierror)
+        if(byte_swap) then
+           num_swap=this_length
+           call to_native_endianness_i4(jbuf(1,1,jbegin(mype)),num_swap)
+        end if
+        call transfer_jbuf2ibuf(jbuf,jbegin(mype),jend(mype),ibuf,kbegin(mype),kend(mype), &
+                       jbegin,jend,kbegin,kend,mype,npe,im,jm,lm,im+1,jm+1,i_smois,i_smois+lm-1)
+        deallocate(jbuf)
+     end if
+!                                    read tslb
+     if(kord(i_tslb)/=1) then
+        allocate(jbuf(im,lm,jbegin(mype):min(jend(mype),jm)))
+        this_offset=offset(i_tslb)+(jbegin(mype)-1)*4*im*lm
+        this_length=(jend(mype)-jbegin(mype)+1)*im*lm
+        call mpi_file_read_at(mfcst,this_offset,jbuf(1,1,jbegin(mype)),this_length,mpi_integer4,status,ierror)
+        if(byte_swap) then
+           num_swap=this_length
+           call to_native_endianness_i4(jbuf(1,1,jbegin(mype)),num_swap)
+        end if
+        call transfer_jbuf2ibuf(jbuf,jbegin(mype),jend(mype),ibuf,kbegin(mype),kend(mype), &
+                       jbegin,jend,kbegin,kend,mype,npe,im,jm,lm,im+1,jm+1,i_tslb,i_tslb+lm-1)
+        deallocate(jbuf)
+     end if
+
+     lm=nsig
+  endif
 
 ! read hydrometeors
   if(l_cloud_analysis .or. nguess>0) then
@@ -607,6 +728,10 @@
         this_offset=offset(i_qc)+(jbegin(mype)-1)*4*im*lm
         this_length=(jend(mype)-jbegin(mype)+1)*im*lm
         call mpi_file_read_at(mfcst,this_offset,jbuf(1,1,jbegin(mype)),this_length,mpi_integer4,status,ierror)
+        if(byte_swap) then
+           num_swap=this_length
+           call to_native_endianness_i4(jbuf(1,1,jbegin(mype)),num_swap)
+        end if
         call transfer_jbuf2ibuf(jbuf,jbegin(mype),jend(mype),ibuf,kbegin(mype),kend(mype), &
                          jbegin,jend,kbegin,kend,mype,npe,im,jm,lm,im+1,jm+1,i_qc,i_qc+lm-1)
         deallocate(jbuf)
@@ -618,6 +743,10 @@
         this_offset=offset(i_qr)+(jbegin(mype)-1)*4*im*lm
         this_length=(jend(mype)-jbegin(mype)+1)*im*lm
         call mpi_file_read_at(mfcst,this_offset,jbuf(1,1,jbegin(mype)),this_length,mpi_integer4,status,ierror)
+        if(byte_swap) then
+           num_swap=this_length
+           call to_native_endianness_i4(jbuf(1,1,jbegin(mype)),num_swap)
+        end if
         call transfer_jbuf2ibuf(jbuf,jbegin(mype),jend(mype),ibuf,kbegin(mype),kend(mype), &
                          jbegin,jend,kbegin,kend,mype,npe,im,jm,lm,im+1,jm+1,i_qr,i_qr+lm-1)
         deallocate(jbuf)
@@ -629,6 +758,10 @@
         this_offset=offset(i_qi)+(jbegin(mype)-1)*4*im*lm
         this_length=(jend(mype)-jbegin(mype)+1)*im*lm
         call mpi_file_read_at(mfcst,this_offset,jbuf(1,1,jbegin(mype)),this_length,mpi_integer4,status,ierror)
+        if(byte_swap) then
+           num_swap=this_length
+           call to_native_endianness_i4(jbuf(1,1,jbegin(mype)),num_swap)
+        end if
         call transfer_jbuf2ibuf(jbuf,jbegin(mype),jend(mype),ibuf,kbegin(mype),kend(mype), &
                          jbegin,jend,kbegin,kend,mype,npe,im,jm,lm,im+1,jm+1,i_qi,i_qi+lm-1)
         deallocate(jbuf)
@@ -640,6 +773,10 @@
         this_offset=offset(i_qs)+(jbegin(mype)-1)*4*im*lm
         this_length=(jend(mype)-jbegin(mype)+1)*im*lm
         call mpi_file_read_at(mfcst,this_offset,jbuf(1,1,jbegin(mype)),this_length,mpi_integer4,status,ierror)
+        if(byte_swap) then
+           num_swap=this_length
+           call to_native_endianness_i4(jbuf(1,1,jbegin(mype)),num_swap)
+        end if
         call transfer_jbuf2ibuf(jbuf,jbegin(mype),jend(mype),ibuf,kbegin(mype),kend(mype), &
                          jbegin,jend,kbegin,kend,mype,npe,im,jm,lm,im+1,jm+1,i_qs,i_qs+lm-1)
         deallocate(jbuf)
@@ -651,6 +788,10 @@
         this_offset=offset(i_qg)+(jbegin(mype)-1)*4*im*lm
         this_length=(jend(mype)-jbegin(mype)+1)*im*lm
         call mpi_file_read_at(mfcst,this_offset,jbuf(1,1,jbegin(mype)),this_length,mpi_integer4,status,ierror)
+        if(byte_swap) then
+           num_swap=this_length
+           call to_native_endianness_i4(jbuf(1,1,jbegin(mype)),num_swap)
+        end if
         call transfer_jbuf2ibuf(jbuf,jbegin(mype),jend(mype),ibuf,kbegin(mype),kend(mype), &
                          jbegin,jend,kbegin,kend,mype,npe,im,jm,lm,im+1,jm+1,i_qg,i_qg+lm-1)
         deallocate(jbuf)
@@ -662,6 +803,10 @@
         this_offset=offset(i_tt)+(jbegin(mype)-1)*4*im*lm
         this_length=(jend(mype)-jbegin(mype)+1)*im*lm
         call mpi_file_read_at(mfcst,this_offset,jbuf(1,1,jbegin(mype)),this_length,mpi_integer4,status,ierror)
+        if(byte_swap) then
+           num_swap=this_length
+           call to_native_endianness_i4(jbuf(1,1,jbegin(mype)),num_swap)
+        end if
         call transfer_jbuf2ibuf(jbuf,jbegin(mype),jend(mype),ibuf,kbegin(mype),kend(mype), &
                          jbegin,jend,kbegin,kend,mype,npe,im,jm,lm,im+1,jm+1,i_tt,i_tt+lm-1)
         deallocate(jbuf)
@@ -673,6 +818,10 @@
   do k=kbegin(mype),kend(mype)
      if(kdim(k)==1.or.kord(k)==1) then
         call mpi_file_read_at(mfcst,offset(k),ibuf(1,k),length(k),mpi_integer4,status,ierror)
+        if(byte_swap) then
+           num_swap=length(k)
+           call to_native_endianness_i4(ibuf(1,k),num_swap)
+        end if
         if(igtype(k)==1) call expand_ibuf(ibuf(1,k),im  ,jm     ,im+1,jm+1)
         if(igtype(k)==2) call expand_ibuf(ibuf(1,k),im+1,jm     ,im+1,jm+1)
         if(igtype(k)==3) call expand_ibuf(ibuf(1,k),im  ,jm+1,im+1,jm+1)
@@ -685,7 +834,8 @@
   allocate(tempb(itotsub,kbegin(mype):kend(mype)))
   allocate(temp1(im,jm),itemp1(im,jm),temp1u(im+1,jm),temp1v(im,jm+1))
   do ifld=kbegin(mype),kend(mype)
-     if((ifld==i_sst.or.ifld==i_tsk).and..not.update_regsfc) cycle
+     if((ifld==i_sst).and..not.update_regsfc) cycle
+     if((ifld==i_tsk).and..not.(update_regsfc .or. l_gsd_soilTQ_nudge)) cycle
      if(igtype(ifld) == 1) then
         call move_ibuf_hg(ibuf(1,ifld),temp1,im+1,jm+1,im,jm)
         if(ifld==i_mu) then
@@ -734,6 +884,10 @@
                         jbegin,jend,kbegin,kend,mype,npe,im,jm,lm,im+1,jm+1,i_t,i_t+lm-1)
      this_offset=offset(i_t)+(jbegin(mype)-1)*4*im*lm
      this_length=(jend(mype)-jbegin(mype)+1)*im*lm
+     if(byte_swap) then
+        num_swap=this_length
+        call to_native_endianness_i4(jbuf(1,1,jbegin(mype)),num_swap)
+     end if
      call mpi_file_write_at(mfcst,this_offset,jbuf(1,1,jbegin(mype)),this_length,mpi_integer4,status,ierror)
      deallocate(jbuf)
   end if
@@ -745,6 +899,10 @@
                         jbegin,jend,kbegin,kend,mype,npe,im,jm,lm,im+1,jm+1,i_q,i_q+lm-1)
      this_offset=offset(i_q)+(jbegin(mype)-1)*4*im*lm
      this_length=(jend(mype)-jbegin(mype)+1)*im*lm
+     if(byte_swap) then
+        num_swap=this_length
+        call to_native_endianness_i4(jbuf(1,1,jbegin(mype)),num_swap)
+     end if
      call mpi_file_write_at(mfcst,this_offset,jbuf(1,1,jbegin(mype)),this_length,mpi_integer4,status,ierror)
      deallocate(jbuf)
   end if
@@ -756,6 +914,10 @@
                         jbegin,jend,kbegin,kend,mype,npe,im+1,jm,lm,im+1,jm+1,i_u,i_u+lm-1)
      this_offset=offset(i_u)+(jbegin(mype)-1)*4*(im+1)*lm
      this_length=(jend(mype)-jbegin(mype)+1)*(im+1)*lm
+     if(byte_swap) then
+        num_swap=this_length
+        call to_native_endianness_i4(jbuf(1,1,jbegin(mype)),num_swap)
+     end if
      call mpi_file_write_at(mfcst,this_offset,jbuf(1,1,jbegin(mype)),this_length,mpi_integer4,status,ierror)
      deallocate(jbuf)
   end if
@@ -769,9 +931,48 @@
                         jbegin,jend2,kbegin,kend,mype,npe,im,jm+1,lm,im+1,jm+1,i_v,i_v+lm-1)
      this_offset=offset(i_v)+(jbegin(mype)-1)*4*im*lm
      this_length=(jend2(mype)-jbegin(mype)+1)*im*lm
+     if(byte_swap) then
+        num_swap=this_length
+        call to_native_endianness_i4(jbuf(1,1,jbegin(mype)),num_swap)
+     end if
      call mpi_file_write_at(mfcst,this_offset,jbuf(1,1,jbegin(mype)),this_length,mpi_integer4,status,ierror)
      deallocate(jbuf)
   end if
+
+  if(l_gsd_soilTQ_nudge) then
+     lm=nsig_soil
+!                                    write smois
+     if(kord(i_smois)/=1) then
+        allocate(jbuf(im,lm,jbegin(mype):min(jend(mype),jm)))
+        call transfer_ibuf2jbuf(jbuf,jbegin(mype),jend(mype),ibuf,kbegin(mype),kend(mype), &
+                         jbegin,jend,kbegin,kend,mype,npe,im,jm,lm,im+1,jm+1,i_smois,i_smois+lm-1)
+        this_offset=offset(i_smois)+(jbegin(mype)-1)*4*im*lm
+        this_length=(jend(mype)-jbegin(mype)+1)*im*lm
+        if(byte_swap) then
+           num_swap=this_length
+           call to_native_endianness_i4(jbuf(1,1,jbegin(mype)),num_swap)
+        end if
+        call mpi_file_write_at(mfcst,this_offset,jbuf(1,1,jbegin(mype)),this_length,mpi_integer4,status,ierror)
+        deallocate(jbuf)
+     end if
+
+!                                    write tslb
+     if(kord(i_tslb)/=1) then
+        allocate(jbuf(im,lm,jbegin(mype):min(jend(mype),jm)))
+        call transfer_ibuf2jbuf(jbuf,jbegin(mype),jend(mype),ibuf,kbegin(mype),kend(mype), &
+                         jbegin,jend,kbegin,kend,mype,npe,im,jm,lm,im+1,jm+1,i_tslb,i_tslb+lm-1)
+        this_offset=offset(i_tslb)+(jbegin(mype)-1)*4*im*lm
+        this_length=(jend(mype)-jbegin(mype)+1)*im*lm
+        if(byte_swap) then
+           num_swap=this_length
+           call to_native_endianness_i4(jbuf(1,1,jbegin(mype)),num_swap)
+        end if
+        call mpi_file_write_at(mfcst,this_offset,jbuf(1,1,jbegin(mype)),this_length,mpi_integer4,status,ierror)
+        deallocate(jbuf)
+     end if
+
+     lm=nsig
+  endif
 
 !  write hydrometeors
   if(l_cloud_analysis .or. nguess>0) then
@@ -782,6 +983,10 @@
                          jbegin,jend,kbegin,kend,mype,npe,im,jm,lm,im+1,jm+1,i_qc,i_qc+lm-1)
         this_offset=offset(i_qc)+(jbegin(mype)-1)*4*im*lm
         this_length=(jend(mype)-jbegin(mype)+1)*im*lm
+        if(byte_swap) then
+           num_swap=this_length
+           call to_native_endianness_i4(jbuf(1,1,jbegin(mype)),num_swap)
+        end if
         call mpi_file_write_at(mfcst,this_offset,jbuf(1,1,jbegin(mype)),this_length,mpi_integer4,status,ierror)
         deallocate(jbuf)
      end if
@@ -793,6 +998,10 @@
                          jbegin,jend,kbegin,kend,mype,npe,im,jm,lm,im+1,jm+1,i_qr,i_qr+lm-1)
         this_offset=offset(i_qr)+(jbegin(mype)-1)*4*im*lm
         this_length=(jend(mype)-jbegin(mype)+1)*im*lm
+        if(byte_swap) then
+           num_swap=this_length
+           call to_native_endianness_i4(jbuf(1,1,jbegin(mype)),num_swap)
+        end if
         call mpi_file_write_at(mfcst,this_offset,jbuf(1,1,jbegin(mype)),this_length,mpi_integer4,status,ierror)
         deallocate(jbuf)
      end if
@@ -804,6 +1013,10 @@
                          jbegin,jend,kbegin,kend,mype,npe,im,jm,lm,im+1,jm+1,i_qi,i_qi+lm-1)
         this_offset=offset(i_qi)+(jbegin(mype)-1)*4*im*lm
         this_length=(jend(mype)-jbegin(mype)+1)*im*lm
+        if(byte_swap) then
+           num_swap=this_length
+           call to_native_endianness_i4(jbuf(1,1,jbegin(mype)),num_swap)
+        end if
         call mpi_file_write_at(mfcst,this_offset,jbuf(1,1,jbegin(mype)),this_length,mpi_integer4,status,ierror)
         deallocate(jbuf)
      end if
@@ -815,6 +1028,10 @@
                          jbegin,jend,kbegin,kend,mype,npe,im,jm,lm,im+1,jm+1,i_qs,i_qs+lm-1)
         this_offset=offset(i_qs)+(jbegin(mype)-1)*4*im*lm
         this_length=(jend(mype)-jbegin(mype)+1)*im*lm
+        if(byte_swap) then
+           num_swap=this_length
+           call to_native_endianness_i4(jbuf(1,1,jbegin(mype)),num_swap)
+        end if
         call mpi_file_write_at(mfcst,this_offset,jbuf(1,1,jbegin(mype)),this_length,mpi_integer4,status,ierror)
         deallocate(jbuf)
      end if
@@ -826,6 +1043,10 @@
                          jbegin,jend,kbegin,kend,mype,npe,im,jm,lm,im+1,jm+1,i_qg,i_qg+lm-1)
         this_offset=offset(i_qg)+(jbegin(mype)-1)*4*im*lm
         this_length=(jend(mype)-jbegin(mype)+1)*im*lm
+        if(byte_swap) then
+           num_swap=this_length
+           call to_native_endianness_i4(jbuf(1,1,jbegin(mype)),num_swap)
+        end if
         call mpi_file_write_at(mfcst,this_offset,jbuf(1,1,jbegin(mype)),this_length,mpi_integer4,status,ierror)
         deallocate(jbuf)
      end if
@@ -837,6 +1058,10 @@
                          jbegin,jend,kbegin,kend,mype,npe,im,jm,lm,im+1,jm+1,i_tt,i_tt+lm-1)
         this_offset=offset(i_tt)+(jbegin(mype)-1)*4*im*lm
         this_length=(jend(mype)-jbegin(mype)+1)*im*lm
+        if(byte_swap) then
+           num_swap=this_length
+           call to_native_endianness_i4(jbuf(1,1,jbegin(mype)),num_swap)
+        end if
         call mpi_file_write_at(mfcst,this_offset,jbuf(1,1,jbegin(mype)),this_length,mpi_integer4,status,ierror)
         deallocate(jbuf)
      end if
@@ -848,6 +1073,10 @@
         if(igtype(k)==1) call contract_ibuf(ibuf(1,k),im  ,jm     ,im+1,jm+1)
         if(igtype(k)==2) call contract_ibuf(ibuf(1,k),im+1,jm     ,im+1,jm+1)
         if(igtype(k)==3) call contract_ibuf(ibuf(1,k),im  ,jm+1,im+1,jm+1)
+        if(byte_swap) then
+        num_swap=length(k)
+           call to_native_endianness_i4(ibuf(1,k),num_swap)
+        end if
         call mpi_file_write_at(mfcst,offset(k),ibuf(1,k),length(k),mpi_integer4,status,ierror)
      end if
   end do
@@ -1297,6 +1526,7 @@
 !   2010-03-29  hu     - add code to gether cloud/hydrometeor fields and write out
 !   2010-04-01  treadon - move strip_single to gridmod
 !   2011-04-29  todling - introduce MetGuess and wrf_mass_guess_mod
+!   2012-04-13  whitaker - don't call GSI_BundleGetPointer if nguess = 0
 !
 !   input argument list:
 !     mype     - pe number
@@ -1310,16 +1540,17 @@
 !
 !$$$
   use kinds, only: r_kind,r_single,i_kind
-  use mpimod, only: mpi_comm_world,ierror,mpi_real4
   use guess_grids, only: ntguessfc,ntguessig,ifilesig,dsfct,ges_ps,&
        ges_q,ges_u,ges_v,ges_tsen
   use wrf_mass_guess_mod, only: ges_tten
+  use mpimod, only: mpi_comm_world,ierror,mpi_real4
+  use guess_grids, only: ges_th2,ges_soilt1,ges_tslb,ges_smois,ges_tsk
   use gridmod, only: pt_ll,eta1_ll,lat2,iglobal,itotsub,update_regsfc,&
-       lon2,nsig,lon1,lat1,nlon_regional,nlat_regional,ijn,displs_g,&
+       lon2,nsig,nsig_soil,lon1,lat1,nlon_regional,nlat_regional,ijn,displs_g,&
        aeta1_ll,strip_single
   use constants, only: one,zero_single,rd_over_cp_mass,one_tenth,r10,r100
   use gsi_io, only: lendian_in, lendian_out
-  use rapidrefresh_cldsurf_mod, only: l_cloud_analysis
+  use rapidrefresh_cldsurf_mod, only: l_cloud_analysis,l_gsd_soilTQ_nudge
   use gsi_bundlemod, only: GSI_BundleGetPointer
   use gsi_metguess_mod, only: gsi_metguess_get,GSI_MetGuess_Bundle
   implicit none
@@ -1338,7 +1569,7 @@
   character(6) filename
   integer(i_kind) i,j,k,kt,kq,ku,kv,it,i_psfc,i_t,i_q,i_u,i_v
   integer(i_kind) i_qc,i_qi,i_qr,i_qs,i_qg,kqc,kqi,kqr,kqs,kqg,i_tt,ktt
-  integer(i_kind) i_sst,i_skt
+  integer(i_kind) i_sst,i_skt,i_th2,i_soilt1,i_tslb,i_smois,ktslb,ksmois
   integer(i_kind) num_mass_fields,num_all_fields,num_all_pad
   integer(i_kind) regional_time0(6),nlon_regional0,nlat_regional0,nsig0
   integer(i_kind) nguess,ier,istatus
@@ -1378,6 +1609,8 @@
 
   num_mass_fields=3+4*lm
   if(l_cloud_analysis .or. nguess>0) num_mass_fields=3+4*lm + 6*lm
+  if(l_gsd_soilTQ_nudge) num_mass_fields=3+4*lm+2*nsig_soil+2
+  if(l_gsd_soilTQ_nudge .and. l_cloud_analysis) num_mass_fields=3+4*lm+2*nsig_soil+2+6*lm
   num_all_fields=num_mass_fields
   num_all_pad=num_all_fields
   allocate(all_loc(lat2,lon2,num_all_pad))
@@ -1389,7 +1622,15 @@
   i_u=i_q+lm
   i_v=i_u+lm
   i_sst=i_v+lm
-  i_skt=i_sst+1
+  if(l_gsd_soilTQ_nudge) then
+     i_th2=i_sst+1
+     i_tslb=i_th2+1
+     i_smois=i_tslb+nsig_soil
+     i_soilt1=i_smois+nsig_soil
+     i_skt=i_soilt1+1
+  else
+     i_skt=i_sst+1
+  endif
 ! for hydrometeors
   if(l_cloud_analysis .or. nguess>0) then
      i_qc=i_skt+1
@@ -1406,6 +1647,7 @@
 
   if(mype == 0) then
      write(filename,'("sigf",i2.2)')ifilesig(ntguessig)
+     print *,'update ',trim(filename)
      open (lendian_in,file=filename,form='unformatted')
      open (lendian_out,file='siganl',form='unformatted')
      rewind lendian_in ; rewind lendian_out
@@ -1413,15 +1655,17 @@
 
 ! Convert analysis variables to MASS variables
 ! get pointer to relevant instance of cloud-related backgroud
-  ier=0
-  call GSI_BundleGetPointer ( GSI_MetGuess_Bundle(it), 'ql', ges_qc, istatus );ier=ier+istatus
-  call GSI_BundleGetPointer ( GSI_MetGuess_Bundle(it), 'qi', ges_qi, istatus );ier=ier+istatus
-  call GSI_BundleGetPointer ( GSI_MetGuess_Bundle(it), 'qr', ges_qr, istatus );ier=ier+istatus
-  call GSI_BundleGetPointer ( GSI_MetGuess_Bundle(it), 'qs', ges_qs, istatus );ier=ier+istatus
-  call GSI_BundleGetPointer ( GSI_MetGuess_Bundle(it), 'qg', ges_qg, istatus );ier=ier+istatus
-  if (ier/=0) then
-      write(6,*)'READ_WRF_MASS_BINARY_GUESS: getpointer failed, cannot do cloud analysis'
-      if (l_cloud_analysis .or. nguess>0) call stop2(999)
+  if (nguess>0) then
+     ier=0
+     call GSI_BundleGetPointer ( GSI_MetGuess_Bundle(it), 'ql', ges_qc, istatus );ier=ier+istatus
+     call GSI_BundleGetPointer ( GSI_MetGuess_Bundle(it), 'qi', ges_qi, istatus );ier=ier+istatus
+     call GSI_BundleGetPointer ( GSI_MetGuess_Bundle(it), 'qr', ges_qr, istatus );ier=ier+istatus
+     call GSI_BundleGetPointer ( GSI_MetGuess_Bundle(it), 'qs', ges_qs, istatus );ier=ier+istatus
+     call GSI_BundleGetPointer ( GSI_MetGuess_Bundle(it), 'qg', ges_qg, istatus );ier=ier+istatus
+     if (ier/=0) then
+         write(6,*)'READ_WRF_MASS_BINARY_GUESS: getpointer failed, cannot do cloud analysis'
+         if (l_cloud_analysis .or. nguess>0) call stop2(999)
+     endif
   endif
 
   
@@ -1611,6 +1855,29 @@
      end do
   end if
 
+! for soil nudging
+  if(l_gsd_soilTQ_nudge) then
+     ktslb=i_tslb-1
+     ksmois=i_smois-1
+     do k=1,nsig_soil
+        ktslb=ktslb+1
+        ksmois=ksmois+1
+        do i=1,lon2
+           do j=1,lat2
+              all_loc(j,i,ktslb)=ges_tslb(j,i,k,it)
+              all_loc(j,i,ksmois)=ges_smois(j,i,k,it)
+           end do
+        end do
+     end do
+     do i=1,lon2
+        do j=1,lat2
+           all_loc(j,i,i_skt)=ges_tsk(j,i,it)
+           all_loc(j,i,i_th2)=ges_th2(j,i,it)
+           all_loc(j,i,i_soilt1)=ges_soilt1(j,i,it)
+        end do
+     end do
+  endif ! l_gsd_soilTQ_nudge
+
   if(mype == 0) then
 ! SM
      read(lendian_in)temp1
@@ -1650,15 +1917,58 @@
   end if   !end if check updatesfc
   
 ! REST OF FIELDS
-  if (mype == 0) then
-     do k=4,11
-        read(lendian_in)temp1
-        write(lendian_out)temp1
-     end do
-  end if
+  if(l_gsd_soilTQ_nudge) then
+     if (mype == 0) then
+        do k=4,9
+           read(lendian_in)temp1
+           write(lendian_out)temp1
+        end do
+     end if
+! Update smois
+     ksmois=i_smois-1
+     do k=1,nsig_soil
+        ksmois=ksmois+1
+        if(mype == 0) read(lendian_in)temp1
+        call strip_single(all_loc(1,1,ksmois),strp,1)
+        call mpi_gatherv(strp,ijn(mype+1),mpi_real4, &
+             tempa,ijn,displs_g,mpi_real4,0,mpi_comm_world,ierror)
+        if(mype == 0) then
+           call fill_mass_grid2t(temp1,im,jm,tempb,2)
+           do i=1,iglobal
+              tempa(i)=tempa(i)-tempb(i)
+           end do
+           call unfill_mass_grid2t(tempa,im,jm,temp1)
+           write(lendian_out)temp1
+        end if
+     end do
+! update TSLB
+     ktslb=i_tslb-1
+     do k=1,nsig_soil
+        ktslb=ktslb+1
+        if(mype == 0) read(lendian_in)temp1
+        call strip_single(all_loc(1,1,ktslb),strp,1)
+        call mpi_gatherv(strp,ijn(mype+1),mpi_real4, &
+             tempa,ijn,displs_g,mpi_real4,0,mpi_comm_world,ierror)
+        if(mype == 0) then
+           call fill_mass_grid2t(temp1,im,jm,tempb,2)
+           do i=1,iglobal
+              tempa(i)=tempa(i)-tempb(i)
+           end do
+           call unfill_mass_grid2t(tempa,im,jm,temp1)
+           write(lendian_out)temp1
+        end if
+     end do
+  else
+     if (mype == 0) then
+        do k=4,11
+           read(lendian_in)temp1
+           write(lendian_out)temp1
+        end do
+     end if
+  endif !  l_gsd_soilTQ_nudge
   
 ! Update SKIN TEMP
-  if(update_regsfc) then
+  if(update_regsfc .or. l_gsd_soilTQ_nudge) then
      if(mype == 0) read(lendian_in)temp1
      if (mype==0)write(6,*)' at 10.0 in wrwrfmassa,max,min(temp1)=',maxval(temp1),minval(temp1)
      call strip_single(all_loc(1,1,i_skt),strp,1)
@@ -1683,6 +1993,48 @@
      end if
   end if
 
+  if(l_gsd_soilTQ_nudge) then
+! update soilt1
+     if(mype == 0) read(lendian_in)temp1
+     if (mype==0)write(6,*)' at 10.1 in wrwrfmassa,max,min(temp1)=',maxval(temp1),minval(temp1)
+     call strip_single(all_loc(1,1,i_soilt1),strp,1)
+     tempa=zero_single
+     call mpi_gatherv(strp,ijn(mype+1),mpi_real4, &
+          tempa,ijn,displs_g,mpi_real4,0,mpi_comm_world,ierror)
+     if(mype == 0) then
+         write(6,*)' at 10.2 in wrwrfmassa,max,min(tempa)=',maxval(tempa),minval(tempa)
+        call fill_mass_grid2t(temp1,im,jm,tempb,2)
+        do i=1,iglobal
+           tempa(i)=tempa(i)-tempb(i)
+        end do
+        write(6,*)' at 10.3 in wrwrfmassa,max,min(tempa)=',maxval(tempa),minval(tempa)
+        call unfill_mass_grid2t(tempa,im,jm,temp1)
+        write(6,*)' at 10.4 in wrwrfmassa,max,min(temp1)=',maxval(temp1),minval(temp1)
+        write(lendian_out)temp1
+     end if     !endif mype==0
+! update TH2
+     if(mype == 0) read(lendian_in)temp1
+     if (mype==0)write(6,*)' at 10.5 in wrwrfmassa,max,min(temp1)=',maxval(temp1),minval(temp1)
+     call strip_single(all_loc(1,1,i_th2),strp,1)
+     call mpi_gatherv(strp,ijn(mype+1),mpi_real4, &
+          tempa,ijn,displs_g,mpi_real4,0,mpi_comm_world,ierror)
+     if(mype == 0) then
+         write(6,*)' at 10.6 in wrwrfmassa,max,min(tempa)=',maxval(tempa),minval(tempa)
+        call fill_mass_grid2t(temp1,im,jm,tempb,2)
+        do i=1,iglobal
+           if(tempb(i) < (r100)) then
+              tempa(i)=zero_single
+           else
+              tempa(i)=tempa(i)-tempb(i)
+           end if
+        end do
+        write(6,*)' at 10.7 in wrwrfmassa,max,min(tempa)=',maxval(tempa),minval(tempa)
+        call unfill_mass_grid2t(tempa,im,jm,temp1)
+        write(6,*)' at 10.8 in wrwrfmassa,max,min(temp1)=',maxval(temp1),minval(temp1)
+        write(lendian_out)temp1
+     end if     !endif mype==0
+  endif  !  l_gsd_soilTQ_nudge
+!
 ! for saving cloud analysis results
   if(l_cloud_analysis .or. nguess>0) then
 ! Update qc
