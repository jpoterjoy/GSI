#ifdef WRF
subroutine wrwrfmassa_binary(mype)
!$$$  subprogram documentation block
!                .      .    .                                       .
! subprogram:    wrwrfmassa              write out wrf MASS restart file
!   prgmmr: parrish          org: np22                date: 2004-06-23
!
! abstract:  read wrf MASS guess restart interface file, add analysis
!            increment, and write out wrf MASS analysis restart
!            interface file.
!
! program history log:
!   2004-06-23  parrish, document
!   2004-08-03  treadon - add only to module use, add intent in/out
!   2004-11-18  parrish, rewrite for mpi-io
!   2004-12-15  treadon - write analysis to file "wrf_inout"
!   2005-02-17  todling - ifdef'ed wrf code out
!   2005-11-29  derber - remove qsat_fix array
!   2006-02-02  treadon - rename prslk as ges_prslk
!   2006-02-15  treadon - convert specific humidity to moisture mixing ratio
!   2006-03-07  treadon - convert virtual temperature to potential temperature
!   2006-04-06  middlecoff - changed nfcst from 11 to lendian_in
!   2006-07-28  derber  - include sensible temperature
!   2006-07-31  kleist - change to use ges_ps instead of lnps
!   2007-03-13  derber - remove unused qsinv2 from jfunc use list
!   2007-04-12  parrish - add modifications to allow any combination of ikj or ijk
!                          grid ordering for input 3D fields
!   2008-03-31  safford - rm unused uses
!   2008-12-05  todling - adjustment for dsfct time dimension addition
!   2010-06-24  hu     - add code to write cloud/hydrometeor analysis fields to "wrf_inout"
!   2011-04-29  todling - introduce MetGuess and wrf_mass_guess_mod
!   2012-10-11  parrish - add option to swap bytes immediately after every call to mpi_file_read_at and
!                           before every call to mpi_file_write_at (to handle cases of big-endian
!                           file/little-endian machine and vice-versa)
!   2012-11-26  hu     - add code to write updated soil fields to "wrf_inout"
!   2013-01-26  parrish - WCOSS debug compile type mismatch error -- 
!                            change to_native_endianness_i4 to to_native_endianness_r4
<<<<<<< HEAD
=======
!   2013-10-19  todling - metguess now holds background
>>>>>>> fde44a02
!   2014-03-12  hu     - add code to read ges_q2 (2m Q), 
!                               Qnr(rain number concentration), 
!                               and nsoil (number of soil levels)
!
!   input argument list:
!     mype     - pe number
!
!   output argument list:
!     no output arguments
!
! attributes:
!   language: f90
!   machine:  ibm RS/6000 SP
!
!$$$
  use kinds, only: r_kind,r_single,i_long,i_llong,i_kind
  use mpimod, only: mpi_byte,mpi_integer4,mpi_real4,mpi_comm_world,npe,ierror, &
       mpi_offset_kind,mpi_info_null,mpi_mode_rdwr,mpi_status_size
  use guess_grids, only: dsfct,&
       ntguessfc,ntguessig,ifilesig,ges_tsen
  use wrf_mass_guess_mod, only: ges_tten
<<<<<<< HEAD
  use guess_grids, only: ges_th2,ges_q2,ges_soilt1,ges_tslb,ges_smois,ges_tsk
=======
>>>>>>> fde44a02
  use gridmod, only: lon1,lat1,nlat_regional,nlon_regional,&
       nsig,nsig_soil,eta1_ll,pt_ll,itotsub,iglobal,update_regsfc,&
       aeta1_ll
  use constants, only: one,zero_single,rd_over_cp_mass,one_tenth,h300,r10,r100
  use gsi_io, only: lendian_in
  use rapidrefresh_cldsurf_mod, only: l_cloud_analysis,l_gsd_soilTQ_nudge,&
       l_use_2mQ4B
  use wrf_mass_guess_mod, only: destroy_cld_grids
  use gsi_bundlemod, only: GSI_BundleGetPointer
  use gsi_metguess_mod, only: gsi_metguess_get,GSI_MetGuess_Bundle
  use native_endianness, only: byte_swap
  use mpeu_util, only: die

  implicit none

! Declare passed variables
  integer(i_kind),intent(in   ) :: mype

! Declare local parameters
  character(len=*),parameter::myname='wrwrfmassa_binary'
  real(r_kind),parameter:: r225=225.0_r_kind

! Declare local variables
  real(r_single),allocatable::tempa(:,:),tempb(:,:)
  real(r_single),allocatable::temp1(:,:),temp1u(:,:),temp1v(:,:)
  real(r_single),allocatable::all_loc(:,:,:)
  integer(i_kind),allocatable::itemp1(:,:)
  integer(i_kind),allocatable::igtype(:),kdim(:),kord(:)
  integer(kind=mpi_offset_kind),allocatable::offset(:)
  integer(kind=mpi_offset_kind) this_offset,offset_mub,offset_start_date
  integer(i_kind),allocatable::length(:)
  integer(i_kind) this_length,length_mub,igtype_mub,length_start_date
  integer(i_llong) num_swap
  character(6) filename
  character(9) wrfanl
  integer(i_kind) ifld,im,jm,lm,num_mass_fields
  integer(i_kind) num_loc_groups,num_j_groups
  integer(i_kind) i,it,j,k
  integer(i_kind) iii,jjj,lll
  integer(i_kind) i_mu,i_t,i_q,i_u,i_v
  integer(i_kind) i_qc,i_qi,i_qr,i_qs,i_qg,i_qnr
<<<<<<< HEAD
  integer(i_kind) kqc, kqi, kqr, kqs, kqg, kqnr, i_tt, ktt
=======
  integer(i_kind) kqc,kqi,kqr,kqs,kqg,kqnr,i_tt,ktt
>>>>>>> fde44a02
  integer(i_kind) i_th2,i_q2,i_soilt1,i_tslb,i_smois,ktslb,ksmois,ksize
  integer(i_kind) i_sst,i_tsk
  real(r_kind) psfc_this,psfc_this_dry
  real(r_kind):: work_prsl,work_prslk
  real(r_kind),dimension(lat1+2,lon1+2):: q_integral
  integer(i_llong) n_position
  integer(i_kind) iskip,jextra,nextra
  integer(i_kind) status(mpi_status_size)
<<<<<<< HEAD
  integer(i_kind) request, request_ldmk
=======
  integer(i_kind) request,request_ldmk
>>>>>>> fde44a02
  integer(i_kind) jbegin(0:npe),jend(0:npe-1),jend2(0:npe-1)
  integer(i_kind) kbegin(0:npe),kend(0:npe-1)
  integer(i_long),allocatable:: ibuf(:,:)
  integer(i_long),allocatable:: jbuf(:,:,:)
  real(r_single),allocatable::mub(:,:), landmask(:,:)
  integer(i_kind) kdim_mub
  integer(i_kind) kt,kq,ku,kv
  integer(i_kind) mfcst
  integer(i_long) iyear,imonth,iday,ihour,iminute,isecond,dummy3(3)
  real(r_single) pt_regional_single
  real(r_kind) deltasigma
  integer(i_kind) ip1,jp1
  character(1) chdrbuf(2048)
  integer(i_kind) iadd,ier,istatus,n_actual_clouds
  character(132) memoryorder

<<<<<<< HEAD
  real(r_kind), pointer :: ges_qc(:,:,:)
  real(r_kind), pointer :: ges_qi(:,:,:)
  real(r_kind), pointer :: ges_qr(:,:,:)
  real(r_kind), pointer :: ges_qs(:,:,:)
  real(r_kind), pointer :: ges_qg(:,:,:)
  real(r_kind), pointer :: ges_qnr(:,:,:)
=======
  real(r_kind), pointer :: ges_ps(:,:)=>NULL()
  real(r_kind), pointer :: ges_tsk(:,:)=>NULL()
  real(r_kind), pointer :: ges_th2(:,:)=>NULL()
  real(r_kind), pointer :: ges_q2(:,:)=>NULL()
  real(r_kind), pointer :: ges_soilt1(:,:)=>NULL()
  real(r_kind), pointer :: ges_tslb_it(:,:,:)=>NULL()
  real(r_kind), pointer :: ges_smois_it(:,:,:)=>NULL()
  real(r_kind), pointer :: ges_u (:,:,:)=>NULL()
  real(r_kind), pointer :: ges_v (:,:,:)=>NULL()
  real(r_kind), pointer :: ges_q (:,:,:)=>NULL()
  real(r_kind), pointer :: ges_qc(:,:,:)=>NULL()
  real(r_kind), pointer :: ges_qi(:,:,:)=>NULL()
  real(r_kind), pointer :: ges_qr(:,:,:)=>NULL()
  real(r_kind), pointer :: ges_qs(:,:,:)=>NULL()
  real(r_kind), pointer :: ges_qg(:,:,:)=>NULL()
  real(r_kind), pointer :: ges_qnr(:,:,:)=>NULL()
>>>>>>> fde44a02

  it=ntguessig

! Inquire about cloud guess fields
  call gsi_metguess_get('clouds::3d',n_actual_clouds,istatus)
  if (n_actual_clouds>0) then
!    get pointer to relevant instance of cloud-related backgroud
     ier=0
     call GSI_BundleGetPointer ( GSI_MetGuess_Bundle(it), 'ql', ges_qc, istatus );ier=ier+istatus
     call GSI_BundleGetPointer ( GSI_MetGuess_Bundle(it), 'qi', ges_qi, istatus );ier=ier+istatus
     call GSI_BundleGetPointer ( GSI_MetGuess_Bundle(it), 'qr', ges_qr, istatus );ier=ier+istatus
     call GSI_BundleGetPointer ( GSI_MetGuess_Bundle(it), 'qs', ges_qs, istatus );ier=ier+istatus
     call GSI_BundleGetPointer ( GSI_MetGuess_Bundle(it), 'qg', ges_qg, istatus );ier=ier+istatus
     call GSI_BundleGetPointer ( GSI_MetGuess_Bundle(it), 'qnr',ges_qnr,istatus );ier=ier+istatus
<<<<<<< HEAD
     if (ier/=0) nguess=0
=======
     if (ier/=0) n_actual_clouds=0
>>>>>>> fde44a02
  end if

!   1.  get offsets etc only for records to be updated

!        they are MU, T, Q, U, V,  skint/sst       (for MU, need MU_B and pt_regional)

  im=nlon_regional
  jm=nlat_regional
  lm=nsig

  num_mass_fields=4*lm+4
<<<<<<< HEAD
  if(l_cloud_analysis .or. nguess>0) num_mass_fields=4*lm+4+7*lm
=======
  if(l_cloud_analysis .or. n_actual_clouds>0) num_mass_fields=4*lm+4+7*lm
>>>>>>> fde44a02
  if(l_gsd_soilTQ_nudge) num_mass_fields=4*lm+4+2*nsig_soil+2
  if(l_cloud_analysis .and. l_gsd_soilTQ_nudge) num_mass_fields=4*lm+4+7*lm+2*nsig_soil+2
  allocate(offset(num_mass_fields))
  allocate(igtype(num_mass_fields),kdim(num_mass_fields),kord(num_mass_fields))
  allocate(length(num_mass_fields))

!    igtype is a flag indicating whether each input MASS field is h-, u-, or v-grid
!    and whether integer or real
!     abs(igtype)=1 for h-grid
!                =2 for u-grid
!                =3 for v-grid
!
!     igtype < 0 for integer field

!    offset is the byte count preceding each record to be read/written from/to the wrf binary file.
!       used as individual file pointers by mpi_file_read/mpi_file_write

  write(filename,'("sigf",i2.2)')ifilesig(it)
  open(lendian_in,file=filename,form='unformatted') ; rewind lendian_in
  if(mype == 0) write(6,*)'READ_WRF_MASS_OFFSET_FILE:  open lendian_in=',lendian_in,' to file=',filename
  read(lendian_in) iyear,imonth,iday,ihour,iminute,isecond,dummy3,pt_regional_single
  do iskip=2,5
     read(lendian_in)
  end do
  read(lendian_in) 
  read(lendian_in) n_position          !  offset for START_DATE record
  offset_start_date=n_position
  length_start_date=2048

  i=0
  read(lendian_in) n_position                                         ! mub
  offset_mub=n_position
  length_mub=im*jm
  igtype_mub=1
  kdim_mub=1


!     open wrf file for mpi-io reading and writing
  wrfanl = 'wrf_inout'
  call mpi_file_open(mpi_comm_world,trim(wrfanl),mpi_mode_rdwr,mpi_info_null,mfcst,ierror)

!     update START_DATE record so it contains new analysis time in place of old starting time
  call mpi_file_read_at(mfcst,offset_start_date,chdrbuf,length_start_date,mpi_byte,status,ierror)
  if(mype==0)  then
     call update_start_date(chdrbuf,iyear,imonth,iday,ihour,iminute,isecond)
     call mpi_file_write_at(mfcst,offset_start_date,chdrbuf,length_start_date,mpi_byte,status,ierror)
  end if

!          begin read of mub while doing rest of offset setup
  allocate(mub(im,jm))
  call mpi_file_iread_at(mfcst,offset_mub,mub,length_mub,mpi_real4,request,ierror)


  i=i+1 ; i_mu =i                                                ! mu
  read(lendian_in) n_position
  offset(i)=n_position ; length(i)=im*jm ; igtype(i)=1 ; kdim(i)=1
  if(mype == 0) write(6,*)' mu, i,igtype,offset,kdim(i) = ',i,igtype(i),offset(i),kdim(i)

  read(lendian_in) n_position                                    !  geopotential  (should this be updated??)

  i_t=i+1
  read(lendian_in) n_position,memoryorder
  do k=1,lm
     i=i+1                                                       ! theta(k)  (pot temp)
     if(trim(memoryorder)=='XZY') then
        iadd=0
        kord(i)=lm
     else
        iadd=(k-1)*im*jm*4
        kord(i)=1
     end if
     offset(i)=n_position+iadd ; length(i)=im*jm ; igtype(i)=1 ; kdim(i)=lm
     if(mype == 0.and.k==1) write(6,*)' temp i,igtype,offset,kdim(i) = ',i,igtype(i),offset(i),kdim(i)
  end do

  i_q=i+1
  read(lendian_in) n_position,memoryorder
  do k=1,lm
     i=i+1                                                       ! q(k)
     if(trim(memoryorder)=='XZY') then
        iadd=0
        kord(i)=lm
     else
        iadd=(k-1)*im*jm*4
        kord(i)=1
     end if
     offset(i)=n_position+iadd ; length(i)=im*jm ; igtype(i)=1 ; kdim(i)=lm
     if(mype == 0.and.k==1) write(6,*)' q i,igtype,offset,kdim(i) = ',i,igtype(i),offset(i),kdim(i)
  end do

  i_u=i+1
  read(lendian_in) n_position,memoryorder
  do k=1,lm
     i=i+1                                                       ! u(k)
     if(trim(memoryorder)=='XZY') then
        iadd=0
        kord(i)=lm
     else
        iadd=(k-1)*(im+1)*jm*4
        kord(i)=1
     end if
     offset(i)=n_position+iadd
     igtype(i)=2 ; kdim(i)=lm
     length(i)=(im+1)*jm
     if(mype == 0.and.k==1) write(6,*)' u i,igtype,offset,kdim(i),kord(i) = ', &
                                                           i,igtype(i),offset(i),kdim(i),kord(i)
  end do

  i_v=i+1
  read(lendian_in) n_position,memoryorder
  do k=1,lm
     i=i+1                                                       ! v(k)
     if(trim(memoryorder)=='XZY') then
        iadd=0
        kord(i)=lm
     else
        iadd=(k-1)*im*(jm+1)*4
        kord(i)=1
     end if
     offset(i)=n_position+iadd ; length(i)=im*(jm+1) ; igtype(i)=3 ; kdim(i)=lm
     if(mype == 0.and.k==1) write(6,*)' v i,igtype,offset,kdim(i),kord(i) = ', &
                                                            i,igtype(i),offset(i),kdim(i),kord(i)
  end do

  read(lendian_in) n_position                                         ! landmask
  allocate(landmask(im,jm))
  call mpi_file_iread_at(mfcst,n_position,landmask,im*jm,mpi_real4,request_ldmk,ierror)

  read(lendian_in)                                                    ! xice

  i=i+1 ; i_sst=i                                                ! sst
  read(lendian_in) n_position
  offset(i)=n_position ; length(i)=im*jm ; igtype(i)=1 ; kdim(i)=1
  if(mype == 0) write(6,*)' sst i,igtype,offset,kdim(i) = ',i,igtype(i),offset(i),kdim(i)

  read(lendian_in)                                                    ! ivgtyp
  read(lendian_in)                                                    ! isltyp
  read(lendian_in)                                                    ! vegfrac
  read(lendian_in)                                                    ! sno
  read(lendian_in)                                                    ! u10
  read(lendian_in)                                                    ! v10
  if(l_gsd_soilTQ_nudge) then
     i_smois=i+1
     read(lendian_in) n_position,ksize,memoryorder
     do k=1,ksize
        i=i+1                                                         ! smois(k)
        if(trim(memoryorder)=='XZY') then
           iadd=0
           kord(i)=ksize
        else
           iadd=(k-1)*im*jm*4
           kord(i)=1
        end if
        offset(i)=n_position+iadd ; length(i)=im*jm ; igtype(i)=1 ; kdim(i)=ksize
        if(mype == 0.and.k==1) write(6,*)' smois i,igtype,offset,kdim(i) = ',i,igtype(i),offset(i),kdim(i)
     end do

     i_tslb=i+1
     read(lendian_in) n_position,ksize,memoryorder
     do k=1,ksize
        i=i+1                                                      ! tslb(k)
        if(trim(memoryorder)=='XZY') then
           iadd=0
           kord(i)=ksize
        else
           iadd=(k-1)*im*jm*4
           kord(i)=1
        end if
        offset(i)=n_position+iadd ; length(i)=im*jm ; igtype(i)=1 ; kdim(i)=ksize
        if(mype == 0.and.k==1) write(6,*)' tslb i,igtype,offset,kdim(i) = ',i,igtype(i),offset(i),kdim(i)
     end do
  else
     i_tslb=0
     i_smois=0
     read(lendian_in)                                                 ! smois
     read(lendian_in)                                                 ! tslb
  endif

  i=i+1 ; i_tsk=i                                                ! tsk
  read(lendian_in) n_position
  offset(i)=n_position ; length(i)=im*jm ; igtype(i)=1 ; kdim(i)=1
  if(mype == 0) write(6,*)' tsk i,igtype,offset,kdim(i) = ',i,igtype(i),offset(i),kdim(i)

<<<<<<< HEAD
=======

>>>>>>> fde44a02
  i=i+1 ; i_q2=i                                                ! q2
  read(lendian_in) n_position
  offset(i)=n_position ; length(i)=im*jm ; igtype(i)=1 ; kdim(i)=1
  if(mype == 0) write(6,*)' q2 i,igtype,offset,kdim(i) = ',i,igtype(i),offset(i),kdim(i)

  if(l_gsd_soilTQ_nudge) then
     i=i+1 ; i_soilt1=i                                            ! soilt1
     read(lendian_in) n_position
     offset(i)=n_position ; length(i)=im*jm ; igtype(i)=1 ; kdim(i)=1
     if(mype == 0) write(6,*)' soilt1 i,igtype,offset,kdim(i) = ',i,igtype(i),offset(i),kdim(i)

     i=i+1 ; i_th2=i                                               ! th2
     read(lendian_in) n_position
     offset(i)=n_position ; length(i)=im*jm ; igtype(i)=1 ; kdim(i)=1
     if(mype == 0) write(6,*)' th2, i,igtype,offset,kdim(i) = ',i,igtype(i),offset(i),kdim(i)
  else
     i_soilt1=0
     i_th2=0
  endif

! for cloud/hydrometeor analysis fields
  if(l_cloud_analysis .or. n_actual_clouds>0) then

     i_qc=i+1
     read(lendian_in) n_position,memoryorder
     do k=1,lm
        i=i+1                                                       ! qc(k)
        if(trim(memoryorder)=='XZY') then
           iadd=0
           kord(i)=lm
        else
           iadd=(k-1)*im*jm*4
           kord(i)=1
        end if
        offset(i)=n_position+iadd ; length(i)=im*jm ; igtype(i)=1 ; kdim(i)=lm
        if(mype == 0.and.k==1) write(6,*)' qc i,igtype,offset,kdim(i) = ',i,igtype(i),offset(i),kdim(i)
     end do

     i_qr=i+1
     read(lendian_in) n_position,memoryorder
     do k=1,lm
        i=i+1                                                       ! qr(k)
        if(trim(memoryorder)=='XZY') then
           iadd=0
           kord(i)=lm
        else
           iadd=(k-1)*im*jm*4
           kord(i)=1
         end if
        offset(i)=n_position+iadd ; length(i)=im*jm ; igtype(i)=1 ; kdim(i)=lm
        if(mype == 0.and.k==1) write(6,*)' qr i,igtype,offset,kdim(i) = ',i,igtype(i),offset(i),kdim(i)
     end do

     i_qi=i+1
     read(lendian_in) n_position,memoryorder
     do k=1,lm
        i=i+1                                                       ! qi(k)
        if(trim(memoryorder)=='XZY') then
           iadd=0
           kord(i)=lm
        else
           iadd=(k-1)*im*jm*4
           kord(i)=1
        end if
        offset(i)=n_position+iadd ; length(i)=im*jm ; igtype(i)=1 ; kdim(i)=lm
        if(mype == 0.and.k==1) write(6,*)' qi i,igtype,offset,kdim(i) = ',i,igtype(i),offset(i),kdim(i)
     end do

     i_qs=i+1
     read(lendian_in) n_position,memoryorder
     do k=1,lm
        i=i+1                                                       ! qs(k)
        if(trim(memoryorder)=='XZY') then
           iadd=0
           kord(i)=lm
        else
           iadd=(k-1)*im*jm*4
           kord(i)=1
        end if
        offset(i)=n_position+iadd ; length(i)=im*jm ; igtype(i)=1 ; kdim(i)=lm
        if(mype == 0.and.k==1) write(6,*)' qs i,igtype,offset,kdim(i) = ',i,igtype(i),offset(i),kdim(i)
     end do
 
     i_qg=i+1
     read(lendian_in) n_position,memoryorder
     do k=1,lm
        i=i+1                                                       ! qg(k)
        if(trim(memoryorder)=='XZY') then
           iadd=0
           kord(i)=lm
        else
           iadd=(k-1)*im*jm*4
           kord(i)=1
        end if
        offset(i)=n_position+iadd ; length(i)=im*jm ; igtype(i)=1 ; kdim(i)=lm
        if(mype == 0.and.k==1) write(6,*)' qg i,igtype,offset,kdim(i) = ',i,igtype(i),offset(i),kdim(i)
     end do

     i_qnr=i+1
     read(lendian_in) n_position,memoryorder
     do k=1,lm
<<<<<<< HEAD
        i=i+1                                                       ! qnr(k)
=======
        i=i+1                                                       !  qnr(k)
>>>>>>> fde44a02
        if(trim(memoryorder)=='XZY') then
           iadd=0
           kord(i)=lm
        else
           iadd=(k-1)*im*jm*4
           kord(i)=1
<<<<<<< HEAD
         end if
=======
        end if
>>>>>>> fde44a02
        offset(i)=n_position+iadd ; length(i)=im*jm ; igtype(i)=1 ; kdim(i)=lm
        if(mype == 0.and.k==1) write(6,*)' qnr i,igtype,offset,kdim(i) = ',i,igtype(i),offset(i),kdim(i)
     end do

     i_tt=i+1
     read(lendian_in) n_position,memoryorder
     do k=1,lm
        i=i+1                                                       ! tt(k)
        if(trim(memoryorder)=='XZY') then
           iadd=0
           kord(i)=lm
        else
           iadd=(k-1)*im*jm*4
           kord(i)=1
        end if
        offset(i)=n_position+iadd ; length(i)=im*jm ; igtype(i)=1 ; kdim(i)=lm
        if(mype == 0.and.k==1) write(6,*)' tt i,igtype,offset,kdim(i) = ',i,igtype(i),offset(i),kdim(i)
     end do

  endif    ! l_cloud_analysis

  close(lendian_in)

!          set up evenly distributed index range over all processors for all input fields


  num_loc_groups=num_mass_fields/npe
  nextra=num_mass_fields-num_loc_groups*npe
  kbegin(0)=1
  if(nextra > 0) then
     do k=1,nextra
        kbegin(k)=kbegin(k-1)+1+num_loc_groups
     end do
  end if
  do k=nextra+1,npe
     kbegin(k)=kbegin(k-1)+num_loc_groups
  end do
  do k=0,npe-1
     kend(k)=kbegin(k+1)-1
  end do
  if(mype == 0) then
     write(6,*)' kbegin=',kbegin
     write(6,*)' kend= ',kend
  end if
  num_j_groups=jm/npe
  jextra=jm-num_j_groups*npe
  jbegin(0)=1
  if(jextra > 0) then
     do j=1,jextra
        jbegin(j)=jbegin(j-1)+1+num_j_groups
     end do
  end if
  do j=jextra+1,npe
     jbegin(j)=jbegin(j-1)+num_j_groups
  end do
  do j=0,npe-1
   jend(j)=min(jbegin(j+1)-1,jm)
  end do
  if(mype == 0) then
     write(6,*)' jbegin=',jbegin
     write(6,*)' jend= ',jend
  end if

!     sub2grid to get tempa for fields to be updated


! Create all_loc from ges_*
  allocate(all_loc(lat1,lon1,num_mass_fields))
  all_loc=zero_single
  kt=i_t-1
  kq=i_q-1
  ku=i_u-1
  kv=i_v-1
  q_integral=one
! for hydrometeors
  if(l_cloud_analysis .or. n_actual_clouds>0) then
!    get pointer to relevant instance of cloud-related backgroud
     ier=0
     call GSI_BundleGetPointer ( GSI_MetGuess_Bundle(it), 'ql', ges_qc, istatus );ier=ier+istatus
     call GSI_BundleGetPointer ( GSI_MetGuess_Bundle(it), 'qi', ges_qi, istatus );ier=ier+istatus
     call GSI_BundleGetPointer ( GSI_MetGuess_Bundle(it), 'qr', ges_qr, istatus );ier=ier+istatus
     call GSI_BundleGetPointer ( GSI_MetGuess_Bundle(it), 'qs', ges_qs, istatus );ier=ier+istatus
     call GSI_BundleGetPointer ( GSI_MetGuess_Bundle(it), 'qg', ges_qg, istatus );ier=ier+istatus
<<<<<<< HEAD
     call GSI_BundleGetPointer ( GSI_MetGuess_Bundle(it), 'qnr',ges_qnr, istatus );ier=ier+istatus
=======
     call GSI_BundleGetPointer ( GSI_MetGuess_Bundle(it), 'qnr',ges_qnr,istatus );ier=ier+istatus
>>>>>>> fde44a02
     if (ier/=0) then
         write(6,*)'wrwrfmassa_binary: getpointer failed, cannot do cloud analysis'
         call stop2(999)
     endif
     kqc=i_qc-1
     kqi=i_qi-1
     kqr=i_qr-1
     kqs=i_qs-1
     kqg=i_qg-1
     kqnr=i_qnr-1
     ktt=i_tt-1
  endif
  ier=0
  call GSI_BundleGetPointer ( GSI_MetGuess_Bundle(it), 'ps', ges_ps, istatus );ier=ier+istatus
  call GSI_BundleGetPointer ( GSI_MetGuess_Bundle(it), 'u' , ges_u , istatus );ier=ier+istatus
  call GSI_BundleGetPointer ( GSI_MetGuess_Bundle(it), 'v' , ges_v , istatus );ier=ier+istatus
  call GSI_BundleGetPointer ( GSI_MetGuess_Bundle(it), 'q' , ges_q , istatus );ier=ier+istatus
  if (ier/=0) then ! doesn't have to die - code can be generalized to bypass missing vars
      write(6,*)'wrwrfmassa_binary: getpointer failed, cannot retrieve ps,u,v,q'
      call stop2(999)
  endif
  do k=1,nsig
     deltasigma=eta1_ll(k)-eta1_ll(k+1)
     kt=kt+1
     kq=kq+1
     ku=ku+1
     kv=kv+1
! for hydrometeors
     if(l_cloud_analysis .or. n_actual_clouds>0) then
        kqc=kqc+1
        kqi=kqi+1
        kqr=kqr+1
        kqs=kqs+1
        kqg=kqg+1
        kqnr=kqnr+1
        ktt=ktt+1
     endif
     do i=1,lon1
        ip1=i+1
        do j=1,lat1
           jp1=j+1
           all_loc(j,i,ku)=ges_u(jp1,ip1,k)
           all_loc(j,i,kv)=ges_v(jp1,ip1,k)


!          Convert sensible temperature to potential temperature
           work_prsl  = one_tenth*(aeta1_ll(k)*(r10*ges_ps(jp1,ip1)-pt_ll)+pt_ll)
           work_prslk = (work_prsl/r100)**rd_over_cp_mass
           all_loc(j,i,kt) = ges_tsen(jp1,ip1,k,it)/work_prslk


!          Subtract offset to get output potential temperature
           all_loc(j,i,kt)=all_loc(j,i,kt) - h300


!          Convert specific humidity to mixing ratio
           all_loc(j,i,kq)= ges_q(jp1,ip1,k)/(one-ges_q(jp1,ip1,k))

! for hydrometeors
           if(l_cloud_analysis .or. n_actual_clouds>0) then
              all_loc(j,i,kqc)=ges_qc(jp1,ip1,k)
              all_loc(j,i,kqi)=ges_qi(jp1,ip1,k)
              all_loc(j,i,kqr)=ges_qr(jp1,ip1,k)
              all_loc(j,i,kqs)=ges_qs(jp1,ip1,k)
              all_loc(j,i,kqg)=ges_qg(jp1,ip1,k)
              all_loc(j,i,kqnr)=ges_qnr(jp1,ip1,k)
              all_loc(j,i,ktt)=ges_tten(jp1,ip1,k,it)
           endif

           q_integral(jp1,ip1)=q_integral(jp1,ip1)+deltasigma*ges_q(jp1,ip1,k)/(one-ges_q(jp1,ip1,k))

        end do
     end do
  end do

  do i=1,lon1
     ip1=i+1
     do j=1,lat1
        jp1=j+1
        psfc_this=r10*ges_ps(jp1,ip1)   ! convert from cb to mb
        psfc_this_dry=pt_ll+(psfc_this-pt_ll)/q_integral(jp1,ip1)
        all_loc(j,i,i_mu)=r100*psfc_this_dry
     end do
  end do

! Load updated skin temperature array if writing out to analysis file
  if (update_regsfc) then
     do i=1,lon1
        ip1=i+1
        do j=1,lat1
           jp1=j+1
           all_loc(j,i,i_sst)=dsfct(jp1,ip1,ntguessfc)
           all_loc(j,i,i_tsk)=dsfct(jp1,ip1,ntguessfc)
        end do
     end do
  end if

! for soil nudging
  if(l_gsd_soilTQ_nudge) then
     ier=0
     call GSI_BundleGetPointer (GSI_MetGuess_Bundle(it),'smoist',ges_smois_it,istatus)
     ier=ier+istatus
     call GSI_BundleGetPointer (GSI_MetGuess_Bundle(it),'tslb' ,ges_tslb_it ,istatus)
     ier=ier+istatus
     if (ier/=0) call die(trim(myname),'cannot get pointers for tslb/smois, ier =',ier)
     ktslb=i_tslb-1
     ksmois=i_smois-1
     do k=1,nsig_soil
        ktslb=ktslb+1
        ksmois=ksmois+1
        do i=1,lon1
           ip1=i+1
           do j=1,lat1
              jp1=j+1
              all_loc(j,i,ktslb)=ges_tslb_it(jp1,ip1,k)
              all_loc(j,i,ksmois)=ges_smois_it(jp1,ip1,k)
           end do
        end do
     end do
     ier=0
     call GSI_BundleGetPointer ( GSI_MetGuess_Bundle(it), 'th2m',  ges_th2, istatus );ier=ier+istatus
     call GSI_BundleGetPointer ( GSI_MetGuess_Bundle(it), 'q2m' ,  ges_q2,  istatus );ier=ier+istatus
     call GSI_BundleGetPointer ( GSI_MetGuess_Bundle(it), 'tsoil', ges_soilt1, istatus );ier=ier+istatus
     call GSI_BundleGetPointer ( GSI_MetGuess_Bundle(it), 'tskn' , ges_tsk , istatus );ier=ier+istatus
     if (ier/=0) then ! doesn't have to die - code can be generalized to bypass missing vars
         write(6,*)'wrwrfmassa_binary: getpointer failed, cannot retrieve soil stuff'
         call stop2(999)
     endif
     do i=1,lon1
        ip1=i+1
        do j=1,lat1
           jp1=j+1
           all_loc(j,i,i_tsk)=ges_tsk(jp1,ip1)
           all_loc(j,i,i_th2)=ges_th2(jp1,ip1)
           all_loc(j,i,i_soilt1)=ges_soilt1(jp1,ip1)
        end do
     end do
  endif ! l_gsd_soilTQ_nudge
<<<<<<< HEAD
  do i=1,lon1
     ip1=i+1
     do j=1,lat1
!  Convert 2m specific humidity to mixing ratio
        jp1=j+1
        all_loc(j,i,i_q2)=ges_q2(jp1,ip1,it)/(one-ges_q2(jp1,ip1,it))
     end do
  end do
=======
  if (l_use_2mQ4B) then
     do i=1,lon1
        ip1=i+1
        do j=1,lat1
!  Convert 2m specific humidity to mixing ratio
           jp1=j+1
           all_loc(j,i,i_q2)=ges_q2(jp1,ip1)/(one-ges_q2(jp1,ip1))
        end do
     end do
  endif
>>>>>>> fde44a02

  allocate(tempa(itotsub,kbegin(mype):kend(mype)))
  call generic_sub2grid(all_loc,tempa,kbegin(mype),kend(mype),kbegin,kend,mype,num_mass_fields)
  deallocate(all_loc)

  allocate(ibuf((im+1)*(jm+1),kbegin(mype):kend(mype)))
!      finish reading in mub
  call mpi_wait(request,status,ierror)
  if(byte_swap) then
     num_swap=length_mub
     call to_native_endianness_r4(mub(1,1),num_swap)
  end if
  call mpi_wait(request_ldmk,status,ierror)
  if(byte_swap) then
     num_swap=im*jm
     call to_native_endianness_r4(landmask(1,1),num_swap) !got landmask for
                                                          ! soil nudging in 2X
                                                          ! grid
  end if


!   2.  create ibuf with records to be updated read in

!                                    read temps
  if(kord(i_t)/=1) then
     allocate(jbuf(im,lm,jbegin(mype):min(jend(mype),jm)))
     this_offset=offset(i_t)+(jbegin(mype)-1)*4*im*lm
     this_length=(jend(mype)-jbegin(mype)+1)*im*lm
     call mpi_file_read_at(mfcst,this_offset,jbuf(1,1,jbegin(mype)),this_length,mpi_integer4,status,ierror)
     if(byte_swap) then
        num_swap=this_length
        call to_native_endianness_i4(jbuf(1,1,jbegin(mype)),num_swap)
     end if
     call transfer_jbuf2ibuf(jbuf,jbegin(mype),jend(mype),ibuf,kbegin(mype),kend(mype), &
                        jbegin,jend,kbegin,kend,mype,npe,im,jm,lm,im+1,jm+1,i_t,i_t+lm-1)
     deallocate(jbuf)
  end if

!                                    read q
  if(kord(i_q)/=1) then
     allocate(jbuf(im,lm,jbegin(mype):min(jend(mype),jm)))
     this_offset=offset(i_q)+(jbegin(mype)-1)*4*im*lm
     this_length=(jend(mype)-jbegin(mype)+1)*im*lm
     call mpi_file_read_at(mfcst,this_offset,jbuf(1,1,jbegin(mype)),this_length,mpi_integer4,status,ierror)
     if(byte_swap) then
        num_swap=this_length
        call to_native_endianness_i4(jbuf(1,1,jbegin(mype)),num_swap)
     end if
     call transfer_jbuf2ibuf(jbuf,jbegin(mype),jend(mype),ibuf,kbegin(mype),kend(mype), &
                        jbegin,jend,kbegin,kend,mype,npe,im,jm,lm,im+1,jm+1,i_q,i_q+lm-1)
     deallocate(jbuf)
  end if

!                                    read u
  if(kord(i_u)/=1) then
     allocate(jbuf(im+1,lm,jbegin(mype):min(jend(mype),jm)))
     this_offset=offset(i_u)+(jbegin(mype)-1)*4*(im+1)*lm
     this_length=(jend(mype)-jbegin(mype)+1)*(im+1)*lm
     call mpi_file_read_at(mfcst,this_offset,jbuf(1,1,jbegin(mype)),this_length,mpi_integer4,status,ierror)
     if(byte_swap) then
        num_swap=this_length
        call to_native_endianness_i4(jbuf(1,1,jbegin(mype)),num_swap)
     end if
     call transfer_jbuf2ibuf(jbuf,jbegin(mype),jend(mype),ibuf,kbegin(mype),kend(mype), &
                        jbegin,jend,kbegin,kend,mype,npe,im+1,jm,lm,im+1,jm+1,i_u,i_u+lm-1)
     deallocate(jbuf)
  end if


!                                    read v
  if(kord(i_v)/=1) then
     jend2=jend
     jend2(npe-1)=jend2(npe-1)+1
     allocate(jbuf(im,lm,jbegin(mype):jend2(mype)))
     this_offset=offset(i_v)+(jbegin(mype)-1)*4*im*lm
     this_length=(jend2(mype)-jbegin(mype)+1)*im*lm
     call mpi_file_read_at(mfcst,this_offset,jbuf(1,1,jbegin(mype)),this_length,mpi_integer4,status,ierror)
     if(byte_swap) then
        num_swap=this_length
        call to_native_endianness_i4(jbuf(1,1,jbegin(mype)),num_swap)
     end if
     call transfer_jbuf2ibuf(jbuf,jbegin(mype),jend2(mype),ibuf,kbegin(mype),kend(mype), &
                        jbegin,jend2,kbegin,kend,mype,npe,im,jm+1,lm,im+1,jm+1,i_v,i_v+lm-1)
     deallocate(jbuf)
  end if

  if(l_gsd_soilTQ_nudge) then
     lm=nsig_soil
!                                    read smois
     if(kord(i_smois)/=1) then
        allocate(jbuf(im,lm,jbegin(mype):min(jend(mype),jm)))
        this_offset=offset(i_smois)+(jbegin(mype)-1)*4*im*lm
        this_length=(jend(mype)-jbegin(mype)+1)*im*lm
        call mpi_file_read_at(mfcst,this_offset,jbuf(1,1,jbegin(mype)),this_length,mpi_integer4,status,ierror)
        if(byte_swap) then
           num_swap=this_length
           call to_native_endianness_i4(jbuf(1,1,jbegin(mype)),num_swap)
        end if
        call transfer_jbuf2ibuf(jbuf,jbegin(mype),jend(mype),ibuf,kbegin(mype),kend(mype), &
                       jbegin,jend,kbegin,kend,mype,npe,im,jm,lm,im+1,jm+1,i_smois,i_smois+lm-1)
        deallocate(jbuf)
     end if
!                                    read tslb
     if(kord(i_tslb)/=1) then
        allocate(jbuf(im,lm,jbegin(mype):min(jend(mype),jm)))
        this_offset=offset(i_tslb)+(jbegin(mype)-1)*4*im*lm
        this_length=(jend(mype)-jbegin(mype)+1)*im*lm
        call mpi_file_read_at(mfcst,this_offset,jbuf(1,1,jbegin(mype)),this_length,mpi_integer4,status,ierror)
        if(byte_swap) then
           num_swap=this_length
           call to_native_endianness_i4(jbuf(1,1,jbegin(mype)),num_swap)
        end if
        call transfer_jbuf2ibuf(jbuf,jbegin(mype),jend(mype),ibuf,kbegin(mype),kend(mype), &
                       jbegin,jend,kbegin,kend,mype,npe,im,jm,lm,im+1,jm+1,i_tslb,i_tslb+lm-1)
        deallocate(jbuf)
     end if

     lm=nsig
  endif

! read hydrometeors
  if(l_cloud_analysis .or. n_actual_clouds>0) then
!                                    read qc
     if(kord(i_qc)/=1) then
        allocate(jbuf(im,lm,jbegin(mype):min(jend(mype),jm)))
        this_offset=offset(i_qc)+(jbegin(mype)-1)*4*im*lm
        this_length=(jend(mype)-jbegin(mype)+1)*im*lm
        call mpi_file_read_at(mfcst,this_offset,jbuf(1,1,jbegin(mype)),this_length,mpi_integer4,status,ierror)
        if(byte_swap) then
           num_swap=this_length
           call to_native_endianness_i4(jbuf(1,1,jbegin(mype)),num_swap)
        end if
        call transfer_jbuf2ibuf(jbuf,jbegin(mype),jend(mype),ibuf,kbegin(mype),kend(mype), &
                         jbegin,jend,kbegin,kend,mype,npe,im,jm,lm,im+1,jm+1,i_qc,i_qc+lm-1)
        deallocate(jbuf)
     end if

!                                    read qr
     if(kord(i_qr)/=1) then
        allocate(jbuf(im,lm,jbegin(mype):min(jend(mype),jm)))
        this_offset=offset(i_qr)+(jbegin(mype)-1)*4*im*lm
        this_length=(jend(mype)-jbegin(mype)+1)*im*lm
        call mpi_file_read_at(mfcst,this_offset,jbuf(1,1,jbegin(mype)),this_length,mpi_integer4,status,ierror)
        if(byte_swap) then
           num_swap=this_length
           call to_native_endianness_i4(jbuf(1,1,jbegin(mype)),num_swap)
        end if
        call transfer_jbuf2ibuf(jbuf,jbegin(mype),jend(mype),ibuf,kbegin(mype),kend(mype), &
                         jbegin,jend,kbegin,kend,mype,npe,im,jm,lm,im+1,jm+1,i_qr,i_qr+lm-1)
        deallocate(jbuf)
     end if

!                                    read qi
     if(kord(i_qi)/=1) then
        allocate(jbuf(im,lm,jbegin(mype):min(jend(mype),jm)))
        this_offset=offset(i_qi)+(jbegin(mype)-1)*4*im*lm
        this_length=(jend(mype)-jbegin(mype)+1)*im*lm
        call mpi_file_read_at(mfcst,this_offset,jbuf(1,1,jbegin(mype)),this_length,mpi_integer4,status,ierror)
        if(byte_swap) then
           num_swap=this_length
           call to_native_endianness_i4(jbuf(1,1,jbegin(mype)),num_swap)
        end if
        call transfer_jbuf2ibuf(jbuf,jbegin(mype),jend(mype),ibuf,kbegin(mype),kend(mype), &
                         jbegin,jend,kbegin,kend,mype,npe,im,jm,lm,im+1,jm+1,i_qi,i_qi+lm-1)
        deallocate(jbuf)
     end if

!                                    read qs
     if(kord(i_qs)/=1) then
        allocate(jbuf(im,lm,jbegin(mype):min(jend(mype),jm)))
        this_offset=offset(i_qs)+(jbegin(mype)-1)*4*im*lm
        this_length=(jend(mype)-jbegin(mype)+1)*im*lm
        call mpi_file_read_at(mfcst,this_offset,jbuf(1,1,jbegin(mype)),this_length,mpi_integer4,status,ierror)
        if(byte_swap) then
           num_swap=this_length
           call to_native_endianness_i4(jbuf(1,1,jbegin(mype)),num_swap)
        end if
        call transfer_jbuf2ibuf(jbuf,jbegin(mype),jend(mype),ibuf,kbegin(mype),kend(mype), &
                         jbegin,jend,kbegin,kend,mype,npe,im,jm,lm,im+1,jm+1,i_qs,i_qs+lm-1)
        deallocate(jbuf)
     end if

!                                    read qg
     if(kord(i_qg)/=1) then
        allocate(jbuf(im,lm,jbegin(mype):min(jend(mype),jm)))
        this_offset=offset(i_qg)+(jbegin(mype)-1)*4*im*lm
        this_length=(jend(mype)-jbegin(mype)+1)*im*lm
        call mpi_file_read_at(mfcst,this_offset,jbuf(1,1,jbegin(mype)),this_length,mpi_integer4,status,ierror)
        if(byte_swap) then
           num_swap=this_length
           call to_native_endianness_i4(jbuf(1,1,jbegin(mype)),num_swap)
        end if
        call transfer_jbuf2ibuf(jbuf,jbegin(mype),jend(mype),ibuf,kbegin(mype),kend(mype), &
                         jbegin,jend,kbegin,kend,mype,npe,im,jm,lm,im+1,jm+1,i_qg,i_qg+lm-1)
        deallocate(jbuf)
     end if
 
!                                    read qnr
     if(kord(i_qnr)/=1) then
        allocate(jbuf(im,lm,jbegin(mype):min(jend(mype),jm)))
        this_offset=offset(i_qnr)+(jbegin(mype)-1)*4*im*lm
        this_length=(jend(mype)-jbegin(mype)+1)*im*lm
        call mpi_file_read_at(mfcst,this_offset,jbuf(1,1,jbegin(mype)),this_length,mpi_integer4,status,ierror)
        if(byte_swap) then
           num_swap=this_length
           call to_native_endianness_i4(jbuf(1,1,jbegin(mype)),num_swap)
        end if
        call transfer_jbuf2ibuf(jbuf,jbegin(mype),jend(mype),ibuf,kbegin(mype),kend(mype), &
                         jbegin,jend,kbegin,kend,mype,npe,im,jm,lm,im+1,jm+1,i_qnr,i_qnr+lm-1)
        deallocate(jbuf)
     end if

!                                    read tt
     if(kord(i_tt)/=1) then
        allocate(jbuf(im,lm,jbegin(mype):min(jend(mype),jm)))
        this_offset=offset(i_tt)+(jbegin(mype)-1)*4*im*lm
        this_length=(jend(mype)-jbegin(mype)+1)*im*lm
        call mpi_file_read_at(mfcst,this_offset,jbuf(1,1,jbegin(mype)),this_length,mpi_integer4,status,ierror)
        if(byte_swap) then
           num_swap=this_length
           call to_native_endianness_i4(jbuf(1,1,jbegin(mype)),num_swap)
        end if
        call transfer_jbuf2ibuf(jbuf,jbegin(mype),jend(mype),ibuf,kbegin(mype),kend(mype), &
                         jbegin,jend,kbegin,kend,mype,npe,im,jm,lm,im+1,jm+1,i_tt,i_tt+lm-1)
        deallocate(jbuf)
     end if

  endif   ! l_cloud_analysis

!---------------------- read surface files last
  do k=kbegin(mype),kend(mype)
     if(kdim(k)==1.or.kord(k)==1) then
        call mpi_file_read_at(mfcst,offset(k),ibuf(1,k),length(k),mpi_integer4,status,ierror)
        if(byte_swap) then
           num_swap=length(k)
           call to_native_endianness_i4(ibuf(1,k),num_swap)
        end if
        if(igtype(k)==1) call expand_ibuf(ibuf(1,k),im  ,jm     ,im+1,jm+1)
        if(igtype(k)==2) call expand_ibuf(ibuf(1,k),im+1,jm     ,im+1,jm+1)
        if(igtype(k)==3) call expand_ibuf(ibuf(1,k),im  ,jm+1,im+1,jm+1)
     end if
  end do
! call mpi_barrier(mpi_comm_world,ierror)

!   5.  tempa --> updated ibuf --> jbuf --> write out

  allocate(tempb(itotsub,kbegin(mype):kend(mype)))
  allocate(temp1(im,jm),itemp1(im,jm),temp1u(im+1,jm),temp1v(im,jm+1))
  do ifld=kbegin(mype),kend(mype)
     if((ifld==i_sst).and..not.update_regsfc) cycle
     if((ifld==i_tsk).and..not.(update_regsfc .or. l_gsd_soilTQ_nudge)) cycle
     if(igtype(ifld) == 1) then
        call move_ibuf_hg(ibuf(1,ifld),temp1,im+1,jm+1,im,jm)
        if(ifld==i_mu) then
           temp1=temp1+mub+pt_regional_single
        end if
        call fill_mass_grid2t(temp1,im,jm,tempb(1,ifld),2)
        if(ifld==i_sst.or.ifld==i_tsk) then
           do i=1,iglobal
              if(tempb(i,ifld) < r225) then
                 tempa(i,ifld)=zero_single
              else
                 tempa(i,ifld)=tempa(i,ifld)-tempb(i,ifld)
              end if
           end do
        else
           do i=1,iglobal
              tempa(i,ifld)=tempa(i,ifld)-tempb(i,ifld)
           end do
        end if
        if( ifld==i_tsk .or. ifld==i_soilt1 .or. & 
           (ifld >=i_smois .and. ifld <=i_smois+ksize-1) .or. &
           (ifld >=i_tslb .and. ifld <=i_tslb+ksize-1) ) then 
! for 2X soil nudging
           call unfill_mass_grid2t_ldmk(tempa(1,ifld),im,jm,temp1,landmask)
        else
           call unfill_mass_grid2t(tempa(1,ifld),im,jm,temp1)
        endif
        if(ifld==i_mu) then
           temp1=temp1-mub-pt_regional_single
        end if
        call move_hg_ibuf(temp1,ibuf(1,ifld),im+1,jm+1,im,jm)
     else if(igtype(ifld) == 2) then
        call move_ibuf_hg(ibuf(1,ifld),temp1u,im+1,jm+1,im+1,jm)
        call fill_mass_grid2u(temp1u,im,jm,tempb(1,ifld),2)
        tempa(:,ifld)=tempa(:,ifld)-tempb(:,ifld)
        call unfill_mass_grid2u(tempa(1,ifld),im,jm,temp1u)
        call move_hg_ibuf(temp1u,ibuf(1,ifld),im+1,jm+1,im+1,jm)
     else if(igtype(ifld) == 3) then
        call move_ibuf_hg(ibuf(1,ifld),temp1v,im+1,jm+1,im,jm+1)
        call fill_mass_grid2v(temp1v,im,jm,tempb(1,ifld),2)
        tempa(:,ifld)=tempa(:,ifld)-tempb(:,ifld)
        call unfill_mass_grid2v(tempa(1,ifld),im,jm,temp1v)
        call move_hg_ibuf(temp1v,ibuf(1,ifld),im+1,jm+1,im,jm+1)
     end if
  end do

!           finally write ibuf back out ( ibuf --> jbuf -->  mpi_file_write )

!                                    write temps
  if(kord(i_t)/=1) then
     allocate(jbuf(im,lm,jbegin(mype):min(jend(mype),jm)))
     call transfer_ibuf2jbuf(jbuf,jbegin(mype),jend(mype),ibuf,kbegin(mype),kend(mype), &
                        jbegin,jend,kbegin,kend,mype,npe,im,jm,lm,im+1,jm+1,i_t,i_t+lm-1)
     this_offset=offset(i_t)+(jbegin(mype)-1)*4*im*lm
     this_length=(jend(mype)-jbegin(mype)+1)*im*lm
     if(byte_swap) then
        num_swap=this_length
        call to_native_endianness_i4(jbuf(1,1,jbegin(mype)),num_swap)
     end if
     call mpi_file_write_at(mfcst,this_offset,jbuf(1,1,jbegin(mype)),this_length,mpi_integer4,status,ierror)
     deallocate(jbuf)
  end if

!                                    write q
  if(kord(i_q)/=1) then
     allocate(jbuf(im,lm,jbegin(mype):min(jend(mype),jm)))
     call transfer_ibuf2jbuf(jbuf,jbegin(mype),jend(mype),ibuf,kbegin(mype),kend(mype), &
                        jbegin,jend,kbegin,kend,mype,npe,im,jm,lm,im+1,jm+1,i_q,i_q+lm-1)
     this_offset=offset(i_q)+(jbegin(mype)-1)*4*im*lm
     this_length=(jend(mype)-jbegin(mype)+1)*im*lm
     if(byte_swap) then
        num_swap=this_length
        call to_native_endianness_i4(jbuf(1,1,jbegin(mype)),num_swap)
     end if
     call mpi_file_write_at(mfcst,this_offset,jbuf(1,1,jbegin(mype)),this_length,mpi_integer4,status,ierror)
     deallocate(jbuf)
  end if

!                                    write u
  if(kord(i_u)/=1) then
     allocate(jbuf(im+1,lm,jbegin(mype):min(jend(mype),jm)))
     call transfer_ibuf2jbuf(jbuf,jbegin(mype),jend(mype),ibuf,kbegin(mype),kend(mype), &
                        jbegin,jend,kbegin,kend,mype,npe,im+1,jm,lm,im+1,jm+1,i_u,i_u+lm-1)
     this_offset=offset(i_u)+(jbegin(mype)-1)*4*(im+1)*lm
     this_length=(jend(mype)-jbegin(mype)+1)*(im+1)*lm
     if(byte_swap) then
        num_swap=this_length
        call to_native_endianness_i4(jbuf(1,1,jbegin(mype)),num_swap)
     end if
     call mpi_file_write_at(mfcst,this_offset,jbuf(1,1,jbegin(mype)),this_length,mpi_integer4,status,ierror)
     deallocate(jbuf)
  end if

!                                    write v
  if(kord(i_v)/=1) then
     jend2=jend
     jend2(npe-1)=jend2(npe-1)+1
     allocate(jbuf(im,lm,jbegin(mype):jend2(mype)))
     call transfer_ibuf2jbuf(jbuf,jbegin(mype),jend2(mype),ibuf,kbegin(mype),kend(mype), &
                        jbegin,jend2,kbegin,kend,mype,npe,im,jm+1,lm,im+1,jm+1,i_v,i_v+lm-1)
     this_offset=offset(i_v)+(jbegin(mype)-1)*4*im*lm
     this_length=(jend2(mype)-jbegin(mype)+1)*im*lm
     if(byte_swap) then
        num_swap=this_length
        call to_native_endianness_i4(jbuf(1,1,jbegin(mype)),num_swap)
     end if
     call mpi_file_write_at(mfcst,this_offset,jbuf(1,1,jbegin(mype)),this_length,mpi_integer4,status,ierror)
     deallocate(jbuf)
  end if

  if(l_gsd_soilTQ_nudge) then
     lm=nsig_soil
!                                    write smois
     if(kord(i_smois)/=1) then
        allocate(jbuf(im,lm,jbegin(mype):min(jend(mype),jm)))
        call transfer_ibuf2jbuf(jbuf,jbegin(mype),jend(mype),ibuf,kbegin(mype),kend(mype), &
                         jbegin,jend,kbegin,kend,mype,npe,im,jm,lm,im+1,jm+1,i_smois,i_smois+lm-1)
        this_offset=offset(i_smois)+(jbegin(mype)-1)*4*im*lm
        this_length=(jend(mype)-jbegin(mype)+1)*im*lm
        if(byte_swap) then
           num_swap=this_length
           call to_native_endianness_i4(jbuf(1,1,jbegin(mype)),num_swap)
        end if
        call mpi_file_write_at(mfcst,this_offset,jbuf(1,1,jbegin(mype)),this_length,mpi_integer4,status,ierror)
        deallocate(jbuf)
     end if

!                                    write tslb
     if(kord(i_tslb)/=1) then
        allocate(jbuf(im,lm,jbegin(mype):min(jend(mype),jm)))
        call transfer_ibuf2jbuf(jbuf,jbegin(mype),jend(mype),ibuf,kbegin(mype),kend(mype), &
                         jbegin,jend,kbegin,kend,mype,npe,im,jm,lm,im+1,jm+1,i_tslb,i_tslb+lm-1)
        this_offset=offset(i_tslb)+(jbegin(mype)-1)*4*im*lm
        this_length=(jend(mype)-jbegin(mype)+1)*im*lm
        if(byte_swap) then
           num_swap=this_length
           call to_native_endianness_i4(jbuf(1,1,jbegin(mype)),num_swap)
        end if
        call mpi_file_write_at(mfcst,this_offset,jbuf(1,1,jbegin(mype)),this_length,mpi_integer4,status,ierror)
        deallocate(jbuf)
     end if

     lm=nsig
  endif

!  write hydrometeors
  if(l_cloud_analysis .or. n_actual_clouds>0) then
!                                    write qc
     if(kord(i_qc)/=1) then
        allocate(jbuf(im,lm,jbegin(mype):min(jend(mype),jm)))
        call transfer_ibuf2jbuf(jbuf,jbegin(mype),jend(mype),ibuf,kbegin(mype),kend(mype), &
                         jbegin,jend,kbegin,kend,mype,npe,im,jm,lm,im+1,jm+1,i_qc,i_qc+lm-1)
        this_offset=offset(i_qc)+(jbegin(mype)-1)*4*im*lm
        this_length=(jend(mype)-jbegin(mype)+1)*im*lm
        if(byte_swap) then
           num_swap=this_length
           call to_native_endianness_i4(jbuf(1,1,jbegin(mype)),num_swap)
        end if
        call mpi_file_write_at(mfcst,this_offset,jbuf(1,1,jbegin(mype)),this_length,mpi_integer4,status,ierror)
        deallocate(jbuf)
     end if

!                                    write qr
     if(kord(i_qr)/=1) then
        allocate(jbuf(im,lm,jbegin(mype):min(jend(mype),jm)))
        call transfer_ibuf2jbuf(jbuf,jbegin(mype),jend(mype),ibuf,kbegin(mype),kend(mype), &
                         jbegin,jend,kbegin,kend,mype,npe,im,jm,lm,im+1,jm+1,i_qr,i_qr+lm-1)
        this_offset=offset(i_qr)+(jbegin(mype)-1)*4*im*lm
        this_length=(jend(mype)-jbegin(mype)+1)*im*lm
        if(byte_swap) then
           num_swap=this_length
           call to_native_endianness_i4(jbuf(1,1,jbegin(mype)),num_swap)
        end if
        call mpi_file_write_at(mfcst,this_offset,jbuf(1,1,jbegin(mype)),this_length,mpi_integer4,status,ierror)
        deallocate(jbuf)
     end if

!                                    write qi
     if(kord(i_qi)/=1) then
        allocate(jbuf(im,lm,jbegin(mype):min(jend(mype),jm)))
        call transfer_ibuf2jbuf(jbuf,jbegin(mype),jend(mype),ibuf,kbegin(mype),kend(mype), &
                         jbegin,jend,kbegin,kend,mype,npe,im,jm,lm,im+1,jm+1,i_qi,i_qi+lm-1)
        this_offset=offset(i_qi)+(jbegin(mype)-1)*4*im*lm
        this_length=(jend(mype)-jbegin(mype)+1)*im*lm
        if(byte_swap) then
           num_swap=this_length
           call to_native_endianness_i4(jbuf(1,1,jbegin(mype)),num_swap)
        end if
        call mpi_file_write_at(mfcst,this_offset,jbuf(1,1,jbegin(mype)),this_length,mpi_integer4,status,ierror)
        deallocate(jbuf)
     end if

!                                    write qs
     if(kord(i_qs)/=1) then
        allocate(jbuf(im,lm,jbegin(mype):min(jend(mype),jm)))
        call transfer_ibuf2jbuf(jbuf,jbegin(mype),jend(mype),ibuf,kbegin(mype),kend(mype), &
                         jbegin,jend,kbegin,kend,mype,npe,im,jm,lm,im+1,jm+1,i_qs,i_qs+lm-1)
        this_offset=offset(i_qs)+(jbegin(mype)-1)*4*im*lm
        this_length=(jend(mype)-jbegin(mype)+1)*im*lm
        if(byte_swap) then
           num_swap=this_length
           call to_native_endianness_i4(jbuf(1,1,jbegin(mype)),num_swap)
        end if
        call mpi_file_write_at(mfcst,this_offset,jbuf(1,1,jbegin(mype)),this_length,mpi_integer4,status,ierror)
        deallocate(jbuf)
     end if

!                                    write qg
     if(kord(i_qg)/=1) then
        allocate(jbuf(im,lm,jbegin(mype):min(jend(mype),jm)))
        call transfer_ibuf2jbuf(jbuf,jbegin(mype),jend(mype),ibuf,kbegin(mype),kend(mype), &
                         jbegin,jend,kbegin,kend,mype,npe,im,jm,lm,im+1,jm+1,i_qg,i_qg+lm-1)
        this_offset=offset(i_qg)+(jbegin(mype)-1)*4*im*lm
        this_length=(jend(mype)-jbegin(mype)+1)*im*lm
        if(byte_swap) then
           num_swap=this_length
           call to_native_endianness_i4(jbuf(1,1,jbegin(mype)),num_swap)
        end if
        call mpi_file_write_at(mfcst,this_offset,jbuf(1,1,jbegin(mype)),this_length,mpi_integer4,status,ierror)
        deallocate(jbuf)
     end if

!                                    write qnr
     if(kord(i_qnr)/=1) then
        allocate(jbuf(im,lm,jbegin(mype):min(jend(mype),jm)))
        call transfer_ibuf2jbuf(jbuf,jbegin(mype),jend(mype),ibuf,kbegin(mype),kend(mype), &
                         jbegin,jend,kbegin,kend,mype,npe,im,jm,lm,im+1,jm+1,i_qnr,i_qnr+lm-1)
        this_offset=offset(i_qnr)+(jbegin(mype)-1)*4*im*lm
        this_length=(jend(mype)-jbegin(mype)+1)*im*lm
        if(byte_swap) then
           num_swap=this_length
           call to_native_endianness_i4(jbuf(1,1,jbegin(mype)),num_swap)
        end if
        call mpi_file_write_at(mfcst,this_offset,jbuf(1,1,jbegin(mype)),this_length,mpi_integer4,status,ierror)
        deallocate(jbuf)
     end if

!                                    write tt
     if(kord(i_tt)/=1) then
        allocate(jbuf(im,lm,jbegin(mype):min(jend(mype),jm)))
        call transfer_ibuf2jbuf(jbuf,jbegin(mype),jend(mype),ibuf,kbegin(mype),kend(mype), &
                         jbegin,jend,kbegin,kend,mype,npe,im,jm,lm,im+1,jm+1,i_tt,i_tt+lm-1)
        this_offset=offset(i_tt)+(jbegin(mype)-1)*4*im*lm
        this_length=(jend(mype)-jbegin(mype)+1)*im*lm
        if(byte_swap) then
           num_swap=this_length
           call to_native_endianness_i4(jbuf(1,1,jbegin(mype)),num_swap)
        end if
        call mpi_file_write_at(mfcst,this_offset,jbuf(1,1,jbegin(mype)),this_length,mpi_integer4,status,ierror)
        deallocate(jbuf)
     end if

  end if ! l_cloud_analysis
!---------------------- write surface files last
  do k=kbegin(mype),kend(mype)
     if(kdim(k)==1.or.kord(k)==1) then
        if(igtype(k)==1) call contract_ibuf(ibuf(1,k),im  ,jm     ,im+1,jm+1)
        if(igtype(k)==2) call contract_ibuf(ibuf(1,k),im+1,jm     ,im+1,jm+1)
        if(igtype(k)==3) call contract_ibuf(ibuf(1,k),im  ,jm+1,im+1,jm+1)
        if(byte_swap) then
        num_swap=length(k)
           call to_native_endianness_i4(ibuf(1,k),num_swap)
        end if
        call mpi_file_write_at(mfcst,offset(k),ibuf(1,k),length(k),mpi_integer4,status,ierror)
     end if
  end do

  deallocate(ibuf)
  deallocate(offset)
  deallocate(igtype)
  deallocate(kdim)
  deallocate(kord)
  deallocate(length)
  deallocate(mub)
  deallocate(landmask)
  deallocate(tempa)
  deallocate(tempb)
  deallocate(temp1)
  deallocate(itemp1)
  deallocate(temp1u)
  deallocate(temp1v)
  call destroy_cld_grids
  call mpi_file_close(mfcst,ierror)

end subroutine wrwrfmassa_binary
#else /* Start no WRF-library block */
subroutine wrwrfmassa_binary(mype)
!$$$  subprogram documentation block
!                .      .    .                                       .
! subprogram:    wrwrfmassa              write out wrf MASS restart file
!   prgmmr: parrish          org: np22                date: 2004-06-23
!
! abstract:  dummy call to read wrf MASS guess restart interface file, 
!            add analysis increment, and write out wrf MASS analysis 
!            restart interface file.
!
! program history log
!   2005-02-25 todling - add dummy subroutine to skip over wrf code
!   2005-03-14 treadon - add write statement to note entry into dummy routine
!   input argument list:
!     mype     - pe number
!
!   output argument list:
!     no output arguments
!
! attributes:
!   language: f90
!   machine:  ibm RS/6000 SP
!
!$$$
  use kinds, only: i_kind
  implicit none

  integer(i_kind),intent(in   ) :: mype

  if (mype==0) write(6,*)'WRWRFMASSA_BINARY:  enter dummy call, do nothing'
end subroutine wrwrfmassa_binary
#endif /* End no WRF-library block */

subroutine generic_sub2grid(all_loc,tempa,kbegin_loc,kend_loc,kbegin,kend,mype,num_fields)
!$$$  subprogram documentation block
!                .      .    .                                       .
! subprogram:    generic_sub2grid   converts from subdomains to full horizontal grid
!   prgmmr: parrish          org: np22                date: 2004-11-29
!
! abstract: variation on subroutine sub2grid, with more general distribution of variables
!              along the k index.
!
! program history log:
!   2004-02-03  kleist, new mpi strategy
!   2004-05-06  derber
!   2004-07-15  treadon - handle periodic subdomains
!   2004-07-28  treadon - add only on use declarations; add intent in/out
!   2004-10-26  kleist - u,v removed; periodicity accounted for only in
!               sub2grid routine if necessary
!   2004-11-29  parrish - adapt sub2grid for related use with mpi io.
!
!   input argument list:
!     all_loc  - input grid values in vertical subdomain mode
!     kbegin_loc - starting k index for tempa on local processor
!     kend_loc   - ending k index for tempa on local processor
!     kbegin     - starting k indices for tempa for all processors
!     kend       - ending k indices for tempa for all processors
!     mype       - local processor number
!     num_fields - total range of k index (1 <= k <= num_fields)
!
!   output argument list:
!     tempa    - output grid values in horizontal slab mode.
!
! attributes:
!   language: f90
!   machine:  ibm RS/6000 SP
!
!$$$
  use mpimod, only: ierror,mpi_comm_world,mpi_real4,npe
  use gridmod, only: ijn,itotsub,lat1,lon1
  use kinds, only: r_single,i_kind
  implicit none

  integer(i_kind),intent(in   ) :: kbegin_loc,kend_loc,mype,num_fields
  integer(i_kind),intent(in   ) :: kbegin(0:npe),kend(0:npe-1)
  real(r_single) ,intent(  out) :: tempa(itotsub,kbegin_loc:kend_loc)
  real(r_single) ,intent(in   ) :: all_loc(lat1*lon1*num_fields)

  integer(i_kind) k
  integer(i_kind) sendcounts(0:npe-1),sdispls(0:npe),recvcounts(0:npe-1),rdispls(0:npe)

! first get alltoallv indices

  sdispls(0)=0
  do k=0,npe-1
     sendcounts(k)=ijn(k+1)*(kend_loc-kbegin_loc+1)
     sdispls(k+1)=sdispls(k)+sendcounts(k)
  end do
  rdispls(0)=0
  do k=0,npe-1
     recvcounts(k)=ijn(mype+1)*(kend(k)-kbegin(k)+1)
     rdispls(k+1)=rdispls(k)+recvcounts(k)
  end do

  call mpi_alltoallv(all_loc,recvcounts,rdispls,mpi_real4, &
                tempa,sendcounts,sdispls,mpi_real4,mpi_comm_world,ierror)

  call reorder_s(tempa,kend_loc-kbegin_loc+1)

end subroutine generic_sub2grid

  subroutine reorder_s(work,k_in)
!$$$  subprogram documentation block
!                .      .    .                                       .
! subprogram:    reorder_s 
!   prgmmr: parrish          org: np22                date: 2004-11-29
!
! abstract:  adapt reorder to work with single precision
!
! program history log:
!   2004-01-25  kleist
!   2004-05-14  kleist, documentation
!   2004-07-15  todling, protex-complaint prologue
!   2004-11-29  adapt reorder to work with single precision
!   2008-03-27  safford - add standard doc block, rm unused vars
!
!   input argument list:
!     k_in     - number of levs in work array
!     work     - array to reorder
!
!   output argument list:
!     work     - array to reorder
!
! attributes:
!   language: f90
!   machine:  ibm rs/6000 sp; sgi origin 2000; compaq/hp
!
!$$$

    use mpimod, only: npe
    use kinds, only: r_single,i_kind
    use constants, only: zero
    use gridmod, only: ijn,itotsub
    implicit none

    integer(i_kind)                       , intent(in   ) :: k_in    ! number of levs in work array

    real(r_single),dimension(itotsub*k_in), intent(inout) :: work ! array to reorder


    integer(i_kind) iloc,iskip,i,k,n
    real(r_single),dimension(itotsub,k_in):: temp

! Zero out temp array
    do k=1,k_in
       do i=1,itotsub
          temp(i,k)=zero
       end do
    end do

! Load temp array in desired order
    do k=1,k_in
       iskip=0
       iloc=0
       do n=1,npe
          if (n/=1) then
             iskip=iskip+ijn(n-1)*k_in
          end if
          do i=1,ijn(n)
             iloc=iloc+1
             temp(iloc,k)=work(i + iskip + &
                      (k-1)*ijn(n))
          end do
       end do
    end do

! Load the temp array back into work
    iloc=0
    do k=1,k_in
       do i=1,itotsub
          iloc=iloc+1
          work(iloc)=temp(i,k)
       end do
    end do

    return
  end subroutine reorder_s

subroutine contract_ibuf(ibuf,im,jm,imp,jmp)
!$$$  subprogram documentation block
!                .      .    .                                       .
! subprogram:    contract_ibuf    contract array in place
!   prgmmr: parrish          org: np22                date: 2004-11-29
!
! abstract: contract array in place from imp,jmp to im,jm
!
! program history log:
!   2004-11-29  parrish
!   2005-06-10  devenyi/treadon - remove ii=ii+1 from itemp(i,j)=0 loop
!   2007-04-12  parrish - replace im+1, jm+1 with inputs imp, jmp to allow
!                           for use with u and v fields, where im=imp or jm=jmp
!
!   input argument list:
!     ibuf     - input grid values in imp,jmp
!     im       - first grid index
!     jm       - second grid index
!     imp
!     jmp
!
!   output argument list:
!     ibuf     - output grid values in im,jm
!
! attributes:
!   language: f90
!   machine:  ibm RS/6000 SP
!
!$$$

!   field of dim imp*jmp needs to be converted to field of im*jm

  use kinds, only: i_long,i_kind
  implicit none

  integer(i_kind),intent(in   ) :: im,jm,imp,jmp
  integer(i_long),intent(inout) :: ibuf(imp*jmp)

  integer(i_kind) i,ii,j
  integer(i_long) itemp(imp,jmp)

  do j=1,jmp
     do i=1,imp
        itemp(i,j)=0_i_long
     end do
  end do
  ii=0
  do j=1,jmp
     do i=1,imp
        ii=ii+1
        itemp(i,j)=ibuf(ii)
     end do
  end do

  ibuf=0_i_long
  ii=0
  do j=1,jm
     do i=1,im
        ii=ii+1
        ibuf(ii)=itemp(i,j)
     end do
  end do

end subroutine contract_ibuf

subroutine transfer_ibuf2jbuf(jbuf,jbegin_loc,jend_loc,ibuf,kbegin_loc,kend_loc, &
                     jbegin,jend,kbegin,kend,mype,npe,im_jbuf,jm_jbuf,lm_jbuf, &
                     im_ibuf,jm_ibuf,k_start,k_end)
!$$$  subprogram documentation block
!                .      .    .                                       .
! subprogram:    transfer_jbuf2ibuf   flip from ijk to ikj
!   prgmmr: parrish          org: np22                date: 2004-11-29
!
! abstract: redistribute 3-d field from ijk order to ikj order across processors
!
! program history log:
!   2004-11-29  parrish
!   2005-02-16  todling, replaced "use mpi" by mpimod
!
!   input argument list:
!     ibuf     - input grid redistributed to ijk order (full i, full j, k_start <= k <= k_end)
!     jbegin_loc - local processor starting j index
!     jend_loc   - local processor ending j index
!     kbegin_loc - local processor starting k index
!     kend_loc   - local processor ending k index
!     jbegin     - starting j indices for all processors
!     jend       - ending j indices for all processors
!     kbegin     - starting k indices for all processors
!     kend       - ending k indices for all processors
!     mype       - local processor number
!     npe        - total number of processors
!     im_jbuf    - full range of i index for jbuf array
!     jm_jbuf    - full range of j index for jbuf array
!     lm_jbuf    - full range of k index for jbuf array
!     im_ibuf    - full range of i index for ibuf array
!     jm_ibuf    - full range of j index for ibuf array
!     k_start    - beginning index for range of k in ibuf array
!     k_end      - ending index for range of k in ibuf array
!
!   output argument list:
!     jbuf     - output grid values distributed as all ik and a range of j on each processor
!
! attributes:
!   language: f90
!   machine:  ibm RS/6000 SP
!
!$$$

!  flip around from ijk to ikj, moving result from ibuf to jbuf

  use mpimod, only: mpi_comm_world,mpi_integer4
  use kinds, only: i_long,i_kind
  implicit none

  integer(i_kind),intent(in   ) :: jbegin_loc,jend_loc,kbegin_loc,kend_loc,mype,npe,im_jbuf,jm_jbuf,lm_jbuf
  integer(i_kind),intent(in   ) :: im_ibuf,jm_ibuf,k_start,k_end

  integer(i_long),intent(  out) :: jbuf(im_jbuf,lm_jbuf,jbegin_loc:jend_loc)
  integer(i_long),intent(in   ) :: ibuf(im_ibuf,jm_ibuf,kbegin_loc:kend_loc)
  integer(i_kind),intent(in   ) :: jbegin(0:npe),jend(0:npe-1)
  integer(i_kind),intent(in   ) :: kbegin(0:npe),kend(0:npe-1)

  integer(i_long) sendbuf(im_jbuf*lm_jbuf*(min(jend_loc,jm_jbuf)-jbegin_loc+1))
  integer(i_long) recvbuf(im_jbuf*jm_jbuf*(kend_loc-kbegin_loc+1))
  integer(i_long) recvcounts(0:npe-1),displs(0:npe)
  integer(i_kind) i,ipe,j,ierror,k,n,ii,k_t_start,k_t_end,sendcount

  do ipe=0,npe-1
     k_t_start=max(k_start,kbegin(ipe))
     k_t_end=  min(k_end,kend(ipe))
     if(k_t_end < k_t_start) cycle

     displs(0)=0_i_long
     do i=0,npe-1
        recvcounts(i)=im_jbuf*(k_t_end-k_t_start+1_i_long)*(jend(i)-jbegin(i)+1_i_long)
        displs(i+1)=displs(i)+recvcounts(i)
     end do

     if(ipe==mype) then
        ii=0
        do n=0,npe-1
           do k=k_t_start,k_t_end
              do j=jbegin(n),jend(n)
                 do i=1,im_jbuf
                    ii=ii+1
                    recvbuf(ii)=ibuf(i,j,k)
                 end do
              end do
           end do
        end do
     end if
     ii=0
     do k=k_t_start,k_t_end
        do j=jbegin_loc,jend_loc
           do i=1,im_jbuf
              ii=ii+1
           end do
        end do
     end do
     sendcount=ii
     call mpi_scatterv(recvbuf,recvcounts,displs,mpi_integer4, &
                       sendbuf,sendcount,mpi_integer4,ipe,mpi_comm_world,ierror)
     ii=0
     do k=k_t_start,k_t_end
        do j=jbegin_loc,jend_loc
           do i=1,im_jbuf
              ii=ii+1
              jbuf(i,k-k_start+1,j)=sendbuf(ii)
           end do
        end do
     end do


  end do

end subroutine transfer_ibuf2jbuf

subroutine move_hg_ibuf(temp1,ibuf,im_buf,jm_buf,im_out,jm_out)
!$$$  subprogram documentation block
!                .      .    .                                       .
! subprogram:    move_hg_ibuf  copy from one array to another
!   prgmmr: parrish          org: np22                date: 2004-11-29
!
! abstract: copy from one array to another
!
! program history log:
!   2004-11-29  parrish
!
!   input argument list:
!     temp1    - input grid values
!     im_buf   - first index of input array buf
!     jm_buf   - second index of input array buf
!     im_out   - first index of output array temp1
!     jm_out   - second index of output array temp1
!
!   output argument list:
!     ibuf      - output grid values
!
! attributes:
!   language: f90
!   machine:  ibm RS/6000 SP
!
!$$$

!        cp temp1 to ibuf

  use kinds, only: r_single,i_kind,i_long
  use constants, only: zero_ilong
  implicit none

  integer(i_kind),intent(in   ) :: im_buf,jm_buf,im_out,jm_out
  real(r_single) ,intent(in   ) :: temp1(im_out,jm_out)
  integer(i_long),intent(  out) :: ibuf(im_buf,jm_buf)

  integer(i_kind) i,j

  ibuf=zero_ilong
  do j=1,jm_out
     do i=1,im_out
        ibuf(i,j)=transfer(temp1(i,j),zero_ilong)
     end do
  end do

end subroutine move_hg_ibuf

subroutine wrwrfmassa_netcdf(mype)
!$$$  subprogram documentation block
!                .      .    .                                       .
! subprogram:    wrwrfmassa              write out wrf MASS restart file
!   prgmmr: parrish          org: np22                date: 2004-06-23
!
! abstract:  read wrf MASS guess restart interface file, add analysis
!            increment, and write out wrf MASS analysis restart 
!            interface file.
!
! program history log:
!   2004-06-23  parrish, document
!   2004-08-03  treadon - add only to module use, add intent in/out
!   2006-02-15  treadon - convert specific humidity to moisture mixing ratio
!   2006-03-07  treadon - convert virtual temperature to potential temperature
!   2006-04-06  middlecoff - changed iog  from 11 to lendian_in
!                            changed ioan from 51 to lendian_out
!   2006-07-28  derber  - include sensible temperature
!   2006-07-31  kleist - change to use ges_ps instead of lnps
!   2008-03-27  safford - rm unused vars and uses
!   2008-12-05  todling - adjustment for dsfct time dimension addition
!   2010-03-29  hu     - add code to gether cloud/hydrometeor fields and write out
!   2010-04-01  treadon - move strip_single to gridmod
!   2011-04-29  todling - introduce MetGuess and wrf_mass_guess_mod
<<<<<<< HEAD
!   2012-04-13  whitaker - don't call GSI_BundleGetPointer if nguess = 0
=======
!   2011-09-20  hclin   - added 15 wrfchem/gocart fields for aod
!   2012-04-13  whitaker - don't call GSI_BundleGetPointer if n_actual_clouds = 0
!   2013-10-19  todling - metguess now holds background
!   2013-10-24  todling - general interface to strip
>>>>>>> fde44a02
!   2014-03-12  hu     - add code to read ges_q2 (2m Q), 
!                               Qnr(rain number concentration), 
!                               and nsoil (number of soil levels)
!
!   input argument list:
!     mype     - pe number
!
!   output argument list:
!     no output arguments
!
! attributes:
!   language: f90
!   machine:  ibm RS/6000 SP
!
!$$$
  use kinds, only: r_kind,r_single,i_kind
  use guess_grids, only: ntguessfc,ntguessig,ifilesig,dsfct,&
       ges_tsen
  use wrf_mass_guess_mod, only: ges_tten
  use mpimod, only: mpi_comm_world,ierror,mpi_real4
<<<<<<< HEAD
  use guess_grids, only: ges_th2,ges_q2,ges_soilt1,ges_tslb,ges_smois,ges_tsk
=======
>>>>>>> fde44a02
  use gridmod, only: pt_ll,eta1_ll,lat2,iglobal,itotsub,update_regsfc,&
       lon2,nsig,nsig_soil,lon1,lat1,nlon_regional,nlat_regional,ijn,displs_g,&
       aeta1_ll,strip
  use constants, only: one,zero_single,rd_over_cp_mass,one_tenth,r10,r100
  use gsi_io, only: lendian_in, lendian_out
  use rapidrefresh_cldsurf_mod, only: l_cloud_analysis,l_gsd_soilTQ_nudge,&
       l_use_2mQ4B
  use chemmod, only: laeroana_gocart
  use gsi_bundlemod, only: GSI_BundleGetPointer
  use gsi_metguess_mod, only: gsi_metguess_get,GSI_MetGuess_Bundle
  use gsi_chemguess_mod, only: GSI_ChemGuess_Bundle, gsi_chemguess_get
  use mpeu_util, only: die
  implicit none

! Declare passed variables
  integer(i_kind),intent(in   ) :: mype

! Declare local parameters
  character(len=*),parameter::myname='wrwrfmassa_netcdf'
  real(r_kind),parameter:: r225=225.0_r_kind

! Declare local variables
  integer(i_kind) im,jm,lm
  real(r_single),allocatable::temp1(:),temp1u(:),temp1v(:),tempa(:),tempb(:)
  real(r_single),allocatable::all_loc(:,:,:)
  real(r_single),allocatable::strp(:)
<<<<<<< HEAD
  real(r_single),allocatable:: landmask(:)
  character(6) filename
  integer(i_kind) i,j,k,kt,kq,ku,kv,it,i_psfc,i_t,i_q,i_u,i_v
  integer(i_kind) i_qc,i_qi,i_qr,i_qs,i_qg,i_qnr
  integer(i_kind) kqc, kqi, kqr, kqs, kqg, kqnr,i_tt, ktt
  integer(i_kind) i_sst,i_skt,i_th2,i_q2,i_soilt1,i_tslb,i_smois,ktslb,ksmois
  integer(i_kind) num_mass_fields,num_all_fields,num_all_pad
  integer(i_kind) regional_time0(6),nlon_regional0,nlat_regional0,nsig0,nsoil
  integer(i_kind) nguess,ier,istatus
=======
  real(r_single),allocatable::landmask(:)
  character(6) filename
  integer(i_kind) i,j,k,kt,kq,ku,kv,it,i_psfc,i_t,i_q,i_u,i_v
  integer(i_kind) i_qc,i_qi,i_qr,i_qs,i_qg,i_qnr
  integer(i_kind) kqc,kqi,kqr,kqs,kqg,kqnr,i_tt,ktt
  integer(i_kind) i_sst,i_skt,i_th2,i_q2,i_soilt1,i_tslb,i_smois,ktslb,ksmois
  integer(i_kind) :: iv, n_gocart_var
  integer(i_kind),allocatable :: i_chem(:), kchem(:)
  integer(i_kind) num_mass_fields,num_all_fields,num_all_pad
  integer(i_kind) regional_time0(6),nlon_regional0,nlat_regional0,nsig0,nsoil
  integer(i_kind) n_actual_clouds,ier,istatus
>>>>>>> fde44a02
  real(r_kind) psfc_this,psfc_this_dry
  real(r_kind),dimension(lat2,lon2):: q_integral
  real(r_kind) deltasigma
  real(r_kind):: work_prsl,work_prslk
  real(r_single) pt0
  real(r_single) aeta10(nsig),eta10(nsig+1)
  real(r_single) glon0(nlon_regional,nlat_regional),glat0(nlon_regional,nlat_regional)
  real(r_single) dx_mc0(nlon_regional,nlat_regional),dy_mc0(nlon_regional,nlat_regional)

<<<<<<< HEAD
  real(r_kind), pointer :: ges_qc(:,:,:)
  real(r_kind), pointer :: ges_qi(:,:,:)
  real(r_kind), pointer :: ges_qr(:,:,:)
  real(r_kind), pointer :: ges_qs(:,:,:)
  real(r_kind), pointer :: ges_qg(:,:,:)
  real(r_kind), pointer :: ges_qnr(:,:,:)
=======
  real(r_kind), pointer :: ges_ps(:,:  )=>NULL()
  real(r_kind), pointer :: ges_tsk(:,:)=>NULL()
  real(r_kind), pointer :: ges_th2(:,:)=>NULL()
  real(r_kind), pointer :: ges_q2(:,:)=>NULL()
  real(r_kind), pointer :: ges_soilt1(:,:)=>NULL()
  real(r_kind), pointer :: ges_tslb_it(:,:,:)=>NULL()
  real(r_kind), pointer :: ges_smois_it(:,:,:)=>NULL()
  real(r_kind), pointer :: ges_u (:,:,:)=>NULL()
  real(r_kind), pointer :: ges_v (:,:,:)=>NULL()
  real(r_kind), pointer :: ges_q (:,:,:)=>NULL()
  real(r_kind), pointer :: ges_qc(:,:,:)=>NULL()
  real(r_kind), pointer :: ges_qi(:,:,:)=>NULL()
  real(r_kind), pointer :: ges_qr(:,:,:)=>NULL()
  real(r_kind), pointer :: ges_qs(:,:,:)=>NULL()
  real(r_kind), pointer :: ges_qg(:,:,:)=>NULL()
  real(r_kind), pointer :: ges_qnr(:,:,:)=>NULL()

  real(r_kind), pointer :: ges_sulf (:,:,:)=>NULL()
  real(r_kind), pointer :: ges_bc1  (:,:,:)=>NULL()
  real(r_kind), pointer :: ges_bc2  (:,:,:)=>NULL()
  real(r_kind), pointer :: ges_oc1  (:,:,:)=>NULL()
  real(r_kind), pointer :: ges_oc2  (:,:,:)=>NULL()
  real(r_kind), pointer :: ges_dust1(:,:,:)=>NULL()
  real(r_kind), pointer :: ges_dust2(:,:,:)=>NULL()
  real(r_kind), pointer :: ges_dust3(:,:,:)=>NULL()
  real(r_kind), pointer :: ges_dust4(:,:,:)=>NULL()
  real(r_kind), pointer :: ges_dust5(:,:,:)=>NULL()
  real(r_kind), pointer :: ges_seas1(:,:,:)=>NULL()
  real(r_kind), pointer :: ges_seas2(:,:,:)=>NULL()
  real(r_kind), pointer :: ges_seas3(:,:,:)=>NULL()
  real(r_kind), pointer :: ges_seas4(:,:,:)=>NULL()
  real(r_kind), pointer :: ges_p25  (:,:,:)=>NULL()
>>>>>>> fde44a02

  it=ntguessig

! Inquire about cloud guess fields
  call gsi_metguess_get('clouds::3d',n_actual_clouds,istatus)
  if (n_actual_clouds>0) then
!    get pointer to relevant instance of cloud-related backgroud
     ier=0
     call GSI_BundleGetPointer ( GSI_MetGuess_Bundle(it), 'ql', ges_qc, istatus );ier=ier+istatus
     call GSI_BundleGetPointer ( GSI_MetGuess_Bundle(it), 'qi', ges_qi, istatus );ier=ier+istatus
     call GSI_BundleGetPointer ( GSI_MetGuess_Bundle(it), 'qr', ges_qr, istatus );ier=ier+istatus
     call GSI_BundleGetPointer ( GSI_MetGuess_Bundle(it), 'qs', ges_qs, istatus );ier=ier+istatus
     call GSI_BundleGetPointer ( GSI_MetGuess_Bundle(it), 'qg', ges_qg, istatus );ier=ier+istatus
     call GSI_BundleGetPointer ( GSI_MetGuess_Bundle(it), 'qnr',ges_qnr,istatus );ier=ier+istatus
<<<<<<< HEAD
     if (ier/=0) nguess=0
=======
     if (ier/=0) n_actual_clouds=0
>>>>>>> fde44a02
  end if

  im=nlon_regional
  jm=nlat_regional
  lm=nsig

  num_mass_fields=4+4*lm
<<<<<<< HEAD
  if(l_cloud_analysis .or. nguess>0) num_mass_fields=4+4*lm + 7*lm
  if(l_gsd_soilTQ_nudge) num_mass_fields=4+4*lm+2*nsig_soil+2
  if(l_gsd_soilTQ_nudge .and. l_cloud_analysis) num_mass_fields=4+4*lm+2*nsig_soil+2+7*lm
=======
  if(l_cloud_analysis .or. n_actual_clouds>0) num_mass_fields=4+4*lm + 7*lm
  if(l_gsd_soilTQ_nudge) num_mass_fields=4+4*lm+2*nsig_soil+2
  if(l_gsd_soilTQ_nudge .and. l_cloud_analysis) num_mass_fields=4+4*lm+2*nsig_soil+2+7*lm
  if ( laeroana_gocart ) then
     call gsi_chemguess_get ( 'aerosols::3d', n_gocart_var, ier )
     if ( n_gocart_var > 0 ) then
        num_mass_fields = num_mass_fields + n_gocart_var*lm
        allocate(i_chem(n_gocart_var))
        allocate(kchem(n_gocart_var))
     else
        laeroana_gocart = .false.
     endif
  endif
>>>>>>> fde44a02
  num_all_fields=num_mass_fields
  num_all_pad=num_all_fields
  allocate(all_loc(lat2,lon2,num_all_pad))
  allocate(strp(lat1*lon1))

  i_psfc=1
  i_t=2
  i_q=i_t+lm
  i_u=i_q+lm
  i_v=i_u+lm
  i_sst=i_v+lm
  if(l_gsd_soilTQ_nudge) then
     i_th2=i_sst+1
     i_tslb=i_th2+1
     i_smois=i_tslb+nsig_soil
     i_soilt1=i_smois+nsig_soil
     i_skt=i_soilt1+1
  else
     i_skt=i_sst+1
     i_th2=0
     i_tslb=0
     i_smois=0
     i_soilt1=0
  endif
  i_q2=i_skt+1
<<<<<<< HEAD
! for hydrometeors
  if(l_cloud_analysis .or. nguess>0) then
=======

! for hydrometeors
  if(l_cloud_analysis .or. n_actual_clouds>0) then
>>>>>>> fde44a02
     i_qc=i_q2+1
     i_qr=i_qc+lm
     i_qs=i_qr+lm
     i_qi=i_qs+lm
     i_qg=i_qi+lm
     i_qnr=i_qg+lm
     i_tt=i_qnr+lm
<<<<<<< HEAD
=======
     if ( laeroana_gocart ) then
        do iv = 1, n_gocart_var
           i_chem(iv)=i_tt+(iv-1)*lm+1
        end do
     endif
  else
     if ( laeroana_gocart) then
        do iv = 1, n_gocart_var
           i_chem(iv)=i_skt+(iv-1)*lm+1
        end do
     endif
>>>>>>> fde44a02
  endif
  
  allocate(temp1(im*jm),temp1u((im+1)*jm),temp1v(im*(jm+1)))
  allocate(landmask(im*jm))

  if(mype == 0) write(6,*)' at 2 in wrwrfmassa'

  if(mype == 0) then
     write(filename,'("sigf",i2.2)')ifilesig(ntguessig)
     print *,'update ',trim(filename)
     open (lendian_in,file=filename,form='unformatted')
     open (lendian_out,file='siganl',form='unformatted')
     rewind lendian_in ; rewind lendian_out
  end if

! Convert analysis variables to MASS variables
! get pointer to relevant instance of cloud-related backgroud
  if (n_actual_clouds>0) then
     ier=0
     call GSI_BundleGetPointer ( GSI_MetGuess_Bundle(it), 'ql', ges_qc, istatus );ier=ier+istatus
     call GSI_BundleGetPointer ( GSI_MetGuess_Bundle(it), 'qi', ges_qi, istatus );ier=ier+istatus
     call GSI_BundleGetPointer ( GSI_MetGuess_Bundle(it), 'qr', ges_qr, istatus );ier=ier+istatus
     call GSI_BundleGetPointer ( GSI_MetGuess_Bundle(it), 'qs', ges_qs, istatus );ier=ier+istatus
     call GSI_BundleGetPointer ( GSI_MetGuess_Bundle(it), 'qg', ges_qg, istatus );ier=ier+istatus
     call GSI_BundleGetPointer ( GSI_MetGuess_Bundle(it), 'qnr',ges_qnr,istatus );ier=ier+istatus
     if (ier/=0) then
         write(6,*)'READ_WRF_MASS_BINARY_GUESS: getpointer failed, cannot do cloud analysis'
         if (l_cloud_analysis .or. n_actual_clouds>0) call stop2(999)
     endif
  endif

  ier=0
  call GSI_BundleGetPointer ( GSI_MetGuess_Bundle(it), 'ps', ges_ps, istatus );ier=ier+istatus
  call GSI_BundleGetPointer ( GSI_MetGuess_Bundle(it), 'u' , ges_u , istatus );ier=ier+istatus
  call GSI_BundleGetPointer ( GSI_MetGuess_Bundle(it), 'v' , ges_v , istatus );ier=ier+istatus
  call GSI_BundleGetPointer ( GSI_MetGuess_Bundle(it), 'q' , ges_q , istatus );ier=ier+istatus
  if (ier/=0) then ! doesn't have to die - code can be generalized to bypass missing vars
      write(6,*)'wrwrfmassa_binary: getpointer failed, cannot retrieve ps,u,v,q'
      call stop2(999)
  endif
  
! Create all_loc from ges_*
  if(mype == 0) write(6,*)' at 3 in wrwrfmassa'
  all_loc=zero_single
  kt=i_t-1
  kq=i_q-1
  ku=i_u-1
  kv=i_v-1
! for hydrometeors
  if(l_cloud_analysis .or. n_actual_clouds>0) then
     kqc=i_qc-1
     kqi=i_qi-1
     kqr=i_qr-1
     kqs=i_qs-1
     kqg=i_qg-1
     kqnr=i_qnr-1
     ktt=i_tt-1
  endif
  if ( laeroana_gocart ) then
     ier = 0
     call GSI_BundleGetPointer ( GSI_ChemGuess_Bundle(it), 'sulf',  ges_sulf,  istatus );ier=ier+istatus 
     call GSI_BundleGetPointer ( GSI_ChemGuess_Bundle(it), 'bc1',   ges_bc1,   istatus );ier=ier+istatus   
     call GSI_BundleGetPointer ( GSI_ChemGuess_Bundle(it), 'bc2',   ges_bc2,   istatus );ier=ier+istatus 
     call GSI_BundleGetPointer ( GSI_ChemGuess_Bundle(it), 'oc1',   ges_oc1,   istatus );ier=ier+istatus      
     call GSI_BundleGetPointer ( GSI_ChemGuess_Bundle(it), 'oc2',   ges_oc2,   istatus );ier=ier+istatus    
     call GSI_BundleGetPointer ( GSI_ChemGuess_Bundle(it), 'dust1', ges_dust1, istatus );ier=ier+istatus  
     call GSI_BundleGetPointer ( GSI_ChemGuess_Bundle(it), 'dust2', ges_dust2, istatus );ier=ier+istatus 
     call GSI_BundleGetPointer ( GSI_ChemGuess_Bundle(it), 'dust3', ges_dust3, istatus );ier=ier+istatus  
     call GSI_BundleGetPointer ( GSI_ChemGuess_Bundle(it), 'dust4', ges_dust4, istatus );ier=ier+istatus  
     call GSI_BundleGetPointer ( GSI_ChemGuess_Bundle(it), 'dust5', ges_dust5, istatus );ier=ier+istatus     
     call GSI_BundleGetPointer ( GSI_ChemGuess_Bundle(it), 'seas1', ges_seas1, istatus );ier=ier+istatus
     call GSI_BundleGetPointer ( GSI_ChemGuess_Bundle(it), 'seas2', ges_seas2, istatus );ier=ier+istatus
     call GSI_BundleGetPointer ( GSI_ChemGuess_Bundle(it), 'seas3', ges_seas3, istatus );ier=ier+istatus 
     call GSI_BundleGetPointer ( GSI_ChemGuess_Bundle(it), 'seas4', ges_seas4, istatus );ier=ier+istatus
     call GSI_BundleGetPointer ( GSI_ChemGuess_Bundle(it), 'p25',   ges_p25,   istatus );ier=ier+istatus
     if (ier/=0 .and. mype == 0) then
         write(6,*)'WRWRFMASSA_NETCDF: getpointer failed for gocart species'
     endif
     do iv = 1, n_gocart_var
        kchem(iv) = i_chem(iv)-1
     end do
  endif

  q_integral=one
  do k=1,nsig
     deltasigma=eta1_ll(k)-eta1_ll(k+1)
     kt=kt+1
     kq=kq+1
     ku=ku+1
     kv=kv+1
! for hydrometeors
     if(l_cloud_analysis .or. n_actual_clouds>0) then
        kqc=kqc+1
        kqi=kqi+1
        kqr=kqr+1
        kqs=kqs+1
        kqg=kqg+1
        kqnr=kqnr+1
        ktt=ktt+1
     endif
     if ( laeroana_gocart ) then
        do iv = 1, n_gocart_var
           kchem(iv) = kchem(iv)+1
        end do
     endif
     do i=1,lon2
        do j=1,lat2
           all_loc(j,i,ku)=ges_u(j,i,k)
           all_loc(j,i,kv)=ges_v(j,i,k)

!          Convert sensible temperature to potential temperature
           work_prsl  = one_tenth*(aeta1_ll(k)*(r10*ges_ps(j,i)-pt_ll)+pt_ll)
           work_prslk = (work_prsl/r100)**rd_over_cp_mass
           all_loc(j,i,kt) = ges_tsen(j,i,k,it)/work_prslk

!          Convert specific humidity to mixing ratio
           all_loc(j,i,kq)= ges_q(j,i,k)/(one-ges_q(j,i,k))
           	
! for hydrometeors      
           if(l_cloud_analysis .or. n_actual_clouds>0) then
              all_loc(j,i,kqc)=ges_qc(j,i,k)
              all_loc(j,i,kqi)=ges_qi(j,i,k)
              all_loc(j,i,kqr)=ges_qr(j,i,k)
              all_loc(j,i,kqs)=ges_qs(j,i,k)
              all_loc(j,i,kqg)=ges_qg(j,i,k)
              all_loc(j,i,kqnr)=ges_qnr(j,i,k)
              all_loc(j,i,ktt)=ges_tten(j,i,k,it)
           endif

           if ( laeroana_gocart ) then
              all_loc(j,i,kchem(1))=ges_sulf(j,i,k)
              all_loc(j,i,kchem(2))=ges_bc1(j,i,k)
              all_loc(j,i,kchem(3))=ges_bc2(j,i,k)
              all_loc(j,i,kchem(4))=ges_oc1(j,i,k)
              all_loc(j,i,kchem(5))=ges_oc2(j,i,k)
              all_loc(j,i,kchem(6))=ges_dust1(j,i,k)
              all_loc(j,i,kchem(7))=ges_dust2(j,i,k)
              all_loc(j,i,kchem(8))=ges_dust3(j,i,k)
              all_loc(j,i,kchem(9))=ges_dust4(j,i,k)
              all_loc(j,i,kchem(10))=ges_dust5(j,i,k)
              all_loc(j,i,kchem(11))=ges_seas1(j,i,k)
              all_loc(j,i,kchem(12))=ges_seas2(j,i,k)
              all_loc(j,i,kchem(13))=ges_seas3(j,i,k)
              all_loc(j,i,kchem(14))=ges_seas4(j,i,k)
              if ( n_gocart_var>=15 ) all_loc(j,i,kchem(15))=ges_p25(j,i,k)
           endif

           q_integral(j,i)=q_integral(j,i)+deltasigma* &
                ges_q(j,i,k)/(one-ges_q(j,i,k))
        end do
     end do
  end do
  do i=1,lon2
     do j=1,lat2
        psfc_this=r10*ges_ps(j,i)   ! convert from cb to mb
        psfc_this_dry=pt_ll+(psfc_this-pt_ll)/q_integral(j,i)
        all_loc(j,i,i_psfc)=r100*psfc_this_dry
     end do
  end do
  
  if(mype == 0) then
     read(lendian_in) regional_time0,nlon_regional0,nlat_regional0,nsig0,pt0,nsoil
     write(lendian_out) regional_time0,nlon_regional0,nlat_regional0,nsig0,pt0,nsoil
     read(lendian_in) aeta10
     write(lendian_out) aeta10
     read(lendian_in) eta10
     write(lendian_out) eta10
     read(lendian_in) glat0,dx_mc0
     write(lendian_out) glat0,dx_mc0
     read(lendian_in) glon0,dy_mc0
     write(lendian_out) glon0,dy_mc0
  end if
  
! Update psfc
  if(mype == 0) write(6,*)' at 6 in wrwrfmassa'

  allocate(tempa(itotsub),tempb(itotsub))
  if(mype == 0) read(lendian_in)temp1
  call strip(all_loc(:,:,i_psfc),strp)
  call mpi_gatherv(strp,ijn(mype+1),mpi_real4, &
       tempa,ijn,displs_g,mpi_real4,0,mpi_comm_world,ierror)
  if(mype == 0) then
     call fill_mass_grid2t(temp1,im,jm,tempb,2)
     do i=1,iglobal
        tempa(i)=tempa(i)-tempb(i)
     end do
     call unfill_mass_grid2t(tempa,im,jm,temp1)
     write(lendian_out)temp1
  end if

!  FIS read/write
  if(mype == 0) then
     read(lendian_in)temp1
     write(lendian_out)temp1
  end if

! Update t
  kt=i_t-1
  do k=1,nsig
     kt=kt+1
     if(mype == 0) read(lendian_in)temp1
     call strip(all_loc(:,:,kt),strp)
     call mpi_gatherv(strp,ijn(mype+1),mpi_real4, &
          tempa,ijn,displs_g,mpi_real4,0,mpi_comm_world,ierror)
     if(mype == 0) then
        call fill_mass_grid2t(temp1,im,jm,tempb,2)
        do i=1,iglobal
           tempa(i)=tempa(i)-tempb(i)
        end do
        call unfill_mass_grid2t(tempa,im,jm,temp1)
        write(lendian_out)temp1
     end if
  end do

! Update q
  kq=i_q-1
  do k=1,nsig
     kq=kq+1
     if(mype == 0) read(lendian_in)temp1
     call strip(all_loc(:,:,kq),strp)
     call mpi_gatherv(strp,ijn(mype+1),mpi_real4, &
          tempa,ijn,displs_g,mpi_real4,0,mpi_comm_world,ierror)
     if(mype == 0) then
        call fill_mass_grid2t(temp1,im,jm,tempb,2)
        do i=1,iglobal
           tempa(i)=tempa(i)-tempb(i)
        end do
        call unfill_mass_grid2t(tempa,im,jm,temp1)
        write(lendian_out)temp1
     end if
  end do

! Update u
  ku=i_u-1
  do k=1,nsig
     ku=ku+1
     if(mype == 0) read(lendian_in)temp1u
     call strip(all_loc(:,:,ku),strp)
     call mpi_gatherv(strp,ijn(mype+1),mpi_real4, &
          tempa,ijn,displs_g,mpi_real4,0,mpi_comm_world,ierror)
     if(mype == 0) then
        call fill_mass_grid2u(temp1u,im,jm,tempb,2)
        do i=1,iglobal
           tempa(i)=tempa(i)-tempb(i)
        end do
        call unfill_mass_grid2u(tempa,im,jm,temp1u)
        write(lendian_out)temp1u
     end if
  end do

! Update v
  kv=i_v-1
  do k=1,nsig
     kv=kv+1
     if(mype == 0) read(lendian_in)temp1v
     call strip(all_loc(:,:,kv),strp)
     call mpi_gatherv(strp,ijn(mype+1),mpi_real4, &
          tempa,ijn,displs_g,mpi_real4,0,mpi_comm_world,ierror)
     if(mype == 0) then
        call fill_mass_grid2v(temp1v,im,jm,tempb,2)
        do i=1,iglobal
           tempa(i)=tempa(i)-tempb(i)
        end do
        call unfill_mass_grid2v(tempa,im,jm,temp1v)
        write(lendian_out)temp1v
     end if
  end do
  
! Load updated skin temperature array if writing out to analysis file
  if (update_regsfc) then
     do i=1,lon2
        do j=1,lat2
           all_loc(j,i,i_sst)=dsfct(j,i,ntguessfc)
           all_loc(j,i,i_skt)=dsfct(j,i,ntguessfc)
        end do
     end do
  end if

! for soil nudging
  if(l_gsd_soilTQ_nudge) then
     ier=0
     call GSI_BundleGetPointer (GSI_MetGuess_Bundle(it),'smoist',ges_smois_it,istatus)
     ier=ier+istatus
     call GSI_BundleGetPointer (GSI_MetGuess_Bundle(it),'tslb' ,ges_tslb_it ,istatus)
     ier=ier+istatus
     if (ier/=0) call die(trim(myname),'cannot get pointers for tslb/smois, ier =',ier)
     ktslb=i_tslb-1
     ksmois=i_smois-1
     do k=1,nsig_soil
        ktslb=ktslb+1
        ksmois=ksmois+1
        do i=1,lon2
           do j=1,lat2
              all_loc(j,i,ktslb)=ges_tslb_it(j,i,k)
              all_loc(j,i,ksmois)=ges_smois_it(j,i,k)
           end do
        end do
     end do
     call GSI_BundleGetPointer ( GSI_MetGuess_Bundle(it), 'q2m',   ges_q2,  istatus );ier=ier+istatus
     call GSI_BundleGetPointer ( GSI_MetGuess_Bundle(it), 'th2m',  ges_th2, istatus );ier=ier+istatus
     call GSI_BundleGetPointer ( GSI_MetGuess_Bundle(it), 'tsoil', ges_soilt1, istatus );ier=ier+istatus
     call GSI_BundleGetPointer ( GSI_MetGuess_Bundle(it), 'tskn' , ges_tsk , istatus );ier=ier+istatus
     if (ier/=0) then ! doesn't have to die - code can be generalized to bypass missing vars
         write(6,*)'wrwrfmassa_netcdf: getpointer failed, cannot retrieve soil stuff'
         call stop2(999)
     endif
     do i=1,lon2
        do j=1,lat2
           all_loc(j,i,i_skt)=ges_tsk(j,i)
           all_loc(j,i,i_th2)=ges_th2(j,i)
           all_loc(j,i,i_soilt1)=ges_soilt1(j,i)
        end do
     end do
  endif ! l_gsd_soilTQ_nudge
<<<<<<< HEAD
  do i=1,lon2
     do j=1,lat2
! Convert 2m specific humidity to mixing ratio
        all_loc(j,i,i_q2)=ges_q2(j,i,it)/(one-ges_q2(j,i,it))
     end do
  end do
=======
  if (l_use_2mQ4B) then
     do i=1,lon2
        do j=1,lat2
! Convert 2m specific humidity to mixing ratio
           all_loc(j,i,i_q2)=ges_q2(j,i)/(one-ges_q2(j,i))
        end do
     end do
  endif
>>>>>>> fde44a02

  if(mype == 0) then
! SM   This is landmask
     read(lendian_in)temp1
     landmask=temp1
     write(lendian_out)temp1
! SICE
     read(lendian_in)temp1
     write(lendian_out)temp1
  end if

! SST
  if(update_regsfc) then
     if(mype == 0) read(lendian_in)temp1
     if (mype==0)write(6,*)' at 9.1 in wrwrfmassa,max,min(temp1)=',maxval(temp1),minval(temp1)
     call strip(all_loc(:,:,i_sst),strp)
     call mpi_gatherv(strp,ijn(mype+1),mpi_real4, &
          tempa,ijn,displs_g,mpi_real4,0,mpi_comm_world,ierror)
     if(mype == 0) then
        if(mype == 0) write(6,*)' at 9.2 in wrwrfmassa,max,min(tempa)=',maxval(tempa),minval(tempa)
        call fill_mass_grid2t(temp1,im,jm,tempb,2)
        do i=1,iglobal
           if(tempb(i) < (r225)) then
              tempa(i)=zero_single
           else
              tempa(i)=tempa(i)-tempb(i)
           end if
        end do
        if(mype == 0) write(6,*)' at 9.4 in wrwrfmassa,max,min(tempa)=',maxval(tempa),minval(tempa)
        call unfill_mass_grid2t(tempa,im,jm,temp1)
        write(6,*)' at 9.6 in wrwrfmassa,max,min(temp1)=',maxval(temp1),minval(temp1)
        write(lendian_out)temp1
     end if     !endif mype==0
  else
     if(mype==0) then
        read(lendian_in)temp1
        write(lendian_out)temp1
     end if
  end if   !end if check updatesfc
  
! REST OF FIELDS
  if(l_gsd_soilTQ_nudge) then
     if (mype == 0) then
        do k=4,9
           read(lendian_in)temp1
           write(lendian_out)temp1
        end do
     end if
! Update smois
     ksmois=i_smois-1
     do k=1,nsig_soil
        ksmois=ksmois+1
        if(mype == 0) read(lendian_in)temp1
        call strip(all_loc(:,:,ksmois),strp)
        call mpi_gatherv(strp,ijn(mype+1),mpi_real4, &
             tempa,ijn,displs_g,mpi_real4,0,mpi_comm_world,ierror)
        if(mype == 0) then
           call fill_mass_grid2t(temp1,im,jm,tempb,2)
           do i=1,iglobal
              tempa(i)=tempa(i)-tempb(i)
           end do
           call unfill_mass_grid2t_ldmk(tempa,im,jm,temp1,landmask)
           write(lendian_out)temp1
        end if
     end do
! update TSLB
     ktslb=i_tslb-1
     do k=1,nsig_soil
        ktslb=ktslb+1
        if(mype == 0) read(lendian_in)temp1
        call strip(all_loc(:,:,ktslb),strp)
        call mpi_gatherv(strp,ijn(mype+1),mpi_real4, &
             tempa,ijn,displs_g,mpi_real4,0,mpi_comm_world,ierror)
        if(mype == 0) then
           call fill_mass_grid2t(temp1,im,jm,tempb,2)
           do i=1,iglobal
              tempa(i)=tempa(i)-tempb(i)
           end do
           call unfill_mass_grid2t_ldmk(tempa,im,jm,temp1,landmask)
           write(lendian_out)temp1
        end if
     end do
  else
     if (mype == 0) then
        do k=4,11
           read(lendian_in)temp1
           write(lendian_out)temp1
        end do
     end if
  endif !  l_gsd_soilTQ_nudge
  
! Update SKIN TEMP
  if(update_regsfc .or. l_gsd_soilTQ_nudge) then
     if(mype == 0) read(lendian_in)temp1
     if (mype==0)write(6,*)' at 10.0 in wrwrfmassa,max,min(temp1)=',maxval(temp1),minval(temp1)
     call strip(all_loc(:,:,i_skt),strp)
     call mpi_gatherv(strp,ijn(mype+1),mpi_real4, &
          tempa,ijn,displs_g,mpi_real4,0,mpi_comm_world,ierror)
     if(mype == 0) then
        call fill_mass_grid2t(temp1,im,jm,tempb,2)
        do i=1,iglobal
           if(tempb(i) < (r225)) then
              tempa(i)=zero_single
           else 
              tempa(i)=tempa(i)-tempb(i)
           end if
        end do
        call unfill_mass_grid2t_ldmk(tempa,im,jm,temp1,landmask)
        write(lendian_out)temp1
     end if
  else
     if (mype == 0) then
        read(lendian_in)temp1
        write(lendian_out)temp1
     end if
  end if

! Update Q2
  if(mype == 0) read(lendian_in)temp1
  if (mype==0)write(6,*)' at 10.11 in wrwrfmassa,max,min(temp1)=', &
                                         maxval(temp1),minval(temp1)
<<<<<<< HEAD
  call strip_single(all_loc(1,1,i_q2),strp,1)
=======
  call strip(all_loc(:,:,i_q2),strp)
>>>>>>> fde44a02
  tempa=zero_single
  call mpi_gatherv(strp,ijn(mype+1),mpi_real4, &
          tempa,ijn,displs_g,mpi_real4,0,mpi_comm_world,ierror)
  if(mype == 0) then
     write(6,*)' at 10.12 in wrwrfmassa,max,min(tempa)=', &
                          maxval(tempa),minval(tempa)
     call fill_mass_grid2t(temp1,im,jm,tempb,2)
     do i=1,iglobal
           tempa(i)=tempa(i)-tempb(i)
     end do
     write(6,*)' at 10.13 in wrwrfmassa,max,min(tempa)=', &
                           maxval(tempa),minval(tempa)
     call unfill_mass_grid2t(tempa,im,jm,temp1)
     write(6,*)' at 10.14 in wrwrfmassa,max,min(temp1)=', &
                           maxval(temp1),minval(temp1)
     write(lendian_out)temp1
  end if     !endif mype==0

  if(l_gsd_soilTQ_nudge) then
! update soilt1
     if(mype == 0) read(lendian_in)temp1
     if (mype==0)write(6,*)' at 10.1 in wrwrfmassa,max,min(temp1)=',maxval(temp1),minval(temp1)
     call strip(all_loc(:,:,i_soilt1),strp)
     tempa=zero_single
     call mpi_gatherv(strp,ijn(mype+1),mpi_real4, &
          tempa,ijn,displs_g,mpi_real4,0,mpi_comm_world,ierror)
     if(mype == 0) then
         write(6,*)' at 10.2 in wrwrfmassa,max,min(tempa)=',maxval(tempa),minval(tempa)
        call fill_mass_grid2t(temp1,im,jm,tempb,2)
        do i=1,iglobal
           tempa(i)=tempa(i)-tempb(i)
        end do
        write(6,*)' at 10.3 in wrwrfmassa,max,min(tempa)=',maxval(tempa),minval(tempa)
        call unfill_mass_grid2t_ldmk(tempa,im,jm,temp1,landmask)
        write(6,*)' at 10.4 in wrwrfmassa,max,min(temp1)=',maxval(temp1),minval(temp1)
        write(lendian_out)temp1
     end if     !endif mype==0
! update TH2
     if(mype == 0) read(lendian_in)temp1
     if (mype==0)write(6,*)' at 10.5 in wrwrfmassa,max,min(temp1)=',maxval(temp1),minval(temp1)
     call strip(all_loc(:,:,i_th2),strp)
     call mpi_gatherv(strp,ijn(mype+1),mpi_real4, &
          tempa,ijn,displs_g,mpi_real4,0,mpi_comm_world,ierror)
     if(mype == 0) then
         write(6,*)' at 10.6 in wrwrfmassa,max,min(tempa)=',maxval(tempa),minval(tempa)
        call fill_mass_grid2t(temp1,im,jm,tempb,2)
        do i=1,iglobal
           if(tempb(i) < (r100)) then
              tempa(i)=zero_single
           else
              tempa(i)=tempa(i)-tempb(i)
           end if
        end do
        write(6,*)' at 10.7 in wrwrfmassa,max,min(tempa)=',maxval(tempa),minval(tempa)
        call unfill_mass_grid2t(tempa,im,jm,temp1)
        write(6,*)' at 10.8 in wrwrfmassa,max,min(temp1)=',maxval(temp1),minval(temp1)
        write(lendian_out)temp1
     end if     !endif mype==0
  endif  !  l_gsd_soilTQ_nudge
!
! for saving cloud analysis results
  if(l_cloud_analysis .or. n_actual_clouds>0) then
! Update qc
     kqc=i_qc-1
     do k=1,nsig
        kqc=kqc+1
        if(mype == 0) read(lendian_in)temp1
        call strip(all_loc(:,:,kqc),strp)
        call mpi_gatherv(strp,ijn(mype+1),mpi_real4, &
             tempa,ijn,displs_g,mpi_real4,0,mpi_comm_world,ierror)
        if(mype == 0) then
           call fill_mass_grid2t(temp1,im,jm,tempb,2)
           do i=1,iglobal
              tempa(i)=tempa(i)-tempb(i)
           end do
           call unfill_mass_grid2t(tempa,im,jm,temp1)
           write(lendian_out)temp1
        end if
     end do

! Update qr     
     kqr=i_qr-1
     do k=1,nsig
        kqr=kqr+1
        if(mype == 0) read(lendian_in)temp1
        call strip(all_loc(:,:,kqr),strp)
        call mpi_gatherv(strp,ijn(mype+1),mpi_real4, &
             tempa,ijn,displs_g,mpi_real4,0,mpi_comm_world,ierror)
        if(mype == 0) then
           call fill_mass_grid2t(temp1,im,jm,tempb,2)
           do i=1,iglobal
              tempa(i)=tempa(i)-tempb(i)
           end do
           call unfill_mass_grid2t(tempa,im,jm,temp1)
           write(lendian_out)temp1
        end if
     end do

! Update qs     
     kqs=i_qs-1
     do k=1,nsig
        kqs=kqs+1
        if(mype == 0) read(lendian_in)temp1
        call strip(all_loc(:,:,kqs),strp)
        call mpi_gatherv(strp,ijn(mype+1),mpi_real4, &
             tempa,ijn,displs_g,mpi_real4,0,mpi_comm_world,ierror)
        if(mype == 0) then
           call fill_mass_grid2t(temp1,im,jm,tempb,2)
           do i=1,iglobal
              tempa(i)=tempa(i)-tempb(i)
           end do
           call unfill_mass_grid2t(tempa,im,jm,temp1)
           write(lendian_out)temp1
        end if
     end do

! Update qi     
     kqi=i_qi-1
     do k=1,nsig
        kqi=kqi+1
        if(mype == 0) read(lendian_in)temp1
        call strip(all_loc(:,:,kqi),strp)
        call mpi_gatherv(strp,ijn(mype+1),mpi_real4, &
             tempa,ijn,displs_g,mpi_real4,0,mpi_comm_world,ierror)
        if(mype == 0) then
           call fill_mass_grid2t(temp1,im,jm,tempb,2)
           do i=1,iglobal
              tempa(i)=tempa(i)-tempb(i)
           end do
           call unfill_mass_grid2t(tempa,im,jm,temp1)
           write(lendian_out)temp1
        end if
     end do

! Update qg     
     kqg=i_qg-1
     do k=1,nsig
        kqg=kqg+1
        if(mype == 0) read(lendian_in)temp1
        call strip(all_loc(:,:,kqg),strp)
        call mpi_gatherv(strp,ijn(mype+1),mpi_real4, &
             tempa,ijn,displs_g,mpi_real4,0,mpi_comm_world,ierror)
        if(mype == 0) then
           call fill_mass_grid2t(temp1,im,jm,tempb,2)
           do i=1,iglobal
              tempa(i)=tempa(i)-tempb(i)
           end do
           call unfill_mass_grid2t(tempa,im,jm,temp1)
           write(lendian_out)temp1
        end if
     end do

! Update qnr     
     kqnr=i_qnr-1
     do k=1,nsig
        kqnr=kqnr+1
        if(mype == 0) read(lendian_in)temp1
        call strip(all_loc(:,:,kqnr),strp)
        call mpi_gatherv(strp,ijn(mype+1),mpi_real4, &
             tempa,ijn,displs_g,mpi_real4,0,mpi_comm_world,ierror)
        if(mype == 0) then
           call fill_mass_grid2t(temp1,im,jm,tempb,2)
           do i=1,iglobal
              tempa(i)=tempa(i)-tempb(i)
           end do
           call unfill_mass_grid2t(tempa,im,jm,temp1)
           write(lendian_out)temp1
        end if
     end do

! Update qnr     
     kqnr=i_qnr-1
     do k=1,nsig
        kqnr=kqnr+1
        if(mype == 0) read(lendian_in)temp1
        call strip_single(all_loc(1,1,kqnr),strp,1)
        call mpi_gatherv(strp,ijn(mype+1),mpi_real4, &
             tempa,ijn,displs_g,mpi_real4,0,mpi_comm_world,ierror)
        if(mype == 0) then
           call fill_mass_grid2t(temp1,im,jm,tempb,2)
           do i=1,iglobal
              tempa(i)=tempa(i)-tempb(i)
           end do
           call unfill_mass_grid2t(tempa,im,jm,temp1)
           write(lendian_out)temp1
        end if
     end do
 
! Update tten     
     ktt=i_tt-1
     do k=1,nsig
        ktt=ktt+1
        if(mype == 0) read(lendian_in)temp1
        call strip(all_loc(:,:,ktt),strp)
        call mpi_gatherv(strp,ijn(mype+1),mpi_real4, &
             tempa,ijn,displs_g,mpi_real4,0,mpi_comm_world,ierror)
        if(mype == 0) then
           call fill_mass_grid2t(temp1,im,jm,tempb,2)
           do i=1,iglobal
              tempa(i)=tempa(i)-tempb(i)
           end do
           call unfill_mass_grid2t(tempa,im,jm,temp1)
           write(lendian_out)temp1
        end if
     end do

  endif    ! l_cloud_analysis

  if ( laeroana_gocart ) then
     do iv = 1, n_gocart_var
        kchem(iv)=i_chem(iv)-1
        do k=1,nsig
           tempa=0.0
           kchem(iv)=kchem(iv)+1
           if(mype == 0) read(lendian_in)temp1
           call strip(all_loc(:,:,kchem(iv)),strp)
           call mpi_gatherv(strp,ijn(mype+1),mpi_real4, &
                tempa,ijn,displs_g,mpi_real4,0,mpi_comm_world,ierror)
           if(mype == 0) then
              call fill_mass_grid2t(temp1,im,jm,tempb,2)
              do i=1,iglobal
                 tempa(i)=tempa(i)-tempb(i)
              end do
              call unfill_mass_grid2t(tempa,im,jm,temp1)
              write(lendian_out)temp1
           end if
        end do
     end do
     deallocate(i_chem)
     deallocate(kchem)
  endif

  if (mype==0) then
     close(lendian_in)
     close(lendian_out)
  endif

  deallocate(all_loc)
  deallocate(strp)
  deallocate(temp1)
  deallocate(temp1u)
  deallocate(temp1v)
  deallocate(tempa)
  deallocate(tempb)
  deallocate(landmask)
  
end subroutine wrwrfmassa_netcdf

subroutine update_start_date(chdrbuf,iyear,imonth,iday,ihour,iminute,isecond)
!$$$  subprogram documentation block
!                .      .    .                                       .
! subprogram:    update_start_date  update start date on wrf file
!   prgmmr: parrish          org: np22                date: 2004-11-29
!
! abstract: update date record in START_DATE header record
!
! program history log:
!   2004-11-29  parrish
!   2006-04-24  middlecoff - Put error handling in search for START-TIME
!                            and changed search loop increment from 4 to one
!
!   input argument list:
!     chdrbuf  - 2048 byte wrf header record containing "START_DATE"
!     iyear    - analysis time year
!     imonth   - analysis time month
!     iday     - analysis time day
!     ihour    - analysis time hour
!     iminute  - analysis time minute
!     isecond  - analysis time second
!
!   output argument list:
!     chdrbuf  - output header record with new analysis date
!
! attributes:
!   language: f90
!   machine:  ibm RS/6000 SP
!
!$$$

!    update date record in START_DATE header record

  use kinds, only: i_kind
  implicit none

  character(1)   ,intent(inout) :: chdrbuf(2048)
  integer(i_kind),intent(in   ) :: iyear,imonth,iday,ihour,iminute,isecond

  character(2) c_two
  character(4) c_four
  character(1) c2(2),d2(2),c4(4),d4(4)
  equivalence (c2(1),c_two),(c4(1),c_four)
  integer(i_kind) i,ibegin,j

  ibegin=0
  do i=1,1932
     if(chdrbuf(i)=='S'.and.chdrbuf(i+4)=='T'.and.chdrbuf(i+8)=='A' &
       .and.chdrbuf(i+12)=='R'.and.chdrbuf(i+16)=='T'.and.chdrbuf(i+20)=='_' &
       .and.chdrbuf(i+24)=='D'.and.chdrbuf(i+28)=='A'.and.chdrbuf(i+32)=='T' &
       .and.chdrbuf(i+36)=='E') then
        ibegin=i+44
        exit
     end if
  end do
  if(ibegin==0) then
     write(6,*)'UPDATE_START_DATE:  ***ERROR***  ibegin = ',ibegin
     write(6,*)'chdrbuf=',chdrbuf
     call stop2(24)
  endif

  i=ibegin-4
  write(c_four,'(i4.4)')iyear
  do j=1,4
     i=i+4
     d4(j)=chdrbuf(i)
     chdrbuf(i)=c4(j)
  end do
  write(6,*) 'UPDATE_START_DATE:  old year, new year =',d4,' , ',c4

!          skip "-"
  i=i+4

  write(c_two,'(i2.2)')imonth
  do j=1,2
     i=i+4
     d2(j)=chdrbuf(i)
     chdrbuf(i)=c2(j)
  end do
  write(6,*) 'UPDATE_START_DATE:  old month, new month =',d2,' , ',c2

!          skip "-"
  i=i+4

  write(c_two,'(i2.2)')iday
  do j=1,2
     i=i+4
     d2(j)=chdrbuf(i)
     chdrbuf(i)=c2(j)
  end do
  write(6,*) 'UPDATE_START_DATE:  old day, new day =',d2,' , ',c2

!          skip "_"
  i=i+4

  write(c_two,'(i2.2)')ihour
  do j=1,2
     i=i+4
     d2(j)=chdrbuf(i)
     chdrbuf(i)=c2(j)
  end do
  write(6,*) 'UPDATE_START_DATE:  old hour, new hour =',d2,' , ',c2

!          skip ":"
  i=i+4

  write(c_two,'(i2.2)')iminute
  do j=1,2
     i=i+4
     d2(j)=chdrbuf(i)
     chdrbuf(i)=c2(j)
  end do
  write(6,*) 'UPDATE_START_DATE:  old minute, new minute =',d2,' , ',c2

!          skip ":"
  i=i+4

  write(c_two,'(i2.2)')isecond
  do j=1,2
     i=i+4
     d2(j)=chdrbuf(i)
     chdrbuf(i)=c2(j)
  end do
  write(6,*) 'UPDATE_START_DATE:  old second, new second =',d2,' , ',c2

end subroutine update_start_date<|MERGE_RESOLUTION|>--- conflicted
+++ resolved
@@ -35,10 +35,7 @@
 !   2012-11-26  hu     - add code to write updated soil fields to "wrf_inout"
 !   2013-01-26  parrish - WCOSS debug compile type mismatch error -- 
 !                            change to_native_endianness_i4 to to_native_endianness_r4
-<<<<<<< HEAD
-=======
 !   2013-10-19  todling - metguess now holds background
->>>>>>> fde44a02
 !   2014-03-12  hu     - add code to read ges_q2 (2m Q), 
 !                               Qnr(rain number concentration), 
 !                               and nsoil (number of soil levels)
@@ -60,10 +57,6 @@
   use guess_grids, only: dsfct,&
        ntguessfc,ntguessig,ifilesig,ges_tsen
   use wrf_mass_guess_mod, only: ges_tten
-<<<<<<< HEAD
-  use guess_grids, only: ges_th2,ges_q2,ges_soilt1,ges_tslb,ges_smois,ges_tsk
-=======
->>>>>>> fde44a02
   use gridmod, only: lon1,lat1,nlat_regional,nlon_regional,&
        nsig,nsig_soil,eta1_ll,pt_ll,itotsub,iglobal,update_regsfc,&
        aeta1_ll
@@ -105,11 +98,7 @@
   integer(i_kind) iii,jjj,lll
   integer(i_kind) i_mu,i_t,i_q,i_u,i_v
   integer(i_kind) i_qc,i_qi,i_qr,i_qs,i_qg,i_qnr
-<<<<<<< HEAD
-  integer(i_kind) kqc, kqi, kqr, kqs, kqg, kqnr, i_tt, ktt
-=======
   integer(i_kind) kqc,kqi,kqr,kqs,kqg,kqnr,i_tt,ktt
->>>>>>> fde44a02
   integer(i_kind) i_th2,i_q2,i_soilt1,i_tslb,i_smois,ktslb,ksmois,ksize
   integer(i_kind) i_sst,i_tsk
   real(r_kind) psfc_this,psfc_this_dry
@@ -118,11 +107,7 @@
   integer(i_llong) n_position
   integer(i_kind) iskip,jextra,nextra
   integer(i_kind) status(mpi_status_size)
-<<<<<<< HEAD
-  integer(i_kind) request, request_ldmk
-=======
   integer(i_kind) request,request_ldmk
->>>>>>> fde44a02
   integer(i_kind) jbegin(0:npe),jend(0:npe-1),jend2(0:npe-1)
   integer(i_kind) kbegin(0:npe),kend(0:npe-1)
   integer(i_long),allocatable:: ibuf(:,:)
@@ -139,14 +124,6 @@
   integer(i_kind) iadd,ier,istatus,n_actual_clouds
   character(132) memoryorder
 
-<<<<<<< HEAD
-  real(r_kind), pointer :: ges_qc(:,:,:)
-  real(r_kind), pointer :: ges_qi(:,:,:)
-  real(r_kind), pointer :: ges_qr(:,:,:)
-  real(r_kind), pointer :: ges_qs(:,:,:)
-  real(r_kind), pointer :: ges_qg(:,:,:)
-  real(r_kind), pointer :: ges_qnr(:,:,:)
-=======
   real(r_kind), pointer :: ges_ps(:,:)=>NULL()
   real(r_kind), pointer :: ges_tsk(:,:)=>NULL()
   real(r_kind), pointer :: ges_th2(:,:)=>NULL()
@@ -163,7 +140,6 @@
   real(r_kind), pointer :: ges_qs(:,:,:)=>NULL()
   real(r_kind), pointer :: ges_qg(:,:,:)=>NULL()
   real(r_kind), pointer :: ges_qnr(:,:,:)=>NULL()
->>>>>>> fde44a02
 
   it=ntguessig
 
@@ -178,11 +154,7 @@
      call GSI_BundleGetPointer ( GSI_MetGuess_Bundle(it), 'qs', ges_qs, istatus );ier=ier+istatus
      call GSI_BundleGetPointer ( GSI_MetGuess_Bundle(it), 'qg', ges_qg, istatus );ier=ier+istatus
      call GSI_BundleGetPointer ( GSI_MetGuess_Bundle(it), 'qnr',ges_qnr,istatus );ier=ier+istatus
-<<<<<<< HEAD
-     if (ier/=0) nguess=0
-=======
      if (ier/=0) n_actual_clouds=0
->>>>>>> fde44a02
   end if
 
 !   1.  get offsets etc only for records to be updated
@@ -194,11 +166,7 @@
   lm=nsig
 
   num_mass_fields=4*lm+4
-<<<<<<< HEAD
-  if(l_cloud_analysis .or. nguess>0) num_mass_fields=4*lm+4+7*lm
-=======
   if(l_cloud_analysis .or. n_actual_clouds>0) num_mass_fields=4*lm+4+7*lm
->>>>>>> fde44a02
   if(l_gsd_soilTQ_nudge) num_mass_fields=4*lm+4+2*nsig_soil+2
   if(l_cloud_analysis .and. l_gsd_soilTQ_nudge) num_mass_fields=4*lm+4+7*lm+2*nsig_soil+2
   allocate(offset(num_mass_fields))
@@ -382,10 +350,7 @@
   offset(i)=n_position ; length(i)=im*jm ; igtype(i)=1 ; kdim(i)=1
   if(mype == 0) write(6,*)' tsk i,igtype,offset,kdim(i) = ',i,igtype(i),offset(i),kdim(i)
 
-<<<<<<< HEAD
-=======
-
->>>>>>> fde44a02
+
   i=i+1 ; i_q2=i                                                ! q2
   read(lendian_in) n_position
   offset(i)=n_position ; length(i)=im*jm ; igtype(i)=1 ; kdim(i)=1
@@ -487,22 +452,14 @@
      i_qnr=i+1
      read(lendian_in) n_position,memoryorder
      do k=1,lm
-<<<<<<< HEAD
-        i=i+1                                                       ! qnr(k)
-=======
         i=i+1                                                       !  qnr(k)
->>>>>>> fde44a02
         if(trim(memoryorder)=='XZY') then
            iadd=0
            kord(i)=lm
         else
            iadd=(k-1)*im*jm*4
            kord(i)=1
-<<<<<<< HEAD
-         end if
-=======
-        end if
->>>>>>> fde44a02
+        end if
         offset(i)=n_position+iadd ; length(i)=im*jm ; igtype(i)=1 ; kdim(i)=lm
         if(mype == 0.and.k==1) write(6,*)' qnr i,igtype,offset,kdim(i) = ',i,igtype(i),offset(i),kdim(i)
      end do
@@ -586,11 +543,7 @@
      call GSI_BundleGetPointer ( GSI_MetGuess_Bundle(it), 'qr', ges_qr, istatus );ier=ier+istatus
      call GSI_BundleGetPointer ( GSI_MetGuess_Bundle(it), 'qs', ges_qs, istatus );ier=ier+istatus
      call GSI_BundleGetPointer ( GSI_MetGuess_Bundle(it), 'qg', ges_qg, istatus );ier=ier+istatus
-<<<<<<< HEAD
-     call GSI_BundleGetPointer ( GSI_MetGuess_Bundle(it), 'qnr',ges_qnr, istatus );ier=ier+istatus
-=======
      call GSI_BundleGetPointer ( GSI_MetGuess_Bundle(it), 'qnr',ges_qnr,istatus );ier=ier+istatus
->>>>>>> fde44a02
      if (ier/=0) then
          write(6,*)'wrwrfmassa_binary: getpointer failed, cannot do cloud analysis'
          call stop2(999)
@@ -729,16 +682,6 @@
         end do
      end do
   endif ! l_gsd_soilTQ_nudge
-<<<<<<< HEAD
-  do i=1,lon1
-     ip1=i+1
-     do j=1,lat1
-!  Convert 2m specific humidity to mixing ratio
-        jp1=j+1
-        all_loc(j,i,i_q2)=ges_q2(jp1,ip1,it)/(one-ges_q2(jp1,ip1,it))
-     end do
-  end do
-=======
   if (l_use_2mQ4B) then
      do i=1,lon1
         ip1=i+1
@@ -749,7 +692,6 @@
         end do
      end do
   endif
->>>>>>> fde44a02
 
   allocate(tempa(itotsub,kbegin(mype):kend(mype)))
   call generic_sub2grid(all_loc,tempa,kbegin(mype),kend(mype),kbegin,kend,mype,num_mass_fields)
@@ -1714,14 +1656,10 @@
 !   2010-03-29  hu     - add code to gether cloud/hydrometeor fields and write out
 !   2010-04-01  treadon - move strip_single to gridmod
 !   2011-04-29  todling - introduce MetGuess and wrf_mass_guess_mod
-<<<<<<< HEAD
-!   2012-04-13  whitaker - don't call GSI_BundleGetPointer if nguess = 0
-=======
 !   2011-09-20  hclin   - added 15 wrfchem/gocart fields for aod
 !   2012-04-13  whitaker - don't call GSI_BundleGetPointer if n_actual_clouds = 0
 !   2013-10-19  todling - metguess now holds background
 !   2013-10-24  todling - general interface to strip
->>>>>>> fde44a02
 !   2014-03-12  hu     - add code to read ges_q2 (2m Q), 
 !                               Qnr(rain number concentration), 
 !                               and nsoil (number of soil levels)
@@ -1742,10 +1680,6 @@
        ges_tsen
   use wrf_mass_guess_mod, only: ges_tten
   use mpimod, only: mpi_comm_world,ierror,mpi_real4
-<<<<<<< HEAD
-  use guess_grids, only: ges_th2,ges_q2,ges_soilt1,ges_tslb,ges_smois,ges_tsk
-=======
->>>>>>> fde44a02
   use gridmod, only: pt_ll,eta1_ll,lat2,iglobal,itotsub,update_regsfc,&
        lon2,nsig,nsig_soil,lon1,lat1,nlon_regional,nlat_regional,ijn,displs_g,&
        aeta1_ll,strip
@@ -1772,17 +1706,6 @@
   real(r_single),allocatable::temp1(:),temp1u(:),temp1v(:),tempa(:),tempb(:)
   real(r_single),allocatable::all_loc(:,:,:)
   real(r_single),allocatable::strp(:)
-<<<<<<< HEAD
-  real(r_single),allocatable:: landmask(:)
-  character(6) filename
-  integer(i_kind) i,j,k,kt,kq,ku,kv,it,i_psfc,i_t,i_q,i_u,i_v
-  integer(i_kind) i_qc,i_qi,i_qr,i_qs,i_qg,i_qnr
-  integer(i_kind) kqc, kqi, kqr, kqs, kqg, kqnr,i_tt, ktt
-  integer(i_kind) i_sst,i_skt,i_th2,i_q2,i_soilt1,i_tslb,i_smois,ktslb,ksmois
-  integer(i_kind) num_mass_fields,num_all_fields,num_all_pad
-  integer(i_kind) regional_time0(6),nlon_regional0,nlat_regional0,nsig0,nsoil
-  integer(i_kind) nguess,ier,istatus
-=======
   real(r_single),allocatable::landmask(:)
   character(6) filename
   integer(i_kind) i,j,k,kt,kq,ku,kv,it,i_psfc,i_t,i_q,i_u,i_v
@@ -1794,7 +1717,6 @@
   integer(i_kind) num_mass_fields,num_all_fields,num_all_pad
   integer(i_kind) regional_time0(6),nlon_regional0,nlat_regional0,nsig0,nsoil
   integer(i_kind) n_actual_clouds,ier,istatus
->>>>>>> fde44a02
   real(r_kind) psfc_this,psfc_this_dry
   real(r_kind),dimension(lat2,lon2):: q_integral
   real(r_kind) deltasigma
@@ -1804,14 +1726,6 @@
   real(r_single) glon0(nlon_regional,nlat_regional),glat0(nlon_regional,nlat_regional)
   real(r_single) dx_mc0(nlon_regional,nlat_regional),dy_mc0(nlon_regional,nlat_regional)
 
-<<<<<<< HEAD
-  real(r_kind), pointer :: ges_qc(:,:,:)
-  real(r_kind), pointer :: ges_qi(:,:,:)
-  real(r_kind), pointer :: ges_qr(:,:,:)
-  real(r_kind), pointer :: ges_qs(:,:,:)
-  real(r_kind), pointer :: ges_qg(:,:,:)
-  real(r_kind), pointer :: ges_qnr(:,:,:)
-=======
   real(r_kind), pointer :: ges_ps(:,:  )=>NULL()
   real(r_kind), pointer :: ges_tsk(:,:)=>NULL()
   real(r_kind), pointer :: ges_th2(:,:)=>NULL()
@@ -1844,7 +1758,6 @@
   real(r_kind), pointer :: ges_seas3(:,:,:)=>NULL()
   real(r_kind), pointer :: ges_seas4(:,:,:)=>NULL()
   real(r_kind), pointer :: ges_p25  (:,:,:)=>NULL()
->>>>>>> fde44a02
 
   it=ntguessig
 
@@ -1859,11 +1772,7 @@
      call GSI_BundleGetPointer ( GSI_MetGuess_Bundle(it), 'qs', ges_qs, istatus );ier=ier+istatus
      call GSI_BundleGetPointer ( GSI_MetGuess_Bundle(it), 'qg', ges_qg, istatus );ier=ier+istatus
      call GSI_BundleGetPointer ( GSI_MetGuess_Bundle(it), 'qnr',ges_qnr,istatus );ier=ier+istatus
-<<<<<<< HEAD
-     if (ier/=0) nguess=0
-=======
      if (ier/=0) n_actual_clouds=0
->>>>>>> fde44a02
   end if
 
   im=nlon_regional
@@ -1871,11 +1780,6 @@
   lm=nsig
 
   num_mass_fields=4+4*lm
-<<<<<<< HEAD
-  if(l_cloud_analysis .or. nguess>0) num_mass_fields=4+4*lm + 7*lm
-  if(l_gsd_soilTQ_nudge) num_mass_fields=4+4*lm+2*nsig_soil+2
-  if(l_gsd_soilTQ_nudge .and. l_cloud_analysis) num_mass_fields=4+4*lm+2*nsig_soil+2+7*lm
-=======
   if(l_cloud_analysis .or. n_actual_clouds>0) num_mass_fields=4+4*lm + 7*lm
   if(l_gsd_soilTQ_nudge) num_mass_fields=4+4*lm+2*nsig_soil+2
   if(l_gsd_soilTQ_nudge .and. l_cloud_analysis) num_mass_fields=4+4*lm+2*nsig_soil+2+7*lm
@@ -1889,7 +1793,6 @@
         laeroana_gocart = .false.
      endif
   endif
->>>>>>> fde44a02
   num_all_fields=num_mass_fields
   num_all_pad=num_all_fields
   allocate(all_loc(lat2,lon2,num_all_pad))
@@ -1915,14 +1818,9 @@
      i_soilt1=0
   endif
   i_q2=i_skt+1
-<<<<<<< HEAD
-! for hydrometeors
-  if(l_cloud_analysis .or. nguess>0) then
-=======
 
 ! for hydrometeors
   if(l_cloud_analysis .or. n_actual_clouds>0) then
->>>>>>> fde44a02
      i_qc=i_q2+1
      i_qr=i_qc+lm
      i_qs=i_qr+lm
@@ -1930,8 +1828,6 @@
      i_qg=i_qi+lm
      i_qnr=i_qg+lm
      i_tt=i_qnr+lm
-<<<<<<< HEAD
-=======
      if ( laeroana_gocart ) then
         do iv = 1, n_gocart_var
            i_chem(iv)=i_tt+(iv-1)*lm+1
@@ -1943,7 +1839,6 @@
            i_chem(iv)=i_skt+(iv-1)*lm+1
         end do
      endif
->>>>>>> fde44a02
   endif
   
   allocate(temp1(im*jm),temp1u((im+1)*jm),temp1v(im*(jm+1)))
@@ -2258,14 +2153,6 @@
         end do
      end do
   endif ! l_gsd_soilTQ_nudge
-<<<<<<< HEAD
-  do i=1,lon2
-     do j=1,lat2
-! Convert 2m specific humidity to mixing ratio
-        all_loc(j,i,i_q2)=ges_q2(j,i,it)/(one-ges_q2(j,i,it))
-     end do
-  end do
-=======
   if (l_use_2mQ4B) then
      do i=1,lon2
         do j=1,lat2
@@ -2274,7 +2161,6 @@
         end do
      end do
   endif
->>>>>>> fde44a02
 
   if(mype == 0) then
 ! SM   This is landmask
@@ -2396,11 +2282,7 @@
   if(mype == 0) read(lendian_in)temp1
   if (mype==0)write(6,*)' at 10.11 in wrwrfmassa,max,min(temp1)=', &
                                          maxval(temp1),minval(temp1)
-<<<<<<< HEAD
-  call strip_single(all_loc(1,1,i_q2),strp,1)
-=======
   call strip(all_loc(:,:,i_q2),strp)
->>>>>>> fde44a02
   tempa=zero_single
   call mpi_gatherv(strp,ijn(mype+1),mpi_real4, &
           tempa,ijn,displs_g,mpi_real4,0,mpi_comm_world,ierror)
@@ -2570,24 +2452,6 @@
            write(lendian_out)temp1
         end if
      end do
-
-! Update qnr     
-     kqnr=i_qnr-1
-     do k=1,nsig
-        kqnr=kqnr+1
-        if(mype == 0) read(lendian_in)temp1
-        call strip_single(all_loc(1,1,kqnr),strp,1)
-        call mpi_gatherv(strp,ijn(mype+1),mpi_real4, &
-             tempa,ijn,displs_g,mpi_real4,0,mpi_comm_world,ierror)
-        if(mype == 0) then
-           call fill_mass_grid2t(temp1,im,jm,tempb,2)
-           do i=1,iglobal
-              tempa(i)=tempa(i)-tempb(i)
-           end do
-           call unfill_mass_grid2t(tempa,im,jm,temp1)
-           write(lendian_out)temp1
-        end if
-     end do
  
 ! Update tten     
      ktt=i_tt-1
