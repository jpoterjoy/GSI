#ifdef WRF
subroutine wrwrfmassa_binary(mype)
!$$$  subprogram documentation block
!                .      .    .                                       .
! subprogram:    wrwrfmassa              write out wrf MASS restart file
!   prgmmr: parrish          org: np22                date: 2004-06-23
!
! abstract:  read wrf MASS guess restart interface file, add analysis
!            increment, and write out wrf MASS analysis restart
!            interface file.
!
! program history log:
!   2004-06-23  parrish, document
!   2004-08-03  treadon - add only to module use, add intent in/out
!   2004-11-18  parrish, rewrite for mpi-io
!   2004-12-15  treadon - write analysis to file "wrf_inout"
!   2005-02-17  todling - ifdef'ed wrf code out
!   2005-11-29  derber - remove qsat_fix array
!   2006-02-02  treadon - rename prslk as ges_prslk
!   2006-02-15  treadon - convert specific humidity to moisture mixing ratio
!   2006-03-07  treadon - convert virtual temperature to potential temperature
!   2006-04-06  middlecoff - changed nfcst from 11 to lendian_in
!   2006-07-28  derber  - include sensible temperature
!   2006-07-31  kleist - change to use ges_ps instead of lnps
!   2007-03-13  derber - remove unused qsinv2 from jfunc use list
!   2007-04-12  parrish - add modifications to allow any combination of ikj or ijk
!                          grid ordering for input 3D fields
!   2008-03-31  safford - rm unused uses
!   2008-12-05  todling - adjustment for dsfct time dimension addition
!   2010-06-24  hu     - add code to write cloud/hydrometeor analysis fields to "wrf_inout"
!   2011-04-29  todling - introduce MetGuess and wrf_mass_guess_mod
!   2012-10-11  parrish - add option to swap bytes immediately after every call to mpi_file_read_at and
!                           before every call to mpi_file_write_at (to handle cases of big-endian
!                           file/little-endian machine and vice-versa)
!   2012-11-26  hu     - add code to write updated soil fields to "wrf_inout"
<<<<<<< HEAD
=======
!   2013-01-26  parrish - WCOSS debug compile type mismatch error -- 
!                            change to_native_endianness_i4 to to_native_endianness_r4
>>>>>>> c658c886
!
!   input argument list:
!     mype     - pe number
!
!   output argument list:
!     no output arguments
!
! attributes:
!   language: f90
!   machine:  ibm RS/6000 SP
!
!$$$
  use kinds, only: r_kind,r_single,i_long,i_llong,i_kind
  use mpimod, only: mpi_byte,mpi_integer4,mpi_real4,mpi_comm_world,npe,ierror, &
       mpi_offset_kind,mpi_info_null,mpi_mode_rdwr,mpi_status_size
  use guess_grids, only: ges_ps,ges_q, ges_u,ges_v,&
       dsfct,&
       ntguessfc,ntguessig,ifilesig,ges_tsen
  use wrf_mass_guess_mod, only: ges_tten
  use guess_grids, only: ges_th2,ges_soilt1,ges_tslb,ges_smois,ges_tsk
  use gridmod, only: lon1,lat1,nlat_regional,nlon_regional,&
       nsig,nsig_soil,eta1_ll,pt_ll,itotsub,iglobal,update_regsfc,&
       aeta1_ll
  use constants, only: one,zero_single,rd_over_cp_mass,one_tenth,h300,r10,r100
  use gsi_io, only: lendian_in
  use rapidrefresh_cldsurf_mod, only: l_cloud_analysis,l_gsd_soilTQ_nudge
  use wrf_mass_guess_mod, only: destroy_cld_grids
  use gsi_bundlemod, only: GSI_BundleGetPointer
  use gsi_metguess_mod, only: gsi_metguess_get,GSI_MetGuess_Bundle
  use native_endianness, only: byte_swap

  implicit none

! Declare passed variables
  integer(i_kind),intent(in   ) :: mype

! Declare local parameters
  real(r_kind),parameter:: r225=225.0_r_kind

! Declare local variables
  real(r_single),allocatable::tempa(:,:),tempb(:,:)
  real(r_single),allocatable::temp1(:,:),temp1u(:,:),temp1v(:,:)
  real(r_single),allocatable::all_loc(:,:,:)
  integer(i_kind),allocatable::itemp1(:,:)
  integer(i_kind),allocatable::igtype(:),kdim(:),kord(:)
  integer(kind=mpi_offset_kind),allocatable::offset(:)
  integer(kind=mpi_offset_kind) this_offset,offset_mub,offset_start_date
  integer(i_kind),allocatable::length(:)
  integer(i_kind) this_length,length_mub,igtype_mub,length_start_date
  integer(i_llong) num_swap
  character(6) filename
  character(9) wrfanl
  integer(i_kind) ifld,im,jm,lm,num_mass_fields
  integer(i_kind) num_loc_groups,num_j_groups
  integer(i_kind) i,it,j,k
  integer(i_kind) iii,jjj,lll
  integer(i_kind) i_mu,i_t,i_q,i_u,i_v
  integer(i_kind) i_qc,i_qi,i_qr,i_qs,i_qg,kqc,kqi,kqr,kqs,kqg,i_tt,ktt
  integer(i_kind) i_th2,i_soilt1,i_tslb,i_smois,ktslb,ksmois,ksize
  integer(i_kind) i_sst,i_tsk
  real(r_kind) psfc_this,psfc_this_dry
  real(r_kind):: work_prsl,work_prslk
  real(r_kind),dimension(lat1+2,lon1+2):: q_integral
  integer(i_llong) n_position
  integer(i_kind) iskip,jextra,nextra
  integer(i_kind) status(mpi_status_size)
  integer(i_kind) request
  integer(i_kind) jbegin(0:npe),jend(0:npe-1),jend2(0:npe-1)
  integer(i_kind) kbegin(0:npe),kend(0:npe-1)
  integer(i_long),allocatable:: ibuf(:,:)
  integer(i_long),allocatable:: jbuf(:,:,:)
  real(r_single),allocatable::mub(:,:)
  integer(i_kind) kdim_mub
  integer(i_kind) kt,kq,ku,kv
  integer(i_kind) mfcst
  integer(i_long) iyear,imonth,iday,ihour,iminute,isecond,dummy3(3)
  real(r_single) pt_regional_single
  real(r_kind) deltasigma
  integer(i_kind) ip1,jp1
  character(1) chdrbuf(2048)
  integer(i_kind) iadd,ier,istatus,nguess
  character(132) memoryorder

  real(r_kind), pointer :: ges_qc(:,:,:)
  real(r_kind), pointer :: ges_qi(:,:,:)
  real(r_kind), pointer :: ges_qr(:,:,:)
  real(r_kind), pointer :: ges_qs(:,:,:)
  real(r_kind), pointer :: ges_qg(:,:,:)

  it=ntguessig

! Inquire about cloud guess fields
  call gsi_metguess_get('dim',nguess,istatus)
  if (nguess>0) then
!    get pointer to relevant instance of cloud-related backgroud
     ier=0
     call GSI_BundleGetPointer ( GSI_MetGuess_Bundle(it), 'ql', ges_qc, istatus );ier=ier+istatus
     call GSI_BundleGetPointer ( GSI_MetGuess_Bundle(it), 'qi', ges_qi, istatus );ier=ier+istatus
     call GSI_BundleGetPointer ( GSI_MetGuess_Bundle(it), 'qr', ges_qr, istatus );ier=ier+istatus
     call GSI_BundleGetPointer ( GSI_MetGuess_Bundle(it), 'qs', ges_qs, istatus );ier=ier+istatus
     call GSI_BundleGetPointer ( GSI_MetGuess_Bundle(it), 'qg', ges_qg, istatus );ier=ier+istatus
     if (ier/=0) nguess=0
  end if

!   1.  get offsets etc only for records to be updated

!        they are MU, T, Q, U, V,  skint/sst       (for MU, need MU_B and pt_regional)

  im=nlon_regional
  jm=nlat_regional
  lm=nsig

  num_mass_fields=4*lm+3
  if(l_cloud_analysis .or. nguess>0) num_mass_fields=4*lm+3+6*lm
  if(l_gsd_soilTQ_nudge) num_mass_fields=4*lm+3+2*nsig_soil+2
  if(l_cloud_analysis .and. l_gsd_soilTQ_nudge) num_mass_fields=4*lm+3+6*lm+2*nsig_soil+2
  allocate(offset(num_mass_fields))
  allocate(igtype(num_mass_fields),kdim(num_mass_fields),kord(num_mass_fields))
  allocate(length(num_mass_fields))

!    igtype is a flag indicating whether each input MASS field is h-, u-, or v-grid
!    and whether integer or real
!     abs(igtype)=1 for h-grid
!                =2 for u-grid
!                =3 for v-grid
!
!     igtype < 0 for integer field

!    offset is the byte count preceding each record to be read/written from/to the wrf binary file.
!       used as individual file pointers by mpi_file_read/mpi_file_write

  write(filename,'("sigf",i2.2)')ifilesig(it)
  open(lendian_in,file=filename,form='unformatted') ; rewind lendian_in
  if(mype == 0) write(6,*)'READ_WRF_MASS_OFFSET_FILE:  open lendian_in=',lendian_in,' to file=',filename
  read(lendian_in) iyear,imonth,iday,ihour,iminute,isecond,dummy3,pt_regional_single
  do iskip=2,5
     read(lendian_in)
  end do
  read(lendian_in) 
  read(lendian_in) n_position          !  offset for START_DATE record
  offset_start_date=n_position
  length_start_date=2048

  i=0
  read(lendian_in) n_position                                         ! mub
  offset_mub=n_position
  length_mub=im*jm
  igtype_mub=1
  kdim_mub=1


!     open wrf file for mpi-io reading and writing
  wrfanl = 'wrf_inout'
  call mpi_file_open(mpi_comm_world,trim(wrfanl),mpi_mode_rdwr,mpi_info_null,mfcst,ierror)

!     update START_DATE record so it contains new analysis time in place of old starting time
  call mpi_file_read_at(mfcst,offset_start_date,chdrbuf,length_start_date,mpi_byte,status,ierror)
  if(mype==0)  then
     call update_start_date(chdrbuf,iyear,imonth,iday,ihour,iminute,isecond)
     call mpi_file_write_at(mfcst,offset_start_date,chdrbuf,length_start_date,mpi_byte,status,ierror)
  end if

!          begin read of mub while doing rest of offset setup
  allocate(mub(im,jm))
  call mpi_file_iread_at(mfcst,offset_mub,mub,length_mub,mpi_real4,request,ierror)


  i=i+1 ; i_mu =i                                                ! mu
  read(lendian_in) n_position
  offset(i)=n_position ; length(i)=im*jm ; igtype(i)=1 ; kdim(i)=1
  if(mype == 0) write(6,*)' mu, i,igtype,offset,kdim(i) = ',i,igtype(i),offset(i),kdim(i)

  read(lendian_in) n_position                                    !  geopotential  (should this be updated??)

  i_t=i+1
  read(lendian_in) n_position,memoryorder
  do k=1,lm
     i=i+1                                                       ! theta(k)  (pot temp)
     if(trim(memoryorder)=='XZY') then
        iadd=0
        kord(i)=lm
     else
        iadd=(k-1)*im*jm*4
        kord(i)=1
     end if
     offset(i)=n_position+iadd ; length(i)=im*jm ; igtype(i)=1 ; kdim(i)=lm
     if(mype == 0.and.k==1) write(6,*)' temp i,igtype,offset,kdim(i) = ',i,igtype(i),offset(i),kdim(i)
  end do

  i_q=i+1
  read(lendian_in) n_position,memoryorder
  do k=1,lm
     i=i+1                                                       ! q(k)
     if(trim(memoryorder)=='XZY') then
        iadd=0
        kord(i)=lm
     else
        iadd=(k-1)*im*jm*4
        kord(i)=1
     end if
     offset(i)=n_position+iadd ; length(i)=im*jm ; igtype(i)=1 ; kdim(i)=lm
     if(mype == 0.and.k==1) write(6,*)' q i,igtype,offset,kdim(i) = ',i,igtype(i),offset(i),kdim(i)
  end do

  i_u=i+1
  read(lendian_in) n_position,memoryorder
  do k=1,lm
     i=i+1                                                       ! u(k)
     if(trim(memoryorder)=='XZY') then
        iadd=0
        kord(i)=lm
     else
        iadd=(k-1)*(im+1)*jm*4
        kord(i)=1
     end if
     offset(i)=n_position+iadd
     igtype(i)=2 ; kdim(i)=lm
     length(i)=(im+1)*jm
     if(mype == 0.and.k==1) write(6,*)' u i,igtype,offset,kdim(i),kord(i) = ', &
                                                           i,igtype(i),offset(i),kdim(i),kord(i)
  end do

  i_v=i+1
  read(lendian_in) n_position,memoryorder
  do k=1,lm
     i=i+1                                                       ! v(k)
     if(trim(memoryorder)=='XZY') then
        iadd=0
        kord(i)=lm
     else
        iadd=(k-1)*im*(jm+1)*4
        kord(i)=1
     end if
     offset(i)=n_position+iadd ; length(i)=im*(jm+1) ; igtype(i)=3 ; kdim(i)=lm
     if(mype == 0.and.k==1) write(6,*)' v i,igtype,offset,kdim(i),kord(i) = ', &
                                                            i,igtype(i),offset(i),kdim(i),kord(i)
  end do

  read(lendian_in)                                                    ! landmask
  read(lendian_in)                                                    ! xice

  i=i+1 ; i_sst=i                                                ! sst
  read(lendian_in) n_position
  offset(i)=n_position ; length(i)=im*jm ; igtype(i)=1 ; kdim(i)=1
  if(mype == 0) write(6,*)' sst i,igtype,offset,kdim(i) = ',i,igtype(i),offset(i),kdim(i)

  read(lendian_in)                                                    ! ivgtyp
  read(lendian_in)                                                    ! isltyp
  read(lendian_in)                                                    ! vegfrac
  read(lendian_in)                                                    ! sno
  read(lendian_in)                                                    ! u10
  read(lendian_in)                                                    ! v10
  if(l_gsd_soilTQ_nudge) then
     i_smois=i+1
     read(lendian_in) n_position,ksize,memoryorder
     do k=1,ksize
        i=i+1                                                         ! smois(k)
        if(trim(memoryorder)=='XZY') then
           iadd=0
           kord(i)=ksize
        else
           iadd=(k-1)*im*jm*4
           kord(i)=1
        end if
        offset(i)=n_position+iadd ; length(i)=im*jm ; igtype(i)=1 ; kdim(i)=ksize
        if(mype == 0.and.k==1) write(6,*)' smois i,igtype,offset,kdim(i) = ',i,igtype(i),offset(i),kdim(i)
     end do

     i_tslb=i+1
     read(lendian_in) n_position,ksize,memoryorder
     do k=1,ksize
        i=i+1                                                      ! tslb(k)
        if(trim(memoryorder)=='XZY') then
           iadd=0
           kord(i)=ksize
        else
           iadd=(k-1)*im*jm*4
           kord(i)=1
        end if
        offset(i)=n_position+iadd ; length(i)=im*jm ; igtype(i)=1 ; kdim(i)=ksize
        if(mype == 0.and.k==1) write(6,*)' tslb i,igtype,offset,kdim(i) = ',i,igtype(i),offset(i),kdim(i)
     end do
  else
     read(lendian_in)                                                 ! smois
     read(lendian_in)                                                 ! tslb
  endif

  i=i+1 ; i_tsk=i                                                ! tsk
  read(lendian_in) n_position
  offset(i)=n_position ; length(i)=im*jm ; igtype(i)=1 ; kdim(i)=1
  if(mype == 0) write(6,*)' tsk i,igtype,offset,kdim(i) = ',i,igtype(i),offset(i),kdim(i)

  if(l_gsd_soilTQ_nudge) then
     i=i+1 ; i_soilt1=i                                            ! soilt1
     read(lendian_in) n_position
     offset(i)=n_position ; length(i)=im*jm ; igtype(i)=1 ; kdim(i)=1
     if(mype == 0) write(6,*)' soilt1 i,igtype,offset,kdim(i) = ',i,igtype(i),offset(i),kdim(i)

     i=i+1 ; i_th2=i                                               ! th2
     read(lendian_in) n_position
     offset(i)=n_position ; length(i)=im*jm ; igtype(i)=1 ; kdim(i)=1
     if(mype == 0) write(6,*)' th2, i,igtype,offset,kdim(i) = ',i,igtype(i),offset(i),kdim(i)
  endif

! for cloud/hydrometeor analysis fields
  if(l_cloud_analysis .or. nguess>0) then

     i_qc=i+1
     read(lendian_in) n_position,memoryorder
     do k=1,lm
        i=i+1                                                       ! qc(k)
        if(trim(memoryorder)=='XZY') then
           iadd=0
           kord(i)=lm
        else
           iadd=(k-1)*im*jm*4
           kord(i)=1
        end if
        offset(i)=n_position+iadd ; length(i)=im*jm ; igtype(i)=1 ; kdim(i)=lm
        if(mype == 0.and.k==1) write(6,*)' qc i,igtype,offset,kdim(i) = ',i,igtype(i),offset(i),kdim(i)
     end do

     i_qr=i+1
     read(lendian_in) n_position,memoryorder
     do k=1,lm
        i=i+1                                                       ! qr(k)
        if(trim(memoryorder)=='XZY') then
           iadd=0
           kord(i)=lm
        else
           iadd=(k-1)*im*jm*4
           kord(i)=1
         end if
        offset(i)=n_position+iadd ; length(i)=im*jm ; igtype(i)=1 ; kdim(i)=lm
        if(mype == 0.and.k==1) write(6,*)' qr i,igtype,offset,kdim(i) = ',i,igtype(i),offset(i),kdim(i)
     end do

     i_qi=i+1
     read(lendian_in) n_position,memoryorder
     do k=1,lm
        i=i+1                                                       ! qi(k)
        if(trim(memoryorder)=='XZY') then
           iadd=0
           kord(i)=lm
        else
           iadd=(k-1)*im*jm*4
           kord(i)=1
        end if
        offset(i)=n_position+iadd ; length(i)=im*jm ; igtype(i)=1 ; kdim(i)=lm
        if(mype == 0.and.k==1) write(6,*)' qi i,igtype,offset,kdim(i) = ',i,igtype(i),offset(i),kdim(i)
     end do

     i_qs=i+1
     read(lendian_in) n_position,memoryorder
     do k=1,lm
        i=i+1                                                       ! qs(k)
        if(trim(memoryorder)=='XZY') then
           iadd=0
           kord(i)=lm
        else
           iadd=(k-1)*im*jm*4
           kord(i)=1
        end if
        offset(i)=n_position+iadd ; length(i)=im*jm ; igtype(i)=1 ; kdim(i)=lm
        if(mype == 0.and.k==1) write(6,*)' qs i,igtype,offset,kdim(i) = ',i,igtype(i),offset(i),kdim(i)
     end do
 
     i_qg=i+1
     read(lendian_in) n_position,memoryorder
     do k=1,lm
        i=i+1                                                       ! qg(k)
        if(trim(memoryorder)=='XZY') then
           iadd=0
           kord(i)=lm
        else
           iadd=(k-1)*im*jm*4
           kord(i)=1
        end if
        offset(i)=n_position+iadd ; length(i)=im*jm ; igtype(i)=1 ; kdim(i)=lm
        if(mype == 0.and.k==1) write(6,*)' qg i,igtype,offset,kdim(i) = ',i,igtype(i),offset(i),kdim(i)
     end do

     i_tt=i+1
     read(lendian_in) n_position,memoryorder
     do k=1,lm
        i=i+1                                                       ! tt(k)
        if(trim(memoryorder)=='XZY') then
           iadd=0
           kord(i)=lm
        else
           iadd=(k-1)*im*jm*4
           kord(i)=1
        end if
        offset(i)=n_position+iadd ; length(i)=im*jm ; igtype(i)=1 ; kdim(i)=lm
        if(mype == 0.and.k==1) write(6,*)' tt i,igtype,offset,kdim(i) = ',i,igtype(i),offset(i),kdim(i)
     end do

  endif    ! l_cloud_analysis

  close(lendian_in)

!          set up evenly distributed index range over all processors for all input fields


  num_loc_groups=num_mass_fields/npe
  nextra=num_mass_fields-num_loc_groups*npe
  kbegin(0)=1
  if(nextra > 0) then
     do k=1,nextra
        kbegin(k)=kbegin(k-1)+1+num_loc_groups
     end do
  end if
  do k=nextra+1,npe
     kbegin(k)=kbegin(k-1)+num_loc_groups
  end do
  do k=0,npe-1
     kend(k)=kbegin(k+1)-1
  end do
  if(mype == 0) then
     write(6,*)' kbegin=',kbegin
     write(6,*)' kend= ',kend
  end if
  num_j_groups=jm/npe
  jextra=jm-num_j_groups*npe
  jbegin(0)=1
  if(jextra > 0) then
     do j=1,jextra
        jbegin(j)=jbegin(j-1)+1+num_j_groups
     end do
  end if
  do j=jextra+1,npe
     jbegin(j)=jbegin(j-1)+num_j_groups
  end do
  do j=0,npe-1
   jend(j)=min(jbegin(j+1)-1,jm)
  end do
  if(mype == 0) then
     write(6,*)' jbegin=',jbegin
     write(6,*)' jend= ',jend
  end if

!     sub2grid to get tempa for fields to be updated


! Create all_loc from ges_*
  allocate(all_loc(lat1,lon1,num_mass_fields))
  all_loc=zero_single
  kt=i_t-1
  kq=i_q-1
  ku=i_u-1
  kv=i_v-1
  q_integral=one
! for hydrometeors
  if(l_cloud_analysis .or. nguess>0) then
!    get pointer to relevant instance of cloud-related backgroud
     ier=0
     call GSI_BundleGetPointer ( GSI_MetGuess_Bundle(it), 'ql', ges_qc, istatus );ier=ier+istatus
     call GSI_BundleGetPointer ( GSI_MetGuess_Bundle(it), 'qi', ges_qi, istatus );ier=ier+istatus
     call GSI_BundleGetPointer ( GSI_MetGuess_Bundle(it), 'qr', ges_qr, istatus );ier=ier+istatus
     call GSI_BundleGetPointer ( GSI_MetGuess_Bundle(it), 'qs', ges_qs, istatus );ier=ier+istatus
     call GSI_BundleGetPointer ( GSI_MetGuess_Bundle(it), 'qg', ges_qg, istatus );ier=ier+istatus
     if (ier/=0) then
         write(6,*)'wrwrfmassa_binary: getpointer failed, cannot do cloud analysis'
         call stop2(999)
     endif
     kqc=i_qc-1
     kqi=i_qi-1
     kqr=i_qr-1
     kqs=i_qs-1
     kqg=i_qg-1
     ktt=i_tt-1
  endif
  do k=1,nsig
     deltasigma=eta1_ll(k)-eta1_ll(k+1)
     kt=kt+1
     kq=kq+1
     ku=ku+1
     kv=kv+1
! for hydrometeors
     if(l_cloud_analysis .or. nguess>0) then
        kqc=kqc+1
        kqi=kqi+1
        kqr=kqr+1
        kqs=kqs+1
        kqg=kqg+1
        ktt=ktt+1
     endif
     do i=1,lon1
        ip1=i+1
        do j=1,lat1
           jp1=j+1
           all_loc(j,i,ku)=ges_u(jp1,ip1,k,it)
           all_loc(j,i,kv)=ges_v(jp1,ip1,k,it)


!          Convert sensible temperature to potential temperature
           work_prsl  = one_tenth*(aeta1_ll(k)*(r10*ges_ps(jp1,ip1,it)-pt_ll)+pt_ll)
           work_prslk = (work_prsl/r100)**rd_over_cp_mass
           all_loc(j,i,kt) = ges_tsen(jp1,ip1,k,it)/work_prslk


!          Subtract offset to get output potential temperature
           all_loc(j,i,kt)=all_loc(j,i,kt) - h300


!          Convert specific humidity to mixing ratio
           all_loc(j,i,kq)= ges_q(jp1,ip1,k,it)/(one-ges_q(jp1,ip1,k,it))

! for hydrometeors
           if(l_cloud_analysis .or. nguess>0) then
              all_loc(j,i,kqc)=ges_qc(jp1,ip1,k)
              all_loc(j,i,kqi)=ges_qi(jp1,ip1,k)
              all_loc(j,i,kqr)=ges_qr(jp1,ip1,k)
              all_loc(j,i,kqs)=ges_qs(jp1,ip1,k)
              all_loc(j,i,kqg)=ges_qg(jp1,ip1,k)
              all_loc(j,i,ktt)=ges_tten(jp1,ip1,k,it)
           endif

           q_integral(jp1,ip1)=q_integral(jp1,ip1)+deltasigma*ges_q(jp1,ip1,k,it)/(one-ges_q(jp1,ip1,k,it))

        end do
     end do
  end do

  do i=1,lon1
     ip1=i+1
     do j=1,lat1
        jp1=j+1
        psfc_this=r10*ges_ps(jp1,ip1,it)   ! convert from cb to mb
        psfc_this_dry=pt_ll+(psfc_this-pt_ll)/q_integral(jp1,ip1)
        all_loc(j,i,i_mu)=r100*psfc_this_dry
     end do
  end do

! Load updated skin temperature array if writing out to analysis file
  if (update_regsfc) then
     do i=1,lon1
        ip1=i+1
        do j=1,lat1
           jp1=j+1
           all_loc(j,i,i_sst)=dsfct(jp1,ip1,ntguessfc)
           all_loc(j,i,i_tsk)=dsfct(jp1,ip1,ntguessfc)
        end do
     end do
  end if

! for soil nudging
  if(l_gsd_soilTQ_nudge) then
     ktslb=i_tslb-1
     ksmois=i_smois-1
     do k=1,nsig_soil
        ktslb=ktslb+1
        ksmois=ksmois+1
        do i=1,lon1
           ip1=i+1
           do j=1,lat1
              jp1=j+1
              all_loc(j,i,ktslb)=ges_tslb(jp1,ip1,k,it)
              all_loc(j,i,ksmois)=ges_smois(jp1,ip1,k,it)
           end do
        end do
     end do
     do i=1,lon1
        ip1=i+1
        do j=1,lat1
           jp1=j+1
           all_loc(j,i,i_tsk)=ges_tsk(jp1,ip1,it)
           all_loc(j,i,i_th2)=ges_th2(jp1,ip1,it)
           all_loc(j,i,i_soilt1)=ges_soilt1(jp1,ip1,it)
        end do
     end do
  endif ! l_gsd_soilTQ_nudge

  allocate(tempa(itotsub,kbegin(mype):kend(mype)))
  call generic_sub2grid(all_loc,tempa,kbegin(mype),kend(mype),kbegin,kend,mype,num_mass_fields)
  deallocate(all_loc)

  allocate(ibuf((im+1)*(jm+1),kbegin(mype):kend(mype)))
!      finish reading in mub
  call mpi_wait(request,status,ierror)
  if(byte_swap) then
     num_swap=length_mub
     call to_native_endianness_r4(mub(1,1),num_swap)
  end if


!   2.  create ibuf with records to be updated read in

!                                    read temps
  if(kord(i_t)/=1) then
     allocate(jbuf(im,lm,jbegin(mype):min(jend(mype),jm)))
     this_offset=offset(i_t)+(jbegin(mype)-1)*4*im*lm
     this_length=(jend(mype)-jbegin(mype)+1)*im*lm
     call mpi_file_read_at(mfcst,this_offset,jbuf(1,1,jbegin(mype)),this_length,mpi_integer4,status,ierror)
     if(byte_swap) then
        num_swap=this_length
        call to_native_endianness_i4(jbuf(1,1,jbegin(mype)),num_swap)
     end if
     call transfer_jbuf2ibuf(jbuf,jbegin(mype),jend(mype),ibuf,kbegin(mype),kend(mype), &
                        jbegin,jend,kbegin,kend,mype,npe,im,jm,lm,im+1,jm+1,i_t,i_t+lm-1)
     deallocate(jbuf)
  end if

!                                    read q
  if(kord(i_q)/=1) then
     allocate(jbuf(im,lm,jbegin(mype):min(jend(mype),jm)))
     this_offset=offset(i_q)+(jbegin(mype)-1)*4*im*lm
     this_length=(jend(mype)-jbegin(mype)+1)*im*lm
     call mpi_file_read_at(mfcst,this_offset,jbuf(1,1,jbegin(mype)),this_length,mpi_integer4,status,ierror)
     if(byte_swap) then
        num_swap=this_length
        call to_native_endianness_i4(jbuf(1,1,jbegin(mype)),num_swap)
     end if
     call transfer_jbuf2ibuf(jbuf,jbegin(mype),jend(mype),ibuf,kbegin(mype),kend(mype), &
                        jbegin,jend,kbegin,kend,mype,npe,im,jm,lm,im+1,jm+1,i_q,i_q+lm-1)
     deallocate(jbuf)
  end if

!                                    read u
  if(kord(i_u)/=1) then
     allocate(jbuf(im+1,lm,jbegin(mype):min(jend(mype),jm)))
     this_offset=offset(i_u)+(jbegin(mype)-1)*4*(im+1)*lm
     this_length=(jend(mype)-jbegin(mype)+1)*(im+1)*lm
     call mpi_file_read_at(mfcst,this_offset,jbuf(1,1,jbegin(mype)),this_length,mpi_integer4,status,ierror)
     if(byte_swap) then
        num_swap=this_length
        call to_native_endianness_i4(jbuf(1,1,jbegin(mype)),num_swap)
     end if
     call transfer_jbuf2ibuf(jbuf,jbegin(mype),jend(mype),ibuf,kbegin(mype),kend(mype), &
                        jbegin,jend,kbegin,kend,mype,npe,im+1,jm,lm,im+1,jm+1,i_u,i_u+lm-1)
     deallocate(jbuf)
  end if


!                                    read v
  if(kord(i_v)/=1) then
     jend2=jend
     jend2(npe-1)=jend2(npe-1)+1
     allocate(jbuf(im,lm,jbegin(mype):jend2(mype)))
     this_offset=offset(i_v)+(jbegin(mype)-1)*4*im*lm
     this_length=(jend2(mype)-jbegin(mype)+1)*im*lm
     call mpi_file_read_at(mfcst,this_offset,jbuf(1,1,jbegin(mype)),this_length,mpi_integer4,status,ierror)
     if(byte_swap) then
        num_swap=this_length
        call to_native_endianness_i4(jbuf(1,1,jbegin(mype)),num_swap)
     end if
     call transfer_jbuf2ibuf(jbuf,jbegin(mype),jend2(mype),ibuf,kbegin(mype),kend(mype), &
                        jbegin,jend2,kbegin,kend,mype,npe,im,jm+1,lm,im+1,jm+1,i_v,i_v+lm-1)
     deallocate(jbuf)
  end if

  if(l_gsd_soilTQ_nudge) then
     lm=nsig_soil
!                                    read smois
     if(kord(i_smois)/=1) then
        allocate(jbuf(im,lm,jbegin(mype):min(jend(mype),jm)))
        this_offset=offset(i_smois)+(jbegin(mype)-1)*4*im*lm
        this_length=(jend(mype)-jbegin(mype)+1)*im*lm
        call mpi_file_read_at(mfcst,this_offset,jbuf(1,1,jbegin(mype)),this_length,mpi_integer4,status,ierror)
        if(byte_swap) then
           num_swap=this_length
           call to_native_endianness_i4(jbuf(1,1,jbegin(mype)),num_swap)
        end if
        call transfer_jbuf2ibuf(jbuf,jbegin(mype),jend(mype),ibuf,kbegin(mype),kend(mype), &
                       jbegin,jend,kbegin,kend,mype,npe,im,jm,lm,im+1,jm+1,i_smois,i_smois+lm-1)
        deallocate(jbuf)
     end if
!                                    read tslb
     if(kord(i_tslb)/=1) then
        allocate(jbuf(im,lm,jbegin(mype):min(jend(mype),jm)))
        this_offset=offset(i_tslb)+(jbegin(mype)-1)*4*im*lm
        this_length=(jend(mype)-jbegin(mype)+1)*im*lm
        call mpi_file_read_at(mfcst,this_offset,jbuf(1,1,jbegin(mype)),this_length,mpi_integer4,status,ierror)
        if(byte_swap) then
           num_swap=this_length
           call to_native_endianness_i4(jbuf(1,1,jbegin(mype)),num_swap)
        end if
        call transfer_jbuf2ibuf(jbuf,jbegin(mype),jend(mype),ibuf,kbegin(mype),kend(mype), &
                       jbegin,jend,kbegin,kend,mype,npe,im,jm,lm,im+1,jm+1,i_tslb,i_tslb+lm-1)
        deallocate(jbuf)
     end if

     lm=nsig
  endif

! read hydrometeors
  if(l_cloud_analysis .or. nguess>0) then
!                                    read qc
     if(kord(i_qc)/=1) then
        allocate(jbuf(im,lm,jbegin(mype):min(jend(mype),jm)))
        this_offset=offset(i_qc)+(jbegin(mype)-1)*4*im*lm
        this_length=(jend(mype)-jbegin(mype)+1)*im*lm
        call mpi_file_read_at(mfcst,this_offset,jbuf(1,1,jbegin(mype)),this_length,mpi_integer4,status,ierror)
        if(byte_swap) then
           num_swap=this_length
           call to_native_endianness_i4(jbuf(1,1,jbegin(mype)),num_swap)
        end if
        call transfer_jbuf2ibuf(jbuf,jbegin(mype),jend(mype),ibuf,kbegin(mype),kend(mype), &
                         jbegin,jend,kbegin,kend,mype,npe,im,jm,lm,im+1,jm+1,i_qc,i_qc+lm-1)
        deallocate(jbuf)
     end if

!                                    read qr
     if(kord(i_qr)/=1) then
        allocate(jbuf(im,lm,jbegin(mype):min(jend(mype),jm)))
        this_offset=offset(i_qr)+(jbegin(mype)-1)*4*im*lm
        this_length=(jend(mype)-jbegin(mype)+1)*im*lm
        call mpi_file_read_at(mfcst,this_offset,jbuf(1,1,jbegin(mype)),this_length,mpi_integer4,status,ierror)
        if(byte_swap) then
           num_swap=this_length
           call to_native_endianness_i4(jbuf(1,1,jbegin(mype)),num_swap)
        end if
        call transfer_jbuf2ibuf(jbuf,jbegin(mype),jend(mype),ibuf,kbegin(mype),kend(mype), &
                         jbegin,jend,kbegin,kend,mype,npe,im,jm,lm,im+1,jm+1,i_qr,i_qr+lm-1)
        deallocate(jbuf)
     end if

!                                    read qi
     if(kord(i_qi)/=1) then
        allocate(jbuf(im,lm,jbegin(mype):min(jend(mype),jm)))
        this_offset=offset(i_qi)+(jbegin(mype)-1)*4*im*lm
        this_length=(jend(mype)-jbegin(mype)+1)*im*lm
        call mpi_file_read_at(mfcst,this_offset,jbuf(1,1,jbegin(mype)),this_length,mpi_integer4,status,ierror)
        if(byte_swap) then
           num_swap=this_length
           call to_native_endianness_i4(jbuf(1,1,jbegin(mype)),num_swap)
        end if
        call transfer_jbuf2ibuf(jbuf,jbegin(mype),jend(mype),ibuf,kbegin(mype),kend(mype), &
                         jbegin,jend,kbegin,kend,mype,npe,im,jm,lm,im+1,jm+1,i_qi,i_qi+lm-1)
        deallocate(jbuf)
     end if

!                                    read qs
     if(kord(i_qs)/=1) then
        allocate(jbuf(im,lm,jbegin(mype):min(jend(mype),jm)))
        this_offset=offset(i_qs)+(jbegin(mype)-1)*4*im*lm
        this_length=(jend(mype)-jbegin(mype)+1)*im*lm
        call mpi_file_read_at(mfcst,this_offset,jbuf(1,1,jbegin(mype)),this_length,mpi_integer4,status,ierror)
        if(byte_swap) then
           num_swap=this_length
           call to_native_endianness_i4(jbuf(1,1,jbegin(mype)),num_swap)
        end if
        call transfer_jbuf2ibuf(jbuf,jbegin(mype),jend(mype),ibuf,kbegin(mype),kend(mype), &
                         jbegin,jend,kbegin,kend,mype,npe,im,jm,lm,im+1,jm+1,i_qs,i_qs+lm-1)
        deallocate(jbuf)
     end if

!                                    read qg
     if(kord(i_qg)/=1) then
        allocate(jbuf(im,lm,jbegin(mype):min(jend(mype),jm)))
        this_offset=offset(i_qg)+(jbegin(mype)-1)*4*im*lm
        this_length=(jend(mype)-jbegin(mype)+1)*im*lm
        call mpi_file_read_at(mfcst,this_offset,jbuf(1,1,jbegin(mype)),this_length,mpi_integer4,status,ierror)
        if(byte_swap) then
           num_swap=this_length
           call to_native_endianness_i4(jbuf(1,1,jbegin(mype)),num_swap)
        end if
        call transfer_jbuf2ibuf(jbuf,jbegin(mype),jend(mype),ibuf,kbegin(mype),kend(mype), &
                         jbegin,jend,kbegin,kend,mype,npe,im,jm,lm,im+1,jm+1,i_qg,i_qg+lm-1)
        deallocate(jbuf)
     end if
 
!                                    read tt
     if(kord(i_tt)/=1) then
        allocate(jbuf(im,lm,jbegin(mype):min(jend(mype),jm)))
        this_offset=offset(i_tt)+(jbegin(mype)-1)*4*im*lm
        this_length=(jend(mype)-jbegin(mype)+1)*im*lm
        call mpi_file_read_at(mfcst,this_offset,jbuf(1,1,jbegin(mype)),this_length,mpi_integer4,status,ierror)
        if(byte_swap) then
           num_swap=this_length
           call to_native_endianness_i4(jbuf(1,1,jbegin(mype)),num_swap)
        end if
        call transfer_jbuf2ibuf(jbuf,jbegin(mype),jend(mype),ibuf,kbegin(mype),kend(mype), &
                         jbegin,jend,kbegin,kend,mype,npe,im,jm,lm,im+1,jm+1,i_tt,i_tt+lm-1)
        deallocate(jbuf)
     end if

  endif   ! l_cloud_analysis

!---------------------- read surface files last
  do k=kbegin(mype),kend(mype)
     if(kdim(k)==1.or.kord(k)==1) then
        call mpi_file_read_at(mfcst,offset(k),ibuf(1,k),length(k),mpi_integer4,status,ierror)
        if(byte_swap) then
           num_swap=length(k)
           call to_native_endianness_i4(ibuf(1,k),num_swap)
        end if
        if(igtype(k)==1) call expand_ibuf(ibuf(1,k),im  ,jm     ,im+1,jm+1)
        if(igtype(k)==2) call expand_ibuf(ibuf(1,k),im+1,jm     ,im+1,jm+1)
        if(igtype(k)==3) call expand_ibuf(ibuf(1,k),im  ,jm+1,im+1,jm+1)
     end if
  end do
! call mpi_barrier(mpi_comm_world,ierror)

!   5.  tempa --> updated ibuf --> jbuf --> write out

  allocate(tempb(itotsub,kbegin(mype):kend(mype)))
  allocate(temp1(im,jm),itemp1(im,jm),temp1u(im+1,jm),temp1v(im,jm+1))
  do ifld=kbegin(mype),kend(mype)
     if((ifld==i_sst).and..not.update_regsfc) cycle
     if((ifld==i_tsk).and..not.(update_regsfc .or. l_gsd_soilTQ_nudge)) cycle
     if(igtype(ifld) == 1) then
        call move_ibuf_hg(ibuf(1,ifld),temp1,im+1,jm+1,im,jm)
        if(ifld==i_mu) then
           temp1=temp1+mub+pt_regional_single
        end if
        call fill_mass_grid2t(temp1,im,jm,tempb(1,ifld),2)
        if(ifld==i_sst.or.ifld==i_tsk) then
           do i=1,iglobal
              if(tempb(i,ifld) < r225) then
                 tempa(i,ifld)=zero_single
              else
                 tempa(i,ifld)=tempa(i,ifld)-tempb(i,ifld)
              end if
           end do
        else
           do i=1,iglobal
              tempa(i,ifld)=tempa(i,ifld)-tempb(i,ifld)
           end do
        end if
        call unfill_mass_grid2t(tempa(1,ifld),im,jm,temp1)
        if(ifld==i_mu) then
           temp1=temp1-mub-pt_regional_single
        end if
        call move_hg_ibuf(temp1,ibuf(1,ifld),im+1,jm+1,im,jm)
     else if(igtype(ifld) == 2) then
        call move_ibuf_hg(ibuf(1,ifld),temp1u,im+1,jm+1,im+1,jm)
        call fill_mass_grid2u(temp1u,im,jm,tempb(1,ifld),2)
        tempa(:,ifld)=tempa(:,ifld)-tempb(:,ifld)
        call unfill_mass_grid2u(tempa(1,ifld),im,jm,temp1u)
        call move_hg_ibuf(temp1u,ibuf(1,ifld),im+1,jm+1,im+1,jm)
     else if(igtype(ifld) == 3) then
        call move_ibuf_hg(ibuf(1,ifld),temp1v,im+1,jm+1,im,jm+1)
        call fill_mass_grid2v(temp1v,im,jm,tempb(1,ifld),2)
        tempa(:,ifld)=tempa(:,ifld)-tempb(:,ifld)
        call unfill_mass_grid2v(tempa(1,ifld),im,jm,temp1v)
        call move_hg_ibuf(temp1v,ibuf(1,ifld),im+1,jm+1,im,jm+1)
     end if
  end do

!           finally write ibuf back out ( ibuf --> jbuf -->  mpi_file_write )

!                                    write temps
  if(kord(i_t)/=1) then
     allocate(jbuf(im,lm,jbegin(mype):min(jend(mype),jm)))
     call transfer_ibuf2jbuf(jbuf,jbegin(mype),jend(mype),ibuf,kbegin(mype),kend(mype), &
                        jbegin,jend,kbegin,kend,mype,npe,im,jm,lm,im+1,jm+1,i_t,i_t+lm-1)
     this_offset=offset(i_t)+(jbegin(mype)-1)*4*im*lm
     this_length=(jend(mype)-jbegin(mype)+1)*im*lm
     if(byte_swap) then
        num_swap=this_length
        call to_native_endianness_i4(jbuf(1,1,jbegin(mype)),num_swap)
     end if
     call mpi_file_write_at(mfcst,this_offset,jbuf(1,1,jbegin(mype)),this_length,mpi_integer4,status,ierror)
     deallocate(jbuf)
  end if

!                                    write q
  if(kord(i_q)/=1) then
     allocate(jbuf(im,lm,jbegin(mype):min(jend(mype),jm)))
     call transfer_ibuf2jbuf(jbuf,jbegin(mype),jend(mype),ibuf,kbegin(mype),kend(mype), &
                        jbegin,jend,kbegin,kend,mype,npe,im,jm,lm,im+1,jm+1,i_q,i_q+lm-1)
     this_offset=offset(i_q)+(jbegin(mype)-1)*4*im*lm
     this_length=(jend(mype)-jbegin(mype)+1)*im*lm
     if(byte_swap) then
        num_swap=this_length
        call to_native_endianness_i4(jbuf(1,1,jbegin(mype)),num_swap)
     end if
     call mpi_file_write_at(mfcst,this_offset,jbuf(1,1,jbegin(mype)),this_length,mpi_integer4,status,ierror)
     deallocate(jbuf)
  end if

!                                    write u
  if(kord(i_u)/=1) then
     allocate(jbuf(im+1,lm,jbegin(mype):min(jend(mype),jm)))
     call transfer_ibuf2jbuf(jbuf,jbegin(mype),jend(mype),ibuf,kbegin(mype),kend(mype), &
                        jbegin,jend,kbegin,kend,mype,npe,im+1,jm,lm,im+1,jm+1,i_u,i_u+lm-1)
     this_offset=offset(i_u)+(jbegin(mype)-1)*4*(im+1)*lm
     this_length=(jend(mype)-jbegin(mype)+1)*(im+1)*lm
     if(byte_swap) then
        num_swap=this_length
        call to_native_endianness_i4(jbuf(1,1,jbegin(mype)),num_swap)
     end if
     call mpi_file_write_at(mfcst,this_offset,jbuf(1,1,jbegin(mype)),this_length,mpi_integer4,status,ierror)
     deallocate(jbuf)
  end if

!                                    write v
  if(kord(i_v)/=1) then
     jend2=jend
     jend2(npe-1)=jend2(npe-1)+1
     allocate(jbuf(im,lm,jbegin(mype):jend2(mype)))
     call transfer_ibuf2jbuf(jbuf,jbegin(mype),jend2(mype),ibuf,kbegin(mype),kend(mype), &
                        jbegin,jend2,kbegin,kend,mype,npe,im,jm+1,lm,im+1,jm+1,i_v,i_v+lm-1)
     this_offset=offset(i_v)+(jbegin(mype)-1)*4*im*lm
     this_length=(jend2(mype)-jbegin(mype)+1)*im*lm
     if(byte_swap) then
        num_swap=this_length
        call to_native_endianness_i4(jbuf(1,1,jbegin(mype)),num_swap)
     end if
     call mpi_file_write_at(mfcst,this_offset,jbuf(1,1,jbegin(mype)),this_length,mpi_integer4,status,ierror)
     deallocate(jbuf)
  end if

  if(l_gsd_soilTQ_nudge) then
     lm=nsig_soil
!                                    write smois
     if(kord(i_smois)/=1) then
        allocate(jbuf(im,lm,jbegin(mype):min(jend(mype),jm)))
        call transfer_ibuf2jbuf(jbuf,jbegin(mype),jend(mype),ibuf,kbegin(mype),kend(mype), &
                         jbegin,jend,kbegin,kend,mype,npe,im,jm,lm,im+1,jm+1,i_smois,i_smois+lm-1)
        this_offset=offset(i_smois)+(jbegin(mype)-1)*4*im*lm
        this_length=(jend(mype)-jbegin(mype)+1)*im*lm
        if(byte_swap) then
           num_swap=this_length
           call to_native_endianness_i4(jbuf(1,1,jbegin(mype)),num_swap)
        end if
        call mpi_file_write_at(mfcst,this_offset,jbuf(1,1,jbegin(mype)),this_length,mpi_integer4,status,ierror)
        deallocate(jbuf)
     end if

!                                    write tslb
     if(kord(i_tslb)/=1) then
        allocate(jbuf(im,lm,jbegin(mype):min(jend(mype),jm)))
        call transfer_ibuf2jbuf(jbuf,jbegin(mype),jend(mype),ibuf,kbegin(mype),kend(mype), &
                         jbegin,jend,kbegin,kend,mype,npe,im,jm,lm,im+1,jm+1,i_tslb,i_tslb+lm-1)
        this_offset=offset(i_tslb)+(jbegin(mype)-1)*4*im*lm
        this_length=(jend(mype)-jbegin(mype)+1)*im*lm
        if(byte_swap) then
           num_swap=this_length
           call to_native_endianness_i4(jbuf(1,1,jbegin(mype)),num_swap)
        end if
        call mpi_file_write_at(mfcst,this_offset,jbuf(1,1,jbegin(mype)),this_length,mpi_integer4,status,ierror)
        deallocate(jbuf)
     end if

     lm=nsig
  endif

!  write hydrometeors
  if(l_cloud_analysis .or. nguess>0) then
!                                    write qc
     if(kord(i_qc)/=1) then
        allocate(jbuf(im,lm,jbegin(mype):min(jend(mype),jm)))
        call transfer_ibuf2jbuf(jbuf,jbegin(mype),jend(mype),ibuf,kbegin(mype),kend(mype), &
                         jbegin,jend,kbegin,kend,mype,npe,im,jm,lm,im+1,jm+1,i_qc,i_qc+lm-1)
        this_offset=offset(i_qc)+(jbegin(mype)-1)*4*im*lm
        this_length=(jend(mype)-jbegin(mype)+1)*im*lm
        if(byte_swap) then
           num_swap=this_length
           call to_native_endianness_i4(jbuf(1,1,jbegin(mype)),num_swap)
        end if
        call mpi_file_write_at(mfcst,this_offset,jbuf(1,1,jbegin(mype)),this_length,mpi_integer4,status,ierror)
        deallocate(jbuf)
     end if

!                                    write qr
     if(kord(i_qr)/=1) then
        allocate(jbuf(im,lm,jbegin(mype):min(jend(mype),jm)))
        call transfer_ibuf2jbuf(jbuf,jbegin(mype),jend(mype),ibuf,kbegin(mype),kend(mype), &
                         jbegin,jend,kbegin,kend,mype,npe,im,jm,lm,im+1,jm+1,i_qr,i_qr+lm-1)
        this_offset=offset(i_qr)+(jbegin(mype)-1)*4*im*lm
        this_length=(jend(mype)-jbegin(mype)+1)*im*lm
        if(byte_swap) then
           num_swap=this_length
           call to_native_endianness_i4(jbuf(1,1,jbegin(mype)),num_swap)
        end if
        call mpi_file_write_at(mfcst,this_offset,jbuf(1,1,jbegin(mype)),this_length,mpi_integer4,status,ierror)
        deallocate(jbuf)
     end if

!                                    write qi
     if(kord(i_qi)/=1) then
        allocate(jbuf(im,lm,jbegin(mype):min(jend(mype),jm)))
        call transfer_ibuf2jbuf(jbuf,jbegin(mype),jend(mype),ibuf,kbegin(mype),kend(mype), &
                         jbegin,jend,kbegin,kend,mype,npe,im,jm,lm,im+1,jm+1,i_qi,i_qi+lm-1)
        this_offset=offset(i_qi)+(jbegin(mype)-1)*4*im*lm
        this_length=(jend(mype)-jbegin(mype)+1)*im*lm
        if(byte_swap) then
           num_swap=this_length
           call to_native_endianness_i4(jbuf(1,1,jbegin(mype)),num_swap)
        end if
        call mpi_file_write_at(mfcst,this_offset,jbuf(1,1,jbegin(mype)),this_length,mpi_integer4,status,ierror)
        deallocate(jbuf)
     end if

!                                    write qs
     if(kord(i_qs)/=1) then
        allocate(jbuf(im,lm,jbegin(mype):min(jend(mype),jm)))
        call transfer_ibuf2jbuf(jbuf,jbegin(mype),jend(mype),ibuf,kbegin(mype),kend(mype), &
                         jbegin,jend,kbegin,kend,mype,npe,im,jm,lm,im+1,jm+1,i_qs,i_qs+lm-1)
        this_offset=offset(i_qs)+(jbegin(mype)-1)*4*im*lm
        this_length=(jend(mype)-jbegin(mype)+1)*im*lm
        if(byte_swap) then
           num_swap=this_length
           call to_native_endianness_i4(jbuf(1,1,jbegin(mype)),num_swap)
        end if
        call mpi_file_write_at(mfcst,this_offset,jbuf(1,1,jbegin(mype)),this_length,mpi_integer4,status,ierror)
        deallocate(jbuf)
     end if

!                                    write qg
     if(kord(i_qg)/=1) then
        allocate(jbuf(im,lm,jbegin(mype):min(jend(mype),jm)))
        call transfer_ibuf2jbuf(jbuf,jbegin(mype),jend(mype),ibuf,kbegin(mype),kend(mype), &
                         jbegin,jend,kbegin,kend,mype,npe,im,jm,lm,im+1,jm+1,i_qg,i_qg+lm-1)
        this_offset=offset(i_qg)+(jbegin(mype)-1)*4*im*lm
        this_length=(jend(mype)-jbegin(mype)+1)*im*lm
        if(byte_swap) then
           num_swap=this_length
           call to_native_endianness_i4(jbuf(1,1,jbegin(mype)),num_swap)
        end if
        call mpi_file_write_at(mfcst,this_offset,jbuf(1,1,jbegin(mype)),this_length,mpi_integer4,status,ierror)
        deallocate(jbuf)
     end if

!                                    write tt
     if(kord(i_tt)/=1) then
        allocate(jbuf(im,lm,jbegin(mype):min(jend(mype),jm)))
        call transfer_ibuf2jbuf(jbuf,jbegin(mype),jend(mype),ibuf,kbegin(mype),kend(mype), &
                         jbegin,jend,kbegin,kend,mype,npe,im,jm,lm,im+1,jm+1,i_tt,i_tt+lm-1)
        this_offset=offset(i_tt)+(jbegin(mype)-1)*4*im*lm
        this_length=(jend(mype)-jbegin(mype)+1)*im*lm
        if(byte_swap) then
           num_swap=this_length
           call to_native_endianness_i4(jbuf(1,1,jbegin(mype)),num_swap)
        end if
        call mpi_file_write_at(mfcst,this_offset,jbuf(1,1,jbegin(mype)),this_length,mpi_integer4,status,ierror)
        deallocate(jbuf)
     end if

  end if ! l_cloud_analysis
!---------------------- write surface files last
  do k=kbegin(mype),kend(mype)
     if(kdim(k)==1.or.kord(k)==1) then
        if(igtype(k)==1) call contract_ibuf(ibuf(1,k),im  ,jm     ,im+1,jm+1)
        if(igtype(k)==2) call contract_ibuf(ibuf(1,k),im+1,jm     ,im+1,jm+1)
        if(igtype(k)==3) call contract_ibuf(ibuf(1,k),im  ,jm+1,im+1,jm+1)
        if(byte_swap) then
        num_swap=length(k)
           call to_native_endianness_i4(ibuf(1,k),num_swap)
        end if
        call mpi_file_write_at(mfcst,offset(k),ibuf(1,k),length(k),mpi_integer4,status,ierror)
     end if
  end do

  deallocate(ibuf)
  deallocate(offset)
  deallocate(igtype)
  deallocate(kdim)
  deallocate(kord)
  deallocate(length)
  deallocate(mub)
  deallocate(tempa)
  deallocate(tempb)
  deallocate(temp1)
  deallocate(itemp1)
  deallocate(temp1u)
  deallocate(temp1v)
  call destroy_cld_grids
  call mpi_file_close(mfcst,ierror)

end subroutine wrwrfmassa_binary
#else /* Start no WRF-library block */
subroutine wrwrfmassa_binary(mype)
!$$$  subprogram documentation block
!                .      .    .                                       .
! subprogram:    wrwrfmassa              write out wrf MASS restart file
!   prgmmr: parrish          org: np22                date: 2004-06-23
!
! abstract:  dummy call to read wrf MASS guess restart interface file, 
!            add analysis increment, and write out wrf MASS analysis 
!            restart interface file.
!
! program history log
!   2005-02-25 todling - add dummy subroutine to skip over wrf code
!   2005-03-14 treadon - add write statement to note entry into dummy routine
!   input argument list:
!     mype     - pe number
!
!   output argument list:
!     no output arguments
!
! attributes:
!   language: f90
!   machine:  ibm RS/6000 SP
!
!$$$
  use kinds, only: i_kind
  implicit none

  integer(i_kind),intent(in   ) :: mype

  if (mype==0) write(6,*)'WRWRFMASSA_BINARY:  enter dummy call, do nothing'
end subroutine wrwrfmassa_binary
#endif /* End no WRF-library block */

subroutine generic_sub2grid(all_loc,tempa,kbegin_loc,kend_loc,kbegin,kend,mype,num_fields)
!$$$  subprogram documentation block
!                .      .    .                                       .
! subprogram:    generic_sub2grid   converts from subdomains to full horizontal grid
!   prgmmr: parrish          org: np22                date: 2004-11-29
!
! abstract: variation on subroutine sub2grid, with more general distribution of variables
!              along the k index.
!
! program history log:
!   2004-02-03  kleist, new mpi strategy
!   2004-05-06  derber
!   2004-07-15  treadon - handle periodic subdomains
!   2004-07-28  treadon - add only on use declarations; add intent in/out
!   2004-10-26  kleist - u,v removed; periodicity accounted for only in
!               sub2grid routine if necessary
!   2004-11-29  parrish - adapt sub2grid for related use with mpi io.
!
!   input argument list:
!     all_loc  - input grid values in vertical subdomain mode
!     kbegin_loc - starting k index for tempa on local processor
!     kend_loc   - ending k index for tempa on local processor
!     kbegin     - starting k indices for tempa for all processors
!     kend       - ending k indices for tempa for all processors
!     mype       - local processor number
!     num_fields - total range of k index (1 <= k <= num_fields)
!
!   output argument list:
!     tempa    - output grid values in horizontal slab mode.
!
! attributes:
!   language: f90
!   machine:  ibm RS/6000 SP
!
!$$$
  use mpimod, only: ierror,mpi_comm_world,mpi_real4,npe
  use gridmod, only: ijn,itotsub,lat1,lon1
  use kinds, only: r_single,i_kind
  implicit none

  integer(i_kind),intent(in   ) :: kbegin_loc,kend_loc,mype,num_fields
  integer(i_kind),intent(in   ) :: kbegin(0:npe),kend(0:npe-1)
  real(r_single) ,intent(  out) :: tempa(itotsub,kbegin_loc:kend_loc)
  real(r_single) ,intent(in   ) :: all_loc(lat1*lon1*num_fields)

  integer(i_kind) k
  integer(i_kind) sendcounts(0:npe-1),sdispls(0:npe),recvcounts(0:npe-1),rdispls(0:npe)

! first get alltoallv indices

  sdispls(0)=0
  do k=0,npe-1
     sendcounts(k)=ijn(k+1)*(kend_loc-kbegin_loc+1)
     sdispls(k+1)=sdispls(k)+sendcounts(k)
  end do
  rdispls(0)=0
  do k=0,npe-1
     recvcounts(k)=ijn(mype+1)*(kend(k)-kbegin(k)+1)
     rdispls(k+1)=rdispls(k)+recvcounts(k)
  end do

  call mpi_alltoallv(all_loc,recvcounts,rdispls,mpi_real4, &
                tempa,sendcounts,sdispls,mpi_real4,mpi_comm_world,ierror)

  call reorder_s(tempa,kend_loc-kbegin_loc+1)

end subroutine generic_sub2grid

  subroutine reorder_s(work,k_in)
!$$$  subprogram documentation block
!                .      .    .                                       .
! subprogram:    reorder_s 
!   prgmmr: parrish          org: np22                date: 2004-11-29
!
! abstract:  adapt reorder to work with single precision
!
! program history log:
!   2004-01-25  kleist
!   2004-05-14  kleist, documentation
!   2004-07-15  todling, protex-complaint prologue
!   2004-11-29  adapt reorder to work with single precision
!   2008-03-27  safford - add standard doc block, rm unused vars
!
!   input argument list:
!     k_in     - number of levs in work array
!     work     - array to reorder
!
!   output argument list:
!     work     - array to reorder
!
! attributes:
!   language: f90
!   machine:  ibm rs/6000 sp; sgi origin 2000; compaq/hp
!
!$$$

    use mpimod, only: npe
    use kinds, only: r_single,i_kind
    use constants, only: zero
    use gridmod, only: ijn,itotsub
    implicit none

    integer(i_kind)                       , intent(in   ) :: k_in    ! number of levs in work array

    real(r_single),dimension(itotsub*k_in), intent(inout) :: work ! array to reorder


    integer(i_kind) iloc,iskip,i,k,n
    real(r_single),dimension(itotsub,k_in):: temp

! Zero out temp array
    do k=1,k_in
       do i=1,itotsub
          temp(i,k)=zero
       end do
    end do

! Load temp array in desired order
    do k=1,k_in
       iskip=0
       iloc=0
       do n=1,npe
          if (n/=1) then
             iskip=iskip+ijn(n-1)*k_in
          end if
          do i=1,ijn(n)
             iloc=iloc+1
             temp(iloc,k)=work(i + iskip + &
                      (k-1)*ijn(n))
          end do
       end do
    end do

! Load the temp array back into work
    iloc=0
    do k=1,k_in
       do i=1,itotsub
          iloc=iloc+1
          work(iloc)=temp(i,k)
       end do
    end do

    return
  end subroutine reorder_s

subroutine contract_ibuf(ibuf,im,jm,imp,jmp)
!$$$  subprogram documentation block
!                .      .    .                                       .
! subprogram:    contract_ibuf    contract array in place
!   prgmmr: parrish          org: np22                date: 2004-11-29
!
! abstract: contract array in place from imp,jmp to im,jm
!
! program history log:
!   2004-11-29  parrish
!   2005-06-10  devenyi/treadon - remove ii=ii+1 from itemp(i,j)=0 loop
!   2007-04-12  parrish - replace im+1, jm+1 with inputs imp, jmp to allow
!                           for use with u and v fields, where im=imp or jm=jmp
!
!   input argument list:
!     ibuf     - input grid values in imp,jmp
!     im       - first grid index
!     jm       - second grid index
!     imp
!     jmp
!
!   output argument list:
!     ibuf     - output grid values in im,jm
!
! attributes:
!   language: f90
!   machine:  ibm RS/6000 SP
!
!$$$

!   field of dim imp*jmp needs to be converted to field of im*jm

  use kinds, only: i_long,i_kind
  implicit none

  integer(i_kind),intent(in   ) :: im,jm,imp,jmp
  integer(i_long),intent(inout) :: ibuf(imp*jmp)

  integer(i_kind) i,ii,j
  integer(i_long) itemp(imp,jmp)

  do j=1,jmp
     do i=1,imp
        itemp(i,j)=0_i_long
     end do
  end do
  ii=0
  do j=1,jmp
     do i=1,imp
        ii=ii+1
        itemp(i,j)=ibuf(ii)
     end do
  end do

  ibuf=0_i_long
  ii=0
  do j=1,jm
     do i=1,im
        ii=ii+1
        ibuf(ii)=itemp(i,j)
     end do
  end do

end subroutine contract_ibuf

subroutine transfer_ibuf2jbuf(jbuf,jbegin_loc,jend_loc,ibuf,kbegin_loc,kend_loc, &
                     jbegin,jend,kbegin,kend,mype,npe,im_jbuf,jm_jbuf,lm_jbuf, &
                     im_ibuf,jm_ibuf,k_start,k_end)
!$$$  subprogram documentation block
!                .      .    .                                       .
! subprogram:    transfer_jbuf2ibuf   flip from ijk to ikj
!   prgmmr: parrish          org: np22                date: 2004-11-29
!
! abstract: redistribute 3-d field from ijk order to ikj order across processors
!
! program history log:
!   2004-11-29  parrish
!   2005-02-16  todling, replaced "use mpi" by mpimod
!
!   input argument list:
!     ibuf     - input grid redistributed to ijk order (full i, full j, k_start <= k <= k_end)
!     jbegin_loc - local processor starting j index
!     jend_loc   - local processor ending j index
!     kbegin_loc - local processor starting k index
!     kend_loc   - local processor ending k index
!     jbegin     - starting j indices for all processors
!     jend       - ending j indices for all processors
!     kbegin     - starting k indices for all processors
!     kend       - ending k indices for all processors
!     mype       - local processor number
!     npe        - total number of processors
!     im_jbuf    - full range of i index for jbuf array
!     jm_jbuf    - full range of j index for jbuf array
!     lm_jbuf    - full range of k index for jbuf array
!     im_ibuf    - full range of i index for ibuf array
!     jm_ibuf    - full range of j index for ibuf array
!     k_start    - beginning index for range of k in ibuf array
!     k_end      - ending index for range of k in ibuf array
!
!   output argument list:
!     jbuf     - output grid values distributed as all ik and a range of j on each processor
!
! attributes:
!   language: f90
!   machine:  ibm RS/6000 SP
!
!$$$

!  flip around from ijk to ikj, moving result from ibuf to jbuf

  use mpimod, only: mpi_comm_world,mpi_integer4
  use kinds, only: i_long,i_kind
  implicit none

  integer(i_kind),intent(in   ) :: jbegin_loc,jend_loc,kbegin_loc,kend_loc,mype,npe,im_jbuf,jm_jbuf,lm_jbuf
  integer(i_kind),intent(in   ) :: im_ibuf,jm_ibuf,k_start,k_end

  integer(i_long),intent(  out) :: jbuf(im_jbuf,lm_jbuf,jbegin_loc:jend_loc)
  integer(i_long),intent(in   ) :: ibuf(im_ibuf,jm_ibuf,kbegin_loc:kend_loc)
  integer(i_kind),intent(in   ) :: jbegin(0:npe),jend(0:npe-1)
  integer(i_kind),intent(in   ) :: kbegin(0:npe),kend(0:npe-1)

  integer(i_long) sendbuf(im_jbuf*lm_jbuf*(min(jend_loc,jm_jbuf)-jbegin_loc+1))
  integer(i_long) recvbuf(im_jbuf*jm_jbuf*(kend_loc-kbegin_loc+1))
  integer(i_long) recvcounts(0:npe-1),displs(0:npe)
  integer(i_kind) i,ipe,j,ierror,k,n,ii,k_t_start,k_t_end,sendcount

  do ipe=0,npe-1
     k_t_start=max(k_start,kbegin(ipe))
     k_t_end=  min(k_end,kend(ipe))
     if(k_t_end < k_t_start) cycle

     displs(0)=0_i_long
     do i=0,npe-1
        recvcounts(i)=im_jbuf*(k_t_end-k_t_start+1_i_long)*(jend(i)-jbegin(i)+1_i_long)
        displs(i+1)=displs(i)+recvcounts(i)
     end do

     if(ipe==mype) then
        ii=0
        do n=0,npe-1
           do k=k_t_start,k_t_end
              do j=jbegin(n),jend(n)
                 do i=1,im_jbuf
                    ii=ii+1
                    recvbuf(ii)=ibuf(i,j,k)
                 end do
              end do
           end do
        end do
     end if
     ii=0
     do k=k_t_start,k_t_end
        do j=jbegin_loc,jend_loc
           do i=1,im_jbuf
              ii=ii+1
           end do
        end do
     end do
     sendcount=ii
     call mpi_scatterv(recvbuf,recvcounts,displs,mpi_integer4, &
                       sendbuf,sendcount,mpi_integer4,ipe,mpi_comm_world,ierror)
     ii=0
     do k=k_t_start,k_t_end
        do j=jbegin_loc,jend_loc
           do i=1,im_jbuf
              ii=ii+1
              jbuf(i,k-k_start+1,j)=sendbuf(ii)
           end do
        end do
     end do


  end do

end subroutine transfer_ibuf2jbuf

subroutine move_hg_ibuf(temp1,ibuf,im_buf,jm_buf,im_out,jm_out)
!$$$  subprogram documentation block
!                .      .    .                                       .
! subprogram:    move_hg_ibuf  copy from one array to another
!   prgmmr: parrish          org: np22                date: 2004-11-29
!
! abstract: copy from one array to another
!
! program history log:
!   2004-11-29  parrish
!
!   input argument list:
!     temp1    - input grid values
!     im_buf   - first index of input array buf
!     jm_buf   - second index of input array buf
!     im_out   - first index of output array temp1
!     jm_out   - second index of output array temp1
!
!   output argument list:
!     ibuf      - output grid values
!
! attributes:
!   language: f90
!   machine:  ibm RS/6000 SP
!
!$$$

!        cp temp1 to ibuf

  use kinds, only: r_single,i_kind,i_long
  use constants, only: zero_ilong
  implicit none

  integer(i_kind),intent(in   ) :: im_buf,jm_buf,im_out,jm_out
  real(r_single) ,intent(in   ) :: temp1(im_out,jm_out)
  integer(i_long),intent(  out) :: ibuf(im_buf,jm_buf)

  integer(i_kind) i,j

  ibuf=zero_ilong
  do j=1,jm_out
     do i=1,im_out
        ibuf(i,j)=transfer(temp1(i,j),zero_ilong)
     end do
  end do

end subroutine move_hg_ibuf

subroutine wrwrfmassa_netcdf(mype)
!$$$  subprogram documentation block
!                .      .    .                                       .
! subprogram:    wrwrfmassa              write out wrf MASS restart file
!   prgmmr: parrish          org: np22                date: 2004-06-23
!
! abstract:  read wrf MASS guess restart interface file, add analysis
!            increment, and write out wrf MASS analysis restart 
!            interface file.
!
! program history log:
!   2004-06-23  parrish, document
!   2004-08-03  treadon - add only to module use, add intent in/out
!   2006-02-15  treadon - convert specific humidity to moisture mixing ratio
!   2006-03-07  treadon - convert virtual temperature to potential temperature
!   2006-04-06  middlecoff - changed iog  from 11 to lendian_in
!                            changed ioan from 51 to lendian_out
!   2006-07-28  derber  - include sensible temperature
!   2006-07-31  kleist - change to use ges_ps instead of lnps
!   2008-03-27  safford - rm unused vars and uses
!   2008-12-05  todling - adjustment for dsfct time dimension addition
!   2010-03-29  hu     - add code to gether cloud/hydrometeor fields and write out
!   2010-04-01  treadon - move strip_single to gridmod
!   2011-04-29  todling - introduce MetGuess and wrf_mass_guess_mod
!   2012-04-13  whitaker - don't call GSI_BundleGetPointer if nguess = 0
!
!   input argument list:
!     mype     - pe number
!
!   output argument list:
!     no output arguments
!
! attributes:
!   language: f90
!   machine:  ibm RS/6000 SP
!
!$$$
  use kinds, only: r_kind,r_single,i_kind
  use guess_grids, only: ntguessfc,ntguessig,ifilesig,dsfct,ges_ps,&
       ges_q,ges_u,ges_v,ges_tsen
  use wrf_mass_guess_mod, only: ges_tten
  use mpimod, only: mpi_comm_world,ierror,mpi_real4
  use guess_grids, only: ges_th2,ges_soilt1,ges_tslb,ges_smois,ges_tsk
  use gridmod, only: pt_ll,eta1_ll,lat2,iglobal,itotsub,update_regsfc,&
       lon2,nsig,nsig_soil,lon1,lat1,nlon_regional,nlat_regional,ijn,displs_g,&
       aeta1_ll,strip_single
  use constants, only: one,zero_single,rd_over_cp_mass,one_tenth,r10,r100
  use gsi_io, only: lendian_in, lendian_out
  use rapidrefresh_cldsurf_mod, only: l_cloud_analysis,l_gsd_soilTQ_nudge
  use gsi_bundlemod, only: GSI_BundleGetPointer
  use gsi_metguess_mod, only: gsi_metguess_get,GSI_MetGuess_Bundle
  implicit none

! Declare passed variables
  integer(i_kind),intent(in   ) :: mype

! Declare local parameters
  real(r_kind),parameter:: r225=225.0_r_kind

! Declare local variables
  integer(i_kind) im,jm,lm
  real(r_single),allocatable::temp1(:),temp1u(:),temp1v(:),tempa(:),tempb(:)
  real(r_single),allocatable::all_loc(:,:,:)
  real(r_single),allocatable::strp(:)
  character(6) filename
  integer(i_kind) i,j,k,kt,kq,ku,kv,it,i_psfc,i_t,i_q,i_u,i_v
  integer(i_kind) i_qc,i_qi,i_qr,i_qs,i_qg,kqc,kqi,kqr,kqs,kqg,i_tt,ktt
  integer(i_kind) i_sst,i_skt,i_th2,i_soilt1,i_tslb,i_smois,ktslb,ksmois
  integer(i_kind) num_mass_fields,num_all_fields,num_all_pad
  integer(i_kind) regional_time0(6),nlon_regional0,nlat_regional0,nsig0
  integer(i_kind) nguess,ier,istatus
  real(r_kind) psfc_this,psfc_this_dry
  real(r_kind),dimension(lat2,lon2):: q_integral
  real(r_kind) deltasigma
  real(r_kind):: work_prsl,work_prslk
  real(r_single) pt0
  real(r_single) aeta10(nsig),eta10(nsig+1)
  real(r_single) glon0(nlon_regional,nlat_regional),glat0(nlon_regional,nlat_regional)
  real(r_single) dx_mc0(nlon_regional,nlat_regional),dy_mc0(nlon_regional,nlat_regional)

  real(r_kind), pointer :: ges_qc(:,:,:)
  real(r_kind), pointer :: ges_qi(:,:,:)
  real(r_kind), pointer :: ges_qr(:,:,:)
  real(r_kind), pointer :: ges_qs(:,:,:)
  real(r_kind), pointer :: ges_qg(:,:,:)

  it=ntguessig

! Inquire about cloud guess fields
  call gsi_metguess_get('dim',nguess,istatus)
  if (nguess>0) then
!    get pointer to relevant instance of cloud-related backgroud
     ier=0
     call GSI_BundleGetPointer ( GSI_MetGuess_Bundle(it), 'ql', ges_qc, istatus );ier=ier+istatus
     call GSI_BundleGetPointer ( GSI_MetGuess_Bundle(it), 'qi', ges_qi, istatus );ier=ier+istatus
     call GSI_BundleGetPointer ( GSI_MetGuess_Bundle(it), 'qr', ges_qr, istatus );ier=ier+istatus
     call GSI_BundleGetPointer ( GSI_MetGuess_Bundle(it), 'qs', ges_qs, istatus );ier=ier+istatus
     call GSI_BundleGetPointer ( GSI_MetGuess_Bundle(it), 'qg', ges_qg, istatus );ier=ier+istatus
     if (ier/=0) nguess=0
  end if

  im=nlon_regional
  jm=nlat_regional
  lm=nsig

  num_mass_fields=3+4*lm
  if(l_cloud_analysis .or. nguess>0) num_mass_fields=3+4*lm + 6*lm
  if(l_gsd_soilTQ_nudge) num_mass_fields=3+4*lm+2*nsig_soil+2
  if(l_gsd_soilTQ_nudge .and. l_cloud_analysis) num_mass_fields=3+4*lm+2*nsig_soil+2+6*lm
  num_all_fields=num_mass_fields
  num_all_pad=num_all_fields
  allocate(all_loc(lat2,lon2,num_all_pad))
  allocate(strp(lat1*lon1))

  i_psfc=1
  i_t=2
  i_q=i_t+lm
  i_u=i_q+lm
  i_v=i_u+lm
  i_sst=i_v+lm
  if(l_gsd_soilTQ_nudge) then
     i_th2=i_sst+1
     i_tslb=i_th2+1
     i_smois=i_tslb+nsig_soil
     i_soilt1=i_smois+nsig_soil
     i_skt=i_soilt1+1
  else
     i_skt=i_sst+1
  endif
! for hydrometeors
  if(l_cloud_analysis .or. nguess>0) then
     i_qc=i_skt+1
     i_qr=i_qc+lm
     i_qs=i_qr+lm
     i_qi=i_qs+lm
     i_qg=i_qi+lm
     i_tt=i_qg+lm
  endif
  
  allocate(temp1(im*jm),temp1u((im+1)*jm),temp1v(im*(jm+1)))

  if(mype == 0) write(6,*)' at 2 in wrwrfmassa'

  if(mype == 0) then
     write(filename,'("sigf",i2.2)')ifilesig(ntguessig)
     print *,'update ',trim(filename)
     open (lendian_in,file=filename,form='unformatted')
     open (lendian_out,file='siganl',form='unformatted')
     rewind lendian_in ; rewind lendian_out
  end if

! Convert analysis variables to MASS variables
! get pointer to relevant instance of cloud-related backgroud
  if (nguess>0) then
     ier=0
     call GSI_BundleGetPointer ( GSI_MetGuess_Bundle(it), 'ql', ges_qc, istatus );ier=ier+istatus
     call GSI_BundleGetPointer ( GSI_MetGuess_Bundle(it), 'qi', ges_qi, istatus );ier=ier+istatus
     call GSI_BundleGetPointer ( GSI_MetGuess_Bundle(it), 'qr', ges_qr, istatus );ier=ier+istatus
     call GSI_BundleGetPointer ( GSI_MetGuess_Bundle(it), 'qs', ges_qs, istatus );ier=ier+istatus
     call GSI_BundleGetPointer ( GSI_MetGuess_Bundle(it), 'qg', ges_qg, istatus );ier=ier+istatus
     if (ier/=0) then
         write(6,*)'READ_WRF_MASS_BINARY_GUESS: getpointer failed, cannot do cloud analysis'
         if (l_cloud_analysis .or. nguess>0) call stop2(999)
     endif
  endif

  
! Create all_loc from ges_*
  if(mype == 0) write(6,*)' at 3 in wrwrfmassa'
  all_loc=zero_single
  kt=i_t-1
  kq=i_q-1
  ku=i_u-1
  kv=i_v-1
! for hydrometeors
  if(l_cloud_analysis .or. nguess>0) then
     kqc=i_qc-1
     kqi=i_qi-1
     kqr=i_qr-1
     kqs=i_qs-1
     kqg=i_qg-1
     ktt=i_tt-1
  endif
  q_integral=one
  do k=1,nsig
     deltasigma=eta1_ll(k)-eta1_ll(k+1)
     kt=kt+1
     kq=kq+1
     ku=ku+1
     kv=kv+1
! for hydrometeors
     if(l_cloud_analysis .or. nguess>0) then
        kqc=kqc+1
        kqi=kqi+1
        kqr=kqr+1
        kqs=kqs+1
        kqg=kqg+1
        ktt=ktt+1
     endif
     do i=1,lon2
        do j=1,lat2
           all_loc(j,i,ku)=ges_u(j,i,k,it)
           all_loc(j,i,kv)=ges_v(j,i,k,it)

!          Convert sensible temperature to potential temperature
           work_prsl  = one_tenth*(aeta1_ll(k)*(r10*ges_ps(j,i,it)-pt_ll)+pt_ll)
           work_prslk = (work_prsl/r100)**rd_over_cp_mass
           all_loc(j,i,kt) = ges_tsen(j,i,k,it)/work_prslk

!          Convert specific humidity to mixing ratio
           all_loc(j,i,kq)= ges_q(j,i,k,it)/(one-ges_q(j,i,k,it))
           	
! for hydrometeors      
           if(l_cloud_analysis .or. nguess>0) then
              all_loc(j,i,kqc)=ges_qc(j,i,k)
              all_loc(j,i,kqi)=ges_qi(j,i,k)
              all_loc(j,i,kqr)=ges_qr(j,i,k)
              all_loc(j,i,kqs)=ges_qs(j,i,k)
              all_loc(j,i,kqg)=ges_qg(j,i,k)
              all_loc(j,i,ktt)=ges_tten(j,i,k,it)
           endif

           q_integral(j,i)=q_integral(j,i)+deltasigma* &
                ges_q(j,i,k,it)/(one-ges_q(j,i,k,it))
        end do
     end do
  end do
  do i=1,lon2
     do j=1,lat2
        psfc_this=r10*ges_ps(j,i,it)   ! convert from cb to mb
        psfc_this_dry=pt_ll+(psfc_this-pt_ll)/q_integral(j,i)
        all_loc(j,i,i_psfc)=r100*psfc_this_dry
     end do
  end do
  
  if(mype == 0) then
     read(lendian_in) regional_time0,nlon_regional0,nlat_regional0,nsig0,pt0
     write(lendian_out) regional_time0,nlon_regional0,nlat_regional0,nsig0,pt0
     read(lendian_in) aeta10
     write(lendian_out) aeta10
     read(lendian_in) eta10
     write(lendian_out) eta10
     read(lendian_in) glat0,dx_mc0
     write(lendian_out) glat0,dx_mc0
     read(lendian_in) glon0,dy_mc0
     write(lendian_out) glon0,dy_mc0
  end if
  
! Update psfc
  if(mype == 0) write(6,*)' at 6 in wrwrfmassa'

  allocate(tempa(itotsub),tempb(itotsub))
  if(mype == 0) read(lendian_in)temp1
  call strip_single(all_loc(1,1,i_psfc),strp,1)
  call mpi_gatherv(strp,ijn(mype+1),mpi_real4, &
       tempa,ijn,displs_g,mpi_real4,0,mpi_comm_world,ierror)
  if(mype == 0) then
     call fill_mass_grid2t(temp1,im,jm,tempb,2)
     do i=1,iglobal
        tempa(i)=tempa(i)-tempb(i)
     end do
     call unfill_mass_grid2t(tempa,im,jm,temp1)
     write(lendian_out)temp1
  end if

!  FIS read/write
  if(mype == 0) then
     read(lendian_in)temp1
     write(lendian_out)temp1
  end if

! Update t
  kt=i_t-1
  do k=1,nsig
     kt=kt+1
     if(mype == 0) read(lendian_in)temp1
     call strip_single(all_loc(1,1,kt),strp,1)
     call mpi_gatherv(strp,ijn(mype+1),mpi_real4, &
          tempa,ijn,displs_g,mpi_real4,0,mpi_comm_world,ierror)
     if(mype == 0) then
        call fill_mass_grid2t(temp1,im,jm,tempb,2)
        do i=1,iglobal
           tempa(i)=tempa(i)-tempb(i)
        end do
        call unfill_mass_grid2t(tempa,im,jm,temp1)
        write(lendian_out)temp1
     end if
  end do

! Update q
  kq=i_q-1
  do k=1,nsig
     kq=kq+1
     if(mype == 0) read(lendian_in)temp1
     call strip_single(all_loc(1,1,kq),strp,1)
     call mpi_gatherv(strp,ijn(mype+1),mpi_real4, &
          tempa,ijn,displs_g,mpi_real4,0,mpi_comm_world,ierror)
     if(mype == 0) then
        call fill_mass_grid2t(temp1,im,jm,tempb,2)
        do i=1,iglobal
           tempa(i)=tempa(i)-tempb(i)
        end do
        call unfill_mass_grid2t(tempa,im,jm,temp1)
        write(lendian_out)temp1
     end if
  end do

! Update u
  ku=i_u-1
  do k=1,nsig
     ku=ku+1
     if(mype == 0) read(lendian_in)temp1u
     call strip_single(all_loc(1,1,ku),strp,1)
     call mpi_gatherv(strp,ijn(mype+1),mpi_real4, &
          tempa,ijn,displs_g,mpi_real4,0,mpi_comm_world,ierror)
     if(mype == 0) then
        call fill_mass_grid2u(temp1u,im,jm,tempb,2)
        do i=1,iglobal
           tempa(i)=tempa(i)-tempb(i)
        end do
        call unfill_mass_grid2u(tempa,im,jm,temp1u)
        write(lendian_out)temp1u
     end if
  end do

! Update v
  kv=i_v-1
  do k=1,nsig
     kv=kv+1
     if(mype == 0) read(lendian_in)temp1v
     call strip_single(all_loc(1,1,kv),strp,1)
     call mpi_gatherv(strp,ijn(mype+1),mpi_real4, &
          tempa,ijn,displs_g,mpi_real4,0,mpi_comm_world,ierror)
     if(mype == 0) then
        call fill_mass_grid2v(temp1v,im,jm,tempb,2)
        do i=1,iglobal
           tempa(i)=tempa(i)-tempb(i)
        end do
        call unfill_mass_grid2v(tempa,im,jm,temp1v)
        write(lendian_out)temp1v
     end if
  end do
  
! Load updated skin temperature array if writing out to analysis file
  if (update_regsfc) then
     do i=1,lon2
        do j=1,lat2
           all_loc(j,i,i_sst)=dsfct(j,i,ntguessfc)
           all_loc(j,i,i_skt)=dsfct(j,i,ntguessfc)
        end do
     end do
  end if

! for soil nudging
  if(l_gsd_soilTQ_nudge) then
     ktslb=i_tslb-1
     ksmois=i_smois-1
     do k=1,nsig_soil
        ktslb=ktslb+1
        ksmois=ksmois+1
        do i=1,lon2
           do j=1,lat2
              all_loc(j,i,ktslb)=ges_tslb(j,i,k,it)
              all_loc(j,i,ksmois)=ges_smois(j,i,k,it)
           end do
        end do
     end do
     do i=1,lon2
        do j=1,lat2
           all_loc(j,i,i_skt)=ges_tsk(j,i,it)
           all_loc(j,i,i_th2)=ges_th2(j,i,it)
           all_loc(j,i,i_soilt1)=ges_soilt1(j,i,it)
        end do
     end do
  endif ! l_gsd_soilTQ_nudge

  if(mype == 0) then
! SM
     read(lendian_in)temp1
     write(lendian_out)temp1
! SICE
     read(lendian_in)temp1
     write(lendian_out)temp1
  end if

! SST
  if(update_regsfc) then
     if(mype == 0) read(lendian_in)temp1
     if (mype==0)write(6,*)' at 9.1 in wrwrfmassa,max,min(temp1)=',maxval(temp1),minval(temp1)
     call strip_single(all_loc(1,1,i_sst),strp,1)
     call mpi_gatherv(strp,ijn(mype+1),mpi_real4, &
          tempa,ijn,displs_g,mpi_real4,0,mpi_comm_world,ierror)
     if(mype == 0) then
        if(mype == 0) write(6,*)' at 9.2 in wrwrfmassa,max,min(tempa)=',maxval(tempa),minval(tempa)
        call fill_mass_grid2t(temp1,im,jm,tempb,2)
        do i=1,iglobal
           if(tempb(i) < (r225)) then
              tempa(i)=zero_single
           else
              tempa(i)=tempa(i)-tempb(i)
           end if
        end do
        if(mype == 0) write(6,*)' at 9.4 in wrwrfmassa,max,min(tempa)=',maxval(tempa),minval(tempa)
        call unfill_mass_grid2t(tempa,im,jm,temp1)
        write(6,*)' at 9.6 in wrwrfmassa,max,min(temp1)=',maxval(temp1),minval(temp1)
        write(lendian_out)temp1
     end if     !endif mype==0
  else
     if(mype==0) then
        read(lendian_in)temp1
        write(lendian_out)temp1
     end if
  end if   !end if check updatesfc
  
! REST OF FIELDS
  if(l_gsd_soilTQ_nudge) then
     if (mype == 0) then
        do k=4,9
           read(lendian_in)temp1
           write(lendian_out)temp1
        end do
     end if
! Update smois
     ksmois=i_smois-1
     do k=1,nsig_soil
        ksmois=ksmois+1
        if(mype == 0) read(lendian_in)temp1
        call strip_single(all_loc(1,1,ksmois),strp,1)
        call mpi_gatherv(strp,ijn(mype+1),mpi_real4, &
             tempa,ijn,displs_g,mpi_real4,0,mpi_comm_world,ierror)
        if(mype == 0) then
           call fill_mass_grid2t(temp1,im,jm,tempb,2)
           do i=1,iglobal
              tempa(i)=tempa(i)-tempb(i)
           end do
           call unfill_mass_grid2t(tempa,im,jm,temp1)
           write(lendian_out)temp1
        end if
     end do
! update TSLB
     ktslb=i_tslb-1
     do k=1,nsig_soil
        ktslb=ktslb+1
        if(mype == 0) read(lendian_in)temp1
        call strip_single(all_loc(1,1,ktslb),strp,1)
        call mpi_gatherv(strp,ijn(mype+1),mpi_real4, &
             tempa,ijn,displs_g,mpi_real4,0,mpi_comm_world,ierror)
        if(mype == 0) then
           call fill_mass_grid2t(temp1,im,jm,tempb,2)
           do i=1,iglobal
              tempa(i)=tempa(i)-tempb(i)
           end do
           call unfill_mass_grid2t(tempa,im,jm,temp1)
           write(lendian_out)temp1
        end if
     end do
  else
     if (mype == 0) then
        do k=4,11
           read(lendian_in)temp1
           write(lendian_out)temp1
        end do
     end if
  endif !  l_gsd_soilTQ_nudge
  
! Update SKIN TEMP
  if(update_regsfc .or. l_gsd_soilTQ_nudge) then
     if(mype == 0) read(lendian_in)temp1
     if (mype==0)write(6,*)' at 10.0 in wrwrfmassa,max,min(temp1)=',maxval(temp1),minval(temp1)
     call strip_single(all_loc(1,1,i_skt),strp,1)
     call mpi_gatherv(strp,ijn(mype+1),mpi_real4, &
          tempa,ijn,displs_g,mpi_real4,0,mpi_comm_world,ierror)
     if(mype == 0) then
        call fill_mass_grid2t(temp1,im,jm,tempb,2)
        do i=1,iglobal
           if(tempb(i) < (r225)) then
              tempa(i)=zero_single
           else 
              tempa(i)=tempa(i)-tempb(i)
           end if
        end do
        call unfill_mass_grid2t(tempa,im,jm,temp1)
        write(lendian_out)temp1
     end if
  else
     if (mype == 0) then
        read(lendian_in)temp1
        write(lendian_out)temp1
     end if
  end if

  if(l_gsd_soilTQ_nudge) then
! update soilt1
     if(mype == 0) read(lendian_in)temp1
     if (mype==0)write(6,*)' at 10.1 in wrwrfmassa,max,min(temp1)=',maxval(temp1),minval(temp1)
     call strip_single(all_loc(1,1,i_soilt1),strp,1)
     tempa=zero_single
     call mpi_gatherv(strp,ijn(mype+1),mpi_real4, &
          tempa,ijn,displs_g,mpi_real4,0,mpi_comm_world,ierror)
     if(mype == 0) then
         write(6,*)' at 10.2 in wrwrfmassa,max,min(tempa)=',maxval(tempa),minval(tempa)
        call fill_mass_grid2t(temp1,im,jm,tempb,2)
        do i=1,iglobal
           tempa(i)=tempa(i)-tempb(i)
        end do
        write(6,*)' at 10.3 in wrwrfmassa,max,min(tempa)=',maxval(tempa),minval(tempa)
        call unfill_mass_grid2t(tempa,im,jm,temp1)
        write(6,*)' at 10.4 in wrwrfmassa,max,min(temp1)=',maxval(temp1),minval(temp1)
        write(lendian_out)temp1
     end if     !endif mype==0
! update TH2
     if(mype == 0) read(lendian_in)temp1
     if (mype==0)write(6,*)' at 10.5 in wrwrfmassa,max,min(temp1)=',maxval(temp1),minval(temp1)
     call strip_single(all_loc(1,1,i_th2),strp,1)
     call mpi_gatherv(strp,ijn(mype+1),mpi_real4, &
          tempa,ijn,displs_g,mpi_real4,0,mpi_comm_world,ierror)
     if(mype == 0) then
         write(6,*)' at 10.6 in wrwrfmassa,max,min(tempa)=',maxval(tempa),minval(tempa)
        call fill_mass_grid2t(temp1,im,jm,tempb,2)
        do i=1,iglobal
           if(tempb(i) < (r100)) then
              tempa(i)=zero_single
           else
              tempa(i)=tempa(i)-tempb(i)
           end if
        end do
        write(6,*)' at 10.7 in wrwrfmassa,max,min(tempa)=',maxval(tempa),minval(tempa)
        call unfill_mass_grid2t(tempa,im,jm,temp1)
        write(6,*)' at 10.8 in wrwrfmassa,max,min(temp1)=',maxval(temp1),minval(temp1)
        write(lendian_out)temp1
     end if     !endif mype==0
  endif  !  l_gsd_soilTQ_nudge
!
! for saving cloud analysis results
  if(l_cloud_analysis .or. nguess>0) then
! Update qc
     kqc=i_qc-1
     do k=1,nsig
        kqc=kqc+1
        if(mype == 0) read(lendian_in)temp1
        call strip_single(all_loc(1,1,kqc),strp,1)
        call mpi_gatherv(strp,ijn(mype+1),mpi_real4, &
             tempa,ijn,displs_g,mpi_real4,0,mpi_comm_world,ierror)
        if(mype == 0) then
           call fill_mass_grid2t(temp1,im,jm,tempb,2)
           do i=1,iglobal
              tempa(i)=tempa(i)-tempb(i)
           end do
           call unfill_mass_grid2t(tempa,im,jm,temp1)
           write(lendian_out)temp1
        end if
     end do

! Update qr     
     kqr=i_qr-1
     do k=1,nsig
        kqr=kqr+1
        if(mype == 0) read(lendian_in)temp1
        call strip_single(all_loc(1,1,kqr),strp,1)
        call mpi_gatherv(strp,ijn(mype+1),mpi_real4, &
             tempa,ijn,displs_g,mpi_real4,0,mpi_comm_world,ierror)
        if(mype == 0) then
           call fill_mass_grid2t(temp1,im,jm,tempb,2)
           do i=1,iglobal
              tempa(i)=tempa(i)-tempb(i)
           end do
           call unfill_mass_grid2t(tempa,im,jm,temp1)
           write(lendian_out)temp1
        end if
     end do

! Update qs     
     kqs=i_qs-1
     do k=1,nsig
        kqs=kqs+1
        if(mype == 0) read(lendian_in)temp1
        call strip_single(all_loc(1,1,kqs),strp,1)
        call mpi_gatherv(strp,ijn(mype+1),mpi_real4, &
             tempa,ijn,displs_g,mpi_real4,0,mpi_comm_world,ierror)
        if(mype == 0) then
           call fill_mass_grid2t(temp1,im,jm,tempb,2)
           do i=1,iglobal
              tempa(i)=tempa(i)-tempb(i)
           end do
           call unfill_mass_grid2t(tempa,im,jm,temp1)
           write(lendian_out)temp1
        end if
     end do

! Update qi     
     kqi=i_qi-1
     do k=1,nsig
        kqi=kqi+1
        if(mype == 0) read(lendian_in)temp1
        call strip_single(all_loc(1,1,kqi),strp,1)
        call mpi_gatherv(strp,ijn(mype+1),mpi_real4, &
             tempa,ijn,displs_g,mpi_real4,0,mpi_comm_world,ierror)
        if(mype == 0) then
           call fill_mass_grid2t(temp1,im,jm,tempb,2)
           do i=1,iglobal
              tempa(i)=tempa(i)-tempb(i)
           end do
           call unfill_mass_grid2t(tempa,im,jm,temp1)
           write(lendian_out)temp1
        end if
     end do

! Update qg     
     kqg=i_qg-1
     do k=1,nsig
        kqg=kqg+1
        if(mype == 0) read(lendian_in)temp1
        call strip_single(all_loc(1,1,kqg),strp,1)
        call mpi_gatherv(strp,ijn(mype+1),mpi_real4, &
             tempa,ijn,displs_g,mpi_real4,0,mpi_comm_world,ierror)
        if(mype == 0) then
           call fill_mass_grid2t(temp1,im,jm,tempb,2)
           do i=1,iglobal
              tempa(i)=tempa(i)-tempb(i)
           end do
           call unfill_mass_grid2t(tempa,im,jm,temp1)
           write(lendian_out)temp1
        end if
     end do
 
! Update tten     
     ktt=i_tt-1
     do k=1,nsig
        ktt=ktt+1
        if(mype == 0) read(lendian_in)temp1
        call strip_single(all_loc(1,1,ktt),strp,1)
        call mpi_gatherv(strp,ijn(mype+1),mpi_real4, &
             tempa,ijn,displs_g,mpi_real4,0,mpi_comm_world,ierror)
        if(mype == 0) then
           call fill_mass_grid2t(temp1,im,jm,tempb,2)
           do i=1,iglobal
              tempa(i)=tempa(i)-tempb(i)
           end do
           call unfill_mass_grid2t(tempa,im,jm,temp1)
           write(lendian_out)temp1
        end if
     end do

  endif    ! l_cloud_analysis

  if (mype==0) then
     close(lendian_in)
     close(lendian_out)
  endif

  deallocate(all_loc)
  deallocate(strp)
  deallocate(temp1)
  deallocate(temp1u)
  deallocate(temp1v)
  deallocate(tempa)
  deallocate(tempb)
  
end subroutine wrwrfmassa_netcdf

subroutine update_start_date(chdrbuf,iyear,imonth,iday,ihour,iminute,isecond)
!$$$  subprogram documentation block
!                .      .    .                                       .
! subprogram:    update_start_date  update start date on wrf file
!   prgmmr: parrish          org: np22                date: 2004-11-29
!
! abstract: update date record in START_DATE header record
!
! program history log:
!   2004-11-29  parrish
!   2006-04-24  middlecoff - Put error handling in search for START-TIME
!                            and changed search loop increment from 4 to one
!
!   input argument list:
!     chdrbuf  - 2048 byte wrf header record containing "START_DATE"
!     iyear    - analysis time year
!     imonth   - analysis time month
!     iday     - analysis time day
!     ihour    - analysis time hour
!     iminute  - analysis time minute
!     isecond  - analysis time second
!
!   output argument list:
!     chdrbuf  - output header record with new analysis date
!
! attributes:
!   language: f90
!   machine:  ibm RS/6000 SP
!
!$$$

!    update date record in START_DATE header record

  use kinds, only: i_kind
  implicit none

  character(1)   ,intent(inout) :: chdrbuf(2048)
  integer(i_kind),intent(in   ) :: iyear,imonth,iday,ihour,iminute,isecond

  character(2) c_two
  character(4) c_four
  character(1) c2(2),d2(2),c4(4),d4(4)
  equivalence (c2(1),c_two),(c4(1),c_four)
  integer(i_kind) i,ibegin,j

  ibegin=0
  do i=1,1932
     if(chdrbuf(i)=='S'.and.chdrbuf(i+4)=='T'.and.chdrbuf(i+8)=='A' &
       .and.chdrbuf(i+12)=='R'.and.chdrbuf(i+16)=='T'.and.chdrbuf(i+20)=='_' &
       .and.chdrbuf(i+24)=='D'.and.chdrbuf(i+28)=='A'.and.chdrbuf(i+32)=='T' &
       .and.chdrbuf(i+36)=='E') then
        ibegin=i+44
        exit
     end if
  end do
  if(ibegin==0) then
     write(6,*)'UPDATE_START_DATE:  ***ERROR***  ibegin = ',ibegin
     write(6,*)'chdrbuf=',chdrbuf
     call stop2(24)
  endif

  i=ibegin-4
  write(c_four,'(i4.4)')iyear
  do j=1,4
     i=i+4
     d4(j)=chdrbuf(i)
     chdrbuf(i)=c4(j)
  end do
  write(6,*) 'UPDATE_START_DATE:  old year, new year =',d4,' , ',c4

!          skip "-"
  i=i+4

  write(c_two,'(i2.2)')imonth
  do j=1,2
     i=i+4
     d2(j)=chdrbuf(i)
     chdrbuf(i)=c2(j)
  end do
  write(6,*) 'UPDATE_START_DATE:  old month, new month =',d2,' , ',c2

!          skip "-"
  i=i+4

  write(c_two,'(i2.2)')iday
  do j=1,2
     i=i+4
     d2(j)=chdrbuf(i)
     chdrbuf(i)=c2(j)
  end do
  write(6,*) 'UPDATE_START_DATE:  old day, new day =',d2,' , ',c2

!          skip "_"
  i=i+4

  write(c_two,'(i2.2)')ihour
  do j=1,2
     i=i+4
     d2(j)=chdrbuf(i)
     chdrbuf(i)=c2(j)
  end do
  write(6,*) 'UPDATE_START_DATE:  old hour, new hour =',d2,' , ',c2

!          skip ":"
  i=i+4

  write(c_two,'(i2.2)')iminute
  do j=1,2
     i=i+4
     d2(j)=chdrbuf(i)
     chdrbuf(i)=c2(j)
  end do
  write(6,*) 'UPDATE_START_DATE:  old minute, new minute =',d2,' , ',c2

!          skip ":"
  i=i+4

  write(c_two,'(i2.2)')isecond
  do j=1,2
     i=i+4
     d2(j)=chdrbuf(i)
     chdrbuf(i)=c2(j)
  end do
  write(6,*) 'UPDATE_START_DATE:  old second, new second =',d2,' , ',c2

end subroutine update_start_date<|MERGE_RESOLUTION|>--- conflicted
+++ resolved
@@ -33,11 +33,8 @@
 !                           before every call to mpi_file_write_at (to handle cases of big-endian
 !                           file/little-endian machine and vice-versa)
 !   2012-11-26  hu     - add code to write updated soil fields to "wrf_inout"
-<<<<<<< HEAD
-=======
 !   2013-01-26  parrish - WCOSS debug compile type mismatch error -- 
 !                            change to_native_endianness_i4 to to_native_endianness_r4
->>>>>>> c658c886
 !
 !   input argument list:
 !     mype     - pe number
