--- conflicted
+++ resolved
@@ -459,15 +459,8 @@
 
      ! Set the ends of the image to missing in the along track direction
      ! (doing the same across track will remove too much data)
-<<<<<<< HEAD
-!    gooddata_map(:,1:qc_dist)=.FALSE.
-!    gooddata_map(:,ny-qc_dist+1:ny)=.FALSE.
-     gooddata_map(:,1:MIN(qc_dist,ny))=.FALSE. 
-     gooddata_map(:,MAX(ny-qc_dist+1,1):ny)=.FALSE.  
-=======
      gooddata_map(:,1:MIN(qc_dist,ny))=.FALSE.
      gooddata_map(:,MAX(ny-qc_dist+1,1):ny)=.FALSE.
->>>>>>> b5b89b77
      
      DO j=1,ny
         DO i=1,nx
