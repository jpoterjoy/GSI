--- conflicted
+++ resolved
@@ -14,14 +14,10 @@
 ! 2011-08-17 zhu  - add handling of dssv(:,:,:,nrf3_cw) for regional when total condensate is control variable 
 ! 2011-11-01 eliu - add qmin 
 ! 2012-02-08 kleist  - add computation of ges_qsat over nfldsig bins
-<<<<<<< HEAD
-! 2013-10-30 jung - check and clip supersaturation
-! 2012-12-15 zhu  - add two cwoption options for both global and regional
-=======
 ! 2013-10-19 todling - metguess now holds background
 ! 2013-10-25 todling - reposition ltosi and others to commvars
 ! 2013-10-30 jung - check and clip supersaturation
->>>>>>> fde44a02
+! 2012-12-15 zhu  - add two cwoption options for both global and regional
 !
 !   input argument list:
 !
@@ -35,12 +31,8 @@
 !$$$
   use kinds, only: r_kind,i_kind,r_single
   use berror, only: dssv
-<<<<<<< HEAD
-  use jfunc, only: qsatg,qgues,varq,qoption,varcw,cwoption,clip_supersaturation
-=======
-  use jfunc, only: varq,qoption,clip_supersaturation
+  use jfunc, only: varq,qoption,varcw,cwoption,clip_supersaturation
   use derivsmod, only: qsatg,qgues
->>>>>>> fde44a02
   use control_vectors, only: cvars3d
   use gridmod, only: lat2,lon2,nsig,lat1,lon1,istart,iglobal, &
                      itotsub,ijn,displs_g,nlat,regional
@@ -77,13 +69,6 @@
   nrf3_q=getindex(cvars3d,'q')
   nrf3_cw=getindex(cvars3d,'cw')
 
-<<<<<<< HEAD
-  iderivative = 0
-  ice=.true.
-  do it=1,nfldsig
-    call genqsat(ges_qsat(1,1,1,it),ges_tsen(1,1,1,it),ges_prsl(1,1,1,it),lat2,lon2, &
-           nsig,ice,iderivative)
-=======
 ! Calculate qsat independently of presence of q in guess
   iderivative = 0
   ice=.true.
@@ -97,20 +82,13 @@
   do it=1,nfldsig
      call gsi_bundlegetpointer (gsi_metguess_bundle(it),'q',ges_q, ier)
      if(ier/=0) exit
->>>>>>> fde44a02
      do k=1,nsig
         do j=1,lon2
            do i=1,lat2
 ! Limit q to be >= qmin
-<<<<<<< HEAD
-              ges_q(i,j,k,it)=max(ges_q(i,j,k,it),qmin)
-! Limit q to be <= ges_qsat
-              if(clip_supersaturation) ges_q(i,j,k,it)=min(ges_q(i,j,k,it),ges_qsat(i,j,k,it))
-=======
               ges_q(i,j,k)=max(ges_q(i,j,k),qmin)
 ! Limit q to be <= ges_qsat
               if(clip_supersaturation) ges_q(i,j,k)=min(ges_q(i,j,k),ges_qsat(i,j,k,it))
->>>>>>> fde44a02
            end do
         end do
      end do
@@ -168,15 +146,9 @@
 
   deallocate(rhgues)
 
-<<<<<<< HEAD
   if (nrf3_cw>0) then 
-     call gsi_metguess_get('dim',nguess,ier)
-     if (nguess<=0) return
-=======
-  if (regional .and. nrf3_cw>0) then 
      call gsi_metguess_get('clouds::3d',n_actual_clouds,ier)
      if (n_actual_clouds<=0) return
->>>>>>> fde44a02
 
      if (regional .and. cwoption==1) then 
         call gsi_bundlegetpointer (gsi_metguess_bundle(ntguessig),'ql',ges_ql,istatus);ier=istatus
