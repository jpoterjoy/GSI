subroutine control2state_ad(rval,bval,grad)
!$$$  subprogram documentation block
!                .      .    .                                       .
! subprogram:    control2state_ad
!   prgmmr: tremolet
!
! abstract:  Converts variables from physical space to control space
!            This is also the adjoint of control2state
!
! program history log:
!   2007-04-16  tremolet - initial code
!   2008-11-28  todling  - update to GSI May 2008: add tsen and p3d
!   2009-01-15  todling  - handle predictors in quad precision
!   2009-04-21  derber   - modify call to getstvp to call to getuv
!   2009-06-15  parrish  - add call to strong_bk_ad when l_hyb_ens=.true. (hybrid ensemble run)
!   2009-08-12  lueken   - update documentation
!   2009-11-27  parrish  - for uv_hyb_ens=.true., then ensemble perturbations contain u,v instead of st,vp
!                            so introduce extra code to handle this case.
!   2010-02-20  parrish  - introduce modifications to allow dual resolution capability when running
!                            in hybrid ensemble mode.
!   2010-03-24  zhu      - use cstate for generalizing control variable
!   2010-04-29  todling  - update to use gsi_bundle; rename cstate to wbundle
!   2010-05-31  todling  - better consistency checks; add co/co2
!                        - ready to bypass analysis of (any) meteorological fields
!   2010-06-15  todling  - generalized handling of chemistry
!   2011-02-22  zhu      - add gust,vis,pblh
!   2011-05-15  auligne/todling - generalized cloud handling
!   2011-07-12  zhu      - add do_cw_to_hydro_ad and cw2hydro_ad
!   2011-11-01  eliu     - generalize the use of do_cw_to_hydro_ad
!   2012-02-08  kleist   - remove strong_bk_ad and ensemble_forward_model_ad and related parameters
!   2013-05-23  zhu      - add ntclen and predt for aircraft temperature bias correction
!   2013-10-25  todling  - nullify work pointers
!   2013-10-28  todling  - rename p3d to prse
!   2014-01-31  mkim     - add support for when ql and qi are CVs for all-sky mw radiance DA
<<<<<<< HEAD
=======
!   2014-03-19  pondeca  - add wspd10m
!   2014-04-10  pondeca  - add td2m,mxtm,mitm,pmsl
!   2014-05-07  pondeca  - add howv
!   2014-06-16  carley/zhu - add tcamt and lcbas
!   2014-12-03  derber   - introduce parallel regions for optimization
>>>>>>> bf01c633
!
!   input argument list:
!     rval - State variable
!     bval
!   output argument list:
!     grad - Control variable
!
!$$$
use kinds, only: i_kind,r_kind
use constants, only: zero
use control_vectors, only: control_vector
use control_vectors, only: cvars3d,cvars2d
use bias_predictors, only: predictors
use gsi_4dvar, only: nsubwin, lsqrtb
use gridmod, only: latlon1n,latlon11,regional,lat2,lon2,nsig
use jfunc, only: nsclen,npclen,ntclen
use cwhydromod, only: cw2hydro_ad
use gsi_bundlemod, only: gsi_bundlecreate
use gsi_bundlemod, only: gsi_bundle
use gsi_bundlemod, only: gsi_bundlegetpointer
use gsi_bundlemod, only: gsi_bundlegetvar
use gsi_bundlemod, only: gsi_bundleputvar
use gsi_bundlemod, only: gsi_bundledestroy
use gsi_chemguess_mod, only: gsi_chemguess_get
use gsi_metguess_mod, only: gsi_metguess_get
use mpeu_util, only: getindex
use constants, only: max_varname_length

implicit none

! Declare passed variables
type(gsi_bundle)    , intent(inout) :: rval(nsubwin)
type(predictors)    , intent(in   ) :: bval
type(control_vector), intent(inout) :: grad

! Declare local variables
character(len=*),parameter::myname='control2state_ad'
character(len=max_varname_length),allocatable,dimension(:) :: gases
character(len=max_varname_length),allocatable,dimension(:) :: clouds
integer(i_kind) :: ii,jj,ic,id,ngases,nclouds,istatus,istatus_oz 
type(gsi_bundle) :: wbundle ! work bundle

! Note: The following does not aim to get all variables in
!       the state and control vectors, but rather the ones
!       this routines knows how to handle.
integer(i_kind), parameter :: ncvars = 8
integer(i_kind) :: icps(ncvars)
integer(i_kind) :: icpblh,icgust,icvis,icoz
character(len=3), parameter :: mycvars(ncvars) = (/  &
                               'sf ', 'vp ', 'ps ', 't  ', 'q  ','cw ', 'ql ', 'qi '/)
logical :: lc_sf,lc_vp,lc_ps,lc_t,lc_rh,lc_cw,lc_ql,lc_qi
real(r_kind),pointer,dimension(:,:)   :: cv_ps=>NULL()
real(r_kind),pointer,dimension(:,:)   :: cv_vis=>NULL()
real(r_kind),pointer,dimension(:,:,:) :: cv_sf=>NULL()
real(r_kind),pointer,dimension(:,:,:) :: cv_vp=>NULL()
real(r_kind),pointer,dimension(:,:,:) :: cv_t=>NULL()
real(r_kind),pointer,dimension(:,:,:) :: cv_rh=>NULL()

! Declare required local state variables
integer(i_kind), parameter :: nsvars = 7
integer(i_kind) :: isps(nsvars)
character(len=4), parameter :: mysvars(nsvars) = (/  &  ! vars from ST needed here
                               'u   ', 'v   ', 'prse', 'q   ', 'tsen', 'ql  ', 'qi  ' /)
logical :: ls_u,ls_v,ls_prse,ls_q,ls_tsen,ls_ql,ls_qi
real(r_kind),pointer,dimension(:,:)   :: rv_ps,rv_sst
real(r_kind),pointer,dimension(:,:)   :: rv_gust,rv_vis,rv_pblh
real(r_kind),pointer,dimension(:,:,:) :: rv_u,rv_v,rv_prse,rv_q,rv_tsen,rv_tv,rv_oz
real(r_kind),pointer,dimension(:,:,:) :: rv_rank3
real(r_kind),pointer,dimension(:,:)   :: rv_rank2

logical :: do_getuv,do_tv_to_tsen_ad,do_normal_rh_to_q_ad,do_getprs_ad,do_cw_to_hydro_ad

!******************************************************************************

if (lsqrtb) then
   write(6,*)trim(myname),': not for sqrt(B)'
   call stop2(311)
end if

! Inquire about clouds
call gsi_metguess_get ('clouds::3d',nclouds,istatus)
if (nclouds>0) then
   allocate(clouds(nclouds))
   call gsi_metguess_get ('clouds::3d',clouds,istatus)
endif

! Inquire about chemistry
call gsi_chemguess_get('dim',ngases,istatus)
if (ngases>0) then
    allocate(gases(ngases))
    call gsi_chemguess_get('gsinames',gases,istatus)
endif

! Since each internal vector [step(jj)] of grad has the same structure, pointers are
! the same independent of the subwindow jj
call gsi_bundlegetpointer (grad%step(1),mycvars,icps,istatus)
lc_sf =icps(1)>0;lc_vp =icps(2)>0;lc_ps=icps(3)>0;lc_t  =icps(4)>0
lc_rh =icps(5)>0;lc_cw =icps(6)>0;lc_ql=icps(7)>0;lc_qi =icps(8)>0

! Since each internal vector of xhat has the same structure, pointers are
! the same independent of the subwindow jj
call gsi_bundlegetpointer (rval(1),mysvars,isps,istatus)
ls_u  =isps(1)>0; ls_v   =isps(2)>0; ls_prse=isps(3)>0
ls_q  =isps(4)>0; ls_tsen=isps(5)>0; ls_ql =isps(6)>0; ls_qi =isps(7)>0

! Define what to do depending on what's in CV and SV
do_getuv            =lc_sf.and.lc_vp.and.ls_u  .and.ls_v
do_tv_to_tsen_ad    =lc_t .and.ls_q .and.ls_tsen
do_normal_rh_to_q_ad=lc_t .and.lc_rh.and.ls_prse.and.ls_q
do_getprs_ad        =lc_t .and.lc_ps.and.ls_prse

do_cw_to_hydro_ad=.false.
if (regional) then
   do_cw_to_hydro_ad=lc_cw.and.ls_ql.and.ls_qi
else
   do_cw_to_hydro_ad=lc_cw.and.ls_tsen.and.ls_ql.and.ls_qi.and.(.not.lc_ql) !ncep global
endif

call gsi_bundlegetpointer (grad%step(1),'oz',icoz,istatus)
call gsi_bundlegetpointer (grad%step(1),'gust',icgust,istatus)
call gsi_bundlegetpointer (grad%step(1),'vis',icvis,istatus)
call gsi_bundlegetpointer (grad%step(1),'pblh',icpblh,istatus)

! Loop over control steps
do jj=1,nsubwin

!  Create a work bundle similar to grad control vector's bundle
   call gsi_bundlecreate ( wbundle, grad%step(jj), 'control2state_ad work', istatus )
   if (istatus/=0) then
      write(6,*) trim(myname),': trouble creating work bundle'
      call stop2(999)
   endif

!$omp parallel sections private(istatus)

!$omp section

   call gsi_bundlegetpointer (wbundle,'sf' ,cv_sf ,istatus)
   call gsi_bundlegetpointer (wbundle,'vp' ,cv_vp ,istatus)
   call gsi_bundlegetpointer (rval(jj),'u'   ,rv_u,   istatus)
   call gsi_bundlegetpointer (rval(jj),'v'   ,rv_v,   istatus)
   if (icsfwter >0) call gsi_bundlegetpointer (wbundle,'sfwter', cv_sfwter,istatus)
   if (icvpwter >0) call gsi_bundlegetpointer (wbundle,'vpwter', cv_vpwter,istatus)
   call gsi_bundleputvar ( wbundle, 'sf',  zero,   istatus )
   call gsi_bundleputvar ( wbundle, 'vp',  zero,   istatus )
!  Convert RHS calculations for u,v to st/vp for application of
!  background error
   if (do_getuv) then
       if (twodvar_regional .and. icsfwter>0 .and. icvpwter>0) then
           allocate(uland(lat2,lon2,nsig),vland(lat2,lon2,nsig), &
                    uwter(lat2,lon2,nsig),vwter(lat2,lon2,nsig))

           uland=zero ; uwter=zero
           vland=zero ; vwter=zero

           call landlake_uvmerge(rv_u,rv_v,uland,vland,uwter,vwter,0)

           call getuv(uwter,vwter,cv_sfwter,cv_vpwter,1)
           call getuv(uland,vland,cv_sf,cv_vp,1)
           deallocate(uland,vland,uwter,vwter)
         else
           call getuv(rv_u,rv_v,cv_sf,cv_vp,1)
       endif
   endif

   if(jj == 1)then
      do ii=1,nsclen
        grad%predr(ii)=bval%predr(ii)
      enddo
      do ii=1,npclen
        grad%predp(ii)=bval%predp(ii)
      enddo
      if (ntclen>0) then 
         do ii=1,ntclen
           grad%predt(ii)=bval%predt(ii)
         enddo
      end if
   end if

!$omp section

!  Get pointers to required control variables
   call gsi_bundlegetpointer (wbundle,'ps' ,cv_ps ,istatus)
   call gsi_bundlegetpointer (wbundle,'t'  ,cv_t,  istatus)
   call gsi_bundlegetpointer (wbundle,'q'  ,cv_rh ,istatus)
<<<<<<< HEAD
   if (icvis>0) call gsi_bundlegetpointer (wbundle,'vis'  ,cv_vis ,istatus)
=======
>>>>>>> bf01c633

!  Get pointers to this subwin require state variables
   call gsi_bundlegetpointer (rval(jj),'ps'  ,rv_ps,  istatus)
   call gsi_bundlegetpointer (rval(jj),'prse',rv_prse,istatus)
   call gsi_bundlegetpointer (rval(jj),'tv'  ,rv_tv,  istatus)
   call gsi_bundlegetpointer (rval(jj),'tsen',rv_tsen,istatus)
   call gsi_bundlegetpointer (rval(jj),'q'   ,rv_q ,  istatus)

!  Adjoint of control to initial state
   call gsi_bundleputvar ( wbundle, 't' ,  rv_tv,  istatus )
   call gsi_bundleputvar ( wbundle, 'q' ,  zero,   istatus )
   call gsi_bundleputvar ( wbundle, 'ps',  rv_ps,  istatus )
   if (do_cw_to_hydro_ad) then
!     Case when cloud-vars do not map one-to-one
!     e.g. cw-to-ql&qi
      if(.not. do_tv_to_tsen_ad) allocate(rv_tsen(lat2,lon2,nsig))
      call cw2hydro_ad(rval(jj),wbundle,rv_tsen,clouds,nclouds)
      if(.not. do_tv_to_tsen_ad) then
         call tv_to_tsen_ad(cv_t,rv_q,rv_tsen)
         deallocate(rv_tsen)
      end if
   else
!     Case when cloud-vars map one-to-one, take care of them together
!     e.g. cw-to-cw
      do ic=1,nclouds
         id=getindex(cvars3d,clouds(ic))
         if (id>0) then
            call gsi_bundlegetpointer (rval(jj),clouds(ic),rv_rank3,istatus)
            call gsi_bundleputvar     (wbundle, clouds(ic),rv_rank3,istatus)
         endif
      enddo
   end if
<<<<<<< HEAD

!$omp parallel sections

!$omp section

!  Convert RHS calculations for u,v to st/vp for application of
!  background error
   if (do_getuv) call getuv(rv_u,rv_v,cv_sf,cv_vp,1)

!$omp section

=======
>>>>>>> bf01c633
!  Calculate sensible temperature
   if(do_tv_to_tsen_ad) call tv_to_tsen_ad(cv_t,rv_q,rv_tsen)

!  Adjoint of convert input normalized RH to q to add contribution of moisture
!  to t, p , and normalized rh
   if(do_normal_rh_to_q_ad) call normal_rh_to_q_ad(cv_rh,cv_t,rv_prse,rv_q)

!  Adjoint to convert ps to 3-d pressure
   if(do_getprs_ad) call getprs_ad(cv_ps,cv_t,rv_prse)


!$omp section

   call gsi_bundlegetpointer (rval(jj),'sst' ,rv_sst, istatus)
   call gsi_bundleputvar ( wbundle, 'sst', rv_sst, istatus )

!  call gsi_bundlegetpointer (rval(jj),'oz'  ,rv_oz , istatus)     
   call gsi_bundlegetpointer (rval(jj),'oz'  ,rv_oz , istatus_oz) 

   if (icoz>0) then
      call gsi_bundleputvar ( wbundle, 'oz',  rv_oz,  istatus )
   else
      if(istatus_oz==0) rv_oz=zero 
   end if

!  Same one-to-one map for chemistry-vars; take care of them together
   do ic=1,ngases
      id=getindex(cvars3d,gases(ic))
      if (id>0) then
          call gsi_bundlegetpointer (rval(jj),gases(ic),rv_rank3,istatus)
          call gsi_bundleputvar     (wbundle, gases(ic),rv_rank3,istatus)
      endif
      id=getindex(cvars2d,gases(ic))
      if (id>0) then
          call gsi_bundlegetpointer (rval(jj),gases(ic),rv_rank2,istatus)
          call gsi_bundleputvar     (wbundle, gases(ic),rv_rank2,istatus)
      endif
   enddo

   if (icgust>0) then
      call gsi_bundlegetpointer (rval(jj),'gust' ,rv_gust, istatus)
      call gsi_bundleputvar ( wbundle, 'gust', rv_gust, istatus )
   end if
   if (icvis >0) then
      call gsi_bundlegetpointer (wbundle,'vis'  ,cv_vis ,istatus)
      call gsi_bundlegetpointer (rval(jj),'vis'  ,rv_vis , istatus)
      call gsi_bundleputvar ( wbundle, 'vis' , zero   , istatus )
      call logvis_to_vis_ad(cv_vis,rv_vis)
   end if
   if (icpblh>0)then
      call gsi_bundlegetpointer (rval(jj),'pblh' ,rv_pblh, istatus)
      call gsi_bundleputvar ( wbundle, 'pblh', rv_pblh, istatus )
   end if
<<<<<<< HEAD
!  Adjoint of convert logvis to vis
=======
   if (icwspd10m>0) then
      call gsi_bundlegetpointer (rval(jj),'wspd10m' ,rv_wspd10m, istatus)
      call gsi_bundleputvar ( wbundle, 'wspd10m', rv_wspd10m, istatus )
   end if
   if (ictd2m>0) then
      call gsi_bundlegetpointer (rval(jj),'td2m' ,rv_td2m, istatus)
      call gsi_bundleputvar ( wbundle, 'td2m', rv_td2m, istatus )
   end if
   if (icmxtm>0) then
      call gsi_bundlegetpointer (rval(jj),'mxtm' ,rv_mxtm, istatus)
      call gsi_bundleputvar ( wbundle, 'mxtm', rv_mxtm, istatus )
   end if
   if (icmitm>0) then
      call gsi_bundlegetpointer (rval(jj),'mitm' ,rv_mitm, istatus)
      call gsi_bundleputvar ( wbundle, 'mitm', rv_mitm, istatus )
   end if
   if (icpmsl>0) then
      call gsi_bundlegetpointer (rval(jj),'pmsl' ,rv_pmsl, istatus)
      call gsi_bundleputvar ( wbundle, 'pmsl', rv_pmsl, istatus )
   end if
   if (ichowv>0) then
      call gsi_bundlegetpointer (rval(jj),'howv' ,rv_howv, istatus)
      call gsi_bundleputvar ( wbundle, 'howv', rv_howv, istatus )
   end if
   if (ictcamt>0) then
      call gsi_bundlegetpointer (rval(jj),'tcamt',rv_tcamt, istatus)
      call gsi_bundleputvar ( wbundle, 'tcamt', rv_tcamt, istatus )
   end if
   if (iclcbas>0) then
      call gsi_bundlegetpointer (wbundle,'lcbas',cv_lcbas,istatus)
      call gsi_bundlegetpointer (rval(jj),'lcbas',rv_lcbas, istatus)
      call gsi_bundleputvar ( wbundle, 'lcbas', zero, istatus )
      !  Adjoint of convert loglcbas to lcbas
      call loglcbas_to_lcbas_ad(cv_lcbas,rv_lcbas)
   end if

>>>>>>> bf01c633
!$omp end parallel sections

!  Adjoint of transfer variables

   do ii=1,wbundle%ndim
      grad%step(jj)%values(ii)=wbundle%values(ii)+grad%step(jj)%values(ii)
   enddo
   call gsi_bundledestroy(wbundle,istatus)
   if (istatus/=0) then
      write(6,*) trim(myname),': trouble destroying work bundle'
      call stop2(999)
   endif

end do

! Clean up
if (ngases>0) deallocate(gases)

if (nclouds>0) deallocate(clouds)

return
end subroutine control2state_ad<|MERGE_RESOLUTION|>--- conflicted
+++ resolved
@@ -32,14 +32,8 @@
 !   2013-10-25  todling  - nullify work pointers
 !   2013-10-28  todling  - rename p3d to prse
 !   2014-01-31  mkim     - add support for when ql and qi are CVs for all-sky mw radiance DA
-<<<<<<< HEAD
-=======
-!   2014-03-19  pondeca  - add wspd10m
-!   2014-04-10  pondeca  - add td2m,mxtm,mitm,pmsl
-!   2014-05-07  pondeca  - add howv
-!   2014-06-16  carley/zhu - add tcamt and lcbas
+!
 !   2014-12-03  derber   - introduce parallel regions for optimization
->>>>>>> bf01c633
 !
 !   input argument list:
 !     rval - State variable
@@ -225,10 +219,6 @@
    call gsi_bundlegetpointer (wbundle,'ps' ,cv_ps ,istatus)
    call gsi_bundlegetpointer (wbundle,'t'  ,cv_t,  istatus)
    call gsi_bundlegetpointer (wbundle,'q'  ,cv_rh ,istatus)
-<<<<<<< HEAD
-   if (icvis>0) call gsi_bundlegetpointer (wbundle,'vis'  ,cv_vis ,istatus)
-=======
->>>>>>> bf01c633
 
 !  Get pointers to this subwin require state variables
    call gsi_bundlegetpointer (rval(jj),'ps'  ,rv_ps,  istatus)
@@ -261,20 +251,6 @@
          endif
       enddo
    end if
-<<<<<<< HEAD
-
-!$omp parallel sections
-
-!$omp section
-
-!  Convert RHS calculations for u,v to st/vp for application of
-!  background error
-   if (do_getuv) call getuv(rv_u,rv_v,cv_sf,cv_vp,1)
-
-!$omp section
-
-=======
->>>>>>> bf01c633
 !  Calculate sensible temperature
    if(do_tv_to_tsen_ad) call tv_to_tsen_ad(cv_t,rv_q,rv_tsen)
 
@@ -328,9 +304,6 @@
       call gsi_bundlegetpointer (rval(jj),'pblh' ,rv_pblh, istatus)
       call gsi_bundleputvar ( wbundle, 'pblh', rv_pblh, istatus )
    end if
-<<<<<<< HEAD
-!  Adjoint of convert logvis to vis
-=======
    if (icwspd10m>0) then
       call gsi_bundlegetpointer (rval(jj),'wspd10m' ,rv_wspd10m, istatus)
       call gsi_bundleputvar ( wbundle, 'wspd10m', rv_wspd10m, istatus )
@@ -367,7 +340,6 @@
       call loglcbas_to_lcbas_ad(cv_lcbas,rv_lcbas)
    end if
 
->>>>>>> bf01c633
 !$omp end parallel sections
 
 !  Adjoint of transfer variables
