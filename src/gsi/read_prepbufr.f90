--- conflicted
+++ resolved
@@ -2169,16 +2169,9 @@
 !             Extract pressure level and quality marks
               dlnpob=log(plevs(k))  ! ln(pressure in cb)
 
-<<<<<<< HEAD
-!             Set inflate_error logical based on qm flag
-              inflate_error=.false.
-              if (qm==3 .or. qm==7) inflate_error=.true.
-
 ! exclude obs outside specified window (time_window_max in namelist)
               timedif=abs(t4dv-toff)
               if (abs(timedif) > twindin) usage=r100
-=======
->>>>>>> cbc0e67a
  
 !             Temperature
               if(tob) then
