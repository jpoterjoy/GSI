--- conflicted
+++ resolved
@@ -65,11 +65,7 @@
   ! First, print message and level information
 
   imsg=max(1,index(mesage,'$')-1)
-<<<<<<< HEAD
-  ilin=max(imsg,min(nlev*10+34,240))
-=======
   ilin=max(imsg,min(nlev*11+34,240))
->>>>>>> 36417377
   write(iout,'(a)') mesage(1:imsg)
   if (nlev > 1) then
      write(iout,800) '',  '',   '',   '',   '',    'ptop',(ptop(k),k=1,nlev)
@@ -210,18 +206,6 @@
   endif ! if ( nlev == 1 )
 
 600  format(1x,'pressure levels (hPa)=',f6.1,1x,f6.1)
-<<<<<<< HEAD
-700  format(1x,'o-g',1x,a2,  1x,a7,1x,a3,1x,a3,  1x,a4,  1x,a9,1x, 4(a9,  1x))
-701  format(1x,'o-g',1x,i2.2,1x,a7,1x,a3,1x,i3.3,1x,i4.4,1x,i9,1x, 4(e9.3,1x))
-702  format(1x,'o-g',1x,i2.2,1x,a7,1x,a3,1x,a3,  1x,a4,  1x,i9,1x, 4(e9.3,1x))
-800  format(1x,'o-g',1x,a2,  1x,a7,1x,a3,1x,a3,  1x,a4,  1x,a5,1x,12(e9.3,1x))
-801  format(1x,'o-g',1x,i2.2,1x,a7,1x,a3,1x,i3.3,1x,i4.4,1x,a5,1x,12(i9,  1x))
-802  format(1x,'o-g',1x,i2.2,1x,a7,1x,a3,1x,i3.3,1x,i4.4,1x,a5,1x,12(e9.3,1x))
-803  format(1x,'o-g',1x,i2.2,1x,a7,1x,a3,1x,a3,  1x,a4,  1x,a5,1x,12(i9,  1x))
-804  format(1x,'o-g',1x,i2.2,1x,a7,1x,a3,1x,a3,  1x,a4,  1x,a5,1x,12(e9.3,1x))
-901  format(1x,'o-g',1x,i2.2,1x,a7,1x,a3,1x,i3.3,1x,i4.4,1x,i9,1x, 2(e9.3,1x),2(e9.3,1x))
-902  format(1x,'o-g',1x,i2.2,1x,a7,1x,a3,1x,a3,  1x,a4,  1x,i9,1x, 2(e9.3,1x),2(e9.3,1x))
-=======
 700  format(1x,'o-g',1x,a2,  1x,a7,1x,a3,1x,a3,  1x,a4,  1x,a9,1x, 4(a10,  1x))
 701  format(1x,'o-g',1x,i2.2,1x,a7,1x,a3,1x,i3.3,1x,i4.4,1x,i9,1x, 4(e10.3,1x))
 702  format(1x,'o-g',1x,i2.2,1x,a7,1x,a3,1x,a3,  1x,a4,  1x,i9,1x, 4(e10.3,1x))
@@ -232,7 +216,6 @@
 804  format(1x,'o-g',1x,i2.2,1x,a7,1x,a3,1x,a3,  1x,a4,  1x,a5,1x,12(e10.3,1x))
 901  format(1x,'o-g',1x,i2.2,1x,a7,1x,a3,1x,i3.3,1x,i4.4,1x,i9,1x, 2(e10.3,1x),2(e10.3,1x))
 902  format(1x,'o-g',1x,i2.2,1x,a7,1x,a3,1x,a3,  1x,a4,  1x,i9,1x, 2(e10.3,1x),2(e10.3,1x))
->>>>>>> 36417377
 
   return
 end subroutine dtast