subroutine read_seviri(mype,val_sev,ithin,rmesh,jsatid,&
     gstime,infile,lunout,obstype,nread,ndata,nodata,twind,sis, &
     mype_root,mype_sub,npe_sub,mpi_comm_sub,nobs, &
     nrec_start,dval_use)
!$$$  subprogram documentation block
!                .      .    .                                       .
! subprogram:    read_seviri                  read seviri bufr data
!   prgmmr: liu, haixia             org: np23                date: 2009-08-10
!
! abstract:  This routine reads BUFR format SEVIRI 1b radiance (brightness
!            temperature) files, which are bufrized from the NESDIS 1b data.  Optionally, the
!            data are thinned to a specified resolution using simple
!            quality control checks.
!
!            When running the gsi in regional mode, the code only
!            retains those observations that fall within the regional
!            domain
!
! program history log:
!   2009-08-10  hliu
!   2011-04-08  li      - (1) use nst_gsi, nstinfo, fac_dtl, fac_tsl and add NSST vars
!                         (2) get zob, tz_tr (call skindepth and cal_tztr)
!                         (3) interpolate NSST Variables to Obs. location (call deter_nst)
!                         (4) add more elements (nstinfo) in data array
!   2011-08-01  lueken  - added module use deter_sfc_mod 
!   2012-03-05  akella  - nst now controlled via coupler
!   2013-01-26  parrish - change from grdcrd to grdcrd1 (to allow successful debug compile on WCOSS)
!   2015-02-23  Rancic/Thomas - add thin4d to time window logical
!   2015-10-01  guo     - consolidate use of ob location (in deg)
!   2018-05-21  j.jin   - added time-thinning. Moved the checking of thin4d into satthin.F90.
!
!   input argument list:
!     mype     - mpi task id
!     val_sev  - weighting factor applied to super obs
!     ithin    - flag to thin data
!     rmesh    - thinning mesh size (km)
!     jsatid   - satellite to read
!     gstime   - analysis time in minutes from reference date
!     infile   - unit from which to read BUFR data
!     lunout   - unit to which to write data for further processing
!     obstype  - observation type to process
!     twind    - input group time window (hours)
!     sis      - satellite/instrument/sensor indicator
!     nrec_start - first subset with useful information
!
!   output argument list:
!     nread    - number of BUFR SEVIRI 1b observations read
!     ndata    - number of BUFR SEVIRI 1b profiles retained for further processing
!     nodata   - number of BUFR SEVIRI 1b observations retained for further processing
!     nobs     - array of observations on each subdomain for each processor
!
! attributes:
!   language: f90
!   machine:  ibm RS/6000 SP
!
!$$$
  use kinds, only: r_kind,r_double,i_kind
  use satthin, only: super_val,itxmax,makegrids,map2tgrid,destroygrids, &
      checkob,finalcheck,score_crit
  use satthin, only: radthin_time_info,tdiff2crit
  use gridmod, only: diagnostic_reg,regional,nlat,nlon,txy2ll,tll2xy,rlats,rlons
  use constants, only: deg2rad,zero,one,rad2deg,r60inv
  use obsmod, only: bmiss
  use obsmod, only: time_window_max
  use radinfo, only: iuse_rad,jpch_rad,nusis
  use gsi_4dvar, only: l4dvar,l4densvar,iwinbgn,winlen
  use deter_sfc_mod, only: deter_sfc
  use gsi_nstcouplermod, only: nst_gsi,nstinfo
  use gsi_nstcouplermod, only: gsi_nstcoupler_skindepth, gsi_nstcoupler_deter
  use mpimod, only: npe
  use mpimod, only: ierror,mpi_itype,mpi_sum
! use radiance_mod, only: rad_obs_type
  implicit none

! Declare passed variables
  character(len=*),intent(in):: infile,obstype,jsatid
  character(len=20),intent(in):: sis
  integer(i_kind),intent(in):: mype,lunout,ithin,nrec_start
  integer(i_kind),intent(inout):: ndata,nodata
  integer(i_kind),intent(inout):: nread
  integer(i_kind),dimension(npe),intent(inout):: nobs
  real(r_kind),intent(in):: rmesh,gstime,twind
  real(r_kind),intent(inout):: val_sev
  integer(i_kind),intent(in) :: mype_root
  integer(i_kind),intent(in) :: mype_sub
  integer(i_kind),intent(in) :: npe_sub
  integer(i_kind),intent(in) :: mpi_comm_sub
  logical        ,intent(in) :: dval_use

! Declare local parameters
  real(r_kind),parameter:: r70=70.0_r_kind
  real(r_kind),parameter:: r65=65.0_r_kind
  real(r_kind),parameter:: r360=360.0_r_kind
  real(r_kind),parameter:: tbmin=50.0_r_kind
  real(r_kind),parameter:: tbmax=550.0_r_kind

! Declare local variables
  logical outside,iuse,assim,clrsky,allsky

  character(8) subset,subcsr,subasr
  character(80):: hdrsevi             ! seviri header

  integer(i_kind) nchanl,ilath,ilonh,ilzah,iszah,irec,next
  integer(i_kind) nmind,lnbufr,idate,ilat,ilon,nhdr,nchn,ncld,nbrst,jj
  integer(i_kind) ireadmg,ireadsb,iret,nreal,nele,itt
  integer(i_kind) itx,i,k,isflg,kidsat,n,iscan,idomsfc
  integer(i_kind) idate5(5),maxinfo
  integer(i_kind),allocatable,dimension(:)::nrec

  real(r_kind) dg2ew,sstime,tdiff,t4dv,sfcr
  real(r_kind) dlon,dlat,crit1,dist1
  real(r_kind) dlon_earth,dlat_earth
  real(r_kind) dlon_earth_deg,dlat_earth_deg
  real(r_kind) pred
  real(r_kind),dimension(0:4):: rlndsea
  real(r_kind),dimension(0:3):: sfcpct
  real(r_kind),dimension(0:3):: ts
  real(r_kind) :: tsavg,vty,vfr,sty,stp,sm,sn,zz,ff10
  real(r_kind),allocatable,dimension(:,:):: data_all

  real(r_kind),allocatable,dimension(:):: hdr                          !  seviri imager header
  real(r_kind),allocatable,dimension(:,:):: datasev,datasev1,datasev2,datasev3 !  seviri imager data
  real(r_kind) rclrsky,rcldfrc
  real(r_kind) :: zob,tref,dtw,dtc,tz_tr

  real(r_kind) cdist,disterr,disterrmax,dlon00,dlat00
  integer(i_kind) ntest

  logical :: allchnmiss
  real(r_kind)    :: ptime,timeinflat,crit0
  integer(i_kind) :: ithin_time,n_tbin,it_mesh

  integer(i_kind),allocatable,dimension(:):: randsd
  integer(i_kind),allocatable,dimension(:):: subset_num, subset_nnsb
  real(r_kind),   allocatable,dimension(:):: rd_tdiffs
  integer(i_kind) :: sdsize,jrec,nnmsg,nnsb
!**************************************************************************
! Initialize variables
  maxinfo=32
  lnbufr = 10
  disterrmax=zero
  ntest=0
  dg2ew = r360*deg2rad

  ilon=3
  ilat=4

  if (nst_gsi > 0 ) then
     call gsi_nstcoupler_skindepth(obstype, zob)         ! get penetration depth (zob) for the obstype
  endif

! HLIU: NEED TO confirm
  rlndsea(0) = zero
  rlndsea(1) = 15._r_kind
  rlndsea(2) = 10._r_kind
  rlndsea(3) = 15._r_kind
  rlndsea(4) = 30._r_kind

  nread=0
  ndata=0
  nodata=0
  nchanl=8                     ! the channel number

  ilath=8                      ! the position of latitude in the header
  ilonh=9                      ! the position of longitude in the header
  ilzah=10                     ! satellite zenith angle
  iszah=11                     ! solar zenith angle
  subcsr='NC021043'            ! sub message
  subasr='NC021042'            ! sub message

! If all channels of a given sensor are set to monitor or not
! assimilate mode (iuse_rad<1), reset relative weight to zero.
! We do not want such observations affecting the relative
! weighting between observations within a given thinning group.

  assim=.false.
  search: do i=1,jpch_rad
     if ((trim(nusis(i))==trim(sis)) .and. (iuse_rad(i)>0)) then
        assim=.true.
        exit search
     endif
  end do search
  if (.not.assim) val_sev=zero

  call radthin_time_info(obstype, jsatid, sis, ptime, ithin_time)
  if( ptime > 0.0_r_kind) then
     n_tbin=nint(2*time_window_max/ptime)
  else
     n_tbin=1
  endif

! Open bufr file.
  call closbf(lnbufr)
  open(lnbufr,file=trim(infile),form='unformatted')
  call openbf(lnbufr,'IN',lnbufr)
  call datelen(10)
  call readmg(lnbufr,subset,idate,iret)

! Check the data set
  if( iret/=0) then
     write(6,*) 'READ_SEVIRI: SKIP PROCESSING OF SEVIRI FILE'
     write(6,*) 'infile=', lnbufr, infile
     return
  endif

  clrsky=.false.
  allsky=.false.
  if(subset == subcsr) then
     clrsky=.true.
  elseif(subset == subasr) then
     allsky=.true.
  else
     write(6,*) 'READ_SEVIRI: SKIP PROCESSING OF SEVIRI FILE'
     write(6,*) 'infile=', lnbufr, infile,' subset=', subset
     return
  endif

! Make thinning grids
  call makegrids(rmesh,ithin,n_tbin=n_tbin)

! Set BUFR string based on seviri data set
  hdrsevi='SAID YEAR MNTH DAYS HOUR MINU SECO CLATH CLONH SAZA SOZA'
  nhdr=11
  if (clrsky) then
     nchn=12
     ncld=nchn
     nbrst=nchn
  else if (allsky) then
     nchn=11
     ncld=2
     nbrst=nchn*6                ! channel dependent: all, clear, cloudy, low, middle and high clouds
  endif
  allocate(datasev(1,4))         ! CLDMNT for ASR: not channel dependent
  allocate(datasev1(1,ncld))     ! not channel dependent
  allocate(datasev2(1,nbrst))    ! channel dependent: all, clear, cloudy, low, middle and high clouds
  allocate(datasev3(1,nbrst))    ! SDTB: channel dependent
  allocate(hdr(nhdr))


! Allocate arrays to hold all data for given satellite
  maxinfo=maxinfo+nchanl
  if(dval_use) maxinfo = maxinfo + 2
  nreal = maxinfo + nstinfo
  nele  = nreal   + nchanl
  allocate(data_all(nele,itxmax),nrec(itxmax))


!  Reopen unit to bufr file
  call closbf(lnbufr)
  if(jsatid == 'm08') kidsat = 55
  if(jsatid == 'm09') kidsat = 56
  if(jsatid == 'm10') kidsat = 57
  if(jsatid == 'm11') kidsat = 70
  if( ithin_time == 5) then
     call read_subset_nnsb
  endif
  open(lnbufr,file=infile,form='unformatted')
  call openbf(lnbufr,'IN',lnbufr)

  nrec=999999
  irec=0
  next=0
  jrec=0
! Big loop over bufr file
  read_msg: do while (ireadmg(lnbufr,subset,idate) >= 0)
     irec=irec+1
     if(irec < nrec_start) cycle read_msg
     if( ithin_time == 5) then
        jrec=jrec+1
        if (allocated(rd_tdiffs)) deallocate(rd_tdiffs)
        allocate(rd_tdiffs(subset_nnsb(jrec)))
        call random_number(harvest=rd_tdiffs) 
     endif
     next=next+1
     if(next == npe_sub)next=0     
     if(next /= mype_sub)cycle

     nnsb=0
     read_loop: do while (ireadsb(lnbufr) == 0)
        if( ithin_time == 5) then
           nnsb=nnsb+1
        endif

!       Read through each record
        call ufbint(lnbufr,hdr,nhdr,1,iret,hdrsevi)
        if(nint(hdr(1)) /= kidsat) cycle read_loop
!       if (clrsky) then     ! asr bufr has no sza, asr bufr has sza since 2017.07
<<<<<<< HEAD
!          remove the obs whose satellite zenith angles larger than 65 degree
           if ( hdr(ilzah) > r65 ) cycle read_loop
=======
        if ( hdr(ilzah) > r65 ) cycle read_loop
>>>>>>> 36417377
!       end if

 
!       Convert obs location from degrees to radians
        if (hdr(ilonh)>=r360) hdr(ilonh)=hdr(ilonh)-r360
        if (hdr(ilonh)< zero) hdr(ilonh)=hdr(ilonh)+r360

        dlon_earth_deg=hdr(ilonh)
        dlat_earth_deg=hdr(ilath)
        dlon_earth=hdr(ilonh)*deg2rad
        dlat_earth=hdr(ilath)*deg2rad

!       If regional, map obs lat,lon to rotated grid.
        if(regional)then

!          Convert to rotated coordinate.  dlon centered on 180 (pi), 
!          so always positive for limited area
           call tll2xy(dlon_earth,dlat_earth,dlon,dlat,outside)

           if(diagnostic_reg) then
              call txy2ll(dlon,dlat,dlon00,dlat00)
              ntest=ntest+1
              cdist=sin(dlat_earth)*sin(dlat00)+cos(dlat_earth)*cos(dlat00)* &
                   (sin(dlon_earth)*sin(dlon00)+cos(dlon_earth)*cos(dlon00))
              cdist=max(-one,min(cdist,one))
              disterr=acos(cdist)*rad2deg
              disterrmax=max(disterrmax,disterr)
           end if

!          Check to see if in domain.  outside=.true. if dlon_earth,
!          dlat_earth outside domain, =.false. if inside
           if(outside) cycle read_loop

!       Global case
        else
           dlon=dlon_earth
           dlat=dlat_earth
           call grdcrd1(dlat,rlats,nlat,1)
           call grdcrd1(dlon,rlons,nlon,1)
        endif

!       Compare relative obs time with window.  If obs 
!       falls outside of window, don't use this obs
        idate5(1) = hdr(2)     ! year
        idate5(2) = hdr(3)     ! month
        idate5(3) = hdr(4)     ! day
        idate5(4) = hdr(5)     ! hours
        idate5(5) = hdr(6)     ! minutes
        call w3fs21(idate5,nmind)
        t4dv = (real((nmind-iwinbgn),r_kind) + real(hdr(7),r_kind)*r60inv)*r60inv
        sstime = real(nmind,r_kind) + real(hdr(7),r_kind)*r60inv
        tdiff=(sstime-gstime)*r60inv
        if (l4dvar.or.l4densvar) then
           if (t4dv<zero .OR. t4dv>winlen) cycle read_loop
        else
           if (abs(tdiff)>twind) cycle read_loop
        endif

        crit0=0.01_r_kind
        timeinflat=6.0_r_kind
        if( ithin_time == 5) then
           tdiff = rd_tdiffs(nnsb)
        endif
        call tdiff2crit(tdiff,ptime,ithin_time,timeinflat,crit0,crit1,it_mesh)
        call map2tgrid(dlat_earth,dlon_earth,dist1,crit1,itx,ithin,itt,iuse,sis,it_mesh=it_mesh)
        if(.not. iuse)cycle read_loop

        nread=nread+nchanl

        rcldfrc=bmiss
        if(clrsky) then       
           call ufbrep(lnbufr,datasev1,1,ncld,iret,'NCLDMNT')
           rclrsky=bmiss
!          datasev1(1,5) is high-peaking water vapor channel
!          for SEVIRI CSR, clear-sky percentage are different between the high-peaking WV channel and other channels
           if(datasev1(1,5)>= zero .and. datasev1(1,5) <= 100.0_r_kind ) then
              rclrsky=datasev1(1,5)
!             first QC filter out data with less clear sky fraction
              if ( rclrsky < r70 ) cycle read_loop
           end if
        else if(allsky) then
           call ufbrep(lnbufr,datasev1,1,2,iret,'NCLDMNT')
           rclrsky=datasev1(1,1)  !clear-sky percentage
!          rclrsky=datasev1(1,2)  !clear-sky percentage over sea
           call ufbrep(lnbufr,datasev,1,4,iret,'CLDMNT')
           rcldfrc=datasev(1,1)   !total cloud 
        end if

        call ufbrep(lnbufr,datasev2,1,nbrst,iret,'TMBRST')
        call ufbrep(lnbufr,datasev3,1,nbrst,iret,'SDTB')

        if(clrsky) then       
<<<<<<< HEAD
          allchnmiss=.true.
          do n=4,11
             if( datasev2(1,n)>zero .and. datasev2(1,n)<500.0_r_kind)  then
                allchnmiss=.false.
             end if
          end do
          if(allchnmiss) cycle read_loop

!         toss data if SDTB>1.3
          do i=4,11
             if(i==5 .or. i==6) then   ! 2 water-vapor channels
                if(datasev3(1,i)>1.3_r_kind) then
                   cycle read_loop
             end if
            end if
          end do
        end if

        if(allsky) then       
          allchnmiss=.true.
          do k=1,nchanl
             jj=(k+2)*6+1
              if( datasev2(1,jj)>0. .and. datasev2(1,jj)<500.)  then
                allchnmiss=.false.
              end if
          end do
          if(allchnmiss) cycle read_loop
=======
           allchnmiss=.true.
           do n=4,11
              if( datasev2(1,n)>zero .and. datasev2(1,n)<500.0_r_kind)  then
                 allchnmiss=.false.
              end if
           end do
           if(allchnmiss) cycle read_loop

!         toss data if SDTB>1.3
           do i=4,11
              if(i==5 .or. i==6) then   ! 2 water-vapor channels
                 if(datasev3(1,i)>1.3_r_kind) then
                    cycle read_loop
                 end if
              end if
           end do
        end if
        
        if(allsky) then       
           allchnmiss=.true.
           do k=1,nchanl
              jj=(k+2)*6+1
              if( datasev2(1,jj)>zero .and. datasev2(1,jj)<500._r_kind)  then
                 allchnmiss=.false.
              end if
           end do
           if(allchnmiss) cycle read_loop
>>>>>>> 36417377
        end if

!       Locate the observation on the analysis grid.  Get sst and land/sea/ice
!       mask.  

!       isflg    - surface flag
!                0 sea
!                1 land
!                2 sea ice
!                3 snow
!                4 mixed                         


        call deter_sfc(dlat,dlon,dlat_earth,dlon_earth,t4dv,isflg,idomsfc,sfcpct, &
           ts,tsavg,vty,vfr,sty,stp,sm,sn,zz,ff10,sfcr)

        crit1=crit1+rlndsea(isflg)
        call checkob(dist1,crit1,itx,iuse)
        if(.not. iuse)cycle read_loop


!       Set common predictor parameters
        if(clrsky) then
!         use NCLDMNT from chn9 (10.8 micron) as a QC predictor
!         add SDTB from chn9 as QC predictor
           pred=10-datasev1(1,9)/10.0_r_kind+datasev3(1,9)*10.0_r_kind
        else
           pred=zero
        end if
!       Compute "score" for observation.  All scores>=0.0.  Lowest score is "best"

        pred=zero    !ignore the rclrsky and SDTB for thinning for now
        crit1 = crit1+pred  
        call finalcheck(dist1,crit1,itx,iuse)

        if(.not. iuse)cycle read_loop

        iscan = nint(hdr(ilzah))+1.001_r_kind ! integer scan position HLIU check this
 
!
!       interpolate NSST variables to Obs. location and get dtw, dtc, tz_tr
!
        if ( nst_gsi > 0 ) then
           tref  = ts(0)
           dtw   = zero
           dtc   = zero
           tz_tr = one
           if ( sfcpct(0) > zero ) then
              call gsi_nstcoupler_deter(dlat_earth,dlon_earth,t4dv,zob,tref,dtw,dtc,tz_tr)
           endif
        endif

!       Transfer information to work array
        data_all( 1,itx) = hdr(1)                     ! satellite id
        data_all( 2,itx) = t4dv                       ! analysis relative time
        data_all( 3,itx) = dlon                       ! grid relative longitude
        data_all( 4,itx) = dlat                       ! grid relative latitude
        data_all( 5,itx) = hdr(ilzah)*deg2rad         ! satellite zenith angle (radians)
        data_all( 6,itx) = bmiss                      ! satellite azimuth angle (radians)
        data_all( 7,itx) = rclrsky                    ! clear sky amount
        data_all( 8,itx) = iscan                      ! integer scan position
        data_all( 9,itx) = hdr(iszah)                 ! solar zenith angle
        data_all(10,itx) = bmiss                      ! solar azimuth angle
        data_all(11,itx) = sfcpct(0)                  ! sea percentage of
        data_all(12,itx) = sfcpct(1)                  ! land percentage
        data_all(13,itx) = sfcpct(2)                  ! sea ice percentage
        data_all(14,itx) = sfcpct(3)                  ! snow percentage
        data_all(15,itx)= ts(0)                       ! ocean skin temperature
        data_all(16,itx)= ts(1)                       ! land skin temperature
        data_all(17,itx)= ts(2)                       ! ice skin temperature
        data_all(18,itx)= ts(3)                       ! snow skin temperature
        data_all(19,itx)= tsavg                       ! average skin temperature
        data_all(20,itx)= vty                         ! vegetation type
        data_all(21,itx)= vfr                         ! vegetation fraction
        data_all(22,itx)= sty                         ! soil type
        data_all(23,itx)= stp                         ! soil temperature
        data_all(24,itx)= sm                          ! soil moisture
        data_all(25,itx)= sn                          ! snow depth
        data_all(26,itx)= zz                          ! surface height
        data_all(27,itx)= idomsfc + 0.001_r_kind      ! dominate surface type
        data_all(28,itx)= sfcr                        ! surface roughness
        data_all(29,itx)= ff10                        ! ten meter wind factor
        data_all(30,itx) = dlon_earth_deg             ! earth relative longitude (degrees)
        data_all(31,itx) = dlat_earth_deg             ! earth relative latitude (degrees)
        data_all(32,itx) = rcldfrc                    ! total cloud fraction from SEVASR
        do k=1,nchanl
           if(clrsky) then
              data_all(32+k,itx) = datasev3(1,k+3)     ! BT standard deviation from SEVCSR
           else if(allsky) then
              jj=(k+2)*6+1
              data_all(32+k,itx) = datasev3(1,jj)      ! BT standard deviation from SEVASR 
           end if
        end do

        if(dval_use)then
           data_all(maxinfo-1,itx) = val_sev
           data_all(maxinfo,itx) = itt
        end if

        if ( nst_gsi > 0 ) then
           data_all(maxinfo+1,itx) = tref         ! foundation temperature
           data_all(maxinfo+2,itx) = dtw          ! dt_warm at zob
           data_all(maxinfo+3,itx) = dtc          ! dt_cool at zob
           data_all(maxinfo+4,itx) = tz_tr        ! d(Tz)/d(Tr)
        endif

        do k=1,nchanl
           if (clrsky) then
              data_all(k+nreal,itx)=datasev2(1,k+3)     ! for chn 4,5,6,7,8,9,10,11
           else if (allsky) then
              jj=(k+2)*6+1
              data_all(k+nreal,itx)=datasev2(1,jj)      ! all-sky radiance for chn 4,5,6,7,8,9,10,11
           end if
        end do
        nrec(itx)=irec

!    End of satellite read block
     enddo read_loop
     if(allocated(rd_tdiffs)) deallocate(rd_tdiffs)
  enddo read_msg
  call closbf(lnbufr)

  call combine_radobs(mype_sub,mype_root,npe_sub,mpi_comm_sub,&
     nele,itxmax,nread,ndata,data_all,score_crit,nrec)

! Allow single task to check for bad obs, update superobs sum,
! and write out data to scratch file for further processing.
  if (mype_sub==mype_root.and.ndata>0) then

     do n=1,ndata
        do k=1,nchanl
           if(data_all(k+nreal,n) > tbmin .and. &
                data_all(k+nreal,n) < tbmax)nodata=nodata+1
        end do
     end do
     if(dval_use .and. assim)then
        do n=1,ndata
           itt=nint(data_all(maxinfo,n))
           super_val(itt)=super_val(itt)+val_sev
        end do
     end if
     
!    Write retained data to local file
     call count_obs(ndata,nele,ilat,ilon,data_all,nobs)
     write(lunout) obstype,sis,nreal,nchanl,ilat,ilon
     write(lunout) ((data_all(k,n),k=1,nele),n=1,ndata)
     
  endif

! Deallocate local arrays
  deallocate(data_all,nrec)
  deallocate(hdr,datasev2,datasev1,datasev3,datasev)
  if(allocated(subset_num)) deallocate(subset_num)
  if(allocated(subset_nnsb)) deallocate(subset_nnsb)

! Deallocate satthin arrays
  call destroygrids

! Print data counts
! write(6,9000) infile,sis,nread,rmesh,ndata
!000 format(' READ_SEVIRI:  infile=',a10,&
!       '   sis=',a20,&
!       '   nread=',i10, &
!       '   rmesh=',f7.3,'   ndata=',i10)

  if(diagnostic_reg.and.ntest>0) write(6,*)'READ_SEVIRI:  ',&
     'mype,ntest,disterrmax=',mype,ntest,disterrmax

! End of routine
!  return

 contains
   subroutine  read_subset_nnsb
     implicit none
     open(lnbufr,file=infile,form='unformatted')
     call openbf(lnbufr,'IN',lnbufr)
     call random_seed(size=sdsize)
     allocate(randsd(sdsize))
     do i=1,sdsize
        randsd(i)=int(gstime,i_kind)+kidsat
     end do
     call random_seed(put=randsd)
     deallocate(randsd)

     nnmsg=0
     irec=0
     read_msg1: do while (ireadmg(lnbufr,subset,idate) >= 0)
        irec=irec+1
        if(irec < nrec_start) cycle read_msg1
        nnmsg=nnmsg+1
     enddo read_msg1
     call closbf(lnbufr)

     allocate(subset_num(nnmsg))
     allocate(subset_nnsb(nnmsg))
     subset_num=0
     subset_nnsb=0
     open(lnbufr,file=infile,form='unformatted')
     call openbf(lnbufr,'IN',lnbufr)
     nnmsg=0
     irec=0
     next=0
     read_msg2: do while (ireadmg(lnbufr,subset,idate) >= 0)
        irec=irec+1
        if(irec < nrec_start) cycle read_msg2
        nnmsg=nnmsg+1
        next=next+1
        if(next == npe_sub)next=0     
        if(next /= mype_sub)cycle read_msg2
        nnsb=0
        read_loop2: do while (ireadsb(lnbufr) == 0)
           nnsb=nnsb+1
        enddo read_loop2
        subset_num(nnmsg)=nnsb
     enddo read_msg2
     call closbf(lnbufr)
     if (npe_sub > 1 ) then 
        call mpi_allreduce(subset_num, subset_nnsb, nnmsg,mpi_itype,mpi_sum,mpi_comm_sub,ierror)
     else
        subset_nnsb = subset_num
     endif
   end subroutine  read_subset_nnsb
end subroutine read_seviri<|MERGE_RESOLUTION|>--- conflicted
+++ resolved
@@ -285,12 +285,7 @@
         call ufbint(lnbufr,hdr,nhdr,1,iret,hdrsevi)
         if(nint(hdr(1)) /= kidsat) cycle read_loop
 !       if (clrsky) then     ! asr bufr has no sza, asr bufr has sza since 2017.07
-<<<<<<< HEAD
-!          remove the obs whose satellite zenith angles larger than 65 degree
-           if ( hdr(ilzah) > r65 ) cycle read_loop
-=======
         if ( hdr(ilzah) > r65 ) cycle read_loop
->>>>>>> 36417377
 !       end if
 
  
@@ -383,35 +378,6 @@
         call ufbrep(lnbufr,datasev3,1,nbrst,iret,'SDTB')
 
         if(clrsky) then       
-<<<<<<< HEAD
-          allchnmiss=.true.
-          do n=4,11
-             if( datasev2(1,n)>zero .and. datasev2(1,n)<500.0_r_kind)  then
-                allchnmiss=.false.
-             end if
-          end do
-          if(allchnmiss) cycle read_loop
-
-!         toss data if SDTB>1.3
-          do i=4,11
-             if(i==5 .or. i==6) then   ! 2 water-vapor channels
-                if(datasev3(1,i)>1.3_r_kind) then
-                   cycle read_loop
-             end if
-            end if
-          end do
-        end if
-
-        if(allsky) then       
-          allchnmiss=.true.
-          do k=1,nchanl
-             jj=(k+2)*6+1
-              if( datasev2(1,jj)>0. .and. datasev2(1,jj)<500.)  then
-                allchnmiss=.false.
-              end if
-          end do
-          if(allchnmiss) cycle read_loop
-=======
            allchnmiss=.true.
            do n=4,11
               if( datasev2(1,n)>zero .and. datasev2(1,n)<500.0_r_kind)  then
@@ -439,7 +405,6 @@
               end if
            end do
            if(allchnmiss) cycle read_loop
->>>>>>> 36417377
         end if
 
 !       Locate the observation on the analysis grid.  Get sst and land/sea/ice
