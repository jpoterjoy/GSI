--- conflicted
+++ resolved
@@ -2647,18 +2647,6 @@
                  call nc_diag_metadata_to_single("SST_Cool_layer_tdrop",data_s(idtc,n)                )       ! dt_cool at zob
                  call nc_diag_metadata_to_single("SST_dTz_dTfound",data_s(itz_tr,n)              )       ! d(Tz)/d(Tr)
 
-<<<<<<< HEAD
-                 call nc_diag_metadata("Observation",                           sngl(tb_obs0(ich_diag(i)))  )     ! observed brightness temperature (K)
-                 call nc_diag_metadata("Obs_Minus_Forecast_unadjusted",         sngl(tbcnob(ich_diag(i)))  )     ! observed - simulated Tb with no bias correction (K)
-                 call nc_diag_metadata("Obs_Minus_Forecast_adjusted",           sngl(tbc0(ich_diag(i)  ))  )     ! observed - simulated Tb with bias corrrection (K)
-                 errinv = sqrt(varinv0(ich_diag(i))/oberrfact)
-                 call nc_diag_metadata("Inverse_Observation_Error",             sngl(errinv)          )
-                 if (save_jacobian .and. allocated(idnames)) then
-                 call nc_diag_metadata("Observation_scaled",                    sngl(tb_obs(ich_diag(i)))  )     ! observed brightness temperature (K) scaled by R^{-1/2}
-                 call nc_diag_metadata("Obs_Minus_Forecast_adjusted_scaled",    sngl(tbc(ich_diag(i)  ))  )     ! observed - simulated Tb with bias corrrection (K) scaled by R^{-1/2}
-                 errinv = sqrt(varinv(ich_diag(i))/oberrfact)
-                 call nc_diag_metadata("Inverse_Observation_Error_scaled",      sngl(errinv)          )
-=======
                  call nc_diag_metadata_to_single("Observation",tb_obs0(ich_diag(i))  )     ! observed brightness temperature (K)
                  call nc_diag_metadata_to_single("Obs_Minus_Forecast_unadjusted",tbcnob(ich_diag(i))   )     ! observed - simulated Tb with no bias correction (K)
                  call nc_diag_metadata_to_single("Obs_Minus_Forecast_adjusted",tbc0(ich_diag(i)   )  )     ! observed - simulated Tb with bias corrrection (K)
@@ -2669,7 +2657,6 @@
                  call nc_diag_metadata_to_single("Obs_Minus_Forecast_adjusted_scaled",tbc(ich_diag(i)  )   )     ! observed - simulated Tb with bias corrrection (K) scaled by R^{-1/2}
                  errinv = sqrt(varinv(ich_diag(i)))
                  call nc_diag_metadata_to_single("Inverse_Observation_Error_scaled",errinv           )
->>>>>>> cbc0e67a
                  endif
                  if (save_jacobian) then
                     j = 1
