subroutine read_ssmis(mype,val_ssmis,ithin,isfcalc,rmesh,jsatid,gstime,&
           infile,lunout,obstype,nread,ndata,nodata,twind,sis,&
           mype_root,mype_sub,npe_sub,mpi_comm_sub)

! subprogram:    read_ssmis            read ssmis data
! prgmmr: okamoto          org: np23                date: 2005-01-05
!
! abstract:  This routine reads BUFR format SSM/IS radiance 
!     (brightness temperature) files.  Optionally, the data 
!     are thinned to a specified resolution using simple 
!     quality control checks.
!         1) obs time check  |obs-anal|<time_window;
!         2) remove overlap orbit; 
!         3) climate check  reject for tb<tbmin or tb>tbmax
!
!     When running the gsi in regional mode, the code only
!     retains those observations that fall within the regional
!     domain
!
! program history log:
!   2005-01-05 okamoto 
!    2005-10-07 Xu & Pawlak - modify the code related to ityp determination to
!                     use routine  deter_ityp, added values for constants 
!                     rlndsea for four ssmis instruments, fixed indentation
!   2005-10-10 treadon - replace deter_ityp with deter_sfc, modify rlndsea to be
!                        consistent with other read_* routines
!   2005-10-17  treadon - add grid and earth relative obs location to output file
!   2005-10-18  treadon - remove array obs_load and call to sumload
!   2005-11-29  parrish - modify getsfc to work for different regional options
!   2005-12-15  treadon - patch to constrain ssmi_img scan positions to be in 1-90 range
!   2006-02-01  parrish - remove getsfc (different version called now in read_obs)
!   2006-02-03  derber  - modify for new obs control and obs count
!   2006-04-27  derber  - some efficiency modifications
!   2006-05-19  eliu    - add logic to reset relative weight when all channels not used
!   2006-07-28  derber  - add solar and satellite azimuth angles remove isflg from output
!   2006-08-25  treadon - replace serial bufr i/o with parallel bufr i/o (mpi_io)
!   2007-01-24  kazumori- modify to read UKMO preprocessed SSMIS data
!   2008-04-08  Yan     - fix bug in calculation of ifov for UPP SSMIS data
!   2007-03-01  tremolet - measure time from beginning of assimilation window
!   2008-05-27  safford - rm unused vars and uses
!   2009-01-09  gayno   - new option to calculate surface fields within FOV
!                         (when isfcalc flag set to one)
!   2009-04-18  woollen - improve mpi_io interface with bufrlib routines
!   2009-04-21  derber  - add ithin to call to makegrids
!   2011-04-08  li      - (1) use nst_gsi, nstinfo, fac_dtl, fac_tsl and add NSST vars
!                         (2) get zob, tz_tr (call skindepth and cal_tztr)
!                         (3) interpolate NSST Variables to Obs. location (call deter_nst)
!                         (4) add more elements (nstinfo) in data array
!   2011-08-01  lueken  - added module use deter_sfc_mod
!   2011-09-02  gayno - add processing of future satellites for FOV-based
!                       surface field calculation and improved its error handling
!                       (isfcalc=1)
!   2011-12-10  eliu  - add handling and call to zensun to calculate solar zenith/azimuth angles;
!                       fix UTC hour used by zensun
!   2012-01-10  eliu  - add handling to do spatial averaging (noise reduction) for 
!                       observed brightness temperatures 
!   2012-03-05  akella  - nst now controlled via coupler
!   2012-07-10  sienkiewicz  add control for choosing noise reduction method  0=no smoothing
!   2013-01-26  parrish - change from grdcrd to grdcrd1 (to allow successful debug compile on WCOSS)
!   2013-01-26  parrish - WCOSS debug compile error--change mype from intent(inout) to intent(in)
<<<<<<< HEAD
!   2014-11-24  Rancic/Thomas - add l4densvar to time window logical
=======
!   2014-12-03  derber remove unused variables
>>>>>>> d3809f1f
!
! input argument list:
!     mype     - mpi task id
!     val_ssmis- weighting factor applied to super obs
!     ithin    - flag to thin data
!     isfcalc  - flag to specify method to calculate sfc fields within FOV
!     rmesh    - thinning mesh size (km)
!     jsatid   - satellite to read  ex.15
!     gstime   - analysis time in minutes from reference date
!     infile   - unit from which to read BUFR data
!     lunout   - unit to which to write data for further processing
!     obstype  - observation type to process
!     twind    - input group time window (hours)
!     sis      - satellite/instrument/sensor indicator
!     mype_root - "root" task for sub-communicator
!     mype_sub - mpi task id within sub-communicator
!     npe_sub  - number of data read tasks
!     mpi_comm_sub - sub-communicator for data read
!
! output argument list:
!     nread    - number of BUFR MI 1b observations read
!     ndata    - number of BUFR MI 1b profiles retained for further processing
!     nodata   - number of BUFR MI 1b observations retained for further processing
!
! attributes:
!     language: f90
!     machine:  ibm RS/6000 SP
!$$$ end documentation block

  use kinds, only: r_kind,r_double,i_kind
  use satthin, only: super_val,itxmax,makegrids,map2tgrid,destroygrids, &
      checkob,finalcheck,score_crit
  use radinfo, only: iuse_rad,jpch_rad,nusis,nst_gsi,nstinfo,ssmis_method
  use radinfo, only: iuse_rad,newchn,cbias,predx,nusis,jpch_rad,air_rad,ang_rad,&   
      use_edges,radedge1,radedge2,nusis,radstart,radstep,newpc4pred,adp_anglebc         
  use radinfo, only: nst_gsi,nstinfo,fac_dtl,fac_tsl    
  use gridmod, only: diagnostic_reg,regional,rlats,rlons,nlat,nlon,&
      tll2xy,txy2ll
  use constants, only: deg2rad,rad2deg,zero,half,one,two,four,r60inv
  use gsi_4dvar, only: l4dvar,iwinbgn,winlen,l4densvar
  use calc_fov_conical, only: instrument_init
  use deter_sfc_mod, only: deter_sfc,deter_sfc_fov
  use gsi_nstcouplermod, only: gsi_nstcoupler_skindepth, gsi_nstcoupler_deter
  use ssmis_spatial_average_mod, only : ssmis_spatial_average 
  use m_sortind
 
  implicit none

! Declare passed variables
  character(len=*),intent(in   ) :: infile,obstype,jsatid
  character(len=20),intent(in  ) :: sis
  real(r_kind)    ,intent(in   ) :: rmesh,gstime,twind
  real(r_kind)    ,intent(inout) :: val_ssmis
  integer(i_kind) ,intent(in   ) :: mype
  integer(i_kind) ,intent(inout) :: lunout,ithin,isfcalc
  integer(i_kind) ,intent(inout) :: nread
  integer(i_kind) ,intent(inout) :: ndata,nodata
  integer(i_kind) ,intent(in   ) :: mype_root
  integer(i_kind) ,intent(in   ) :: mype_sub
  integer(i_kind) ,intent(in   ) :: npe_sub
  integer(i_kind) ,intent(in   ) :: mpi_comm_sub

! Declare local variables
  character(7),parameter    :: fov_flag="conical"
  integer(i_kind),parameter :: maxchanl  =  24
  integer(i_kind),parameter :: maxinfo   =  33
  integer(i_kind),parameter :: mxscen_img = 180   !img
  integer(i_kind),parameter :: mxscen_env = 90    !env
  integer(i_kind),parameter :: mxscen_las = 60    !las
  integer(i_kind),parameter :: mxscen_uas = 30    !uas
  integer(i_kind),parameter :: maxobs = 800000
  real(r_kind),parameter    :: r360=360.0_r_kind
  real(r_kind),parameter    :: tbmin=70.0_r_kind
  real(r_kind),parameter    :: tbmax=320.0_r_kind
  real(r_kind),parameter    :: one_minute=0.01666667_r_kind

  logical :: do_noise_reduction
  logical :: ssmis_las,ssmis_uas,ssmis_img,ssmis_env,ssmis
  logical :: outside,iuse,assim,valid

  character(len=8):: subset

  integer(i_kind) :: i,k,ifovoff,ntest
  integer(i_kind) :: nlv,idate,nchanl,nreal
  integer(i_kind) :: n,ireadsb,ireadmg,irec
  integer(i_kind) :: nmind,itx,nele,itt
  integer(i_kind) :: iskip
  integer(i_kind) :: lnbufr,isflg,idomsfc(1)
  integer(i_kind) :: ilat,ilon
  integer(i_kind) :: nscan,jc,bufsat,incangl,said
  integer(i_kind) :: nfov_bad
  integer(i_kind) :: ichan, instr
  integer(i_kind) :: radedge_min, radedge_max  
  integer(i_kind) :: iobs,num_obs,method,iret
  integer(i_kind) :: irain
  integer(i_kind) :: doy,mon,m
  integer(i_kind) :: ibfms

  integer(i_kind),pointer :: ifov,iscan,iorbn,inode

  integer(i_kind),allocatable        :: sorted_index(:)
  integer(i_kind),allocatable,target :: ifov_save(:)
  integer(i_kind),allocatable,target :: iscan_save(:)
  integer(i_kind),allocatable,target :: iorbn_save(:)
  integer(i_kind),allocatable,target :: inode_save(:)

  integer(i_kind),dimension(12):: mlen,mday
  integer(i_kind),dimension(5) :: iobsdate
  integer(i_kind),allocatable  :: nrec(:)  

  real(r_kind) :: sfcr,r07
  real(r_kind) :: pred
  real(r_kind) :: tdiff,timedif,dist1
  real(r_kind) :: step,start 
  real(r_kind) :: tsavg,vty,vfr,sty,stp,sm,sn,zz,ff10
  real(r_kind) :: zob,tref,dtw,dtc,tz_tr
  real(r_kind) :: disterr,disterrmax,cdist,dlon00,dlat00
  real(r_kind) :: fovn,scan,orbn,rainf
  real(r_kind) :: sort_time1, sort_time2   
  real(r_kind) :: flgch
  real(r_kind) :: clat,clon
  real(r_kind) :: dlat,dlon
  real(r_kind) :: dlon_earth_deg,dlat_earth_deg,expansion,sat_aziang
  real(r_kind) :: utc_hour,sun_zenith,sun_azimuth

  real(r_double),dimension(7)         :: bufrinit
  real(r_double),dimension(3,5)       :: bufrymd
  real(r_double),dimension(2,2)       :: bufrhm
  real(r_double),dimension(2,29)      :: bufrloc
  real(r_double),dimension(2,maxchanl):: bufrtbb
  
  real(r_double) :: rnode

  real(r_kind),dimension(0:3) :: sfcpct
  real(r_kind),dimension(0:4) :: rlndsea
  real(r_kind),dimension(0:3) :: ts

  real(r_kind),pointer :: bt_in(:)
  real(r_kind),pointer :: crit1,rsat,t4dv,solzen,solazi,dlon_earth,dlat_earth,satazi,lza

  real(r_kind),allocatable,target :: rsat_save(:)
  real(r_kind),allocatable,target :: t4dv_save(:)
  real(r_kind),allocatable,target :: dlon_earth_save(:)
  real(r_kind),allocatable,target :: dlat_earth_save(:)
  real(r_kind),allocatable,target :: crit1_save(:)
  real(r_kind),allocatable,target :: lza_save(:)
  real(r_kind),allocatable,target :: satazi_save(:)
  real(r_kind),allocatable,target :: solzen_save(:)
  real(r_kind),allocatable,target :: solazi_save(:)
  real(r_kind),allocatable,target :: bt_save(:,:)
  real(r_kind),allocatable        :: relative_time_in_seconds(:)
  real(r_kind),allocatable        :: data_all(:,:)

! For solar zenith/azimuth angles calculation
  data  mlen/31,28,31,30,31,30, &
             31,31,30,31,30,31/

!----------------------------------------------------------------------
! Initialize variables
  m = 0
  do mon=1,12
     mday(mon) = m
     m = m + mlen(mon)
  end do

  do_noise_reduction = .true.
  if (ssmis_method .eq. 0) do_noise_reduction = .false.
  
  nchanl     = maxchanl
  disterrmax = zero
  ntest      = 0
  ndata      = 0
  nodata     = 0
  nread      = 0
  nfov_bad   = 0
  ilon       = 3
  ilat       = 4
  lnbufr     = 15
  r07        = 0.7_r_kind * deg2rad
  if (nst_gsi > 0 ) then
     call gsi_nstcoupler_skindepth(obstype, zob)         ! get penetration depth (zob) for the obstype
  endif

! If all channels of a given sensor are set to monitor or not
! assimilate mode (iuse_rad<1), reset relative weight to zero.
! We do not want such observations affecting the relative
! weighting between observations within a given thinning group.

  assim=.false.
  search: do i=1,jpch_rad
     if ((nusis(i)==sis) .and. (iuse_rad(i)>0)) then
        assim=.true.
        exit search
     endif
  end do search
  if (.not.assim) val_ssmis=zero

! Make thinning grids
  call makegrids(rmesh,ithin)

! Set various variables depending on type of data to be read
  ssmis_uas= obstype == 'ssmis_uas'
  ssmis_las= obstype == 'ssmis_las'
  ssmis_img= obstype == 'ssmis_img'
  ssmis_env= obstype == 'ssmis_env'
  ssmis    = obstype == 'ssmis'
  
! Define WMO satellite number 
  bufsat = 0                                
  if (trim(sis) == 'ssmis_f16') bufsat=249  
  if (trim(sis) == 'ssmis_f17') bufsat=285  
  if (trim(sis) == 'ssmis_f18') bufsat=286 

  write(6,*) 'READ_SSMIS: reading bufsat = ', bufsat, trim(sis)

! Humidity imager:180
  if(ssmis)then
     nscan   = mxscen_las
     ifovoff = 270
     incangl = 53.0_r_kind
  else if(ssmis_img) then
     nscan   = mxscen_img
     ifovoff = 0
     incangl = 53.0_r_kind
! env:90
  else if(ssmis_env) then
     nscan   = mxscen_env
     ifovoff = 180
     incangl = 53.1_r_kind
! las:60
  else if(ssmis_las) then
     nscan   = mxscen_las
     ifovoff = 270
     incangl = 53.0_r_kind
! uas:30
  else if(ssmis_uas) then
     nscan   = mxscen_uas
     ifovoff = 330
     incangl = 52.4_r_kind
  end if

! Initialize variables for use by FOV-based surface code 
  if (isfcalc == 1) then
     instr=25  ! circular fov, use as default
     if (trim(jsatid) == 'f16') instr=26
     if (trim(jsatid) == 'f17') instr=27
     if (trim(jsatid) == 'f18') instr=28
     if (trim(jsatid) == 'f19') instr=29
     if (trim(jsatid) == 'f20') instr=30
!    right now, all ssmis data is mapped to a common fov -
!    that of the las channels.
     ichan = 1
     expansion = 2.9_r_kind
     sat_aziang = 90.0_r_kind  ! 'fill' value; need to get this from file
     call instrument_init(instr, jsatid, expansion, valid)
     if (.not. valid) then
       if (assim) then
         write(6,*)'READ_SSMIS:  ***ERROR*** IN SETUP OF FOV-SFC CODE. STOP'
         call stop2(71)
       else
         isfcalc = 0
         write(6,*)'READ_SSMIS:  ***ERROR*** IN SETUP OF FOV-SFC CODE'
       endif
    endif
  endif

  radedge_min = 0
  radedge_max = 1000
  do i=1,jpch_rad
     if (trim(nusis(i))==trim(sis)) then
        step  = radstep(i)
        start = radstart(i)
        if (radedge1(i)/=-1 .or. radedge2(i)/=-1) then
           radedge_min=radedge1(i)
           radedge_max=radedge2(i)
        end if
        exit
     endif
  end do

  rlndsea(0) = zero
  rlndsea(1) = 15._r_kind
  rlndsea(2) = 10._r_kind
  rlndsea(3) = 15._r_kind
  rlndsea(4) = 100._r_kind

! Allocate arrays for BUFR I/O
  allocate(ifov_save(maxobs))
  allocate(iscan_save(maxobs))
  allocate(iorbn_save(maxobs))
  allocate(inode_save(maxobs))
  allocate(rsat_save(maxobs))
  allocate(t4dv_save(maxobs))
  allocate(dlon_earth_save(maxobs))
  allocate(dlat_earth_save(maxobs))
  allocate(crit1_save(maxobs))
  allocate(lza_save(maxobs))
  allocate(satazi_save(maxobs))
  allocate(solzen_save(maxobs))
  allocate(solazi_save(maxobs))
  allocate(bt_save(maxchanl,maxobs))

  inode_save = 0 

! Read in data from bufr into arrays first      
! Open unit to satellite bufr file
  iobs=1
  call closbf(lnbufr)
  open(lnbufr,file=trim(infile),form='unformatted',status='old',err=500)  
  call openbf(lnbufr,'IN',lnbufr)
  call datelen(10)

! Loop to read bufr file
  irec=0   
  read_subset: do while(ireadmg(lnbufr,subset,idate)>=0 .and. iobs < maxobs)
     read_loop: do while(ireadsb(lnbufr)==0 .and. iobs < maxobs)

        rsat        => rsat_save(iobs)
        t4dv        => t4dv_save(iobs)
        dlon_earth  => dlon_earth_save(iobs)
        dlat_earth  => dlat_earth_save(iobs)
        crit1       => crit1_save(iobs)
        ifov        => ifov_save(iobs)
        iscan       => iscan_save(iobs)
        iorbn       => iorbn_save(iobs)
        inode       => inode_save(iobs)
        lza         => lza_save(iobs)
        satazi      => satazi_save(iobs)
        solzen      => solzen_save(iobs)
        solazi      => solazi_save(iobs)
 
!       BUFR read 1/3
        call ufbint(lnbufr,bufrinit,7,1,nlv, &
                    "SAID SECO SLNM FOVN SFLG RFLAG ORBN" )

!       Extract satellite id.  If not the one we want, read next record
        said = nint( bufrinit(1))  
        if( said /= bufsat) cycle read_subset

        rsat=bufsat

        fovn  = bufrinit(4)
        scan  = bufrinit(3)
        orbn  = bufrinit(7)
        rainf = bufrinit(6)
        ifov  = nint(fovn)
        iscan = nint(scan)
        iorbn = nint(orbn)
        irain = nint(rainf)
  
!       Rain check (-1=indeterminate 0=no rain 1=rain)
        if(irain == 1 .or. irain < 0) cycle read_loop    ! rain check

!       if not doing noise reduction, try reading node information
        if ( .not. do_noise_reduction ) then
           inode = 1000
           call ufbint(lnbufr,rnode,1,1,nlv, 'STKO')
           if (ibfms(rnode) == 0) then
              if (rnode == 1.) inode = -1
              if (rnode == 0.) inode = 1
           end if
        end if
        
!       Check date/time
!       BUFR read 2/3 --- read in observation date/time
        call ufbrep(lnbufr,bufrymd,3,5,nlv,"YEAR MNTH DAYS" )
        call ufbrep(lnbufr,bufrhm, 2,2,nlv,"HOUR MINU" )

!       Calc obs seqential time  If time outside window, skip this obs
        iobsdate(1:3) = bufrymd(1:3,1) !year,month,day for scan start time  kozo
        iobsdate(4:5) = bufrhm(1:2,1)  !hour,min for scan start time  kozo

        call w3fs21(iobsdate,nmind)
        t4dv=(real(nmind-iwinbgn,r_kind) + real(bufrinit(2),r_kind)*r60inv)*r60inv
        if (l4dvar.or.l4densvar) then
           if (t4dv<zero .OR. t4dv>winlen) cycle read_loop
!          Give score based on time in the window 
!          crit1 = 0.01_r_kind+ flgch  
           crit1 = zero              
        else
           tdiff=t4dv+(iwinbgn-gstime)*r60inv
           if(abs(tdiff) > twind+one_minute) cycle read_loop
           timedif = 6.0_r_kind*abs(tdiff) ! range:  0 to 18
!          crit1 = 0.01_r_kind+timedif + flgch  
           crit1 = timedif                   
        endif

!       Extract obs location, TBB, other information
!       BUFR read 3/3 --- read in observation lat/lon
        call ufbrep(lnbufr,bufrloc,  2,29,      nlv,"CLAT CLON" )
!       call ufbrep(lnbufr,bufrinfo, 1,3,       nlv,"SELV" )
!       call ufbrep(lnbufr,bufrlleaa,2,28,      nlv,"RAIA BEARAZ" )

        dlat_earth = bufrloc(1,1)  !degrees
        dlon_earth = bufrloc(2,1)  !degrees
        if(abs(dlat_earth)>90.0_r_kind .or. abs(dlon_earth)>r360) cycle read_loop
        if(dlon_earth <  zero) dlon_earth = dlon_earth+r360
        if(dlon_earth == r360) dlon_earth = dlon_earth-r360

        lza    = incangl    ! conical scanning instrument has fixed local zenith angle 
        satazi = 0          ! currently missing from bufr

!       Calculate solar zenith/azimuth angle
        clat = dlat_earth
        clon = dlon_earth
        if(clon > 180_r_kind) clon = clon-360.0_r_kind
        utc_hour = real(iobsdate(4),r_kind)+real(iobsdate(5),r_kind)*r60inv+real(bufrinit(2),r_kind)*r60inv*r60inv
!       utc_hour = real(iobsdate(4),r_kind)    !orig

        doy = mday( int(iobsdate(2)) ) + int(iobsdate(3))
        if ((mod( int(iobsdate(1)),4)==0).and.( int(iobsdate(2)) > 2))  then
           doy = doy + 1
        end if

        call zensun(doy,utc_hour,clat,clon,sun_zenith,sun_azimuth) ! output solar zenith angles are between -90 and 90
        sun_zenith = 90.-sun_zenith                                ! make sure solar zenith angles are between 0 and 180
        solzen     = sun_zenith 
        solazi     = sun_azimuth
           
!       Check Tb
!       Transfer observed brightness temperature to work array.

        call ufbrep(lnbufr,bufrtbb,  2,maxchanl,nlv,"CHNM TMBR" )  
        bt_save(1:maxchanl,iobs) = bufrtbb(2,1:maxchanl)
        
        iobs=iobs+1 

     end do read_loop
  end do read_subset
  call closbf(lnbufr)

  num_obs = iobs-1

500 continue  
  write(*,*) 'READ_SSMIS: num_obs  = ', num_obs, num_obs*nchanl
  if (num_obs <= 0 ) then
     write(*,*) 'READ_SSMIS: No ', trim(sis),  &
               ' data read in at mype mype_sub ', mype, mype_sub
     return 
  endif

  if (do_noise_reduction) then 

     call cpu_time(sort_time1)
     write(*,*) 'READ_SSMIS: num_obs  = ', num_obs, num_obs*nchanl

!    Sort time in ascending order and get sorted index 
!    relative_time_in_seconds referenced at the beginning of the assimilation window
     allocate(relative_time_in_seconds(num_obs))  
     allocate(sorted_index(num_obs))
     relative_time_in_seconds  = 3600.0_r_kind*t4dv_save(1:num_obs)  
     sorted_index              = sortind(relative_time_in_seconds)  
     
!    Sort data according to observation time in ascending order  
     relative_time_in_seconds(1:num_obs) = relative_time_in_seconds(sorted_index)
     rsat_save(1:num_obs)                = rsat_save(sorted_index)
     t4dv_save(1:num_obs)                = t4dv_save(sorted_index)
     dlon_earth_save(1:num_obs)          = dlon_earth_save(sorted_index)
     dlat_earth_save(1:num_obs)          = dlat_earth_save(sorted_index)
     crit1_save(1:num_obs)               = crit1_save(sorted_index)
     ifov_save(1:num_obs)                = ifov_save(sorted_index)
     iscan_save(1:num_obs)               = iscan_save(sorted_index)
     iorbn_save(1:num_obs)               = iorbn_save(sorted_index)
     lza_save(1:num_obs)                 = lza_save(sorted_index)
     satazi_save(1:num_obs)              = satazi_save(sorted_index)
     solzen_save(1:num_obs)              = solzen_save(sorted_index)
     solazi_save(1:num_obs)              = solazi_save(sorted_index)
     bt_save(:,1:num_obs)                = bt_save(:,sorted_index)

     call cpu_time(sort_time2)
!    write(*,*)'READ_SSMIS: cpu_time (sorting)  ', sort_time2-sort_time1
!    write(*,*)'READ_SSMIS: min/max time        ', minval(relative_time_in_seconds(1:num_obs)), &
!                                                  maxval(relative_time_in_seconds(1:num_obs))  
!    write(*,*)'READ_SSMIS: min/max lat         ', minval(dlat_earth_save(1:num_obs)), &
!                                                  maxval(dlat_earth_save(1:num_obs))  
!    write(*,*)'READ_SSMIS: min/max lon         ', minval(dlon_earth_save(1:num_obs)), &
!                                                  maxval(dlon_earth_save(1:num_obs))  
!    write(*,*)'READ_SSMIS: min/max iscan_save  ', minval(iscan_save(1:num_obs)), & 
!                                                  maxval(iscan_save(1:num_obs))  
!    write(*,*)'READ_SSMIS: min/max ifov_save   ', minval(ifov_save(1:num_obs)), &
!                                                  maxval(ifov_save(1:num_obs))  
!    write(*,*)'READ_SSMIS: min/max bt_save     ', minval(bt_save(:,1:num_obs)), &
!                                                  maxval(bt_save(:,1:num_obs))  

!========================================================================================================================

!    Do SSMIS spatial averaging  
!    method=1 --- simply averaging over circular domains centered on each field of view
!    method=2 --- similar to 1 (for testing only)
!    method=3 --- AAPP package 

     method = ssmis_method
     write(*,*) 'READ_SSMIS: Calling ssmis_spatial_average, method =', method

     call ssmis_spatial_average(mype,mype_sub,bufsat,method,num_obs,nchanl, & 
                                ifov_save,iscan_save,inode_save,relative_time_in_seconds, & 
                                dlat_earth_save,dlon_earth_save, &
                                bt_save(1:nchanl,1:num_obs),iret)  ! inout 
     if (iret /= 0) then
        write(*,*) 'Error calling ssmis_spatial_average from READ_SSMIS'
        return
     endif

     if (num_obs > 0) then 
        deallocate(sorted_index)
        deallocate(relative_time_in_seconds)
     endif

  endif ! do_noise_reduction

!========================================================================================================================

! Complete thinning and QC steps for SSMIS
! Write header record to scratch file.  Also allocate array
! to hold all data for given satellite
  nreal  = maxinfo + nstinfo
  nele   = nreal   + nchanl
  allocate(data_all(nele,itxmax),nrec(itxmax)) 

  nrec=999999  
  obsloop: do iobs = 1, num_obs

     rsat       => rsat_save(iobs) 
     t4dv       => t4dv_save(iobs) 
     dlon_earth => dlon_earth_save(iobs) 
     dlat_earth => dlat_earth_save(iobs) 
     crit1      => crit1_save(iobs) 
     ifov       => ifov_save(iobs) 
     inode      => inode_save(iobs) 
     lza        => lza_save(iobs) 
     satazi     => satazi_save(iobs) 
     solzen     => solzen_save(iobs) 
     solazi     => solazi_save(iobs) 
     bt_in      => bt_save(1:nchanl,iobs) 

     if (inode == 0) cycle obsloop   ! this indicate duplicated data

     dlat_earth_deg = dlat_earth 
     dlon_earth_deg = dlon_earth 
     dlat_earth     = dlat_earth*deg2rad 
     dlon_earth     = dlon_earth*deg2rad 

!    Regional case
     if(regional)then
        call tll2xy(dlon_earth,dlat_earth,dlon,dlat,outside)
        if(diagnostic_reg) then
           call txy2ll(dlon,dlat,dlon00,dlat00)
           ntest=ntest+1
           cdist=sin(dlat_earth)*sin(dlat00)+cos(dlat_earth)*cos(dlat00)* &
                (sin(dlon_earth)*sin(dlon00)+cos(dlon_earth)*cos(dlon00))
           cdist=max(-one,min(cdist,one))
           disterr=acos(cdist)*rad2deg
           disterrmax=max(disterrmax,disterr)
        end if

!       Check to see if in domain
        if(outside) cycle obsloop

!    Global case
     else
        dlat=dlat_earth
        dlon=dlon_earth
        call grdcrd1(dlat,rlats,nlat,1)
        call grdcrd1(dlon,rlons,nlon,1)
     endif

!    Check time window
     if (l4dvar.or.l4densvar) then
        if (t4dv<zero .OR. t4dv>winlen) cycle obsloop 
     else
        tdiff=t4dv+(iwinbgn-gstime)*r60inv
        if(abs(tdiff) > twind) cycle ObsLoop
     endif

!    Map obs to thinning grid
     call map2tgrid(dlat_earth,dlon_earth,dist1,crit1,itx,ithin,itt,iuse,sis)
     if(.not. iuse)cycle obsloop

    if (.not. use_edges .and. (ifov < radedge_min .or. ifov > radedge_max)) &
       cycle obsloop

     nread=nread+nchanl

!    Transfer observed brightness temperature to work array.
!    If any temperature exceeds limits, reset observation
!    to "bad" value
     iskip=0
     do jc=1,nchanl
        if(bt_in(jc)<tbmin .or. bt_in(jc)>tbmax) then
              iskip = iskip + 1
        endif
     end do
     if(iskip>=nchanl) cycle obsloop !if all ch for any position are bad, skip

     flgch = iskip*two   !used for thinning priority range 0-14
     crit1 = crit1 + flgch 
     call checkob(dist1,crit1,itx,iuse)
     if (.not. iuse) cycle obsloop

!    Locate the observation on the analysis grid.  Get sst and land/sea/ice
!    mask.
!    isflg    - surface flag
!               0 sea
!               1 land
!               2 sea ice
!               3 snow
!               4 mixed
!     sfcpct(0:3)- percentage of 4 surface types
!                (0) - sea percentage
!                (1) - land percentage
!                (2) - sea ice percentage
!                (3) - snow percentage

!    FOV-based surface code requires fov number; if out-of-range, then 
!    skip this obs.

     if (isfcalc==1) then
        call deter_sfc_fov(fov_flag,ifov,instr,ichan,sat_aziang,dlat_earth_deg,&
             dlon_earth_deg,expansion,t4dv,isflg,idomsfc(1), &
             sfcpct,vfr,sty,vty,stp,sm,ff10,sfcr,zz,sn,ts,tsavg)
     else
        call deter_sfc(dlat,dlon,dlat_earth,dlon_earth,t4dv,isflg,idomsfc(1),sfcpct, &
           ts,tsavg,vty,vfr,sty,stp,sm,sn,zz,ff10,sfcr)
     endif ! isfcalc==1

     crit1 = crit1 + rlndsea(isflg)
     call checkob(dist1,crit1,itx,iuse)
     if(.not. iuse)cycle obsloop

!    Set common predictor parameters
     pred = zero

!    Compute "score" for observation.  All scores>=0.0.  Lowest score is "best"
     crit1 = crit1+pred

     call finalcheck(dist1,crit1,itx,iuse)
     if(.not. iuse)cycle obsloop

!
!    interpolate NSST variables to Obs. location and get dtw, dtc, tz_tr
!
     if ( nst_gsi > 0 ) then
        tref  = ts(0)
        dtw   = zero
        dtc   = zero
        tz_tr = one
        if ( sfcpct(0) > zero ) then
              call gsi_nstcoupler_deter(dlat_earth,dlon_earth,t4dv,zob,tref,dtw,dtc,tz_tr)
        endif
     endif

!    Load selected observation into data array  

     data_all( 1,itx)= rsat                      ! satellite id
     data_all( 2,itx)= t4dv                      ! time diff between obs and anal (min)
     data_all( 3,itx)= dlon                      ! grid relative longitude
     data_all( 4,itx)= dlat                      ! grid relative latitude
     data_all( 5,itx)= incangl*deg2rad           ! local zenith angle (rad)
     data_all( 6,itx)= inode                     ! local azimuth angle (missing)   ** AS/DS node infomation for SSMIS 
     data_all( 7,itx)= zero                      ! look angle (rad)   
     data_all( 8,itx)= ifov                      ! FOV scan position
!    data_all( 9,itx)= zero                      ! solar zenith angle (deg)  : not used for MW-RT calc
!    data_all(10,itx)= zero                      ! solar azimuth angle (deg) : not used for MW-RT calc
     data_all( 9,itx)= solzen                    ! calculated solar zenith angle (deg)    
     data_all(10,itx)= solazi                    ! calculated solar azimuth angle (deg) 
     data_all(11,itx) = sfcpct(0)                ! sea percentage of       
     data_all(12,itx) = sfcpct(1)                ! land percentage        
     data_all(13,itx) = sfcpct(2)                ! sea ice percentage
     data_all(14,itx) = sfcpct(3)                ! snow percentage
     data_all(15,itx)= ts(0)                     ! ocean skin temperature     
     data_all(16,itx)= ts(1)                     ! land skin temperature
     data_all(17,itx)= ts(2)                     ! ice skin temperature
     data_all(18,itx)= ts(3)                     ! snow skin temperature
     data_all(19,itx)= tsavg                     ! average skin temperature
     data_all(20,itx)= vty                       ! vegetation type
     data_all(21,itx)= vfr                       ! vegetation fraction
     data_all(22,itx)= sty                       ! soil type              
     data_all(23,itx)= stp                       ! soil temperature        
     data_all(24,itx)= sm                        ! soil moisture          
     data_all(25,itx)= sn                        ! snow depth
     data_all(26,itx)= zz                        ! surface height
     data_all(27,itx)= idomsfc(1) + 0.001_r_kind ! dominate surface type
     data_all(28,itx)= sfcr                      ! surface roughness
     data_all(29,itx)= ff10                      ! ten meter wind factor
     data_all(30,itx)= dlon_earth_deg            ! earth relative longitude (degrees)
     data_all(31,itx)= dlat_earth_deg            ! earth relative latitude (degrees)
     data_all(maxinfo-1,itx)=val_ssmis
     data_all(maxinfo,itx)=itt

     if ( nst_gsi > 0 ) then
        data_all(maxinfo+1,itx) = tref         ! foundation temperature
        data_all(maxinfo+2,itx) = dtw          ! dt_warm at zob
        data_all(maxinfo+3,itx) = dtc          ! dt_cool at zob
        data_all(maxinfo+4,itx) = tz_tr        ! d(Tz)/d(Tr)
     endif

     do jc=1,nchanl
        data_all(nreal+jc,itx) = bt_in(jc)
     end do
     nrec(itx)=iobs 

  end do obsloop

! Deallocate I/O arrays
  deallocate(rsat_save)
  deallocate(ifov_save)
  deallocate(iscan_save)
  deallocate(inode_save)
  deallocate(iorbn_save)
  deallocate(t4dv_save)
  deallocate(dlon_earth_save)
  deallocate(dlat_earth_save)
  deallocate(crit1_save)
  deallocate(lza_save)
  deallocate(satazi_save)
  deallocate(solzen_save)
  deallocate(solazi_save)
  deallocate(bt_save)

! If multiple tasks read input bufr file, allow each tasks to write out
! information it retained and then let single task merge files together

  call combine_radobs(mype_sub,mype_root,npe_sub,mpi_comm_sub,&
     nele,itxmax,nread,ndata,data_all,score_crit,nrec) 

! Allow single task to check for bad obs, update superobs sum,
! and write out data to scratch file for further processing.
  if (mype_sub==mype_root.and.ndata>0) then
!    Identify "bad" observation (unreasonable brightness temperatures).
!    Update superobs sum according to observation location
     do n=1,ndata
        do i=1,nchanl
           if(data_all(i+nreal,n) > tbmin .and. &
              data_all(i+nreal,n) < tbmax)nodata=nodata+1
        end do
        itt=nint(data_all(maxinfo,n))
        super_val(itt)=super_val(itt)+val_ssmis
     end do

!    Write final set of "best" observations to output file
     write(lunout) obstype,sis,nreal,nchanl,ilat,ilon
     write(lunout) ((data_all(k,n),k=1,nele),n=1,ndata)

  endif

! Deallocate local arrays
  deallocate(data_all,nrec) 

! Deallocate satthin arrays
1000 continue
  call destroygrids

  if(diagnostic_reg .and. ntest>0 .and. mype_sub==mype_root) &
     write(6,*)'READ_SSMIS:  mype,ntest,disterrmax=',&
     mype,ntest,disterrmax
  if (nfov_bad>0) &
     write(6,*)'READ_SSMIS(',obstype,'):  found ',nfov_bad,' questionable fov'
  
! End of routine
  return

end subroutine read_ssmis<|MERGE_RESOLUTION|>--- conflicted
+++ resolved
@@ -58,11 +58,8 @@
 !   2012-07-10  sienkiewicz  add control for choosing noise reduction method  0=no smoothing
 !   2013-01-26  parrish - change from grdcrd to grdcrd1 (to allow successful debug compile on WCOSS)
 !   2013-01-26  parrish - WCOSS debug compile error--change mype from intent(inout) to intent(in)
-<<<<<<< HEAD
 !   2014-11-24  Rancic/Thomas - add l4densvar to time window logical
-=======
 !   2014-12-03  derber remove unused variables
->>>>>>> d3809f1f
 !
 ! input argument list:
 !     mype     - mpi task id
