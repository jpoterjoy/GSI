subroutine read_prepbufr(nread,ndata,nodata,infile,obstype,lunout,twindin,sis,&
     prsl_full)
!$$$  subprogram documentation block
!                .      .    .                                       .
! subprogram:  read_prepbuf                read obs from prepbufr file
!   prgmmr: parrish          org: np22                date: 1990-10-07
!
! abstract:  This routine reads conventional data found in the prepbufr
!            file.  Specific observation types read by this routine 
!            include surface pressure, temperature, winds (components
!            and speeds), moisture and total precipitable water.  
!
!            When running the gsi in regional mode, the code only
!            retains those observations that fall within the regional
!            domain
!
! program history log:
!   1990-10-07  parrish
!   1998-05-15  weiyu yang 
!   1999-08-24  derber, j., treadon, r., yang, w., first frozen mpp version
!   2004-02-13  derber, j. - clean up and modify vertical weighting
!   2004-06-16  treadon - update documentation
!   2004-07-23  derber  - modify to include conventional sst
!   2004-07-29  treadon - add only to module use, add intent in/out
!   2004-07-30  derber  - generalize number of data records per obs type
!   2004-08-26  derber  - fix many errors in reading of sst data
!   2004-08-27  kleist  - modify pressure calculation
!   2004-10-28  kleist  - correct array index bug in hybrid pressure calculation
!   2004-11-16  treadon - deallocate(etabl) prior to exiting routine
!   2005-02-10  treadon - add call destroygrids for obstype = sst
!   2005-05-24  pondeca - add surface analysis option
!   2005-02-24  treadon - remove hardwired setting of metar ps obs error
!   2005-05-27  derber  - reduce t, uv, ps error limits
!   2005-05-27  kleist/derber - add option to read in new ob error table
!   2005-07-19  derber - clean up code a bit
!   2005-07-27  derber  - add print of monitoring and reject data
!   2005-08-02  derber - modify to use convinfo file
!   2005-09-08  derber - modify to use input group time window
!   2005-10-11  treadon - change convinfo read to free format
!   2005-10-17  treadon - add grid and earth relative obs location to output file
!   2005-10-18  treadon - remove array obs_load and call to sumload
!   2005-10-26  treadon - add routine tag to convinfo printout
!   2006-02-03  derber  - modify to count read/keep data and new obs control
!   2006-02-03  treadon - use interpolated guess 3d pressure field in errormod
!   2006-02-08  derber  - modify to use new convinfo module
!   2006-02-09  treadon - save height for wind observations
!   2006-02-23  kistler - modify to add optional data thinning
!   2006-02-23  kistler - raob instument as subtype and solar elv angle computed
!   2006-02-24  derber  - modify to take advantage of convinfo module
!   2006-04-03  derber  - modify to properly handle height of surface obs
!   2006-04-05  wu - changes to read in GPS IPW (type 153)
!   2006-05-18  middlecoff/treadon - add huge_i_kind upper limit on nint
!   2006-05-29  treadon - increase nreal to pass more information to setup routines
!   2006-06-08  su - added the option to turn off oiqc
!   2006-06-21  wu - deallocate etabl array
!   2006-07-28  derber  - temporarily add subtype for meteosat winds based on sat ID
!   2006-07-31  kleist  - change to surface pressure ob error from ln(ps) to ps(cb)
!   2006-10-25  sienkiewicz - add blacklist of raob data
!   2006-12-01  todling - embedded blacklist into a module
!   2007-02-13  parrish - add ability to use obs files with ref time different from analysis time
!   2007-02-20  wu - correct errors in quality mark checks
!   2007-03-01  tremolet - measure time from beginning of assimilation window
!   2007-03-15  su - remove the error table reading part to a subroutine
!   2007-04-24  wu - add TAMDAR (134) to be used as sensible T
!   2007-05-17  kleist - generalize flag for virtual/sensible temperature obs
!   2007-09-28  treadon - truncate/expand obs time to remove extraneous bits 
!   2007-10-03  su  -   Add reading qc mark from satellite wind
!   2007-10-24  Pondeca - add ability to use use_list on mesonet winds
!   2007-11-03  su  -   modify conventional thinning algorithm
!   2008-03-28  wu - add code to generate optional observation perturbations
!   2008-03-31  li.bi - add ascat
!   2008-05-27  safford - rm unused vars and uses
!   2008-06-02  treadon - check iret from inital readmg and act accordingly
!   2008-09-08  lueken  - merged ed's changges into q1fy09 code
!   2008-21-25  todling - adapted Tremolet 2007-03-01 change of time window
!                       - remove unused vars
!   2009-07-08  pondeca - add ability to convert virtual temperature
!                         obs into sensible temperature for 2dvar
!   2009-07-08  park,pondeca - add option to use the hilbert curve-based
!                              cross-validation for 2dvar
!   2009-07-08  pondeca - move handling of "provider use_list" for mesonet winds 
!                         to the new module sfcobsqc
!   2010-03-29  hu - add code to read cloud observation from METAR and NESDIS cloud products
!   2010-05-15  kokron - safety measure: initialize cdata_all to zero
!   2010-08-23  tong - add flg as an input argument of map3grids, so that the subroutine can be used for 
!                      thinning grid with either pressure or height as the vertical coordinate. 
!                      flg=-1 for prepbufr data thinning grid (pressure as the vertical coordinate). 
!   2010-09-08  parrish - remove subroutine check_rotate_wind.  This was a debug routine introduced when
!                           the reference wind rotation angle was stored as an angle, beta_ref.  This field
!                           had a discontinuity at the date line (180E), which resulted in erroneous wind
!                           rotation angles for a small number of winds whose rotation angle was interpolated
!                           from beta_ref values across the discontinuity.  This was fixed by replacing the
!                           beta_ref field with cos_beta_ref, sin_beta_ref.
!   2010-10-19  wu - add code to limit regional use of MAP winds with P less than 400 mb
!   2010-11-13  su - skip satellite winds from prepbufr 
!   2010-11-18  treadon - add check for small POB (if POB<tiny_r_kind then POB=bmiss)
!   2011-02-14  zhu - add gust and visibility
!   2011-07-13  wu     - not use mesonet Psfc when 8th character of sid is "x"
!   2011-08-01  lueken  - added module use deter_sfc_mod and fixed indentation
!   2011-08-27  todling - add use_prepb_satwnd; cleaned out somebody's left over's
!   2011-11-14  wu     - pass CAT to setup routines for raob level enhancement
!   2012-04-03  s.liu    - thin new VAD wind 
!   2012-11-12  s.liu    - identify new VAD wind by vertical resolution 
!   2012-08-29  akella  - extend nst_gsi option to handle sstobs
!   2013-01-26  parrish - change from grdcrd to grdcrd1 (to allow successful debug compile on WCOSS)
!   2013-01-26  parrish - WCOSS debug compile error for pflag used before initialized.
!                                    Initialize pflag=0 at beginning of subroutine.
!   2013-02-28  sienkiewicz - put in subset via SAID for kx=290 ASCAT to allow
!                        separate control of metop-a and metop-b ASCAT if 
!                        needed
!   2013-05-03  sienkiewicz - if ACARS SID == 'ACARS' take ID from ACID instead
!   2013-05-15  zhu  - add phase of aircraft flight and vertical velocity for aircraft data
!                    - match aircraft obs with temperature bias file 
!                    - add new tail number info if there is any
!                    - add aircraft_t_bc_pof and aircraft_t_bc
!   2013-05-28  wu     - add subroutine sonde_ext and call to the subroutine for ext_sonde option
!   2013-06-07  zhu  - read aircraft data from prepbufr_profl when aircraft_t_bc=.true.
!   2013-09-08  s.liu  - increase nmsgmax to 100000 to read NESDIS cloud product
!   2013-12-08  s.liu  - identify VAD wind based on sub type
!   2014-02-28  sienkiewicz - added code for option aircraft_t_bc_ext for external aircraft bias table
!   2014-03-19  pondeca - add 10m wind speed
!   2014-04-10  pondeca - add td2m,mxtm,mitm,pmsl
!   2014-05-07  pondeca - add significant wave height (howv)
!   2014-06-16  carley/zhu - add tcamt and lcbas
!   2014-06-26  carley - simplify call to apply_hilbertcurve 
!   2014-11-20  zhu  - added code for aircraft temperature kx=130
<<<<<<< HEAD
!   2015-02-23  Rancic/Thomas - add thin4d to time window logical
=======
!   2014-10-01  Xue    - add gsd surface observation uselist
>>>>>>> ccb59d28
!
!   input argument list:
!     infile   - unit from which to read BUFR data
!     obstype  - observation type to process
!     lunout   - unit to which to write data for further processing
!     prsl_full- 3d pressure on full domain grid
!
!   output argument list:
!     nread    - number of type "obstype" observations read
!     nodata   - number of individual "obstype" observations read
!     ndata    - number of type "obstype" observations retained for further processing
!     twindin  - input group time window (hours)
!     sis      - satellite/instrument/sensor indicator
!
! attributes:
!   language: f90
!   machine:  ibm RS/6000 SP
!
!$$$
  use kinds, only: r_single,r_kind,r_double,i_kind
  use constants, only: zero,one_tenth,one,deg2rad,fv,t0c,half,&
      three,four,rad2deg,tiny_r_kind,huge_r_kind,huge_i_kind,&
      r60inv,r10,r100,r2000
  use gridmod, only: diagnostic_reg,regional,nlon,nlat,nsig,&
      tll2xy,txy2ll,rotate_wind_ll2xy,rotate_wind_xy2ll,&
      rlats,rlons,twodvar_regional
  use convinfo, only: nconvtype,ctwind, &
      ncmiter,ncgroup,ncnumgrp,icuse,ictype,icsubtype,ioctype, &
      ithin_conv,rmesh_conv,pmesh_conv, &
      id_bias_ps,id_bias_t,conv_bias_ps,conv_bias_t,use_prepb_satwnd

  use obsmod, only: iadate,oberrflg,perturb_obs,perturb_fact,ran01dom,hilbert_curve
  use obsmod, only: blacklst,offtime_data,bmiss,ext_sonde
  use radinfo,only: nst_gsi,nstinfo
  use aircraftinfo, only: aircraft_t_bc,aircraft_t_bc_pof,ntail,taillist,idx_tail,npredt,predt, &
      aircraft_t_bc_ext,ntail_update,max_tail,nsort,itail_sort,idx_sort,timelist
  use converr,only: etabl
  use gsi_4dvar, only: time_4dvar,winlen,thin4d
  use qcmod, only: errormod,noiqc,newvad
  use convthin, only: make3grids,map3grids,del3grids,use_all
  use blacklist, only : blacklist_read,blacklist_destroy
  use blacklist, only : blkstns,blkkx,ibcnt
  use sfcobsqc,only: init_rjlists,get_usagerj,get_gustqm,destroy_rjlists
  use sfcobsqc,only: init_gsd_sfcuselist,apply_gsd_sfcuselist,destroy_gsd_sfcuselist                       
  use hilbertcurve,only: init_hilbertcurve, accum_hilbertcurve, &
                         apply_hilbertcurve,destroy_hilbertcurve
  use ndfdgrids,only: init_ndfdgrid,destroy_ndfdgrid,relocsfcob,adjust_error
  use jfunc, only: tsensible
  use deter_sfc_mod, only: deter_sfc_type,deter_sfc2
  use gsi_nstcouplermod, only: gsi_nstcoupler_deter
  use aircraftobsqc, only: init_aircraft_rjlists,get_aircraft_usagerj,&
                           destroy_aircraft_rjlists
  use adjust_cloudobs_mod, only: adjust_convcldobs,adjust_goescldobs
  use rapidrefresh_cldsurf_mod, only: i_gsdsfc_uselist

  implicit none

! Declare passed variables
  character(len=*)                      ,intent(in   ) :: infile,obstype
  character(len=20)                     ,intent(in   ) :: sis
  integer(i_kind)                       ,intent(in   ) :: lunout
  integer(i_kind)                       ,intent(inout) :: nread,ndata,nodata
  real(r_kind)                          ,intent(in   ) :: twindin
  real(r_kind),dimension(nlat,nlon,nsig),intent(in   ) :: prsl_full

! Declare local parameters
  real(r_kind),parameter:: r0_01 = 0.01_r_kind
  real(r_kind),parameter:: r0_75 = 0.75_r_kind
  real(r_kind),parameter:: r0_7 = 0.7_r_kind
  real(r_kind),parameter:: r1_2 = 1.2_r_kind
  real(r_kind),parameter:: r3_33= three + one/three
  real(r_kind),parameter:: r6   = 6.0_r_kind
  real(r_kind),parameter:: r20  = 20.0_r_kind
  real(r_kind),parameter:: r50  = 50.0_r_kind
  real(r_kind),parameter:: r90  = 90.0_r_kind
  real(r_kind),parameter:: r360 = 360.0_r_kind
  real(r_kind),parameter:: r500 = 500.0_r_kind
  real(r_kind),parameter:: r999 = 999.0_r_kind
  real(r_kind),parameter:: r1200= 1200.0_r_kind
  real(r_kind),parameter:: convert= 1.0e-6_r_kind
  real(r_kind),parameter:: emerr= 0.2_r_kind
  real(r_kind),parameter:: r0_1_bmiss=one_tenth*bmiss
  real(r_kind),parameter:: r0_01_bmiss=r0_01*bmiss
  character(80),parameter:: cspval= '88888888'

  integer(i_kind),parameter:: mxtb=5000000
  integer(i_kind),parameter:: nmsgmax=100000 ! max message count
! integer(i_kind),parameter:: nmsgmax=10000 ! max message count

! Declare local variables
  logical tob,qob,uvob,spdob,sstob,pwob,psob,gustob,visob,tdob,mxtmob,mitmob,pmob,howvob
  logical metarcldobs,goesctpobs,tcamtob,lcbasob
  logical outside,driftl,convobs,inflate_error
  logical sfctype
  logical luse,ithinp,windcorr
  logical patch_fog
  logical aircraftset,aircraftobst,aircrafttype
  logical acft_profl_file
  logical,allocatable,dimension(:,:):: lmsg           ! set true when convinfo entry id found in a message

  character(40) drift,hdstr,qcstr,oestr,sststr,satqcstr,levstr,hdstr2
  character(40) metarcldstr,goescldstr,metarvisstr,metarwthstr,cldseqstr,cld2seqstr
  character(40) maxtmintstr,owavestr
  character(80) obstr
  character(10) date
  character(8) subset
  character(8) prvstr,sprvstr     
  character(8) c_prvstg,c_sprvstg 
  character(8) c_station_id
  character(8) cc_station_id
  character(1) sidchr(8)
  character(8) stnid
  character(10) aircraftstr
  character(1) cb
  logical lhilbert

  integer(i_kind) ireadmg,ireadsb,icntpnt,icntpnt2,icount,iiout
  integer(i_kind) lunin,i,maxobs,j,idomsfc,it29
  integer(i_kind) kk,klon1,klat1,klonp1,klatp1
  integer(i_kind) nc,nx,isflg,ntread,itx,ii,ncsave
  integer(i_kind) ihh,idd,idate,iret,im,iy,k,levs
  integer(i_kind) metarcldlevs,metarwthlevs,cldseqlevs,cld2seqlevs
  integer(i_kind) kx,kx0,nreal,nchanl,ilat,ilon,ithin
  integer(i_kind) cat,zqm,pwq,sstq,qm,lim_qm,lim_zqm,gustqm,visqm,tdqm,mxtmqm,mitmqm,howvqm
  integer(i_kind) lim_tqm,lim_qqm
  integer(i_kind) nlevp         ! vertical level for thinning
  integer(i_kind) ntmp,iout
  integer(i_kind) pflag
  integer(i_kind) ntest,nvtest,iosub,ixsub,isubsub,iobsub
  integer(i_kind) kl,k1,k2
  integer(i_kind) itypex
  integer(i_kind) minobs,minan
  integer(i_kind) ntb,ntmatch,ncx
  integer(i_kind) nmsg                ! message index
  integer(i_kind) idx                 ! order index of aircraft temperature bias
  integer(i_kind) tcamt_qc,lcbas_qc
  integer(i_kind) low_cldamt_qc,mid_cldamt_qc,hig_cldamt_qc
  integer(i_kind) iyyyymm
  integer(i_kind) jj,start,next
  integer(i_kind) tab(mxtb,3)
  integer(i_kind),dimension(5):: idate5
  integer(i_kind),dimension(nmsgmax):: nrep
  integer(i_kind),dimension(255):: pqm,qqm,tqm,wqm,pmq
  integer(i_kind),dimension(nconvtype)::ntxall
  integer(i_kind),dimension(nconvtype+1)::ntx
  integer(i_kind),allocatable,dimension(:):: isort,iloc
  integer(i_kind) ibfms,thisobtype_usage

  real(r_kind) time,timex,time_drift,timeobs,toff,t4dv,zeps
  real(r_kind) qtflg,tdry,rmesh,ediff,usage
  real(r_kind) u0,v0,uob,vob,dx,dy,dx1,dy1,w00,w10,w01,w11
  real(r_kind) qoe,qobcon,pwoe,pwmerr,dlnpob,ppb,poe,gustoe,visoe,qmaxerr
  real(r_kind) toe,woe,errout,oelev,dlat,dlon,sstoe,dlat_earth,dlon_earth
  real(r_kind) tdoe,mxtmoe,mitmoe,pmoe,howvoe
  real(r_kind) selev,elev,stnelev
  real(r_kind) cdist,disterr,disterrmax,rlon00,rlat00
  real(r_kind) vdisterrmax,u00,v00
  real(r_kind) del,terrmin,werrmin,perrmin,qerrmin,pwerrmin
  real(r_kind) tsavg,ff10,sfcr,zz
  real(r_kind) crit1,timedif,xmesh,pmesh
  real(r_kind) time_correction
  real(r_kind) tcamt,lcbas,ceiling
  real(r_kind) tcamt_oe,lcbas_oe
  real(r_kind) low_cldamt,mid_cldamt,hig_cldamt
  real(r_kind),dimension(nsig):: presl
  real(r_kind),dimension(nsig-1):: dpres
  real(r_kind),dimension(255)::plevs
  real(r_kind),dimension(255):: tvflg
  real(r_kind),allocatable,dimension(:):: presl_thin
  real(r_kind),allocatable,dimension(:,:):: cdata_all,cdata_out
  real(r_kind) :: zob,tref,dtw,dtc,tz_tr

  real(r_double) rstation_id,qcmark_huge
  real(r_double) vtcd
  real(r_double),dimension(8):: hdr,hdrtsb
  real(r_double),dimension(3,255):: hdr3
  real(r_double),dimension(8,255):: drfdat,qcmark,obserr
  real(r_double),dimension(13,255):: obsdat
  real(r_double),dimension(8,1):: sstdat
  real(r_double),dimension(2,1):: cld2seq
  real(r_double),dimension(3,10):: cldseq
  real(r_double),dimension(2,10):: metarcld
  real(r_double),dimension(1,10):: metarwth
  real(r_double),dimension(2,1) :: metarvis
  real(r_double),dimension(4,1) :: goescld
  real(r_double),dimension(2,255):: maxtmint
  real(r_double),dimension(1,255):: owave
  real(r_double),dimension(1):: satqc
  real(r_double),dimension(1,1):: r_prvstg,r_sprvstg 
  real(r_double),dimension(1,255):: levdat
  real(r_double),dimension(255,20):: tpc
  real(r_double),dimension(2,255,20):: tobaux
  real(r_double),dimension(2,255):: aircraftwk

!  equivalence to handle character names
  equivalence(r_prvstg(1,1),c_prvstg) 
  equivalence(r_sprvstg(1,1),c_sprvstg) 
  equivalence(rstation_id,c_station_id)
  equivalence(rstation_id,sidchr)

!  data statements
  data hdstr  /'SID XOB YOB DHR TYP ELV SAID T29'/
  data hdstr2 /'TYP SAID T29 SID'/
  data obstr  /'POB QOB TOB ZOB UOB VOB PWO MXGS HOVI CAT PRSS TDO PMO' /
  data drift  /'XDR YDR HRDR                    '/
  data sststr /'MSST DBSS SST1 SSTQM SSTOE           '/
  data qcstr  /'PQM QQM TQM ZQM WQM NUL PWQ PMQ'/
  data oestr  /'POE QOE TOE NUL WOE NUL PWE     '/
! data satqcstr  /'RFFL QIFY QIFN EEQF'/
  data satqcstr  /'QIFN'/
  data prvstr /'PRVSTG'/   
  data sprvstr /'SPRVSTG'/ 
  data levstr  /'POB'/
  data cld2seqstr /'TOCC HBLCS'/      ! total cloud cover and height above surface of base of lowest cloud seen
  data cldseqstr /'VSSO CLAM HOCB'/   ! vertical significance, cloud amount and cloud base height
  data metarcldstr /'CLAM HOCB'/      ! cloud amount and cloud base height
  data metarwthstr /'PRWE'/           ! present weather
  data metarvisstr /'HOVI TDO'/       ! visibility and dew point
  data goescldstr /'CDTP TOCC GCDTT CDTP_QM'/   ! NESDIS cloud products: cloud top pressure, total cloud amount,
                                                !   cloud top temperature, cloud top temp. qc mark
  data aircraftstr /'POAF IALR'/      ! phase of aircraft flight and vertical velocity
  data maxtmintstr  /'MXTM MITM'/
  data owavestr  /'HOWV'/

  data lunin / 13 /
  data ithin / -9 /
  data rmesh / -99.999_r_kind /
  !* test new vad wind
  !* for match loction station and time
!       character(7*2000) cstn_idtime,cstn_idtime2
!       character(7) stn_idtime(2000),stn_idtime2(2000)
!       equivalence (stn_idtime(1),cstn_idtime)
!       equivalence (stn_idtime2(1),cstn_idtime2)
!       integer :: ii1,atmp,btmp,mytimeyy,ibyte
!       character(4) stid
!       real(8) :: rval
!       character(len=8) :: cval
!       equivalence (rval,cval)
!       character(7) flnm
        integer:: icase,klev,ikkk,tkk
        real:: diffhgt,diffuu,diffvv

  real(r_double),dimension(3,1500):: fcstdat
  
! File type
  acft_profl_file = index(infile,'_profl')/=0

! Initialize variables

  vdisterrmax=zero
  pflag=0                  !  dparrish debug compile run flags pflag as not defined ???????????
  nreal=0
  satqc=zero
  tob = obstype == 't'
  uvob = obstype == 'uv'  ; if (twodvar_regional) uvob = uvob .or. obstype == 'wspd10m'
  spdob = obstype == 'spd'
  psob = obstype == 'ps'
  qob = obstype == 'q'
  pwob = obstype == 'pw'
  sstob = obstype == 'sst'
  gustob = obstype == 'gust'
  visob = obstype == 'vis'
  tdob = obstype == 'td2m'
  mxtmob = obstype == 'mxtm'
  mitmob = obstype == 'mitm'
  pmob = obstype == 'pmsl'
  howvob = obstype == 'howv'
  metarcldobs = obstype == 'mta_cld'
  goesctpobs = obstype == 'gos_ctp'
  tcamtob = obstype == 'tcamt'
  lcbasob = obstype == 'lcbas'
  newvad=.false.
  convobs = tob .or. uvob .or. spdob .or. qob .or. gustob .or. &
            tdob .or. mxtmob .or. mitmob .or. pmob .or. howvob .or. &
            tcamtob .or. lcbasob
  aircraftobst=.false.
  if(tob)then
     nreal=25
  else if(uvob) then 
     nreal=24
  else if(spdob) then
     nreal=23
  else if(psob) then
     nreal=19
  else if(qob) then
     nreal=22
  else if(pwob) then
     nreal=16
  else if(sstob) then
     if (nst_gsi > 0) then
        nreal=18 + nstinfo
     else
        nreal=18
     end if
  else if(gustob) then
     nreal=21
  else if(visob) then
     nreal=18
  else if(tdob) then
     nreal=25
  else if(mxtmob) then
     nreal=24
  else if(mitmob) then
     nreal=24
  else if(pmob) then
     nreal=24
  else if(howvob) then
     nreal=23
  else if(metarcldobs) then
     nreal=25
  else if(goesctpobs) then
     nreal=8
  else if(tcamtob) then
     nreal=20
  else if(lcbasob) then
     nreal=23
  else 
     write(6,*) ' illegal obs type in READ_PREPBUFR '
     call stop2(94)
  end if

!  Set qc limits based on noiqc flag
  if (noiqc) then
     lim_qm=8
     if (psob) lim_zqm=7
     if (qob)  lim_tqm=7
     if (tob)  lim_qqm=8
  else
     lim_qm=4
     if (psob) lim_zqm=4
     if (qob)  lim_tqm=4
     if (tob)  lim_qqm=4
  endif

  if (tob .and. (aircraft_t_bc_pof .or. aircraft_t_bc .or.&
       aircraft_t_bc_ext )) nreal=nreal+3
  if(perturb_obs .and. (tob .or. psob .or. qob))nreal=nreal+1
  if(perturb_obs .and. uvob )nreal=nreal+2

  qcmark_huge = huge_i_kind

  lhilbert = twodvar_regional .and. hilbert_curve

  if (blacklst) call blacklist_read(obstype)

!------------------------------------------------------------------------
! Open, then read date from bufr data
  call closbf(lunin)
  open(lunin,file=trim(infile),form='unformatted')
  call openbf(lunin,'IN',lunin)
  call datelen(10)

  ntread=1
  ntmatch=0
  ntx(ntread)=0
  ntxall=0
  do nc=1,nconvtype
     if(trim(ioctype(nc)) == trim(obstype))then
       if(.not.use_prepb_satwnd .and. (trim(ioctype(nc)) == 'uv' .or. trim(ioctype(nc)) == 'wspd10m') .and. ictype(nc) >=241 &
          .and. ictype(nc) <260) then 
          cycle
       else
          if (aircraft_t_bc) then
             aircrafttype=(ictype(nc)>129 .and. ictype(nc)<140) .or.  (ictype(nc)>229 .and. ictype(nc)<240)
             if (.not. acft_profl_file .and. aircrafttype) cycle    ! skip aircrafttype for prepbufr
             if (acft_profl_file .and. (.not. aircrafttype)) cycle  ! skip non-aircrafttype for prepbufr_profl
          end if
          ntmatch=ntmatch+1
          ntxall(ntmatch)=nc
       endif
     end if
     if(trim(ioctype(nc)) == trim(obstype) .and. abs(icuse(nc)) <= 1)then
        if(.not.use_prepb_satwnd .and. (trim(ioctype(nc)) == 'uv' .or. trim(ioctype(nc)) == 'wspd10m') .and. ictype(nc) >=241 &
            .and. ictype(nc) <260) then
            cycle
        else
           if (aircraft_t_bc) then
              aircrafttype=(ictype(nc)>129 .and. ictype(nc)<140) .or.  (ictype(nc)>229 .and. ictype(nc)<240)
              if (.not. acft_profl_file .and. aircrafttype) cycle    ! skip aircrafttype for prepbufr
              if (acft_profl_file .and. (.not. aircrafttype)) cycle  ! skip non-aircrafttype for prepbufr_profl
           end if
           ithin=ithin_conv(nc)
           if(ithin > 0)then
              ntread=ntread+1
              ntx(ntread)=nc
           end if
        endif
     end if
  end do
  if(ntmatch == 0)then
     write(6,*) ' no matching obstype found in obsinfo ',obstype
     return
  end if

  allocate(lmsg(nmsgmax,ntread))
  lmsg = .false.
  maxobs=0
  tab=0
  nmsg=0
  nrep=0
  ntb = 0
  msg_report: do while (ireadmg(lunin,subset,idate) == 0)
     if(.not.use_prepb_satwnd .and. trim(subset) == 'SATWND') cycle msg_report
     if (aircraft_t_bc) then
        aircraftset = trim(subset)=='AIRCFT' .or. trim(subset)=='AIRCAR'
        if (.not. acft_profl_file .and. aircraftset) cycle msg_report
        if (acft_profl_file .and. (.not. aircraftset)) cycle msg_report
     end if

!    Time offset
     if(nmsg == 0) call time_4dvar(idate,toff)
     nmsg=nmsg+1
     if (nmsg>nmsgmax) then
        write(6,*)'READ_PREPBUFR: messages exceed maximum ',nmsgmax
        call stop2(50)
     endif
     loop_report: do while (ireadsb(lunin) == 0)
        ntb = ntb+1
        nrep(nmsg)=nrep(nmsg)+1
        if (ntb>mxtb) then
           write(6,*)'READ_PREPBUFR: reports exceed maximum ',mxtb
           call stop2(50)
        endif

!       Extract type information
        call ufbint(lunin,hdr,4,1,iret,hdstr2)
        kx=hdr(1)
        if (aircraft_t_bc .and. acft_profl_file) then
           kx0=kx
           if (.not. uvob) then
              if (kx0==330 .or. kx0==430 .or. kx0==530) kx=130
              if (kx0==331 .or. kx0==431 .or. kx0==531) kx=131
              if (kx0==332 .or. kx0==432 .or. kx0==532) kx=132
              if (kx0==333 .or. kx0==433 .or. kx0==533) kx=133
              if (kx0==334 .or. kx0==434 .or. kx0==534) kx=134
              if (kx0==335 .or. kx0==435 .or. kx0==535) kx=135
           else
              if (kx0==330 .or. kx0==430 .or. kx0==530) kx=230
              if (kx0==331 .or. kx0==431 .or. kx0==531) kx=231
              if (kx0==332 .or. kx0==432 .or. kx0==532) kx=232
              if (kx0==333 .or. kx0==433 .or. kx0==533) kx=233
              if (kx0==334 .or. kx0==434 .or. kx0==534) kx=234
              if (kx0==335 .or. kx0==435 .or. kx0==535) kx=235
           end if
        end if
        !* for new vad wind
        if(kx==224 .and. .not.newvad) then
           call ufbint(lunin,hdrtsb,1,1,iret,'TSB')
            if(hdrtsb(1)==2) then
            newvad=.true.
            go to 288
           end if
           call ufbint(lunin,obsdat,13,255,levs,obstr)
           if(levs>1)then
           do k=1, levs-1
             diffuu=abs(obsdat(4,k+1)-obsdat(4,k))
             if(diffuu==50.0) then
                   newvad=.true.
                   go to 288
             end if
           end do
           end if
288     continue
        end if
        !* END new vad wind

        if(twodvar_regional)then
!          If running in 2d-var (surface analysis) mode, check to see if observation
!          is surface type or GOES cloud product(kx=151).  If not, read next observation report from bufr file
           sfctype=(kx>179.and.kx<190).or.(kx>=280.and.kx<=290).or. &
                   (kx>=192.and.kx<=199).or.(kx>=292.and.kx<=299) .or. &
                   (kx==151)
           if (.not.sfctype ) cycle loop_report

        end if

! temporary specify iobsub until put in bufr file
        iobsub = 0                                                  
        if(kx == 280 .or. kx == 180 ) iobsub=hdr(3)                                            
        if(kx == 290) iobsub=hdr(2)
        if(use_prepb_satwnd .and. (kx >= 240 .and. kx <=260 )) iobsub = hdr(2)

!       For the satellite wind to get quality information and check if it will be used
        if(use_prepb_satwnd .and. (kx == 243 .or. kx == 253 .or. kx ==254) ) then
           call ufbint(lunin,satqc,1,1,iret,satqcstr)
           if(satqc(1) <  85.0_r_double) cycle loop_report   ! QI w/o fcst (su's setup
!!         if(satqc(2) <= 80.0_r_double) cycle loop_report   ! QI w/ fcst (old prepdata)
        endif

!       Check for blacklisting of station ID
        if (blacklst .and. ibcnt > 0) then
           stnid = transfer(hdr(4),stnid)
           do i = 1,ibcnt
              if( kx == blkkx(i) .and. stnid == blkstns(i) ) then
                 write(6,*)'READ_PREPBUFR: blacklist station ',stnid, &
                    'for obstype ',trim(obstype),' and kx=',kx
                 cycle loop_report
              endif
           enddo
        endif

!  Match ob to proper convinfo type
        ncsave=0
        matchloop:do ncx=1,ntmatch
           nc=ntxall(ncx)
           if (kx /= ictype(nc))cycle 

!  Find convtype which match ob type and subtype
           if(icsubtype(nc) == iobsub) then
              ncsave=nc
              exit matchloop
           else
!  Find convtype which match ob type and subtype group (isubtype == ?*)
!       where ? specifies the group and icsubtype = ?0)
              ixsub=icsubtype(nc)/10
              iosub=iobsub/10
              isubsub=icsubtype(nc)-ixsub*10
              if(ixsub == iosub .and. isubsub == 0) then
                 ncsave=nc
!  Find convtype which match ob type and subtype is all remaining 
!       (icsubtype(nc) = 0)
              else if (ncsave == 0 .and. icsubtype(nc) == 0) then
                 ncsave=nc
              end if
           end if
        end do matchloop

!  Save information for next read
        if(ncsave /= 0) then

           call ufbint(lunin,levdat,1,255,levs,levstr)
           maxobs=maxobs+max(1,levs)
           nx=1
           if(ithin_conv(ncsave) > 0)then
              do ii=2,ntread
                 if(ntx(ii) == ncsave)nx=ii
              end do
           end if
           tab(ntb,1)=ncsave
           tab(ntb,2)=nx
           tab(ntb,3)=levs
           lmsg(nmsg,nx) = .true.
        end if

     end do loop_report
  enddo msg_report
  if (nmsg==0) goto 900
  write(6,*)'READ_PREPBUFR: messages/reports = ',nmsg,'/',ntb,' ntread = ',ntread



  if(tob) write(6,*)'READ_PREPBUFR: time offset is ',toff,' hours.'
!------------------------------------------------------------------------

! Obtain program code (VTCD) associated with "VIRTMP" step
  call ufbqcd(lunin,'VIRTMP',vtcd)

  call init_rjlists
  call init_aircraft_rjlists
  if(i_gsdsfc_uselist==1) call init_gsd_sfcuselist

  if (lhilbert) call init_hilbertcurve(maxobs)

  if (twodvar_regional) call init_ndfdgrid 

! loop over convinfo file entries; operate on matches
  
  allocate(cdata_all(nreal,maxobs),isort(maxobs))
  isort = 0
  cdata_all=zero
  nread=0
  ntest=0
  nvtest=0
  nchanl=0
  ilon=2
  ilat=3
  loop_convinfo: do nx=1, ntread

     use_all = .true.
     ithin=0
     if(nx > 1) then
        nc=ntx(nx)
        ithin=ithin_conv(nc)
        if (ithin > 0 ) then
           rmesh=rmesh_conv(nc)
           pmesh=pmesh_conv(nc)
           use_all = .false.
           if(pmesh > zero) then
              pflag=1
              nlevp=r1200/pmesh
           else
              pflag=0
              nlevp=nsig
           endif
           xmesh=rmesh

           call make3grids(xmesh,nlevp)

           if (.not.use_all) then
              allocate(presl_thin(nlevp))
              if (pflag==1) then
                 do k=1,nlevp
                    presl_thin(k)=(r1200-(k-1)*pmesh)*one_tenth
                 enddo
              endif
           endif
     
           write(6,*)'READ_PREPBUFR: obstype,ictype(nc),rmesh,pflag,nlevp,pmesh=',&
              trim(ioctype(nc)),ictype(nc),rmesh,pflag,nlevp,pmesh
        endif
     endif
       

     call closbf(lunin)
     write(6,*)'new vad flag::', newvad 
     open(lunin,file=infile,form='unformatted')
     call openbf(lunin,'IN',lunin)
     call datelen(10)

!    Big loop over prepbufr file	

     ntb = 0
     nmsg = 0
     icntpnt=0
     icntpnt2=0
     disterrmax=-9999.0_r_kind
     loop_msg: do while (ireadmg(lunin,subset,idate)== 0)
        if(.not.use_prepb_satwnd .and. trim(subset) =='SATWND') cycle loop_msg
        if (aircraft_t_bc) then
           aircraftset = trim(subset)=='AIRCFT' .or. trim(subset)=='AIRCAR'
           if (.not. acft_profl_file .and. aircraftset) cycle loop_msg
           if (acft_profl_file .and. (.not. aircraftset)) cycle loop_msg
        end if

        nmsg = nmsg+1
        if(.not.lmsg(nmsg,nx)) then
           do i=ntb+1,ntb+nrep(nmsg)
              icntpnt2=icntpnt2+tab(i,3)
           end do
           ntb=ntb+nrep(nmsg)
           cycle loop_msg ! no useable reports this mesage, skip ahead report count
        end if 

        loop_readsb: do while(ireadsb(lunin) == 0)
!          use msg lookup table to decide which messages to skip
!          use report id lookup table to only process matching reports
           ntb = ntb+1
           if(icntpnt < icntpnt2)icntpnt=icntpnt2
           icntpnt2=icntpnt2+tab(ntb,3)
           nc=tab(ntb,1)
           if(nc <= 0 .or. tab(ntb,2) /= nx) cycle loop_readsb
                 
!          Extract type, date, and location information
           call ufbint(lunin,hdr,8,1,iret,hdstr)
           kx=hdr(5)

           if (.not.(aircraft_t_bc .and. acft_profl_file)) then
              if(abs(hdr(3))>r90 .or. abs(hdr(2))>r360) cycle loop_readsb
              if(hdr(2)== r360)hdr(2)=hdr(2)-r360
              if(hdr(2) < zero)hdr(2)=hdr(2)+r360
              dlon_earth=hdr(2)*deg2rad
              dlat_earth=hdr(3)*deg2rad

!             check VAD subtype. 1--old, 2--new, other--old 
              if(kx==224) then
                call ufbint(lunin,hdrtsb,1,1,iret,'TSB')
                if(.not.newvad .and. hdrtsb(1)==2) cycle loop_readsb
                if(newvad .and. hdrtsb(1)/=2) cycle loop_readsb
              end if
              !* thin new VAD in time level
              if(kx==224.and.newvad)then
                icase=0
                if(abs(hdr(4))>0.75_r_kind) icase=1
!               if(abs(hdr(4))>0.17_r_kind.and.abs(hdr(4))<0.32_r_kind) icase=1
!               if(abs(hdr(4))>0.67_r_kind.and.abs(hdr(4))<0.82_r_kind) icase=1
!               if(abs(hdr(4))>1.17_r_kind.and.abs(hdr(4))<1.32_r_kind) icase=1
!               if(abs(hdr(4))>1.67_r_kind.and.abs(hdr(4))<1.82_r_kind) icase=1
!               if(abs(hdr(4))>2.17_r_kind.and.abs(hdr(4))<2.62_r_kind) icase=1
!               if(abs(hdr(4))>2.67_r_kind.and.abs(hdr(4))<2.82_r_kind) icase=1
                if(icase/=1) cycle
              end if

              if(regional)then
                 call tll2xy(dlon_earth,dlat_earth,dlon,dlat,outside)    ! convert to rotated coordinate
                 if(diagnostic_reg) then
                    call txy2ll(dlon,dlat,rlon00,rlat00)
                    ntest=ntest+1
                    cdist=sin(dlat_earth)*sin(rlat00)+cos(dlat_earth)*cos(rlat00)* &
                         (sin(dlon_earth)*sin(rlon00)+cos(dlon_earth)*cos(rlon00))
                    cdist=max(-one,min(cdist,one))
                    disterr=acos(cdist)*rad2deg
                    disterrmax=max(disterrmax,disterr)
                 end if
                 if(outside) cycle loop_readsb   ! check to see if outside regional domain
              else
                 dlat = dlat_earth
                 dlon = dlon_earth
                 call grdcrd1(dlat,rlats,nlat,1)
                 call grdcrd1(dlon,rlons,nlon,1)
              endif
           else
              call ufbint(lunin,hdr3,3,255,levs,'XDR YDR HRDR')
              kx0=kx
              if (.not. uvob) then
                 if (kx0==330 .or. kx0==430 .or. kx0==530) kx=130
                 if (kx0==331 .or. kx0==431 .or. kx0==531) kx=131
                 if (kx0==332 .or. kx0==432 .or. kx0==532) kx=132
                 if (kx0==333 .or. kx0==433 .or. kx0==533) kx=133
                 if (kx0==334 .or. kx0==434 .or. kx0==534) kx=134
                 if (kx0==335 .or. kx0==435 .or. kx0==535) kx=135
              else
                 if (kx0==330 .or. kx0==430 .or. kx0==530) kx=230
                 if (kx0==331 .or. kx0==431 .or. kx0==531) kx=231
                 if (kx0==332 .or. kx0==432 .or. kx0==532) kx=232
                 if (kx0==333 .or. kx0==433 .or. kx0==533) kx=233
                 if (kx0==334 .or. kx0==434 .or. kx0==534) kx=234
                 if (kx0==335 .or. kx0==435 .or. kx0==535) kx=235
              end if
           endif

!------------------------------------------------------------------------

           if(offtime_data) then
 
!             in time correction for observations to account for analysis
!                      time being different from obs file time.
              write(date,'( i10)') idate
              read (date,'(i4,3i2)') iy,im,idd,ihh
              idate5(1)=iy
              idate5(2)=im
              idate5(3)=idd
              idate5(4)=ihh
              idate5(5)=0
              call w3fs21(idate5,minobs)    !  obs ref time in minutes relative to historic date
              idate5(1)=iadate(1)
              idate5(2)=iadate(2)
              idate5(3)=iadate(3)
              idate5(4)=iadate(4)
              idate5(5)=0
              call w3fs21(idate5,minan)    !  analysis ref time in minutes relative to historic date
 
!             Add obs reference time, then subtract analysis time to get obs time relative to analysis
 
              time_correction=float(minobs-minan)*r60inv

           else
              time_correction=zero
           end if

           if (.not. (aircraft_t_bc .and. acft_profl_file)) then
              timeobs=real(real(hdr(4),r_single),r_double)
              t4dv=timeobs + toff
              zeps=1.0e-8_r_kind
              if (t4dv<zero  .and.t4dv>      -zeps) t4dv=zero
              if (t4dv>winlen.and.t4dv<winlen+zeps) t4dv=winlen
              t4dv=t4dv + time_correction
              time=timeobs + time_correction
           end if
           if(use_prepb_satwnd .and. (kx >= 240 .or. kx <= 260)) iobsub = hdr(7)

 
!          Balloon drift information available for these data
           driftl=kx==120.or.kx==220.or.kx==221

           if (.not. (aircraft_t_bc .and. acft_profl_file)) then
              if (thin4d) then
                 if ((t4dv<zero.OR.t4dv>winlen) .and. .not.driftl) cycle loop_readsb ! outside time window
              else
                 if((real(abs(time)) > real(ctwind(nc)) .or. real(abs(time)) > real(twindin)) &
                    .and. .not. driftl)cycle loop_readsb ! outside time window
              endif

              timex=time
           end if

!          If ASCAT data, determine primary surface type.  If not open sea,
!          skip this observation.  This check must be done before thinning.
           if (kx==290 .or. kx==289 .or. kx==285) then
              call deter_sfc_type(dlat_earth,dlon_earth,t4dv,isflg,tsavg)
              if (isflg /= 0) cycle loop_readsb
              if (tsavg <= 273.0_r_kind) cycle loop_readsb
           endif

           sfctype=(kx>179.and.kx<190).or.(kx>=280.and.kx<=290).or. &
                   (kx>=192.and.kx<=199).or.(kx>=292.and.kx<=299)

           if (sfctype) then
              call ufbint(lunin,r_prvstg,1,1,iret,prvstr)
              call ufbint(lunin,r_sprvstg,1,1,iret,sprvstr)
           else
              c_prvstg=cspval
              c_sprvstg=cspval
           endif
     
!          Extract data information on levels
           call ufbint(lunin,obsdat,13,255,levs,obstr)
           if (twodvar_regional) then
              if (mxtmob .or. mitmob) call ufbint(lunin,maxtmint,2,255,levs,maxtmintstr)
              if (howvob)             call ufbint(lunin,owave,1,255,levs,owavestr)
           endif
           if(kx==224 .and. newvad) then
           call ufbint(lunin,fcstdat,3,255,levs,'UFC VFC TFC ')
           end if
           call ufbint(lunin,qcmark,8,255,levs,qcstr)
           call ufbint(lunin,obserr,8,255,levs,oestr)
           call ufbevn(lunin,tpc,1,255,20,levs,'TPC')

!          If available, get obs errors from error table
           if(oberrflg)then

!             Set lower limits for observation errors
              terrmin=half
              werrmin=one
              perrmin=half
              qerrmin=one_tenth
              pwerrmin=one

              do k=1,levs
                 itypex=kx
                 ppb=obsdat(1,k)
                 if(kx==153)ppb=obsdat(11,k)*0.01_r_kind
                 ppb=max(zero,min(ppb,r2000))
                 if(ppb>=etabl(itypex,1,1)) k1=1
                 do kl=1,32
                    if(ppb>=etabl(itypex,kl+1,1).and.ppb<=etabl(itypex,kl,1)) k1=kl
                 end do
                 if(ppb<=etabl(itypex,33,1)) k1=5
                 k2=k1+1
                 ediff = etabl(itypex,k2,1)-etabl(itypex,k1,1)
                 if (abs(ediff) > tiny_r_kind) then
                    del = (ppb-etabl(itypex,k1,1))/ediff
                 else
                    del = huge_r_kind
                 endif
                 del=max(zero,min(del,one))
                 obserr(3,k)=(one-del)*etabl(itypex,k1,2)+del*etabl(itypex,k2,2)
                 obserr(2,k)=(one-del)*etabl(itypex,k1,3)+del*etabl(itypex,k2,3)
                 obserr(5,k)=(one-del)*etabl(itypex,k1,4)+del*etabl(itypex,k2,4)
                 obserr(1,k)=(one-del)*etabl(itypex,k1,5)+del*etabl(itypex,k2,5)
                 obserr(7,k)=(one-del)*etabl(itypex,k1,6)+del*etabl(itypex,k2,6)

                 obserr(3,k)=max(obserr(3,k),terrmin)
                 obserr(2,k)=max(obserr(2,k),qerrmin)
                 obserr(5,k)=max(obserr(5,k),werrmin)
                 obserr(1,k)=max(obserr(1,k),perrmin)
                 obserr(7,k)=max(obserr(7,k),pwerrmin)
              enddo
           endif

!          If data with drift position, get drift information
           if(driftl)call ufbint(lunin,drfdat,8,255,iret,drift)
     
! raob level enhancement on temp and q obs 
           if(ext_sonde .and. kx==120) call sonde_ext(obsdat,tpc,qcmark,obserr,drfdat,levs,kx,vtcd)

           nread=nread+levs
           aircraftobst = .false.
           if(uvob)then
              nread=nread+levs
           else if(tob) then
!             aircraft temperature data
!             aircraftobst = kx>129.and.kx<140
              aircraftobst = (kx==131) .or. (kx==133) .or. (kx==130)

              aircraftwk = bmiss
              if (aircraftobst) then
                 if (aircraft_t_bc) then
                    call ufbint(lunin,aircraftwk,2,255,levs,aircraftstr)
                    if (kx0>=330 .and. kx0<340) aircraftwk(2,:) = zero
                 else if (aircraft_t_bc_pof) then
                    call ufbint(lunin,aircraftwk,2,255,levs,aircraftstr)
                    aircraftwk(2,:) = bmiss
                    if (kx==130) aircraftwk(1,:) = 3.0_r_kind 
                 else if (aircraft_t_bc_ext) then
                    call ufbint(lunin,aircraftwk,2,255,levs,aircraftstr)
                    aircraftwk(2,:) = bmiss
                 end if
              end if
           else if(sstob)then 
              sstdat=bmiss
              call ufbint(lunin,sstdat,8,1,levs,sststr)
           else if(metarcldobs) then
              metarcld=bmiss
              metarwth=bmiss
              metarvis=bmiss
              call ufbint(lunin,metarcld,2,10,metarcldlevs,metarcldstr)
              call ufbint(lunin,metarwth,1,10,metarwthlevs,metarwthstr)
              call ufbint(lunin,metarvis,2,1,iret,metarvisstr)
              if(levs /= 1 ) then
                 write(6,*) 'READ_PREPBUFR: error in Metar observations, levs sould be 1 !!!'
                 call stop2(110)
              endif
           else if(goesctpobs) then
              goescld=bmiss
              call ufbint(lunin,goescld,4,1,levs,goescldstr)
           else if (visob) then
              metarwth=bmiss
              call ufbint(lunin,metarwth,1,10,metarwthlevs,metarwthstr)
           else if(tcamtob .or. lcbasob) then
              if (trim(subset) == 'GOESND') then
                 goescld=bmiss
                 call ufbint(lunin,goescld,4,1,levs,goescldstr)
                 if (all(goescld==bmiss)) cycle
              else
                 cldseq=bmiss
                 metarwth=bmiss
                 cld2seq =bmiss
                 call ufbint(lunin,cldseq,3,10,cldseqlevs,cldseqstr)
                 call ufbrep(lunin,cld2seq,2,1,cld2seqlevs,cld2seqstr)
                 call ufbint(lunin,metarwth,1,10,metarwthlevs,metarwthstr)
                 if (all(cldseq==bmiss) .and. all(cld2seq==bmiss) .and. all(metarwth==bmiss)) cycle
              endif

           endif

!          Set station ID
           rstation_id=hdr(1)
           if ((kx==133 .or. kx==233) .and. c_station_id=='ACARS') then
              call ufbint(lunin,hdr,1,1,iret,'ACID')
              if(ibfms(hdr(1))==0) rstation_id=hdr(1)
           end if

!          Check for valid reported pressure (POB).  Set POB=bmiss if POB<tiny_r_kind
           rstation_id=hdr(1)
           do k=1,levs
              if (obsdat(1,k)<tiny_r_kind) then
                 write(6,*)'READ_PREPBUFR:  ***WARNING*** invalid pressure pob=',&
                    obsdat(1,k),' at k=',k,' for obstype=',obstype,' kx=',kx,&
                    ' c_station_id=',c_station_id,' reset pob=',bmiss
                 obsdat(1,k)=bmiss
              endif
           end do

!          Determine tail number for aircraft temperature data
           idx = 0
           iyyyymm = iadate(1)*100+iadate(2)
           if (tob)then
            if (aircraftobst .and. (aircraft_t_bc_pof .or. &
                aircraft_t_bc .or. aircraft_t_bc_ext)) then
!             Determine if the tail number is included in the taillist
              do j=1,nsort
!                special treatment since kx130 has only flight NO. info, no
!                aircraft type info
                 if (kx==130) then
                    cc_station_id = 'KX130'
                 else
                    cc_station_id = c_station_id
                 end if
                 cb = cc_station_id(1:1)
                 if (cb==itail_sort(j)) then
                    start = idx_sort(j)
                    if (j==nsort) then
                       next = ntail
                    else
                       next=idx_sort(j+1)-1
                    end if
                    do jj=start,next
                       if (trim(cc_station_id)==trim(taillist(jj))) then
                          idx = jj
                          if (timelist(jj)/=iyyyymm) timelist(jj) = iyyyymm
                          exit
                       end if
                    end do
                 end if
              end do

              if (idx==0 .and. ntail_update>ntail) then
                 do j = ntail+1,ntail_update
                    if (cc_station_id == trim(taillist(j))) then
                       idx = j
                       exit
                    end if
                 end do
              end if

!             Append new tail number at the end of existing tail numbers.
!             At 1st analysis, the obs will be used without bias correction,
!             patch new tail number;
!             At 2nd analysis, bias coefficients will be generated for this new
!             tail number.
              if (idx == 0) then
                 ntail_update = ntail_update+1
!                print*, cc_station_id, ' ntail_update=',ntail_update,'
!                ntail=',ntail
                 if (ntail_update > max_tail) then
                    write(6,*)'READ_PREPBUFR: ***ERROR*** tail number exceeds maximum'
                    write(6,*)'READ_PREPBUFR: stop program execution'
                    call stop2(341)
                 end if
                 idx_tail(ntail_update) = ntail_update
                 taillist(ntail_update) = cc_station_id
                 timelist(ntail_update) = iyyyymm
                 do j = 1,npredt
                    predt(j,ntail_update) = zero
                 end do
              end if

!             Re-set idx if idx>ntail 
              if (idx>ntail) idx = 0
            end if
           end if

!          Loop over levels
           do k=1,levs
              do i=1,8
                 qcmark(i,k) = min(qcmark(i,k),qcmark_huge)
              end do

              if (kx == id_bias_ps) then
                 plevs(k)=one_tenth*obsdat(1,k)+conv_bias_ps   ! convert mb to cb
              else
                 plevs(k)=one_tenth*obsdat(1,k)   ! convert mb to cb
              endif
              if (kx == 290) plevs(k)=101.0_r_kind  ! Assume 1010 mb = 101.0 cb
              if (goesctpobs) plevs(k)=goescld(1,k)/1000.0_r_kind ! cloud top pressure in cb
              pqm(k)=nint(qcmark(1,k))
              qqm(k)=nint(qcmark(2,k))
              tqm(k)=nint(qcmark(3,k))
              wqm(k)=nint(qcmark(5,k))
              pmq(k)=nint(qcmark(8,k))
           end do

!          If temperature ob, extract information regarding virtual
!          versus sensible temperature
           if(tob) then
              if (.not. twodvar_regional .or. .not.tsensible) then
                 do k=1,levs
                    tvflg(k)=one                               ! initialize as sensible
                    do j=1,20
                       if (tpc(k,j)==vtcd) tvflg(k)=zero       ! reset flag if virtual
                       if (tpc(k,j)>=bmiss) exit               ! end of stack
                    end do
                 end do
              else         !peel back events to store sensible temp in case temp is virtual
                 call ufbevn(lunin,tobaux,2,255,20,levs,'TOB TQM')
                 do k=1,levs
                    tvflg(k)=one                              ! initialize as sensible
                    do j=1,20
                       if (tpc(k,j)==vtcd) then
                          obsdat(3,k)=tobaux(1,k,j+1)
                          qcmark(3,k)=min(tobaux(2,k,j+1),qcmark_huge)
                          tqm(k)=nint(qcmark(3,k))
                       end if
                       if (tpc(k,j)>=bmiss) exit              ! end of stack
                    end do
                 end do
              end if
           end if

           stnelev=hdr(6)
           ithin=ithin_conv(nc)
           ithinp = ithin > 0 .and. pflag /= 0
           if(.not. driftl .and. (((tob .or. qob .or. uvob).and. levs > 1) .or. ithinp))then
!             Interpolate guess pressure profile to observation location
              klon1= int(dlon);  klat1= int(dlat)
              dx   = dlon-klon1; dy   = dlat-klat1
              dx1  = one-dx;     dy1  = one-dy
              w00=dx1*dy1; w10=dx1*dy; w01=dx*dy1; w11=dx*dy
 
              klat1=min(max(1,klat1),nlat); klon1=min(max(0,klon1),nlon)
              if (klon1==0) klon1=nlon
              klatp1=min(nlat,klat1+1); klonp1=klon1+1
              if (klonp1==nlon+1) klonp1=1
              do kk=1,nsig
                 presl(kk)=w00*prsl_full(klat1 ,klon1 ,kk) +  &
                           w10*prsl_full(klatp1,klon1 ,kk) + &
                           w01*prsl_full(klat1 ,klonp1,kk) + &
                           w11*prsl_full(klatp1,klonp1,kk)
              end do

!             Compute depth of guess pressure layersat observation location
              if (.not.twodvar_regional .and. levs > 1) then
                 do kk=1,nsig-1
                    dpres(kk)=presl(kk)-presl(kk+1)
                 end do
              endif
           end if
           LOOP_K_LEVS: do k=1,levs
                 if(kx==224 .and. newvad)then
                    if(mod(k,6)/=0) cycle LOOP_K_LEVS
                 end if

              icntpnt=icntpnt+1

!             Extract quality marks
              if(tob)then
                 qm=tqm(k)
              else if(uvob) then 
                 qm=wqm(k)
              else if(spdob) then
                 qm=wqm(k)
              else if(psob) then
                 qm=pqm(k)
              else if(qob) then
                 if(obsdat(2,k) > r0_01_bmiss)cycle loop_k_levs
                 qm=qqm(k)
              else if(pwob) then
                 pwq=nint(qcmark(7,k))
                 qm=pwq
              else if(sstob) then
                 sstq=100
                 if (k==1) sstq=nint(min(sstdat(4,k),qcmark_huge))
                 qm=sstq
              else if(gustob) then
                 gustqm=0
                 if (kx==188 .or. kx==288 .or. kx==195 .or. kx==295 ) &
                 call get_gustqm(kx,c_station_id,c_prvstg,c_sprvstg,gustqm)
                 qm=gustqm
              else if(visob) then
                 visqm=0    ! need to fix this later
                 qm=visqm
              else if(tdob) then
                 if(obsdat(12,k) > r0_01_bmiss)cycle loop_k_levs !you have a similar statement further down / MPondeca
                 tdqm=qqm(k)
                 qm=tdqm
              else if(mxtmob) then
                 mxtmqm=0                    !fix this /not trivial to use value for T /MPondeca
                 qm=mxtmqm
              else if(mitmob) then
                 mitmqm=0                    !fix this /not trivial to use value for T /MPondeca
                 qm=mitmqm
              else if(pmob) then
                 qm=pmq(k)                   !check this. see Dennis email/ MPondeca
              else if(howvob) then
                 howvqm=0                    !fix this / MPondeca
                 qm=howvqm
              else if(metarcldobs) then
                 qm=0      
              else if(goesctpobs) then
                 qm=0
              else if(tcamtob) then
                 qm=0
                 if (kx==151)pqm=0 !Make sure GOESND data are not rejected due to the pressure quality mark
              else if(lcbasob) then
                 qm=0
                 if (kx==151)pqm=0 !Make sure GOESND data are not rejected due to the pressure quality mark
             end if
 

!             Check qc marks to see if obs should be processed or skipped

              if (visob) then
                 if (obsdat(9,k) > r0_1_bmiss) then
                    patch_fog=(metarwth(1,1)>= 40.0_r_kind .and. metarwth(1,1)<= 49.0_r_kind) .or. &
                              (metarwth(1,1)>=130.0_r_kind .and. metarwth(1,1)<=135.0_r_kind) .or. &
                              (metarwth(1,1)>=241.0_r_kind .and. metarwth(1,1)<=246.0_r_kind)
                    if (patch_fog) obsdat(9,k)=1000.0_r_kind
                    if (metarwth(1,1)==247.0_r_kind) obsdat(9,k)=75.0_r_kind
                    if (metarwth(1,1)==248.0_r_kind) obsdat(9,k)=45.0_r_kind
                    if (metarwth(1,1)==249.0_r_kind) obsdat(9,k)=15.0_r_kind
                 end if
              end if

              if (psob) then
                 cat=nint(min(obsdat(10,k),qcmark_huge))
                 if ( cat /=0 ) cycle loop_k_levs
                 if ( obsdat(1,k)< r500) qm=100
                 zqm=nint(qcmark(4,k))
                 if (zqm>=lim_zqm .and. zqm/=15 .and. zqm/=9) qm=9
              endif

!             if(convobs .and. pqm(k) >=lim_qm .and. qm/=15 .and. qm/=9 )cycle loop_k_levs
!             if(qm >=lim_qm .and. qm /=15 .and. qm /=9)cycle loop_k_levs
              if(qm > 15 .or. qm < 0) cycle loop_k_levs

!             extract aircraft profile information
              if (aircraft_t_bc .and. acft_profl_file) then
                 if (nint(obsdat(10,k))==7) cycle LOOP_K_LEVS
                 if(abs(hdr3(2,k))>r90 .or. abs(hdr3(1,k))>r360) cycle LOOP_K_LEVS
                 if(hdr3(1,k)== r360)hdr3(1,k)=hdr3(1,k)-r360
                 if(hdr3(1,k) < zero)hdr3(1,k)=hdr3(1,k)+r360
                 dlon_earth=hdr3(1,k)*deg2rad
                 dlat_earth=hdr3(2,k)*deg2rad

                 if(regional)then
                    call tll2xy(dlon_earth,dlat_earth,dlon,dlat,outside)    !  convert to rotated coordinate
                    if(outside) cycle loop_readsb   ! check to see if outside regional domain
                 else
                    dlat = dlat_earth
                    dlon = dlon_earth
                    call grdcrd1(dlat,rlats,nlat,1)
                    call grdcrd1(dlon,rlons,nlon,1)
                 endif

                 timeobs=real(real(hdr3(3,k),r_single),r_double)
                 t4dv=timeobs + toff
                 zeps=1.0e-8_r_kind
                 if (t4dv<zero  .and.t4dv>      -zeps) t4dv=zero
                 if (t4dv>winlen.and.t4dv<winlen+zeps) t4dv=winlen
                 t4dv=t4dv + time_correction
                 time=timeobs + time_correction
                 if (thin4d) then
                    if (t4dv<zero.OR.t4dv>winlen) cycle LOOP_K_LEVS
                 else
                    if (real(abs(time))>real(ctwind(nc)) .or.  real(abs(time))>real(twindin)) cycle LOOP_K_LEVS
                 endif
              end if

!             If needed, extract drift information.   
              if(driftl)then
                 if(drfdat(1,k) >= r360)drfdat(1,k)=drfdat(1,k)-r360
                 if(drfdat(1,k) <  zero)drfdat(1,k)=drfdat(1,k)+r360
                 if(abs(drfdat(2,k)) > r90 .or. drfdat(1,k) > r360 .or. drfdat(1,k) < zero)then
                    drfdat(2,k)=hdr(3)
                    drfdat(1,k)=hdr(2)
                 end if

!                Check to ensure header lat and drift lat similar
                 if(abs(drfdat(2,k)-hdr(3)) > r10 .and.  &
                    abs(drfdat(1,k)-hdr(2)) > r10)then
                    drfdat(2,k)=hdr(3)
                    drfdat(1,k)=hdr(2)
                 end if

!                Check to see if the time is outrageous if so set to header value
                 timeobs = real(real(drfdat(3,k),r_single),r_double)
                 time_drift = timeobs + time_correction
                 if (abs(time_drift-time)>four) time_drift = time
 
!                Check to see if the time is outside range
                 if (thin4d) then
                    t4dv=toff+time_drift
                    if (t4dv<zero .or. t4dv>winlen) then
                       t4dv=toff+timex
                       if (t4dv<zero .or. t4dv>winlen) CYCLE LOOP_K_LEVS
                    end if
                 else
                    if(abs(time_drift) > ctwind(nc) .or. abs(time_drift) > twindin)then
                       time_drift=timex
                       if(abs(timex) > ctwind(nc) .or. abs(timex) > twindin) CYCLE LOOP_K_LEVS
                    end if
                    t4dv = toff + time_drift
                 endif

                 dlat_earth = drfdat(2,k) * deg2rad
                 dlon_earth = drfdat(1,k) * deg2rad
 
                 if(regional)then
                    call tll2xy(dlon_earth,dlat_earth,dlon,dlat,outside)
                    if(outside) cycle LOOP_K_LEVS 
                 else
                    dlat = dlat_earth
                    dlon = dlon_earth
                    call grdcrd1(dlat,rlats,nlat,1)
                    call grdcrd1(dlon,rlons,nlon,1)
                 endif

                 if((tob.or. qob.or. uvob .and. levs > 1) .or. ithinp)then
!                   Interpolate guess pressure profile to observation location
                    klon1= int(dlon);  klat1= int(dlat)
                    dx   = dlon-klon1; dy   = dlat-klat1
                    dx1  = one-dx;     dy1  = one-dy
                    w00=dx1*dy1; w10=dx1*dy; w01=dx*dy1; w11=dx*dy

                    klat1=min(max(1,klat1),nlat); klon1=min(max(0,klon1),nlon)
                    if (klon1==0) klon1=nlon
                    klatp1=min(nlat,klat1+1); klonp1=klon1+1
                    if (klonp1==nlon+1) klonp1=1

                    do kk=1,nsig
                       presl(kk)=w00*prsl_full(klat1 ,klon1 ,kk) +  &
                                 w10*prsl_full(klatp1,klon1 ,kk) + &
                                 w01*prsl_full(klat1 ,klonp1,kk) + &
                                 w11*prsl_full(klatp1,klonp1,kk)
                    end do

!                   Compute depth of guess pressure layersat observation location
                    if (.not.twodvar_regional .and. levs > 1) then
                       do kk=1,nsig-1
                          dpres(kk)=presl(kk)-presl(kk+1)
                       end do
                    endif
                 end if
              end if

!             Special block for data thinning - if requested
              if (ithin > 0) then
                 ntmp=ndata  ! counting moved to map3gridS
           
!                Set data quality index for thinning
                 if (thin4d) then
                    timedif = zero
                 else
                    timedif=abs(t4dv-toff)
                 endif
                 if(kx == 243 .or. kx == 253 .or. kx ==254) then
                    call ufbint(lunin,satqc,1,1,iret,satqcstr)
                    crit1 = timedif/r6+half + four*(one-satqc(1)/r100)*r3_33
                 else
                    crit1 = timedif/r6+half
                 endif

                 if (pflag==0) then
                    do kk=1,nsig
                       presl_thin(kk)=presl(kk)
                    end do
                 endif

                 call map3grids(-1,pflag,presl_thin,nlevp,dlat_earth,dlon_earth,&
                    plevs(k),crit1,ndata,iout,icntpnt,iiout,luse,.false.,.false.)

                 if (.not. luse) then
                    if(k==levs) then
                       cycle loop_readsb
                    else
                       cycle LOOP_K_LEVS
                    endif
                 endif
                 if(iiout > 0) isort(iiout)=0
                 if(ndata >  ntmp)then
                    nodata=nodata+1
                    if(uvob)nodata=nodata+1
                 end if
                 isort(icntpnt)=iout

              else
                 ndata=ndata+1
                 nodata=nodata+1
                 if(uvob)nodata=nodata+1
                 iout=ndata
                 isort(icntpnt)=iout
              endif

              if(ndata > maxobs) then
                 write(6,*)'READ_PREPBUFR:  ***WARNING*** ndata > maxobs for ',obstype
                 ndata = maxobs
              end if

!             Set usage variable              
              usage = zero


              if(icuse(nc) <= 0)usage=100._r_kind
              if(qm == 15 .or. qm == 12 .or. qm == 9)usage=100._r_kind
              if(qm >=lim_qm )usage=101._r_kind
              if(convobs .and. pqm(k) >=lim_qm )usage=102._r_kind
              if((kx>=192.and.kx<=195) .and. psob )usage=r100
              if (gustob .and. obsdat(8,k) > r0_1_bmiss) usage=103._r_kind
              if (visob  .and. obsdat(9,k) > r0_1_bmiss) usage=103._r_kind
              if (tdob  .and. obsdat(12,k) > r0_1_bmiss) usage=103._r_kind     !do you need this ? / MPondeca
              if (pmob  .and. obsdat(13,k) > r0_1_bmiss) usage=103._r_kind     !do you need this ? / MPondeca
              if (mxtmob  .and. maxtmint(1,k) > r0_1_bmiss) usage=103._r_kind   !do you need this ? / MPondeca
              if (mitmob  .and. maxtmint(2,k) > r0_1_bmiss) usage=103._r_kind   !do you need this ? / MPondeca
              if (howvob  .and. owave(1,k) > r0_1_bmiss) usage=103._r_kind   !do you need this ? / MPondeca

              if (sfctype) then 
                 if (i_gsdsfc_uselist==1 ) then
                    if (kx==188 .or. kx==195 .or. kx==288.or.kx==295)  &
                    call apply_gsd_sfcuselist(kx,obstype,c_station_id,c_prvstg,c_sprvstg, &
                                            usage)
                 else
                    call get_usagerj(kx,obstype,c_station_id,c_prvstg,c_sprvstg, &
                                            dlon_earth,dlat_earth,idate,t4dv-toff,      &
                                            obsdat(5,k),obsdat(6,k),usage)
                 endif
              endif

              if ((kx>129.and.kx<140).or.(kx>229.and.kx<240) ) then
                 call get_aircraft_usagerj(kx,obstype,c_station_id,usage)
              endif
              if(plevs(k) < 0.0001_r_kind) then
                 write(*,*) 'warning: obs pressure is too small:',kx,k,plevs(k)
                 cycle
              endif

              if(ncnumgrp(nc) > 0 .and. .not.lhilbert )then                 ! default cross validation on
                 if(mod(ndata+1,ncnumgrp(nc))== ncgroup(nc)-1)usage=ncmiter(nc)
              end if

! Flag regional MAP wind above 400mb for monitoring 
              if(regional .and. kx==227 .and. obsdat(1,k)<400._r_kind ) usage=r100
 
! don't use MESONET psfc obs if  8th character of station id is "x")
              if( kx==188 .and. psob .and. sidchr(8)=='x' ) usage=r100


! Get information from surface file necessary for conventional data here
              call deter_sfc2(dlat_earth,dlon_earth,t4dv,idomsfc,tsavg,ff10,sfcr,zz)

              if(lhilbert) & 
                  call accum_hilbertcurve(usage,c_station_id,c_prvstg,c_sprvstg, &  !no need for obstype ? /MPondeca
                       dlat_earth,dlon_earth,dlat,dlon,t4dv,toff,nc,kx,iout)


!             Extract pressure level and quality marks
              dlnpob=log(plevs(k))  ! ln(pressure in cb)

!             Set inflate_error logical based on qm flag
              inflate_error=.false.
              if (qm==3 .or. qm==7) inflate_error=.true.
 
!             Temperature
              if(tob) then
                 ppb=obsdat(1,k)
                 call errormod(pqm,tqm,levs,plevs,errout,k,presl,dpres,nsig,lim_qm)
                 toe=obserr(3,k)*errout
                 qtflg=tvflg(k) 
                 if (inflate_error) toe=toe*r1_2
                 if(ppb < r100)toe=toe*r1_2
                 cdata_all(1,iout)=toe                     ! temperature error
                 cdata_all(2,iout)=dlon                    ! grid relative longitude
                 cdata_all(3,iout)=dlat                    ! grid relative latitude
                 cdata_all(4,iout)=dlnpob                  ! ln(pressure in cb)

                 if (kx == id_bias_t) then
                    cdata_all(5,iout)=obsdat(3,k)+t0c+conv_bias_t   ! temperature ob.+bias
                 else
                    cdata_all(5,iout)=obsdat(3,k)+t0c               ! temperature ob.
                 endif

                 cdata_all(6,iout)=rstation_id             ! station id
                 cdata_all(7,iout)=t4dv                    ! time
                 cdata_all(8,iout)=nc                      ! type
                 cdata_all(9,iout)=qtflg                   ! qtflg (virtual temperature flag)
                 cdata_all(10,iout)=tqm(k)                 ! quality mark
                 cdata_all(11,iout)=obserr(3,k)            ! original obs error            
                 cdata_all(12,iout)=usage                  ! usage parameter
                 if (lhilbert) thisobtype_usage=12         ! save INDEX of where usage is stored for hilbertcurve cross validation (if requested)
                 cdata_all(13,iout)=idomsfc                ! dominate surface type
                 cdata_all(14,iout)=tsavg                  ! skin temperature
                 cdata_all(15,iout)=ff10                   ! 10 meter wind factor
                 cdata_all(16,iout)=sfcr                   ! surface roughness
                 cdata_all(17,iout)=dlon_earth*rad2deg     ! earth relative longitude (degrees)
                 cdata_all(18,iout)=dlat_earth*rad2deg     ! earth relative latitude (degrees)
                 cdata_all(19,iout)=stnelev                ! station elevation (m)
                 cdata_all(20,iout)=obsdat(4,k)            ! observation height (m)
                 cdata_all(21,iout)=zz                     ! terrain height at ob location
                 cdata_all(22,iout)=r_prvstg(1,1)          ! provider name
                 cdata_all(23,iout)=r_sprvstg(1,1)         ! subprovider name
                 cdata_all(24,iout)=obsdat(10,k)            ! cat
                 if (aircraft_t_bc_pof .or. aircraft_t_bc .or.aircraft_t_bc_ext) then
                    cdata_all(25,iout)=aircraftwk(1,k)     ! phase of flight
                    cdata_all(26,iout)=aircraftwk(2,k)     ! vertical velocity
                    cdata_all(27,iout)=idx                 ! index of temperature bias
                 end if
                 if(perturb_obs)cdata_all(nreal,iout)=ran01dom()*perturb_fact ! t perturbation
                 if (twodvar_regional) &
                    call adjust_error(cdata_all(17,iout),cdata_all(18,iout),cdata_all(11,iout),cdata_all(1,iout))

!             Winds 
              else if(uvob) then 
                 call errormod(pqm,wqm,levs,plevs,errout,k,presl,dpres,nsig,lim_qm)
                 woe=obserr(5,k)*errout
                 if (inflate_error) woe=woe*r1_2
                 if(obsdat(1,k) < r50)woe=woe*r1_2
                 selev=stnelev
                 oelev=obsdat(4,k)
                 if(kx >= 280 .and. kx < 300 )then
                    oelev=r10+selev
                    if (kx == 280 )then
                       it29=nint(hdr(8))
                       if(it29 == 522 .or. it29 == 523 .or. it29 == 531)then
!                         oelev=r20+selev
                          oelev=r20
                       end if
                    end if
 
                    if (kx == 282) oelev=r20+selev
                    if (kx == 285 .or. kx == 289 .or. kx == 290) then
                       oelev=selev
                       selev=zero
                    endif
                 else
                    if((kx >= 221 .and.  kx <= 229) &
                       .and. selev >= oelev) oelev=r10+selev
                 end if

!                Rotate winds to rotated coordinate
                 uob=obsdat(5,k)
                 vob=obsdat(6,k)
                 !* thin new VAD wind and generate VAD superob
                 if(kx==224.and.newvad)then
                         klev=k+5 !*average over 6 points
                       !  klev=k    !* no average
                         if(klev>levs) cycle loop_readsb
                         diffuu=obsdat(5,k)-fcstdat(1,k)
                         diffvv=obsdat(6,k)-fcstdat(2,k)
                         if(sqrt(diffuu**2+diffvv**2)>10.0_r_kind) cycle loop_k_levs
                         if(abs(diffvv)>8.0_r_kind) cycle loop_k_levs
                        !if(abs(diffvv)>5.0.and.oelev<5000.0.and.fcstdat(3,k)>276.3) cycle loop_k_levs
                         if(oelev>7000.0_r_kind) cycle loop_k_levs
                         if(abs(diffvv)>5.0_r_kind.and.oelev<5000.0_r_kind) cycle loop_k_levs
                        ! write(6,*)'sliu diffuu,vv::',diffuu, diffvv
                         uob=0.0
                         vob=0.0
                         oelev=0.0
                         tkk=0
                         do ikkk=k,klev
                           diffhgt=obsdat(4,ikkk)-obsdat(4,k)
                           if(diffhgt<301.0_r_kind)then
                           uob=uob+obsdat(5,ikkk)
                           vob=vob+obsdat(6,ikkk)
                           oelev=oelev+obsdat(4,ikkk)
                           tkk=tkk+1
                           end if
                         end do
                         uob=uob/tkk
                         vob=vob/tkk
                         oelev=oelev/tkk

                         diffuu=5.0_r_kind;diffvv=5.0_r_kind
                         diffhgt=0.0_r_kind
                         do ikkk=k,klev
                           diffuu=abs(obsdat(5,ikkk)-uob)
                           if(diffhgt<diffuu)diffhgt=diffuu
                           diffvv=abs(obsdat(6,ikkk)-vob)
                           if(diffhgt<diffvv)diffhgt=diffvv
                         end do

                     if(diffhgt>5.0_r_kind)cycle LOOP_K_LEVS !* if u-u_avg>5.0, reject
                     if(tkk<3) cycle LOOP_K_LEVS      !* obs numb<3, reject
                     !* unreasonable observation, will fix this in QC package
                     if(sqrt(uob**2+vob**2)>60.0_r_kind)cycle LOOP_readsb
                 end if

                 if(regional)then
                    u0=uob
                    v0=vob
                    call rotate_wind_ll2xy(u0,v0,uob,vob,dlon_earth,dlon,dlat)
                    if(diagnostic_reg) then
                       call rotate_wind_xy2ll(uob,vob,u00,v00,dlon_earth,dlon,dlat)
                       nvtest=nvtest+1
                       disterr=sqrt((u0-u00)**2+(v0-v00)**2)
                       vdisterrmax=max(vdisterrmax,disterr)
                    end if
                 endif

                 cdata_all(1,iout)=woe                     ! wind error
                 cdata_all(2,iout)=dlon                    ! grid relative longitude
                 cdata_all(3,iout)=dlat                    ! grid relative latitude
                 cdata_all(4,iout)=dlnpob                  ! ln(pressure in cb)
                 cdata_all(5,iout)=oelev                   ! height of observation
                 cdata_all(6,iout)=uob                     ! u obs
                 cdata_all(7,iout)=vob                     ! v obs
                 cdata_all(8,iout)=rstation_id             ! station id
                 cdata_all(9,iout)=t4dv                    ! time
                 cdata_all(10,iout)=nc                     ! type
                 cdata_all(11,iout)=selev                  ! station elevation
                 cdata_all(12,iout)=wqm(k)                 ! quality mark
                 cdata_all(13,iout)=obserr(5,k)            ! original obs error
                 cdata_all(14,iout)=usage                  ! usage parameter
                 if (lhilbert) thisobtype_usage=14         ! save INDEX of where usage is stored for hilbertcurve cross validation (if requested)
                 cdata_all(15,iout)=idomsfc                ! dominate surface type
                 cdata_all(16,iout)=tsavg                  ! skin temperature
                 cdata_all(17,iout)=ff10                   ! 10 meter wind factor
                 cdata_all(18,iout)=sfcr                   ! surface roughness
                 cdata_all(19,iout)=dlon_earth*rad2deg     ! earth relative longitude (degrees)
                 cdata_all(20,iout)=dlat_earth*rad2deg     ! earth relative latitude (degrees)
                 cdata_all(21,iout)=zz                     ! terrain height at ob location
                 cdata_all(22,iout)=r_prvstg(1,1)          ! provider name
                 cdata_all(23,iout)=r_sprvstg(1,1)         ! subprovider name
                 cdata_all(24,iout)=obsdat(10,k)            ! cat
                 if(perturb_obs)then
                    cdata_all(25,iout)=ran01dom()*perturb_fact ! u perturbation
                    cdata_all(26,iout)=ran01dom()*perturb_fact ! v perturbation
                 endif
                 if (obstype == 'wspd10m') cdata_all(7,iout)=sqrt(uob*uob+vob*vob)
 
              else if(spdob) then 
                 woe=obserr(5,k)
                 if (inflate_error) woe=woe*r1_2
                 elev=r20
                 oelev=obsdat(4,k)
                 if(kx == 260 .or. kx == 261) elev = oelev ! Nacelle and tower wind speed

                 cdata_all(1,iout)=woe                     ! wind error
                 cdata_all(2,iout)=dlon                    ! grid relative longitude
                 cdata_all(3,iout)=dlat                    ! grid relative latitude
                 cdata_all(4,iout)=dlnpob                  ! ln(pressure in cb)
                 cdata_all(5,iout)=obsdat(5,k)             ! u obs
                 cdata_all(6,iout)=obsdat(6,k)             ! v obs
                 cdata_all(7,iout)=rstation_id             ! station id
                 cdata_all(8,iout)=t4dv                    ! time
                 cdata_all(9,iout)=nc                      ! type
                 cdata_all(10,iout)=elev                   ! elevation of observation
                 cdata_all(11,iout)=wqm(k)                 ! quality mark
                 cdata_all(12,iout)=obserr(5,k)            ! original obs error
                 cdata_all(13,iout)=usage                  ! usage parameter
                 if (lhilbert) thisobtype_usage=13         ! save INDEX of where usage is stored for hilbertcurve cross validation (if requested)
                 cdata_all(14,iout)=idomsfc                ! dominate surface type
                 cdata_all(15,iout)=tsavg                  ! skin temperature
                 cdata_all(16,iout)=ff10                   ! 10 meter wind factor
                 cdata_all(17,iout)=sfcr                   ! surface roughness
                 cdata_all(18,iout)=dlon_earth*rad2deg     ! earth relative longitude (degrees)
                 cdata_all(19,iout)=dlat_earth*rad2deg     ! earth relative latitude (degrees)
                 cdata_all(20,iout)=stnelev                ! station elevation (m)
                 cdata_all(21,iout)=zz                     ! terrain height at ob location
                 cdata_all(22,iout)=r_prvstg(1,1)          ! provider name
                 cdata_all(23,iout)=r_sprvstg(1,1)         ! subprovider name

!             Surface pressure 
              else if(psob) then

                 poe=obserr(1,k)*one_tenth                  ! convert from mb to cb
                 if (inflate_error) poe=poe*r1_2
                 cdata_all(1,iout)=poe                     ! surface pressure error (cb)
                 cdata_all(2,iout)=dlon                    ! grid relative longitude
                 cdata_all(3,iout)=dlat                    ! grid relative latitude

                 cdata_all(4,iout)=exp(dlnpob)             ! pressure (in cb)

                 cdata_all(5,iout)=obsdat(4,k)             ! surface height
                 cdata_all(6,iout)=obsdat(3,k)+t0c         ! surface temperature
                 cdata_all(7,iout)=rstation_id             ! station id
                 cdata_all(8,iout)=t4dv                    ! time
                 cdata_all(9,iout)=nc                      ! type
                 cdata_all(10,iout)=pqm(k)                 ! quality mark
                 cdata_all(11,iout)=obserr(1,k)*one_tenth  ! original obs error (cb)
                 cdata_all(12,iout)=usage                  ! usage parameter
                 if (lhilbert) thisobtype_usage=12         ! save INDEX of where usage is stored for hilbertcurve cross validation (if requested)
                 cdata_all(13,iout)=idomsfc                ! dominate surface type
                 cdata_all(14,iout)=dlon_earth*rad2deg     ! earth relative longitude (degrees)
                 cdata_all(15,iout)=dlat_earth*rad2deg     ! earth relative latitude (degrees)
                 cdata_all(16,iout)=stnelev                ! station elevation (m)
                 cdata_all(17,iout)=zz                     ! terrain height at ob location
                 cdata_all(18,iout)=r_prvstg(1,1)          ! provider name
                 cdata_all(19,iout)=r_sprvstg(1,1)         ! subprovider name
                 if(perturb_obs)cdata_all(20,iout)=ran01dom()*perturb_fact ! ps perturbation
                 if (twodvar_regional) &
                    call adjust_error(cdata_all(14,iout),cdata_all(15,iout),cdata_all(11,iout),cdata_all(1,iout))

!             Specific humidity 
              else if(qob) then
                 qmaxerr=emerr
                 call errormod(pqm,qqm,levs,plevs,errout,k,presl,dpres,nsig,lim_qm)
                 qoe=obserr(2,k)*one_tenth*errout
                 if (inflate_error) then
                    qmaxerr=emerr*r0_7; qoe=qoe*r1_2
                 end if
                 qobcon=obsdat(2,k)*convert
                 tdry=r999
                 if (tqm(k)<lim_tqm) tdry=(obsdat(3,k)+t0c)/(one+fv*qobcon)
                 cdata_all(1,iout)=qoe                     ! q error   
                 cdata_all(2,iout)=dlon                    ! grid relative longitude
                 cdata_all(3,iout)=dlat                    ! grid relative latitude
                 cdata_all(4,iout)=dlnpob                  ! ln(pressure in cb)
                 cdata_all(5,iout)=qobcon                  ! q ob
                 cdata_all(6,iout)=rstation_id             ! station id
                 cdata_all(7,iout)=t4dv                    ! time
                 cdata_all(8,iout)=nc                      ! type
                 cdata_all(9,iout)=qmaxerr                 ! q max error
                 cdata_all(10,iout)=tdry                   ! dry temperature (obs is tv)
                 cdata_all(11,iout)=qqm(k)                 ! quality mark
                 cdata_all(12,iout)=obserr(2,k)*one_tenth  ! original obs error
                 cdata_all(13,iout)=usage                  ! usage parameter
                 if (lhilbert) thisobtype_usage=13         ! save INDEX of where usage is stored for hilbertcurve cross validation (if requested)
                 cdata_all(14,iout)=idomsfc                ! dominate surface type
                 cdata_all(15,iout)=dlon_earth*rad2deg     ! earth relative longitude (degrees)
                 cdata_all(16,iout)=dlat_earth*rad2deg     ! earth relative latitude (degrees)
                 cdata_all(17,iout)=stnelev                ! station elevation (m)
                 cdata_all(18,iout)=obsdat(4,k)            ! observation height (m)
                 cdata_all(19,iout)=zz                     ! terrain height at ob location
                 cdata_all(20,iout)=r_prvstg(1,1)          ! provider name
                 cdata_all(21,iout)=r_sprvstg(1,1)         ! subprovider name
                 cdata_all(22,iout)=obsdat(10,k)            ! cat
                 if(perturb_obs)cdata_all(23,iout)=ran01dom()*perturb_fact ! q perturbation
                 if (twodvar_regional) &
                    call adjust_error(cdata_all(15,iout),cdata_all(16,iout),cdata_all(12,iout),cdata_all(1,iout))
 
!             Total precipitable water (ssm/i)
              else if(pwob) then

                 pwoe=obserr(7,k)
                 pwmerr=pwoe*three
                 cdata_all(1,iout)=pwoe                    ! pw error
                 cdata_all(2,iout)=dlon                    ! grid relative longitude
                 cdata_all(3,iout)=dlat                    ! grid relative latitude
                 cdata_all(4,iout)=obsdat(7,k)             ! pw obs
                 cdata_all(5,iout)=rstation_id             ! station id
                 cdata_all(6,iout)=t4dv                    ! time
                 cdata_all(7,iout)=nc                      ! type
                 cdata_all(8,iout)=pwmerr                  ! pw max error
                 cdata_all(9,iout)=pwq                     ! quality mark
                 cdata_all(10,iout)=obserr(7,k)            ! original obs error
                 cdata_all(11,iout)=usage                  ! usage parameter
                 if (lhilbert) thisobtype_usage=11         ! save INDEX of where usage is stored for hilbertcurve cross validation (if requested)
                 cdata_all(12,iout)=dlon_earth*rad2deg     ! earth relative longitude (degrees)
                 cdata_all(13,iout)=dlat_earth*rad2deg     ! earth relative latitude (degrees)
                 cdata_all(14,iout)=stnelev                ! station elevation (m)
                 cdata_all(15,iout)=obsdat(1,k)            ! observation pressure (hPa)
                 cdata_all(16,iout)=obsdat(4,k)            ! observation height (m)
 

!             Conventional sst observations
              else if(sstob) then

!                Locate the observation on the analysis grid.  Get land/sea/ice
!                mask at nearest analysis grid points.
 
                 sstoe=r0_75

                 cdata_all(1,iout)=sstoe                   ! sst error
                 cdata_all(2,iout)=dlon                    ! grid relative longitude
                 cdata_all(3,iout)=dlat                    ! grid relative latitude
                 cdata_all(4,iout)=sstdat(3,k)             ! sst obs
                 cdata_all(5,iout)=rstation_id             ! station id
                 cdata_all(6,iout)=t4dv                    ! time
                 cdata_all(7,iout)=nc                      ! type
                 cdata_all(8,iout)=sstoe*three             ! pw max error
                 cdata_all(9,iout)=sstdat(2,k)             ! depth of measurement
                 cdata_all(10,iout)=sstdat(1,k)            ! measurement type
                 cdata_all(11,iout)=sstq                   ! quality mark
                 cdata_all(12,iout)=sstdat(5,k)            ! original obs error
                 cdata_all(13,iout)=usage                  ! usage parameter
                 if (lhilbert) thisobtype_usage=13         ! save INDEX of where usage is stored for hilbertcurve cross validation (if requested)
                 cdata_all(14,iout)=idomsfc                ! dominate surface type
                 cdata_all(15,iout)=tsavg                  ! skin temperature
                 cdata_all(16,iout)=dlon_earth*rad2deg     ! earth relative longitude (degrees)
                 cdata_all(17,iout)=dlat_earth*rad2deg     ! earth relative latitude (degrees)
                 cdata_all(18,iout)=stnelev                ! station elevation (m)

                 if( nst_gsi > 0) then
                   zob   = sstdat(2,k)
                   if (zob > 10.0) then
                      tref  = tsavg
                      dtw   = zero
                      dtc   = zero
                      tz_tr = one
                   else
                      call gsi_nstcoupler_deter(dlat_earth,dlon_earth,t4dv,zob,tref,dtw,dtc,tz_tr)
                   end if

                   cdata_all(19,iout) = tref               ! foundation temperature
                   cdata_all(20,iout) = dtw                ! dt_warm at zob
                   cdata_all(21,iout) = dtc                ! dt_cool at zob
                   cdata_all(22,iout) = tz_tr              ! d(Tz)/d(Tr)
                 end if

!          Measurement types
!             0       Ship intake
!             1       Bucket
!             2       Hull contact sensor
!             3       Reversing Thermometer
!             4       STD/CTD sensor
!             5       Mechanical BT
!             6       Expendable BT
!             7       Digital BT
!             8       Thermistor chain
!             9       Infra-red scanner
!             10      Micro-wave scanner
!             11-14   Reserved

!             Wind gusts
              else if(gustob) then
   
!                need to find out gustoe
!                gustoe=1.8
                 gustoe=1.0
                 selev=stnelev
                 oelev=obsdat(4,k)
                 if(selev == oelev)oelev=r10+selev
                 if((kx >= 280 .and. kx < 300).or.(kx >= 180 .and. kx < 200))then
                   oelev=r10+selev
                   if ((kx==280).or.(kx==180)) oelev=r20+selev
                   if ((kx==282).or.(kx==182)) oelev=r20+selev
                   if ((kx==285).or.(kx==185)) then
                      oelev=selev
                      selev=zero
                   end if

                   if ((kx==188).or.(kx==288) .or.(kx==195) .or.(kx==295)) then
!                     gustoe=2.5
                      gustoe=1.0
                      windcorr=abs(obsdat(5,k))<1.0 .and. abs(obsdat(6,k))<1.0 .and. obsdat(8,k)>10.0
                      if (windcorr) gustoe=gustoe*1.5_r_kind

                      if (abs(obsdat(8,k)-sqrt(obsdat(5,k)**2+obsdat(6,k)**2))<1.5) then
                         gustoe=gustoe*1.5_r_kind
                      end if
                   end if
                 end if
                 if (inflate_error) gustoe=gustoe*1.5_r_kind

                 cdata_all(1,iout)=gustoe                  ! wind gusts error (cb)
                 cdata_all(2,iout)=dlon                    ! grid relative longitude
                 cdata_all(3,iout)=dlat                    ! grid relative latitude
                 cdata_all(4,iout)=dlnpob                  ! ln(pressure in cb)
                 cdata_all(5,iout)=oelev                   ! observation height
                 cdata_all(6,iout)=obsdat(8,k)             ! wind gusts obs
                 cdata_all(7,iout)=rstation_id             ! station id
                 cdata_all(8,iout)=t4dv                    ! time
                 cdata_all(9,iout)=nc                      ! type
                 cdata_all(10,iout)=gustoe*three           ! max error
                 cdata_all(11,iout)=gustqm                 ! quality mark
                 cdata_all(12,iout)=usage                  ! usage parameter
                 if (lhilbert) thisobtype_usage=12         ! save INDEX of where usage is stored for hilbertcurve cross validation (if requested)
                 cdata_all(13,iout)=idomsfc                ! dominate surface type
                 cdata_all(14,iout)=tsavg                  ! skin temperature
                 cdata_all(15,iout)=ff10                   ! 10 meter wind factor
                 cdata_all(16,iout)=sfcr                   ! surface roughness
                 cdata_all(17,iout)=dlon_earth*rad2deg     ! earth relative longitude (degrees)
                 cdata_all(18,iout)=dlat_earth*rad2deg     ! earth relative latitude (degrees)
                 cdata_all(19,iout)=selev                  ! station elevation (m)
                 cdata_all(20,iout)=r_prvstg(1,1)          ! provider name
                 cdata_all(21,iout)=r_sprvstg(1,1)         ! subprovider name

!             Visibility
              else if(visob) then

                 visoe=4000.0  ! temporarily
                 if ((kx==283).or.(kx==183)) visoe=4500.0
                 if (inflate_error) visoe=visoe*r1_2

                 cdata_all(1,iout)=visoe                   ! visibility error (cb)
                 cdata_all(2,iout)=dlon                    ! grid relative longitude
                 cdata_all(3,iout)=dlat                    ! grid relative latitude
                 cdata_all(4,iout)=obsdat(9,k)             ! visibility obs
                 cdata_all(5,iout)=rstation_id             ! station id
                 cdata_all(6,iout)=t4dv                    ! time
                 cdata_all(7,iout)=nc                      ! type
                 cdata_all(8,iout)=visoe*three             ! max error
                 cdata_all(9,iout)=visqm                   ! quality mark
                 cdata_all(10,iout)=usage                  ! usage parameter
                 if (lhilbert) thisobtype_usage=10         ! save INDEX of where usage is stored for hilbertcurve cross validation (if requested)
                 cdata_all(11,iout)=idomsfc                ! dominate surface type
                 cdata_all(12,iout)=dlon_earth*rad2deg     ! earth relative longitude (degrees)
                 cdata_all(13,iout)=dlat_earth*rad2deg     ! earth relative latitude (degrees)
                 cdata_all(14,iout)=stnelev                ! station elevation (m)
                 cdata_all(15,iout)=obsdat(4,k)            ! observation height (m)
                 cdata_all(16,iout)=zz                     ! terrain height at ob location
                 cdata_all(17,iout)=r_prvstg(1,1)          ! provider name
                 cdata_all(18,iout)=r_sprvstg(1,1)         ! subprovider name

!             2m-Dewpoint
              else if(tdob) then
                 tdoe=obserr(3,k)*r1_2
                 qobcon=obsdat(2,k)*convert
                 tdry=r999
                 if (tqm(k)<lim_tqm) tdry=(obsdat(3,k)+t0c)/(one+fv*qobcon)
                 cdata_all(1,iout)=tdoe                    ! td error   
                 cdata_all(2,iout)=dlon                    ! grid relative longitude
                 cdata_all(3,iout)=dlat                    ! grid relative latitude
                 cdata_all(4,iout)=dlnpob                  ! ln(pressure in cb)
                 cdata_all(5,iout)=obsdat(12,k)+t0c        ! td ob               !Do you need t0c ? /MPondeca
                 cdata_all(6,iout)=rstation_id             ! station id
                 cdata_all(7,iout)=t4dv                    ! time
                 cdata_all(8,iout)=nc                      ! type
                 cdata_all(9,iout)=tdoe*three              ! td max error
                 cdata_all(10,iout)=tdry                   ! dry temperature (obs is tv)
                 cdata_all(11,iout)=tdqm                   ! quality mark
                 cdata_all(12,iout)=tdoe                   ! original obs error
                 cdata_all(13,iout)=usage                  ! usage parameter
                 if (lhilbert) thisobtype_usage=13         ! save INDEX of where usage is stored for hilbertcurve cross validation (if requested)
                 cdata_all(14,iout)=idomsfc                ! dominate surface type
                 cdata_all(15,iout)=tsavg                  ! skin temperature
                 cdata_all(16,iout)=ff10                   ! 10 meter wind factor
                 cdata_all(17,iout)=sfcr                   ! surface roughness
                 cdata_all(18,iout)=dlon_earth*rad2deg     ! earth relative longitude (degrees)
                 cdata_all(19,iout)=dlat_earth*rad2deg     ! earth relative latitude (degrees)
                 cdata_all(20,iout)=stnelev                ! station elevation (m)
                 cdata_all(21,iout)=obsdat(4,k)            ! observation height (m)
                 cdata_all(22,iout)=zz                     ! terrain height at ob location
                 cdata_all(23,iout)=r_prvstg(1,1)          ! provider name
                 cdata_all(24,iout)=r_sprvstg(1,1)         ! subprovider name
                 cdata_all(25,iout)=obsdat(10,k)           ! cat

!             Maximum temperature
              else if(mxtmob) then
                 mxtmoe=obserr(3,k)
                 qtflg=one
                 cdata_all(1,iout)=mxtmoe                  ! maximum temperature error
                 cdata_all(2,iout)=dlon                    ! grid relative longitude
                 cdata_all(3,iout)=dlat                    ! grid relative latitude
                 cdata_all(4,iout)=dlnpob                  ! ln(pressure in cb)
                 cdata_all(5,iout)=maxtmint(1,k)           ! maximum temperature ob.
                 cdata_all(6,iout)=rstation_id             ! station id
                 cdata_all(7,iout)=t4dv                    ! time
                 cdata_all(8,iout)=nc                      ! type
                 cdata_all(9,iout)=qtflg                   ! qtflg (virtual temperature flag)
                 cdata_all(10,iout)=mxtmqm                 ! quality mark
                 cdata_all(11,iout)=obserr(3,k)            ! original obs error
                 cdata_all(12,iout)=usage                  ! usage parameter
                 if (lhilbert) thisobtype_usage=12         ! save INDEX of where usage is stored for hilbertcurve cross validation (if requested)
                 cdata_all(13,iout)=idomsfc                ! dominate surface type
                 cdata_all(14,iout)=tsavg                  ! skin temperature
                 cdata_all(15,iout)=ff10                   ! 10 meter wind factor
                 cdata_all(16,iout)=sfcr                   ! surface roughness
                 cdata_all(17,iout)=dlon_earth*rad2deg     ! earth relative longitude (degrees)
                 cdata_all(18,iout)=dlat_earth*rad2deg     ! earth relative latitude (degrees)
                 cdata_all(19,iout)=stnelev                ! station elevation (m)
                 cdata_all(20,iout)=obsdat(4,k)            ! observation height (m)
                 cdata_all(21,iout)=zz                     ! terrain height at ob location
                 cdata_all(22,iout)=r_prvstg(1,1)          ! provider name
                 cdata_all(23,iout)=r_sprvstg(1,1)         ! subprovider name
                 cdata_all(24,iout)=obsdat(10,k)           ! cat

!             Minimum temperature
              else if(mitmob) then
                 mitmoe=obserr(3,k)
                 qtflg=one
                 cdata_all(1,iout)=mitmoe                  ! minimum temperature error
                 cdata_all(2,iout)=dlon                    ! grid relative longitude
                 cdata_all(3,iout)=dlat                    ! grid relative latitude
                 cdata_all(4,iout)=dlnpob                  ! ln(pressure in cb)
                 cdata_all(5,iout)=maxtmint(2,k)           ! minimum temperature ob.
                 cdata_all(6,iout)=rstation_id             ! station id
                 cdata_all(7,iout)=t4dv                    ! time
                 cdata_all(8,iout)=nc                      ! type
                 cdata_all(9,iout)=qtflg                   ! qtflg (virtual temperature flag)
                 cdata_all(10,iout)=mitmqm                 ! quality mark
                 cdata_all(11,iout)=obserr(3,k)            ! original obs error
                 cdata_all(12,iout)=usage                  ! usage parameter
                 if (lhilbert) thisobtype_usage=12         ! save INDEX of where usage is stored for hilbertcurve cross validation (if requested)
                 cdata_all(13,iout)=idomsfc                ! dominate surface type
                 cdata_all(14,iout)=tsavg                  ! skin temperature
                 cdata_all(15,iout)=ff10                   ! 10 meter wind factor
                 cdata_all(16,iout)=sfcr                   ! surface roughness
                 cdata_all(17,iout)=dlon_earth*rad2deg     ! earth relative longitude (degrees)
                 cdata_all(18,iout)=dlat_earth*rad2deg     ! earth relative latitude (degrees)
                 cdata_all(19,iout)=stnelev                ! station elevation (m)
                 cdata_all(20,iout)=obsdat(4,k)            ! observation height (m)
                 cdata_all(21,iout)=zz                     ! terrain height at ob location
                 cdata_all(22,iout)=r_prvstg(1,1)          ! provider name
                 cdata_all(23,iout)=r_sprvstg(1,1)         ! subprovider name
                 cdata_all(24,iout)=obsdat(10,k)           ! cat

!             Pressure at mean sea level
              else if(pmob) then

                 pmoe=obserr(1,k)*one_tenth                ! convert from mb to cb
                 if (inflate_error) pmoe=pmoe*r1_2
                 cdata_all(1,iout)=pmoe                    ! pressure at mean sea level error (cb)
                 cdata_all(2,iout)=dlon                    ! grid relative longitude
                 cdata_all(3,iout)=dlat                    ! grid relative latitude
                 cdata_all(4,iout)=exp(dlnpob)             ! pressure (in cb)

                 cdata_all(5,iout)=one_tenth*obsdat(13,k)  ! pressure at mean sea level (in cb)

                 cdata_all(6,iout)=obsdat(4,k)             ! surface height
                 cdata_all(7,iout)=obsdat(3,k)+t0c         ! surface temperature
                 cdata_all(8,iout)=rstation_id             ! station id
                 cdata_all(9,iout)=t4dv                    ! time
                 cdata_all(10,iout)=nc                     ! type
                 cdata_all(11,iout)=pmq(k)                 ! quality mark
                 cdata_all(12,iout)=obserr(1,k)*one_tenth  ! original obs error (cb)
                 cdata_all(13,iout)=usage                  ! usage parameter
                 if (lhilbert) thisobtype_usage=13         ! save INDEX of where usage is stored for hilbertcurve cross validation (if requested)
                 cdata_all(14,iout)=idomsfc                ! dominate surface type
                 cdata_all(15,iout)=tsavg                  ! skin temperature
                 cdata_all(16,iout)=ff10                   ! 10 meter wind factor
                 cdata_all(17,iout)=sfcr                   ! surface roughness
                 cdata_all(18,iout)=dlon_earth*rad2deg     ! earth relative longitude (degrees)
                 cdata_all(19,iout)=dlat_earth*rad2deg     ! earth relative latitude (degrees)
                 cdata_all(20,iout)=stnelev                ! station elevation (m)
                 cdata_all(21,iout)=zz                     ! terrain height at ob location
                 cdata_all(22,iout)=r_prvstg(1,1)          ! provider name
                 cdata_all(23,iout)=r_sprvstg(1,1)         ! subprovider name
                 cdata_all(24,iout)=obsdat(10,k)           ! cat

!             Significant wave height
              else if(howvob) then

                 howvoe=0.3_r_kind                         ! use temporarily
                 cdata_all(1,iout)=howvoe                  ! significant wave height error (m)
                 cdata_all(2,iout)=dlon                    ! grid relative longitude
                 cdata_all(3,iout)=dlat                    ! grid relative latitude
                 cdata_all(4,iout)=exp(dlnpob)             ! pressure (in cb)

                 cdata_all(5,iout)=owave(1,k)              ! significant wave height (in m)

                 cdata_all(6,iout)=rstation_id             ! station id
                 cdata_all(7,iout)=t4dv                    ! time
                 cdata_all(8,iout)=nc                      ! type
                 cdata_all(9,iout)=howvqm                  ! quality mark
                 cdata_all(10,iout)=howvoe                 ! original obs error (m)
                 cdata_all(11,iout)=usage                  ! usage parameter
                 if (lhilbert) thisobtype_usage=11         ! save INDEX of where usage is stored for hilbertcurve cross validation (if requested)
                 cdata_all(12,iout)=idomsfc                ! dominate surface type
                 cdata_all(13,iout)=tsavg                  ! skin temperature
                 cdata_all(14,iout)=ff10                   ! 10 meter wind factor
                 cdata_all(15,iout)=sfcr                   ! surface roughness
                 cdata_all(16,iout)=dlon_earth*rad2deg     ! earth relative longitude (degrees)
                 cdata_all(17,iout)=dlat_earth*rad2deg     ! earth relative latitude (degrees)
                 cdata_all(18,iout)=stnelev                ! station elevation (m)
                 cdata_all(19,iout)=obsdat(4,k)            ! observation height (m)
                 cdata_all(20,iout)=zz                     ! terrain height at ob location
                 cdata_all(21,iout)=r_prvstg(1,1)          ! provider name
                 cdata_all(22,iout)=r_sprvstg(1,1)         ! subprovider name
                 cdata_all(23,iout)=obsdat(10,k)           ! cat

! METAR cloud observation
              else if(metarcldobs) then
                 cdata_all(1,iout)=rstation_id    !  station ID
                 cdata_all(2,iout)=dlon           !  grid relative longitude
                 cdata_all(3,iout)=dlat           !  grid relative latitude
                 cdata_all(4,iout)=stnelev        !  station  elevation
                 if(metarvis(1,1) < r0_1_bmiss) then
                    cdata_all(5,iout)=metarvis(1,1)  !  visibility (m)
                 else
                    cdata_all(5,iout) = -99999.0_r_kind
                 endif
                 do kk=1, 6
                    if(metarcld(1,kk) < r0_1_bmiss) then
                       cdata_all(5+kk,iout) =metarcld(1,kk)  !  cloud amount
                    else
                       cdata_all(5+kk,iout) = -99999.0_r_kind
                    endif
                    if(metarcld(2,kk) < r0_1_bmiss) then
                       cdata_all(11+kk,iout)=metarcld(2,kk)  !  cloud bottom height (m)
                    else
                       cdata_all(11+kk,iout)= -99999.0_r_kind
                    endif
                 enddo
                 do kk=1, 3
                    if(metarwth(1,kk) < r0_1_bmiss) then
                       cdata_all(17+kk,iout)=metarwth(1,kk)  !  weather
                    else
                       cdata_all(17+kk,iout)= -99999.0_r_kind
                    endif
                 enddo
                 cdata_all(21,iout)=timeobs     !  time observation
                 cdata_all(22,iout)=usage
                 if (lhilbert) thisobtype_usage=22         ! save INDEX of where usage is stored for hilbertcurve cross validation (if requested)
                 cdata_all(23,iout)=0.0_r_kind  ! reserved for distance between obs and grid
!     Calculate dewpoint depression from surface obs, to be used later
!         with haze and ceiling logic to exclude dust-caused ceiling obs
!         from cloud analysis
                 if(metarvis(2,1)  < 1.e10_r_kind) then
                    cdata_all(24,iout)=obsdat(3,1)-metarvis(2,1)  ! temperature - dew point
                 else
                    cdata_all(24,iout)=-99999.0_r_kind  ! temperature - dew point
                 endif
! cdata_all(24,iout) and cdata_all(25,iout) will be used to save dlon and dlat
! NESDIS cloud products
              else if(goesctpobs) then
                 cdata_all(1,iout)=rstation_id    !  station ID
                 cdata_all(2,iout)=dlon                 !  grid relative longitude
                 cdata_all(3,iout)=dlat                 !  grid relative latitude
                 cdata_all(4,iout)=goescld(1,k)/100.0_r_kind   !  cloud top pressure (pa)
                 cdata_all(5,iout)=goescld(2,k)         !  cloud cover
                 cdata_all(6,iout)=goescld(3,k)         !  Cloud top temperature (K)
                 cdata_all(7,iout)=timeobs              !  time
                 cdata_all(8,iout)=usage
                 if (lhilbert) thisobtype_usage=8       ! save INDEX of where usage is stored for hilbertcurve cross validation (if requested)
!             Total cloud amount
              else if(tcamtob) then
                 if (k==1) then
!                   adjust quality mark/usage parameter
                    if (trim(subset) == 'GOESND') then
                       call adjust_goescldobs(goescld(2,1),timeobs,idomsfc,dlat_earth,dlon_earth, &
                                  low_cldamt,low_cldamt_qc,mid_cldamt,mid_cldamt_qc, &
                                  hig_cldamt,hig_cldamt_qc,tcamt,tcamt_qc)
                    else
                       call adjust_convcldobs(cld2seq,cld2seqlevs,cldseq,cldseqlevs,metarwth,metarwthlevs, &
                                  low_cldamt,low_cldamt_qc,mid_cldamt,mid_cldamt_qc, &
                                  hig_cldamt,hig_cldamt_qc,tcamt,lcbas,tcamt_qc,lcbas_qc,ceiling,stnelev)
                    end if

                    if(tcamt_qc==15 .or. tcamt_qc==12 .or. tcamt_qc==9) usage=100._r_kind
                    tcamt_oe=20.0_r_kind
                    if(tcamt_qc==1) tcamt_oe=tcamt_oe*1.25_r_kind 
                    if(tcamt_qc==2) tcamt_oe=tcamt_oe*1.50_r_kind
                    if(tcamt_qc==3) tcamt_oe=tcamt_oe*1.75_r_kind

                    cdata_all( 1,iout)=tcamt_oe               !  obs error
                    cdata_all( 2,iout)=dlon                   !  grid relative longitude
                    cdata_all( 3,iout)=dlat                   !  grid relative latitude
                    cdata_all( 4,iout)=tcamt                  !  total cloud amount (%)
                    cdata_all( 5,iout)=rstation_id            !  station ID
                    cdata_all( 6,iout)=t4dv                   !  time
                    cdata_all( 7,iout)=nc                     !  type
                    cdata_all( 8,iout)=tcamt_qc               !  quality mark
                    cdata_all( 9,iout)=usage                  !  usage parameter
                    if (lhilbert) thisobtype_usage=9          ! save INDEX of where usage is stored for hilbertcurve cross validation (if requested)
                    cdata_all(10,iout)=idomsfc                !  dominate surface type
                    cdata_all(11,iout)=tsavg                  ! skin temperature
                    cdata_all(12,iout)=ff10                   ! 10 meter wind factor
                    cdata_all(13,iout)=sfcr                   ! surface roughness
                    cdata_all(14,iout)=dlon_earth*rad2deg     ! earth relative longitude (degrees)
                    cdata_all(15,iout)=dlat_earth*rad2deg     ! earth relative latitude (degrees)
                    cdata_all(16,iout)=stnelev                ! station elevation (m)
                    cdata_all(17,iout)=obsdat(4,k)            ! observation height (m)
                    cdata_all(18,iout)=zz                     ! terrain height at ob location
                    cdata_all(19,iout)=r_prvstg(1,1)          ! provider name
                    cdata_all(20,iout)=r_sprvstg(1,1)         ! subprovider name
                 end if

!             Base height of the lowest cloud seen
              else if(lcbasob) then
                 if (k==1) then
!                   adjust quality mark/usage parameter
                    call adjust_convcldobs(cld2seq,cld2seqlevs,cldseq,cldseqlevs,metarwth,metarwthlevs, &
                                  low_cldamt,low_cldamt_qc,mid_cldamt,mid_cldamt_qc, &
                                  hig_cldamt,hig_cldamt_qc,tcamt,lcbas,tcamt_qc,lcbas_qc,ceiling,stnelev)

                    if(lcbas_qc==15 .or. lcbas_qc==12 .or. lcbas_qc==9) usage=100._r_kind
                    lcbas_oe=4500.0_r_kind
                    if(lcbas_qc==3) lcbas_oe=lcbas_oe*1.25_r_kind
                    if(lcbas_qc==4) lcbas_oe=lcbas_oe*1.5_r_kind

                    cdata_all( 1,iout)=lcbas_oe               !  obs error
                    cdata_all( 2,iout)=dlon                   !  grid relative longitude
                    cdata_all( 3,iout)=dlat                   !  grid relative latitude
                    cdata_all( 4,iout)=lcbas                  !  base height of lowest cloud (m)
                    cdata_all( 5,iout)=rstation_id            !  station ID
                    cdata_all( 6,iout)=t4dv                   !  time
                    cdata_all( 7,iout)=nc                     !  type
                    cdata_all( 8,iout)=lcbas_qc               !  quality mark
                    cdata_all( 9,iout)=usage                  !  usage parameter
                    if (lhilbert) thisobtype_usage=9          ! save INDEX of where usage is stored for hilbertcurve cross validation (if requested)
                    cdata_all(10,iout)=idomsfc                !  dominate surface type
                    cdata_all(11,iout)=tsavg                  ! skin temperature
                    cdata_all(12,iout)=ff10                   ! 10 meter wind factor
                    cdata_all(13,iout)=sfcr                   ! surface roughness
                    cdata_all(14,iout)=dlon_earth*rad2deg     ! earth relative longitude (degrees)
                    cdata_all(15,iout)=dlat_earth*rad2deg     ! earth relative latitude (degrees)
                    cdata_all(16,iout)=stnelev                ! station elevation (m)
                    cdata_all(17,iout)=obsdat(4,k)            ! observation height (m)
                    cdata_all(18,iout)=zz                     ! terrain height at ob location
                    cdata_all(19,iout)=ceiling                ! cloud ceiling obs
                    if (trim(subset) == 'GOESND') then
!                      cdata_all(20,iout)=goescld(1,k)/100.0_r_kind   !  cloud top pressure (pa)
                       cdata_all(20,iout)=goescld(1,k)           !  cloud top pressure
                       cdata_all(21,iout)=goescld(3,k)           !  Cloud top temperature (K)
                    else
                       cdata_all(20,iout)=bmiss
                       cdata_all(21,iout)=bmiss
                    end if
                    cdata_all(22,iout)=r_prvstg(1,1)          ! provider name
                    cdata_all(23,iout)=r_sprvstg(1,1)         ! subprovider name
                 end if
              end if

!
!    End k loop over levs
           end do  LOOP_K_LEVS
        end do loop_readsb

!
!   End of bufr read loop
     enddo loop_msg
!    Close unit to bufr file
     call closbf(lunin)

!    Deallocate arrays used for thinning data
     if (.not.use_all) then
        deallocate(presl_thin)
        call del3grids
     endif

! Normal exit

  enddo loop_convinfo! loops over convinfo entry matches
  deallocate(lmsg)

! Apply hilbert curve for cross validation if requested

    if(lhilbert) &
       call apply_hilbertcurve(maxobs,obstype,cdata_all(thisobtype_usage,1:maxobs))   

! Write header record and data to output file for further processing
  allocate(iloc(ndata))
  icount=0
  do i=1,maxobs
     if(isort(i) > 0)then
       icount=icount+1
       iloc(icount)=isort(i)
     end if
  end do
  if(ndata /= icount)then
     write(6,*) ' PREPBUFR: mix up in read_prepbufr ,ndata,icount ',ndata,icount
     call stop2(50)
  end if
  allocate(cdata_out(nreal,ndata))
  do i=1,ndata
     itx=iloc(i)
     do k=1,nreal
        cdata_out(k,i)=cdata_all(k,itx)
     end do
  end do
  deallocate(iloc,isort,cdata_all)

! define a closest METAR cloud observation for each grid point

  if(metarcldobs .and. ndata > 0) then
     maxobs=2000000
     allocate(cdata_all(nreal,maxobs))
     call reorg_metar_cloud(cdata_out,nreal,ndata,cdata_all,maxobs,iout)
     ndata=iout
     write(lunout) obstype,sis,nreal,nchanl,ilat,ilon
     write(lunout) ((cdata_all(i,j),i=1,nreal),j=1,ndata)
     deallocate(cdata_all)
  else
     write(lunout) obstype,sis,nreal,nchanl,ilat,ilon,ndata
     write(lunout) cdata_out
  endif

  deallocate(cdata_out)
  call destroy_rjlists
  call destroy_aircraft_rjlists
  if(i_gsdsfc_uselist==1) call destroy_gsd_sfcuselist
  if (lhilbert) call destroy_hilbertcurve
  if (twodvar_regional) call destroy_ndfdgrid

900 continue
  if(diagnostic_reg .and. ntest>0) write(6,*)'READ_PREPBUFR:  ',&
     'ntest,disterrmax=',ntest,disterrmax
  if(diagnostic_reg .and. nvtest>0) write(6,*)'READ_PREPBUFR:  ',&
     'nvtest,vdisterrmax=',ntest,vdisterrmax

  if (ndata == 0) then 
     call closbf(lunin)
     write(6,*)'READ_PREPBUFR:  closbf(',lunin,')'
  endif

  close(lunin)

  close(55)

! End of routine
  return

end subroutine read_prepbufr

!-------------------------------------------------------------------------
!    NOAA/NCEP, National Centers for Environmental Prediction GSI        !
!-------------------------------------------------------------------------
!
! !ROUTINE:  sonde_ext -level enhancemnt for raob
!
! !INTERFACE:
!
subroutine sonde_ext(obsdat,tpc,qcmark,obserr,drfdat,levsio,kx,vtcd)

!$$$  subprogram documentation block
!                .      .    .                                       .
! subprogram:  sonde_ext                   level enhancemnt for raob
!   prgmmr: wu               org: np22                date: 2013-05-17
!
! abstract:  This routine adds bogus raob so that at least one report
!            at each model layer, by interpolate between a significant
!            report and the neighboring obs 
!
! program history log:
!
! attributes:
!   language: f90
!   machine:  ibm RS/6000 SP
!
!$$$
! !USES:

  use kinds, only: r_kind,r_single,r_double,i_kind
  use constants, only: zero,one,one_tenth
  use guess_grids, only:  ges_psfcavg,ges_prslavg
  use gridmod, only: nsig
  use obsmod, only: bmiss

  implicit none

! !INPUT PARAMETERS:
  integer(i_kind)                                  , intent(in   ) ::kx
  real(r_double)                                   , intent(in   ) ::vtcd

! !INPUT/OUTPUT PARAMETERS:
  integer(i_kind)                                  , intent(inout) ::levsio
  real(r_double),dimension(13,255), intent(inout) :: obsdat
  real(r_double),dimension(8,255), intent(inout) :: drfdat,qcmark,obserr
  real(r_double),dimension(255,20), intent(inout) :: tpc

  real(r_kind) wim,wi
  real(r_kind),dimension(nsig) :: prsltmp,dpmdl
  integer(i_kind) i,j,k,levs
  integer(i_kind) ku,kl,ll,im
  real rsig(nsig)
  integer(i_kind),dimension(255):: pqm,qqm,tqm,wqm,cat,zqm
  real(r_kind),dimension(255):: dpres,tvflg,dpobs

!!! find averaged sigma levels !!!!!!!!
  levs=levsio
  ll=levsio

  do k=1,nsig
     rsig(k)=ges_prslavg(k)/ges_psfcavg
  enddo

  do k=1,levs
     cat(k)=nint(obsdat(10,k))
  enddo


!!! find model levels at obs location in log(cb) !!!!!!!!
  do k=1,nsig
     dpmdl(k)=obsdat(1,1)*rsig(k)
     prsltmp(k)=log(dpmdl(k)*one_tenth)
  enddo
!!! find obs levels in log(cb)     !!!!!!!!
  do k=1,levs
     dpres(k)=log(obsdat(1,k)*one_tenth)
     dpobs(k)=dpres(k)
  enddo


  if(kx==120)then
     pqm(1)=nint(min(qcmark(1,1),10000.0))
     qqm(1)=nint(min(qcmark(2,1),10000.0))
     tqm(1)=nint(min(qcmark(3,1),10000.0))
     zqm(1)=nint(min(qcmark(4,1),10000.0))
     call grdcrd(dpres,levs,prsltmp(1),nsig,-1)
        do k=1,levs
           tvflg(k)=one                               ! initialize as sensible
           do j=1,20
              if (tpc(k,j)==vtcd) tvflg(k)=zero       ! reset flag if virtual
              if (tpc(k,j)>=bmiss) exit               ! end of stack
           end do
        end do

        do i=2,levs
           im=i-1
           pqm(i)=nint(min(qcmark(1,i),10000.0))
           qqm(i)=nint(min(qcmark(2,i),10000.0))
           tqm(i)=nint(min(qcmark(3,i),10000.0))
           zqm(i)=nint(min(qcmark(4,i),10000.0))
           if ( (cat(i)==2 .or. cat(im)==2 .or. cat(i)==5 .or. cat(im)==5) .and. &
           pqm(i)<4 .and.  pqm(im)<4    )then
              ku=dpres(i)-1
              ku=min(nsig,ku)
              kl=dpres(im)+2
              kl=max(2,kl)
              do k = kl,ku
                 ll=ll+1
                 if(ll>255)then
                    write(6,*)'error in SONDE_EXT levs > 255'
                    stop
                 endif
                 obsdat(1,ll)=dpmdl(k)
                 qcmark(1,ll)  =max (qcmark(1,i),qcmark(1,im)) !PQM
                 qcmark(2,ll) = bmiss
                 qcmark(3,ll) = bmiss
                 qcmark(4,ll) = bmiss
                 qcmark(5,ll) = bmiss
                 qcmark(7,ll) = bmiss
                 do j=1,20
                    tpc(ll,j)=tpc(i,j)
                 end do
                 wim=(prsltmp(k)-dpobs(i))/(dpobs(im)-dpobs(i))
                 wi=(dpobs(im)-prsltmp(k))/(dpobs(im)-dpobs(i))
!!! find tob, only bogus if both good obs and of the same type (sensible/virtual)
                 if(  tqm(i)<4 .and.  tqm(im)<4 .and. tvflg(i)==tvflg(im) ) then
                    obsdat(3,ll)=obsdat(3,im)*wim + obsdat(3,i)*wi
                    drfdat(1,ll)  = drfdat(1,im)*wim + drfdat(1,i)*wi
                    drfdat(2,ll)  = drfdat(2,im)*wim + drfdat(2,i)*wi
                    drfdat(3,ll)  = drfdat(3,im)*wim + drfdat(3,i)*wi
                    qcmark(3,ll)  =max (qcmark(3,i),qcmark(3,im)) !TQM
                    obserr(3,ll)  =max (obserr(3,i),obserr(3,im))  ! TOE
                 endif
!!! find qob
                 if(  qqm(i)<4 .and.  qqm(im)<4  ) then
                    obsdat(2,ll)=obsdat(2,im)*wim + obsdat(2,i)*wi
                    drfdat(1,ll)  = drfdat(1,im)*wim + drfdat(1,i)*wi
                    drfdat(2,ll)  = drfdat(2,im)*wim + drfdat(2,i)*wi
                    drfdat(3,ll)  = drfdat(3,im)*wim + drfdat(3,i)*wi
                    qcmark(2,ll)  =max (qcmark(2,i),qcmark(2,im)) !QQM
                    obserr(2,ll)  =max (obserr(2,i),obserr(2,im))  ! QOE
                 endif
!!! define zob
                 if(  zqm(i)<4 .and.  zqm(im)<4  ) then
                    obsdat(4,ll)=obsdat(4,im)*wim + obsdat(4,i)*wi
                 else
                    obsdat(4,ll)=max(obsdat(4,im),obsdat(4,i))
                 endif
                 qcmark(4,ll)  =max (qcmark(4,i),qcmark(4,im)) !ZQM

              enddo !kl,ku
           endif !cat
        enddo !levs
!!!!!!!!! w (not used) !!!!!!!!!!!!!!!!!!!!!!!!!!!
  elseif(kx==220)then
     pqm(1)=nint(min(qcmark(1,1),10000.0))
     wqm(1)=nint(min(qcmark(5,1),10000.0))
     call grdcrd(dpres,levs,prsltmp(1),nsig,-1)
     do i=2,levs
        im=i-1
        wqm(i)=nint(min(qcmark(5,i),10000.0))
        zqm(i)=nint(min(qcmark(4,i),10000.0))
        pqm(i)=nint(min(qcmark(1,i),10000.0))
        if(  wqm(i)<4 .and.  wqm(im)<4 .and.  pqm(i)<4 .and.  pqm(im)<4 .and.&
        (cat(i)==2 .or. cat(im)==2 .or. cat(i)==5 .or. cat(im)==5) )then
           ku=dpres(i)-1
           ku=min(nsig,ku)
           kl=dpres(im)+2
           kl=max(2,kl)
           do k = kl,ku
              ll=ll+1
              if(ll>255)then
                 write(6,*)'error in SONDE_EXT levs > 255'
                 stop
              endif
              obsdat(1,ll)=dpmdl(k)
              qcmark(1,ll)  =max (qcmark(1,i),qcmark(1,im)) !PQM
              qcmark(2,ll) = bmiss
              qcmark(3,ll) = bmiss
              qcmark(4,ll) = bmiss
              qcmark(5,ll) = bmiss
              qcmark(7,ll) = bmiss
              wim=(prsltmp(k)-dpobs(i))/(dpobs(im)-dpobs(i))
              wi=(dpobs(im)-prsltmp(k))/(dpobs(im)-dpobs(i))
!!! find wob (wint)
              obsdat(5,ll)=obsdat(5,im)*wim + obsdat(5,i)*wi
              obsdat(6,ll)=obsdat(6,im)*wim + obsdat(6,i)*wi
              drfdat(1,ll)  = drfdat(1,im)*wim + drfdat(1,i)*wi
              drfdat(2,ll)  = drfdat(2,im)*wim + drfdat(2,i)*wi
              drfdat(3,ll)  = drfdat(3,im)*wim + drfdat(3,i)*wi
              qcmark(5,ll)  =max (qcmark(5,i),qcmark(5,im)) !WQM
              obserr(5,ll)  =max (obserr(5,i),obserr(5,im))  ! WOE
              qcmark(1,ll)  =max (qcmark(1,i),qcmark(1,im))
!!! find zob
              if(  zqm(i)<4 .and.  zqm(im)<4  ) then
                 obsdat(4,ll)=obsdat(4,im)*wim + obsdat(4,i)*wi
              else
                 obsdat(4,ll)=max(obsdat(4,im),obsdat(4,i))
              endif
           enddo !kl,ku
        endif !cat
     enddo !levs
  endif ! 120,220

!11 change the number of levels and output
  levsio=ll

! End of routine
  return

end subroutine sonde_ext
<|MERGE_RESOLUTION|>--- conflicted
+++ resolved
@@ -124,11 +124,8 @@
 !   2014-06-16  carley/zhu - add tcamt and lcbas
 !   2014-06-26  carley - simplify call to apply_hilbertcurve 
 !   2014-11-20  zhu  - added code for aircraft temperature kx=130
-<<<<<<< HEAD
+!   2014-10-01  Xue    - add gsd surface observation uselist
 !   2015-02-23  Rancic/Thomas - add thin4d to time window logical
-=======
-!   2014-10-01  Xue    - add gsd surface observation uselist
->>>>>>> ccb59d28
 !
 !   input argument list:
 !     infile   - unit from which to read BUFR data
