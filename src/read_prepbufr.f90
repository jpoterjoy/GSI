--- conflicted
+++ resolved
@@ -99,15 +99,12 @@
 !   2011-08-01  lueken  - added module use deter_sfc_mod and fixed indentation
 !   2011-08-27  todling - add use_prepb_satwnd; cleaned out somebody's left over's
 !   2011-11-14  wu     - pass CAT to setup routines for raob level enhancement
-<<<<<<< HEAD
-=======
 !   2012-04-03  s.liu    - thin new VAD wind 
 !   2012-11-12  s.liu    - identify new VAD wind by vertical resolution 
 !   2013-01-26  parrish - change from grdcrd to grdcrd1 (to allow successful debug compile on WCOSS)
 !   2013-01-26  parrish - WCOSS debug compile error for pflag used before initialized.
 !                                    Initialize pflag=0 at beginning of subroutine.
 !
->>>>>>> f375e116
 !
 !   input argument list:
 !     infile   - unit from which to read BUFR data
@@ -143,13 +140,14 @@
   use obsmod, only: blacklst,offtime_data,bmiss
   use converr,only: etabl
   use gsi_4dvar, only: l4dvar,time_4dvar,winlen
-  use qcmod, only: errormod,noiqc
+  use qcmod, only: errormod,noiqc,newvad
   use convthin, only: make3grids,map3grids,del3grids,use_all
   use blacklist, only : blacklist_read,blacklist_destroy
   use blacklist, only : blkstns,blkkx,ibcnt
   use sfcobsqc,only: init_rjlists,get_usagerj,get_gustqm,destroy_rjlists
   use hilbertcurve,only: init_hilbertcurve, accum_hilbertcurve, &
                          apply_hilbertcurve,destroy_hilbertcurve
+  use ndfdgrids,only: init_ndfdgrid,destroy_ndfdgrid,relocsfcob,adjust_error
   use jfunc, only: tsensible
   use deter_sfc_mod, only: deter_sfc_type,deter_sfc2
   use aircraftobsqc, only: init_aircraft_rjlists,get_aircraft_usagerj,&
@@ -194,6 +192,7 @@
   logical outside,driftl,convobs,inflate_error
   logical sfctype
   logical luse,ithinp,windcorr
+  logical patch_fog
   logical,allocatable,dimension(:,:):: lmsg           ! set true when convinfo entry id found in a message
 
   character(40) drift,hdstr,qcstr,oestr,sststr,satqcstr,levstr,hdstr2
@@ -296,6 +295,24 @@
   data lunin / 13 /
   data ithin / -9 /
   data rmesh / -99.999_r_kind /
+  !* test new vad wind
+  !* for match loction station and time
+        character(7*2000) cstn_idtime,cstn_idtime2
+        character(7) stn_idtime(2000),stn_idtime2(2000)
+        equivalence (stn_idtime(1),cstn_idtime)
+        equivalence (stn_idtime2(1),cstn_idtime2)
+        integer :: ii1,atmp,btmp,mytimeyy,ibyte
+        character(4) stid
+        real(8) :: rval
+        character(len=8) :: cval
+        equivalence (rval,cval)
+        character(7) flnm
+        integer:: icase,klev,ikkk,tkk
+        real:: diffhgt,diffuu,diffvv
+
+  real(r_double),dimension(3,1500):: fcstdat
+  character(80) fcststr
+  data fcststr  /'UFC VFC'/
   
 ! Initialize variables
 
@@ -313,6 +330,7 @@
   visob = obstype == 'vis'
   metarcldobs = obstype == 'mta_cld'
   geosctpobs = obstype == 'gos_ctp'
+  newvad=.false.
   convobs = tob .or. uvob .or. spdob .or. qob .or. gustob
   if(tob)then
      nreal=24
@@ -333,7 +351,7 @@
   else if(visob) then
      nreal=21
   else if(metarcldobs) then
-     nreal=24
+     nreal=25
   else if(geosctpobs) then
      nreal=8
   else 
@@ -429,12 +447,28 @@
 !       Extract type information
         call ufbint(lunin,hdr,4,1,iret,hdstr2)
         kx=hdr(1)
+        !* for new vad wind
+        if(kx==224 .and. .not.newvad) then
+           call ufbint(lunin,obsdat,11,255,levs,obstr)
+           if(levs>1)then
+           do k=1, levs-1
+             diffuu=abs(obsdat(4,k+1)-obsdat(4,k))
+             if(diffuu==50.0) then
+                   newvad=.true.
+                   go to 288
+             end if
+           end do
+           end if
+288     continue
+        end if
+!       if(kx==224)write(6,*)'new vad wind',kx,newvad
+        !* END new vad wind
 
         if(twodvar_regional)then
 !          If running in 2d-var (surface analysis) mode, check to see if observation
 !          is surface type.  If not, read next observation report from bufr file
            sfctype=(kx>179.and.kx<190).or.(kx>=280.and.kx<=290).or. &
-                   (kx>=192.and.kx<=195).or.(kx>=292.and.kx<=295) 
+                   (kx>=192.and.kx<=199).or.(kx>=292.and.kx<=299)
            if (.not.sfctype ) cycle loop_report
 
         end if
@@ -528,6 +562,8 @@
 
   if (lhilbert) call init_hilbertcurve(maxobs)
 
+  if (twodvar_regional) call init_ndfdgrid 
+
 ! loop over convinfo file entries; operate on matches
   
   allocate(cdata_all(nreal,maxobs),isort(maxobs))
@@ -577,6 +613,7 @@
        
 
      call closbf(lunin)
+     write(6,*)'new vad flag::', newvad 
      open(lunin,file=infile,form='unformatted')
      call openbf(lunin,'IN',lunin)
      call datelen(10)
@@ -614,6 +651,20 @@
            if(hdr(2) < zero)hdr(2)=hdr(2)+r360
            dlon_earth=hdr(2)*deg2rad
            dlat_earth=hdr(3)*deg2rad
+           kx=hdr(5)
+        !* thin new VAD in time level
+        if(kx==224.and.newvad)then
+        icase=0
+        if(abs(hdr(4))>0.75) icase=1
+!       if(abs(hdr(4))>0.17.and.abs(hdr(4))<0.32) icase=1
+!       if(abs(hdr(4))>0.67.and.abs(hdr(4))<0.82) icase=1
+!       if(abs(hdr(4))>1.17.and.abs(hdr(4))<1.32) icase=1
+!       if(abs(hdr(4))>1.67.and.abs(hdr(4))<1.82) icase=1
+!       if(abs(hdr(4))>2.17.and.abs(hdr(4))<2.62) icase=1
+!       if(abs(hdr(4))>2.67.and.abs(hdr(4))<2.82) icase=1
+        if(icase/=1) cycle
+        end if
+
            if(regional)then
               call tll2xy(dlon_earth,dlat_earth,dlon,dlat,outside)    ! convert to rotated coordinate
               if(diagnostic_reg) then
@@ -697,7 +748,7 @@
            endif
 
            sfctype=(kx>179.and.kx<190).or.(kx>=280.and.kx<=290).or. &
-                   (kx>=192.and.kx<=195).or.(kx>=292.and.kx<=295) 
+                   (kx>=192.and.kx<=199).or.(kx>=292.and.kx<=299)
 
            if (sfctype) then
               call ufbint(lunin,r_prvstg,1,1,iret,prvstr)
@@ -709,6 +760,9 @@
      
 !          Extract data information on levels
            call ufbint(lunin,obsdat,11,255,levs,obstr)
+           if(kx==224 .and. newvad) then
+           call ufbint(lunin,fcstdat,3,255,levs,'UFC VFC TFC ')
+           end if
            call ufbint(lunin,qcmark,8,255,levs,qcstr)
            call ufbint(lunin,obserr,8,255,levs,oestr)
            nread=nread+levs
@@ -731,6 +785,9 @@
            else if(geosctpobs) then
               geoscld=bmiss
               call ufbint(lunin,geoscld,4,1,levs,geoscldstr)
+           else if (visob) then
+              metarwth=bmiss
+              call ufbint(lunin,metarwth,1,10,metarwthlevs,metarwthstr)
            endif
 
 !          Check for valid reported pressure (POB).  Set POB=bmiss if POB<tiny_r_kind
@@ -866,6 +923,9 @@
               endif
            end if
            LOOP_K_LEVS: do k=1,levs
+                 if(kx==224 .and. newvad)then
+                    if(mod(k,6)/=0) cycle LOOP_K_LEVS
+                 end if
 
               icntpnt=icntpnt+1
 
@@ -904,6 +964,19 @@
  
 
 !             Check qc marks to see if obs should be processed or skipped
+
+           if (visob) then
+              if (abs(obsdat(9,k)-bmiss) < r100) then
+                 patch_fog=(metarwth(1,1)>= 40.0_r_kind .and. metarwth(1,1)<= 49.0_r_kind) .or. &
+                           (metarwth(1,1)>=130.0_r_kind .and. metarwth(1,1)<=135.0_r_kind) .or. &
+                           (metarwth(1,1)>=241.0_r_kind .and. metarwth(1,1)<=246.0_r_kind)
+                 if (patch_fog) obsdat(9,k)=1000.0_r_kind
+                 if (metarwth(1,1)==247.0_r_kind) obsdat(9,k)=75.0_r_kind
+                 if (metarwth(1,1)==248.0_r_kind) obsdat(9,k)=45.0_r_kind
+                 if (metarwth(1,1)==249.0_r_kind) obsdat(9,k)=15.0_r_kind
+              end if
+           end if
+
               if (psob) then
                  cat=nint(min(obsdat(10,k),qcmark_huge))
                  if ( cat /=0 ) cycle loop_k_levs
@@ -1055,8 +1128,13 @@
               if(qm >=lim_qm )usage=101._r_kind
               if(convobs .and. pqm(k) >=lim_qm )usage=102._r_kind
               if((kx>=192.and.kx<=195) .and. psob )usage=r100
-
-              if (sfctype) call get_usagerj(kx,obstype,c_station_id,c_prvstg,c_sprvstg,usage)
+              if (gustob .and. abs(obsdat(8,k)-bmiss) < r100) usage=103._r_kind
+              if (visob  .and. abs(obsdat(9,k)-bmiss) < r100) usage=103._r_kind
+
+              if (sfctype) call get_usagerj(kx,obstype,c_station_id,c_prvstg,c_sprvstg, &
+                                            dlon_earth,dlat_earth,idate,t4dv-toff, &
+                                            obsdat(5,k),obsdat(6,k),usage)
+
               if ((kx>129.and.kx<140).or.(kx>229.and.kx<240) ) then
                  call get_aircraft_usagerj(kx,obstype,c_station_id,usage)
               endif
@@ -1075,7 +1153,7 @@
 ! Get information from surface file necessary for conventional data here
               call deter_sfc2(dlat_earth,dlon_earth,t4dv,idomsfc,tsavg,ff10,sfcr,zz)
 
-              if(lhilbert .and. .not.(gustob.or.visob)) & 
+              if(lhilbert) & 
                   call accum_hilbertcurve(usage,c_station_id,c_prvstg,c_sprvstg, &
                        dlat_earth,dlon_earth,dlat,dlon,t4dv,toff,nc,kx,iout)
 
@@ -1126,6 +1204,8 @@
                  cdata_all(23,iout)=r_sprvstg(1,1)         ! subprovider name
                  cdata_all(24,iout)=obsdat(10,k)            ! cat
                  if(perturb_obs)cdata_all(25,iout)=ran01dom()*perturb_fact ! t perturbation
+                 if (twodvar_regional) &
+                    call adjust_error(cdata_all(17,iout),cdata_all(18,iout),cdata_all(11,iout),cdata_all(1,iout))
 
 !             Winds 
               else if(uvob) then 
@@ -1158,6 +1238,51 @@
 !                Rotate winds to rotated coordinate
                  uob=obsdat(5,k)
                  vob=obsdat(6,k)
+                 !* thin new VAD wind and generate VAD superob
+                 if(kx==224.and.newvad)then
+                         klev=k+5 !*average over 6 points
+                       !  klev=k    !* no average
+                         if(klev>levs) cycle loop_readsb
+                         diffuu=obsdat(5,k)-fcstdat(1,k)
+                         diffvv=obsdat(6,k)-fcstdat(2,k)
+                         if(sqrt(diffuu**2+diffvv**2)>10.0) cycle loop_k_levs
+                         if(abs(diffvv)>8.0) cycle loop_k_levs
+                        !if(abs(diffvv)>5.0.and.oelev<5000.0.and.fcstdat(3,k)>276.3) cycle loop_k_levs
+                         if(oelev>7000.0) cycle loop_k_levs
+                         if(abs(diffvv)>5.0.and.oelev<5000.0) cycle loop_k_levs
+                        ! write(6,*)'sliu diffuu,vv::',diffuu, diffvv
+                         uob=0.0
+                         vob=0.0
+                         oelev=0.0
+                         tkk=0
+                         do ikkk=k,klev
+                           diffhgt=obsdat(4,ikkk)-obsdat(4,k)
+                           if(diffhgt<301.0)then
+                           uob=uob+obsdat(5,ikkk)
+                           vob=vob+obsdat(6,ikkk)
+                           oelev=oelev+obsdat(4,ikkk)
+                           tkk=tkk+1
+                           end if
+                         end do
+                         uob=uob/tkk
+                         vob=vob/tkk
+                         oelev=oelev/tkk
+
+                         diffuu=5.0;diffvv=5.0
+                         diffhgt=0.0
+                         do ikkk=k,klev
+                           diffuu=abs(obsdat(5,ikkk)-uob)
+                           if(diffhgt<diffuu)diffhgt=diffuu
+                           diffvv=abs(obsdat(6,ikkk)-vob)
+                           if(diffhgt<diffvv)diffhgt=diffvv
+                         end do
+
+                     if(diffhgt>5.0)cycle LOOP_K_LEVS !* if u-u_avg>5.0, reject
+                     if(tkk<3) cycle LOOP_K_LEVS      !* obs numb<3, reject
+                     !* unreasonable observation, will fix this in QC package
+                     if(sqrt(uob**2+vob**2)>60.0)cycle LOOP_readsb
+                 end if
+
                  if(regional)then
                     u0=uob
                     v0=vob
@@ -1260,6 +1385,8 @@
                  cdata_all(21,iout)=r_prvstg(1,1)          ! provider name
                  cdata_all(22,iout)=r_sprvstg(1,1)         ! subprovider name
                  if(perturb_obs)cdata_all(23,iout)=ran01dom()*perturb_fact ! ps perturbation
+                 if (twodvar_regional) &
+                    call adjust_error(cdata_all(17,iout),cdata_all(18,iout),cdata_all(11,iout),cdata_all(1,iout))
 
 !             Specific humidity 
               else if(qob) then
@@ -1298,6 +1425,8 @@
                  cdata_all(24,iout)=r_sprvstg(1,1)         ! subprovider name
                  cdata_all(25,iout)=obsdat(10,k)            ! cat
                  if(perturb_obs)cdata_all(26,iout)=ran01dom()*perturb_fact ! q perturbation
+                 if (twodvar_regional) &
+                    call adjust_error(cdata_all(18,iout),cdata_all(19,iout),cdata_all(12,iout),cdata_all(1,iout))
  
 !             Total precipitable water (ssm/i)
               else if(pwob) then
@@ -1375,7 +1504,7 @@
    
 !                need to find out gustoe
 !                gustoe=1.8
-                 gustoe=1.5
+                 gustoe=1.0
                  selev=stnelev
                  oelev=obsdat(4,k)
                  if(selev == oelev)oelev=r10+selev
@@ -1390,7 +1519,7 @@
 
                    if ((kx==188).or.(kx==288) .or.(kx==195) .or.(kx==295)) then
 !                     gustoe=2.5
-                      gustoe=2.0
+                      gustoe=1.0
                       windcorr=abs(obsdat(5,k))<1.0 .and. abs(obsdat(6,k))<1.0 .and. obsdat(8,k)>10.0
                       if (windcorr) gustoe=gustoe*1.5_r_kind
 
@@ -1493,6 +1622,7 @@
                  else
                     cdata_all(24,iout)=-99999.0_r_kind  ! temperature - dew point
                  endif
+! cdata_all(24,iout) and cdata_all(25,iout) will be used to save dlon and dlat
 ! NESDIS cloud products
               else if(geosctpobs) then
                  cdata_all(1,iout)=rstation_id    !  station ID
@@ -1527,9 +1657,10 @@
   enddo loop_convinfo! loops over convinfo entry matches
   deallocate(lmsg)
 
-    if(lhilbert .and. .not.(gustob.or.visob)) & 
-       call apply_hilbertcurve(maxobs,cdata_all(11:14,1:maxobs),11,14,&
-                  tob,12,uvob,14,spdob,13,psob,12,qob,13,pwob,11,sstob,13)
+    if(lhilbert) &
+       call apply_hilbertcurve(maxobs,cdata_all(10:14,1:maxobs),10,14,&
+                  tob,12,uvob,14,spdob,13,psob,12,qob,13,pwob,11,sstob,13, &
+                  gustob,12,visob,10)
 
 ! Write header record and data to output file for further processing
   allocate(iloc(ndata))
@@ -1571,6 +1702,7 @@
   call destroy_rjlists
   call destroy_aircraft_rjlists
   if (lhilbert) call destroy_hilbertcurve
+  if (twodvar_regional) call destroy_ndfdgrid
 
 900 continue
   if(diagnostic_reg .and. ntest>0) write(6,*)'READ_PREPBUFR:  ',&
