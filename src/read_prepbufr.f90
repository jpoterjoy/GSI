subroutine read_prepbufr(nread,ndata,nodata,infile,obstype,lunout,twindin,sis,&
     prsl_full)
!$$$  subprogram documentation block
!                .      .    .                                       .
! subprogram:  read_prepbuf                read obs from prepbufr file
!   prgmmr: parrish          org: np22                date: 1990-10-07
!
! abstract:  This routine reads conventional data found in the prepbufr
!            file.  Specific observation types read by this routine 
!            include surface pressure, temperature, winds (components
!            and speeds), moisture and total precipitable water.  
!
!            When running the gsi in regional mode, the code only
!            retains those observations that fall within the regional
!            domain
!
! program history log:
!   1990-10-07  parrish
!   1998-05-15  weiyu yang 
!   1999-08-24  derber, j., treadon, r., yang, w., first frozen mpp version
!   2004-02-13  derber, j. - clean up and modify vertical weighting
!   2004-06-16  treadon - update documentation
!   2004-07-23  derber  - modify to include conventional sst
!   2004-07-29  treadon - add only to module use, add intent in/out
!   2004-07-30  derber  - generalize number of data records per obs type
!   2004-08-26  derber  - fix many errors in reading of sst data
!   2004-08-27  kleist  - modify pressure calculation
!   2004-10-28  kleist  - correct array index bug in hybrid pressure calculation
!   2004-11-16  treadon - deallocate(etabl) prior to exiting routine
!   2005-02-10  treadon - add call destroygrids for obstype = sst
!   2005-05-24  pondeca - add surface analysis option
!   2005-02-24  treadon - remove hardwired setting of metar ps obs error
!   2005-05-27  derber  - reduce t, uv, ps error limits
!   2005-05-27  kleist/derber - add option to read in new ob error table
!   2005-07-19  derber - clean up code a bit
!   2005-07-27  derber  - add print of monitoring and reject data
!   2005-08-02  derber - modify to use convinfo file
!   2005-09-08  derber - modify to use input group time window
!   2005-10-11  treadon - change convinfo read to free format
!   2005-10-17  treadon - add grid and earth relative obs location to output file
!   2005-10-18  treadon - remove array obs_load and call to sumload
!   2005-10-26  treadon - add routine tag to convinfo printout
!   2006-02-03  derber  - modify to count read/keep data and new obs control
!   2006-02-03  treadon - use interpolated guess 3d pressure field in errormod
!   2006-02-08  derber  - modify to use new convinfo module
!   2006-02-09  treadon - save height for wind observations
!   2006-02-23  kistler - modify to add optional data thinning
!   2006-02-23  kistler - raob instument as subtype and solar elv angle computed
!   2006-02-24  derber  - modify to take advantage of convinfo module
!   2006-04-03  derber  - modify to properly handle height of surface obs
!   2006-04-05  wu - changes to read in GPS IPW (type 153)
!   2006-05-18  middlecoff/treadon - add huge_i_kind upper limit on nint
!   2006-05-29  treadon - increase nreal to pass more information to setup routines
!   2006-06-08  su - added the option to turn off oiqc
!   2006-06-21  wu - deallocate etabl array
!   2006-07-28  derber  - temporarily add subtype for meteosat winds based on sat ID
!   2006-07-31  kleist  - change to surface pressure ob error from ln(ps) to ps(cb)
!   2006-10-25  sienkiewicz - add blacklist of raob data
!   2006-12-01  todling - embedded blacklist into a module
!   2007-02-13  parrish - add ability to use obs files with ref time different from analysis time
!   2007-02-20  wu - correct errors in quality mark checks
!   2007-03-01  tremolet - measure time from beginning of assimilation window
!   2007-03-15  su - remove the error table reading part to a subroutine
!   2007-04-24  wu - add TAMDAR (134) to be used as sensible T
!   2007-05-17  kleist - generalize flag for virtual/sensible temperature obs
!   2007-09-28  treadon - truncate/expand obs time to remove extraneous bits 
!   2007-10-03  su  -   Add reading qc mark from satellite wind
!   2007-10-24  Pondeca - add ability to use use_list on mesonet winds
!   2007-11-03  su  -   modify conventional thinning algorithm
!   2008-03-28  wu - add code to generate optional observation perturbations
!   2008-03-31  li.bi - add ascat
!   2008-05-27  safford - rm unused vars and uses
!   2008-06-02  treadon - check iret from inital readmg and act accordingly
!   2008-09-08  lueken  - merged ed's changges into q1fy09 code
!   2008-21-25  todling - adapted Tremolet 2007-03-01 change of time window
!                       - remove unused vars
!   2009-07-08  pondeca - add ability to convert virtual temperature
!                         obs into sensible temperature for 2dvar
!   2009-07-08  park,pondeca - add option to use the hilbert curve-based
!                              cross-validation for 2dvar
!   2009-07-08  pondeca - move handling of "provider use_list" for mesonet winds 
!                         to the new module sfcobsqc
!   2010-03-29  hu - add code to read cloud observation from METAR and NESDIS cloud products
!   2010-05-15  kokron - safety measure: initialize cdata_all to zero
!   2010-08-23  tong - add flg as an input argument of map3grids, so that the subroutine can be used for 
!                      thinning grid with either pressure or height as the vertical coordinate. 
!                      flg=-1 for prepbufr data thinning grid (pressure as the vertical coordinate). 
!   2010-09-08  parrish - remove subroutine check_rotate_wind.  This was a debug routine introduced when
!                           the reference wind rotation angle was stored as an angle, beta_ref.  This field
!                           had a discontinuity at the date line (180E), which resulted in erroneous wind
!                           rotation angles for a small number of winds whose rotation angle was interpolated
!                           from beta_ref values across the discontinuity.  This was fixed by replacing the
!                           beta_ref field with cos_beta_ref, sin_beta_ref.
!   2010-10-19  wu - add code to limit regional use of MAP winds with P less than 400 mb
!   2010-11-13  su - skip satellite winds from prepbufr 
!   2010-11-18  treadon - add check for small POB (if POB<tiny_r_kind then POB=bmiss)
!   2011-02-14  zhu - add gust and visibility
!   2011-07-13  wu     - not use mesonet Psfc when 8th character of sid is "x"
!   2011-08-01  lueken  - added module use deter_sfc_mod and fixed indentation
!   2011-08-27  todling - add use_prepb_satwnd; cleaned out somebody's left over's
!   2011-11-14  wu     - pass CAT to setup routines for raob level enhancement
!   2012-04-03  s.liu    - thin new VAD wind 
!   2012-11-12  s.liu    - identify new VAD wind by vertical resolution 
!   2012-08-29  akella  - extend nst_gsi option to handle sstobs
!   2013-01-26  parrish - change from grdcrd to grdcrd1 (to allow successful debug compile on WCOSS)
!   2013-01-26  parrish - WCOSS debug compile error for pflag used before initialized.
!                                    Initialize pflag=0 at beginning of subroutine.
!   2013-02-28  sienkiewicz - put in subset via SAID for kx=290 ASCAT to allow
!                        separate control of metop-a and metop-b ASCAT if 
!                        needed
!   2013-05-03  sienkiewicz - if ACARS SID == 'ACARS' take ID from ACID instead
!   2013-05-15  zhu  - add phase of aircraft flight and vertical velocity for aircraft data
!                    - match aircraft obs with temperature bias file 
!                    - add new tail number info if there is any
!                    - add aircraft_t_bc_pof and aircraft_t_bc
!   2013-05-28  wu     - add subroutine sonde_ext and call to the subroutine for ext_sonde option
!   2013-06-07  zhu  - read aircraft data from prepbufr_profl when aircraft_t_bc=.true.
!   2013-09-08  s.liu  - increase nmsgmax to 100000 to read NESDIS cloud product
!   2013-12-08  s.liu  - identify VAD wind based on sub type
!   2014-02-28  sienkiewicz - added code for option aircraft_t_bc_ext for external aircraft bias table
!   2014-03-19  pondeca - add 10m wind speed
!   2014-04-10  pondeca - add td2m,mxtm,mitm,pmsl
!   2014-05-07  pondeca - add significant wave height (howv)
!   2014-06-16  carley/zhu - add tcamt and lcbas
!   2014-06-26  carley - simplify call to apply_hilbertcurve 
!   2014-11-20  zhu  - added code for aircraft temperature kx=130
!
!   input argument list:
!     infile   - unit from which to read BUFR data
!     obstype  - observation type to process
!     lunout   - unit to which to write data for further processing
!     prsl_full- 3d pressure on full domain grid
!
!   output argument list:
!     nread    - number of type "obstype" observations read
!     nodata   - number of individual "obstype" observations read
!     ndata    - number of type "obstype" observations retained for further processing
!     twindin  - input group time window (hours)
!     sis      - satellite/instrument/sensor indicator
!
! attributes:
!   language: f90
!   machine:  ibm RS/6000 SP
!
!$$$
  use kinds, only: r_single,r_kind,r_double,i_kind
  use constants, only: zero,one_tenth,one,deg2rad,fv,t0c,half,&
      three,four,rad2deg,tiny_r_kind,huge_r_kind,huge_i_kind,&
      r60inv,r10,r100,r2000
  use gridmod, only: diagnostic_reg,regional,nlon,nlat,nsig,&
      tll2xy,txy2ll,rotate_wind_ll2xy,rotate_wind_xy2ll,&
      rlats,rlons,twodvar_regional
  use convinfo, only: nconvtype,ctwind, &
      ncmiter,ncgroup,ncnumgrp,icuse,ictype,icsubtype,ioctype, &
      ithin_conv,rmesh_conv,pmesh_conv, &
      id_bias_ps,id_bias_t,conv_bias_ps,conv_bias_t,use_prepb_satwnd

  use obsmod, only: iadate,oberrflg,perturb_obs,perturb_fact,ran01dom,hilbert_curve
  use obsmod, only: blacklst,offtime_data,bmiss,ext_sonde
  use radinfo,only: nst_gsi,nstinfo
  use aircraftinfo, only: aircraft_t_bc,aircraft_t_bc_pof,ntail,taillist,idx_tail,npredt,predt, &
      aircraft_t_bc_ext,ntail_update,max_tail,nsort,itail_sort,idx_sort,timelist
  use converr,only: etabl
  use gsi_4dvar, only: l4dvar,time_4dvar,winlen
  use qcmod, only: errormod,noiqc,newvad
  use convthin, only: make3grids,map3grids,del3grids,use_all
  use blacklist, only : blacklist_read,blacklist_destroy
  use blacklist, only : blkstns,blkkx,ibcnt
  use sfcobsqc,only: init_rjlists,get_usagerj,get_gustqm,destroy_rjlists
  use hilbertcurve,only: init_hilbertcurve, accum_hilbertcurve, &
                         apply_hilbertcurve,destroy_hilbertcurve
  use ndfdgrids,only: init_ndfdgrid,destroy_ndfdgrid,relocsfcob,adjust_error
  use jfunc, only: tsensible
  use deter_sfc_mod, only: deter_sfc_type,deter_sfc2
  use gsi_nstcouplermod, only: gsi_nstcoupler_deter
  use aircraftobsqc, only: init_aircraft_rjlists,get_aircraft_usagerj,&
                           destroy_aircraft_rjlists
  use adjust_cloudobs_mod, only: adjust_convcldobs,adjust_goescldobs

  implicit none

! Declare passed variables
  character(len=*)                      ,intent(in   ) :: infile,obstype
  character(len=20)                     ,intent(in   ) :: sis
  integer(i_kind)                       ,intent(in   ) :: lunout
  integer(i_kind)                       ,intent(inout) :: nread,ndata,nodata
  real(r_kind)                          ,intent(in   ) :: twindin
  real(r_kind),dimension(nlat,nlon,nsig),intent(in   ) :: prsl_full

! Declare local parameters
  real(r_kind),parameter:: r0_01 = 0.01_r_kind
  real(r_kind),parameter:: r0_75 = 0.75_r_kind
  real(r_kind),parameter:: r0_7 = 0.7_r_kind
  real(r_kind),parameter:: r1_2 = 1.2_r_kind
  real(r_kind),parameter:: r3_33= three + one/three
  real(r_kind),parameter:: r6   = 6.0_r_kind
  real(r_kind),parameter:: r20  = 20.0_r_kind
  real(r_kind),parameter:: r50  = 50.0_r_kind
  real(r_kind),parameter:: r90  = 90.0_r_kind
  real(r_kind),parameter:: r360 = 360.0_r_kind
  real(r_kind),parameter:: r500 = 500.0_r_kind
  real(r_kind),parameter:: r999 = 999.0_r_kind
  real(r_kind),parameter:: r1200= 1200.0_r_kind
  real(r_kind),parameter:: convert= 1.0e-6_r_kind
  real(r_kind),parameter:: emerr= 0.2_r_kind
  real(r_kind),parameter:: r0_1_bmiss=one_tenth*bmiss
  real(r_kind),parameter:: r0_01_bmiss=r0_01*bmiss
  character(80),parameter:: cspval= '88888888'

  integer(i_kind),parameter:: mxtb=5000000
  integer(i_kind),parameter:: nmsgmax=100000 ! max message count
! integer(i_kind),parameter:: nmsgmax=10000 ! max message count

! Declare local variables
  logical tob,qob,uvob,spdob,sstob,pwob,psob,gustob,visob,tdob,mxtmob,mitmob,pmob,howvob
  logical metarcldobs,goesctpobs,tcamtob,lcbasob
  logical outside,driftl,convobs,inflate_error
  logical sfctype
  logical luse,ithinp,windcorr
  logical patch_fog
  logical aircraftset,aircraftobst,aircrafttype
  logical acft_profl_file
  logical,allocatable,dimension(:,:):: lmsg           ! set true when convinfo entry id found in a message

  character(40) drift,hdstr,qcstr,oestr,sststr,satqcstr,levstr,hdstr2
  character(40) metarcldstr,goescldstr,metarvisstr,metarwthstr,cldseqstr,cld2seqstr
  character(40) maxtmintstr,owavestr
  character(80) obstr
  character(10) date
  character(8) subset
  character(8) prvstr,sprvstr     
  character(8) c_prvstg,c_sprvstg 
  character(8) c_station_id
  character(8) cc_station_id
  character(1) sidchr(8)
  character(8) stnid
  character(10) aircraftstr
  character(1) cb
  logical lhilbert

  integer(i_kind) ireadmg,ireadsb,icntpnt,icntpnt2,icount,iiout
  integer(i_kind) lunin,i,maxobs,j,idomsfc,it29
  integer(i_kind) kk,klon1,klat1,klonp1,klatp1
  integer(i_kind) nc,nx,isflg,ntread,itx,ii,ncsave
  integer(i_kind) ihh,idd,idate,iret,im,iy,k,levs
  integer(i_kind) metarcldlevs,metarwthlevs,cldseqlevs,cld2seqlevs
  integer(i_kind) kx,kx0,nreal,nchanl,ilat,ilon,ithin
  integer(i_kind) cat,zqm,pwq,sstq,qm,lim_qm,lim_zqm,gustqm,visqm,tdqm,mxtmqm,mitmqm,howvqm
  integer(i_kind) lim_tqm,lim_qqm
  integer(i_kind) nlevp         ! vertical level for thinning
  integer(i_kind) ntmp,iout
  integer(i_kind) pflag
  integer(i_kind) ntest,nvtest,iosub,ixsub,isubsub,iobsub
  integer(i_kind) kl,k1,k2
  integer(i_kind) itypex
  integer(i_kind) minobs,minan
  integer(i_kind) ntb,ntmatch,ncx
  integer(i_kind) nmsg                ! message index
  integer(i_kind) idx                 ! order index of aircraft temperature bias
  integer(i_kind) tcamt_qc,lcbas_qc
  integer(i_kind) low_cldamt_qc,mid_cldamt_qc,hig_cldamt_qc
  integer(i_kind) iyyyymm
  integer(i_kind) jj,start,next
  integer(i_kind) tab(mxtb,3)
  integer(i_kind),dimension(5):: idate5
  integer(i_kind),dimension(nmsgmax):: nrep
  integer(i_kind),dimension(255):: pqm,qqm,tqm,wqm,pmq
  integer(i_kind),dimension(nconvtype)::ntxall
  integer(i_kind),dimension(nconvtype+1)::ntx
  integer(i_kind),allocatable,dimension(:):: isort,iloc
  integer(i_kind) ibfms,thisobtype_usage

  real(r_kind) time,timex,time_drift,timeobs,toff,t4dv,zeps
  real(r_kind) qtflg,tdry,rmesh,ediff,usage
  real(r_kind) u0,v0,uob,vob,dx,dy,dx1,dy1,w00,w10,w01,w11
  real(r_kind) qoe,qobcon,pwoe,pwmerr,dlnpob,ppb,poe,gustoe,visoe,qmaxerr
  real(r_kind) toe,woe,errout,oelev,dlat,dlon,sstoe,dlat_earth,dlon_earth
  real(r_kind) tdoe,mxtmoe,mitmoe,pmoe,howvoe
  real(r_kind) selev,elev,stnelev
  real(r_kind) cdist,disterr,disterrmax,rlon00,rlat00
  real(r_kind) vdisterrmax,u00,v00
  real(r_kind) del,terrmin,werrmin,perrmin,qerrmin,pwerrmin
  real(r_kind) tsavg,ff10,sfcr,zz
  real(r_kind) crit1,timedif,xmesh,pmesh
  real(r_kind) time_correction
  real(r_kind) obval
  real(r_kind) tcamt,lcbas,ceiling
  real(r_kind) tcamt_oe,lcbas_oe
  real(r_kind) low_cldamt,mid_cldamt,hig_cldamt
  real(r_kind),dimension(nsig):: presl
  real(r_kind),dimension(nsig-1):: dpres
  real(r_kind),dimension(255)::plevs
  real(r_kind),dimension(255):: tvflg
  real(r_kind),allocatable,dimension(:):: presl_thin
  real(r_kind),allocatable,dimension(:,:):: cdata_all,cdata_out
  real(r_kind) :: zob,tref,dtw,dtc,tz_tr

  real(r_double) rstation_id,qcmark_huge
  real(r_double) vtcd
  real(r_double),dimension(8):: hdr,hdrtsb
  real(r_double),dimension(3,255):: hdr3
  real(r_double),dimension(8,255):: drfdat,qcmark,obserr
  real(r_double),dimension(13,255):: obsdat
  real(r_double),dimension(8,1):: sstdat
  real(r_double),dimension(2,1):: cld2seq
  real(r_double),dimension(3,10):: cldseq
  real(r_double),dimension(2,10):: metarcld
  real(r_double),dimension(1,10):: metarwth
  real(r_double),dimension(2,1) :: metarvis
  real(r_double),dimension(4,1) :: goescld
  real(r_double),dimension(2,255):: maxtmint
  real(r_double),dimension(1,255):: owave
  real(r_double),dimension(1):: satqc
  real(r_double),dimension(1,1):: r_prvstg,r_sprvstg 
  real(r_double),dimension(1,255):: levdat
  real(r_double),dimension(255,20):: tpc
  real(r_double),dimension(2,255,20):: tobaux
  real(r_double),dimension(2,255):: aircraftwk

!  equivalence to handle character names
  equivalence(r_prvstg(1,1),c_prvstg) 
  equivalence(r_sprvstg(1,1),c_sprvstg) 
  equivalence(rstation_id,c_station_id)
  equivalence(rstation_id,sidchr)

!  data statements
  data hdstr  /'SID XOB YOB DHR TYP ELV SAID T29'/
  data hdstr2 /'TYP SAID T29 SID'/
  data obstr  /'POB QOB TOB ZOB UOB VOB PWO MXGS HOVI CAT PRSS TDO PMO' /
  data drift  /'XDR YDR HRDR                    '/
  data sststr /'MSST DBSS SST1 SSTQM SSTOE           '/
  data qcstr  /'PQM QQM TQM ZQM WQM NUL PWQ PMQ'/
  data oestr  /'POE QOE TOE NUL WOE NUL PWE     '/
! data satqcstr  /'RFFL QIFY QIFN EEQF'/
  data satqcstr  /'QIFN'/
  data prvstr /'PRVSTG'/   
  data sprvstr /'SPRVSTG'/ 
  data levstr  /'POB'/
  data cld2seqstr /'TOCC HBLCS'/      ! total cloud cover and height above surface of base of lowest cloud seen
  data cldseqstr /'VSSO CLAM HOCB'/   ! vertical significance, cloud amount and cloud base height
  data metarcldstr /'CLAM HOCB'/      ! cloud amount and cloud base height
  data metarwthstr /'PRWE'/           ! present weather
  data metarvisstr /'HOVI TDO'/       ! visibility and dew point
  data goescldstr /'CDTP TOCC GCDTT CDTP_QM'/   ! NESDIS cloud products: cloud top pressure, total cloud amount,
                                                !   cloud top temperature, cloud top temp. qc mark
  data aircraftstr /'POAF IALR'/      ! phase of aircraft flight and vertical velocity
  data maxtmintstr  /'MXTM MITM'/
  data owavestr  /'HOWV'/

  data lunin / 13 /
  data ithin / -9 /
  data rmesh / -99.999_r_kind /
  !* test new vad wind
  !* for match loction station and time
!       character(7*2000) cstn_idtime,cstn_idtime2
!       character(7) stn_idtime(2000),stn_idtime2(2000)
!       equivalence (stn_idtime(1),cstn_idtime)
!       equivalence (stn_idtime2(1),cstn_idtime2)
!       integer :: ii1,atmp,btmp,mytimeyy,ibyte
!       character(4) stid
!       real(8) :: rval
!       character(len=8) :: cval
!       equivalence (rval,cval)
!       character(7) flnm
        integer:: icase,klev,ikkk,tkk
        real:: diffhgt,diffuu,diffvv

  real(r_double),dimension(3,1500):: fcstdat
  
! File type
  acft_profl_file = index(infile,'_profl')/=0

! Initialize variables

  vdisterrmax=zero
  pflag=0                  !  dparrish debug compile run flags pflag as not defined ???????????
  nreal=0
  satqc=zero
  tob = obstype == 't'
  uvob = obstype == 'uv'  ; if (twodvar_regional) uvob = uvob .or. obstype == 'wspd10m'
  spdob = obstype == 'spd'
  psob = obstype == 'ps'
  qob = obstype == 'q'
  pwob = obstype == 'pw'
  sstob = obstype == 'sst'
  gustob = obstype == 'gust'
  visob = obstype == 'vis'
  tdob = obstype == 'td2m'
  mxtmob = obstype == 'mxtm'
  mitmob = obstype == 'mitm'
  pmob = obstype == 'pmsl'
  howvob = obstype == 'howv'
  metarcldobs = obstype == 'mta_cld'
  goesctpobs = obstype == 'gos_ctp'
  tcamtob = obstype == 'tcamt'
  lcbasob = obstype == 'lcbas'
  newvad=.false.
<<<<<<< HEAD
  aircraftobst=.false.
  convobs = tob .or. uvob .or. spdob .or. qob .or. gustob
=======
  convobs = tob .or. uvob .or. spdob .or. qob .or. gustob .or. &
            tdob .or. mxtmob .or. mitmob .or. pmob .or. howvob .or. &
            tcamtob .or. lcbasob
  aircraftobst=.false.
>>>>>>> 8c6c9049
  if(tob)then
     nreal=25
  else if(uvob) then 
     nreal=24
  else if(spdob) then
     nreal=23
  else if(psob) then
     nreal=19
  else if(qob) then
     nreal=22
  else if(pwob) then
     nreal=16
  else if(sstob) then
     if (nst_gsi > 0) then
        nreal=18 + nstinfo
     else
        nreal=18
     end if
  else if(gustob) then
     nreal=21
  else if(visob) then
     nreal=18
<<<<<<< HEAD
=======
  else if(tdob) then
     nreal=25
  else if(mxtmob) then
     nreal=24
  else if(mitmob) then
     nreal=24
  else if(pmob) then
     nreal=24
  else if(howvob) then
     nreal=23
>>>>>>> 8c6c9049
  else if(metarcldobs) then
     nreal=25
  else if(goesctpobs) then
     nreal=8
  else if(tcamtob) then
     nreal=20
  else if(lcbasob) then
     nreal=23
  else 
     write(6,*) ' illegal obs type in READ_PREPBUFR '
     call stop2(94)
  end if

!  Set qc limits based on noiqc flag
  if (noiqc) then
     lim_qm=8
     if (psob) lim_zqm=7
     if (qob)  lim_tqm=7
     if (tob)  lim_qqm=8
  else
     lim_qm=4
     if (psob) lim_zqm=4
     if (qob)  lim_tqm=4
     if (tob)  lim_qqm=4
  endif

  if (tob .and. (aircraft_t_bc_pof .or. aircraft_t_bc .or.&
       aircraft_t_bc_ext )) nreal=nreal+3
  if(perturb_obs .and. (tob .or. psob .or. qob))nreal=nreal+1
  if(perturb_obs .and. uvob )nreal=nreal+2

  qcmark_huge = huge_i_kind

  lhilbert = twodvar_regional .and. hilbert_curve

  if (blacklst) call blacklist_read(obstype)

!------------------------------------------------------------------------
! Open, then read date from bufr data
  call closbf(lunin)
  open(lunin,file=trim(infile),form='unformatted')
  call openbf(lunin,'IN',lunin)
  call datelen(10)

  ntread=1
  ntmatch=0
  ntx(ntread)=0
  ntxall=0
  do nc=1,nconvtype
     if(trim(ioctype(nc)) == trim(obstype))then
       if(.not.use_prepb_satwnd .and. (trim(ioctype(nc)) == 'uv' .or. trim(ioctype(nc)) == 'wspd10m') .and. ictype(nc) >=241 &
          .and. ictype(nc) <260) then 
          cycle
       else
          if (aircraft_t_bc) then
             aircrafttype=(ictype(nc)>129 .and. ictype(nc)<140) .or.  (ictype(nc)>229 .and. ictype(nc)<240)
             if (.not. acft_profl_file .and. aircrafttype) cycle    ! skip aircrafttype for prepbufr
             if (acft_profl_file .and. (.not. aircrafttype)) cycle  ! skip non-aircrafttype for prepbufr_profl
          end if
          ntmatch=ntmatch+1
          ntxall(ntmatch)=nc
       endif
     end if
     if(trim(ioctype(nc)) == trim(obstype) .and. abs(icuse(nc)) <= 1)then
        if(.not.use_prepb_satwnd .and. (trim(ioctype(nc)) == 'uv' .or. trim(ioctype(nc)) == 'wspd10m') .and. ictype(nc) >=241 &
            .and. ictype(nc) <260) then
            cycle
        else
           if (aircraft_t_bc) then
              aircrafttype=(ictype(nc)>129 .and. ictype(nc)<140) .or.  (ictype(nc)>229 .and. ictype(nc)<240)
              if (.not. acft_profl_file .and. aircrafttype) cycle    ! skip aircrafttype for prepbufr
              if (acft_profl_file .and. (.not. aircrafttype)) cycle  ! skip non-aircrafttype for prepbufr_profl
           end if
           ithin=ithin_conv(nc)
           if(ithin > 0)then
              ntread=ntread+1
              ntx(ntread)=nc
           end if
        endif
     end if
  end do
  if(ntmatch == 0)then
     write(6,*) ' no matching obstype found in obsinfo ',obstype
     return
  end if

  allocate(lmsg(nmsgmax,ntread))
  lmsg = .false.
  maxobs=0
  tab=0
  nmsg=0
  nrep=0
  ntb = 0
  msg_report: do while (ireadmg(lunin,subset,idate) == 0)
     if(.not.use_prepb_satwnd .and. trim(subset) == 'SATWND') cycle msg_report
     if (aircraft_t_bc) then
        aircraftset = trim(subset)=='AIRCFT' .or. trim(subset)=='AIRCAR'
        if (.not. acft_profl_file .and. aircraftset) cycle msg_report
        if (acft_profl_file .and. (.not. aircraftset)) cycle msg_report
     end if

!    Time offset
     if(nmsg == 0) call time_4dvar(idate,toff)
     nmsg=nmsg+1
     if (nmsg>nmsgmax) then
        write(6,*)'READ_PREPBUFR: messages exceed maximum ',nmsgmax
        call stop2(50)
     endif
     loop_report: do while (ireadsb(lunin) == 0)
        ntb = ntb+1
        nrep(nmsg)=nrep(nmsg)+1
        if (ntb>mxtb) then
           write(6,*)'READ_PREPBUFR: reports exceed maximum ',mxtb
           call stop2(50)
        endif

!       Extract type information
        call ufbint(lunin,hdr,4,1,iret,hdstr2)
        kx=hdr(1)
        if (aircraft_t_bc .and. acft_profl_file) then
           kx0=kx
           if (.not. uvob) then
              if (kx0==330 .or. kx0==430 .or. kx0==530) kx=130
              if (kx0==331 .or. kx0==431 .or. kx0==531) kx=131
              if (kx0==332 .or. kx0==432 .or. kx0==532) kx=132
              if (kx0==333 .or. kx0==433 .or. kx0==533) kx=133
              if (kx0==334 .or. kx0==434 .or. kx0==534) kx=134
              if (kx0==335 .or. kx0==435 .or. kx0==535) kx=135
           else
              if (kx0==330 .or. kx0==430 .or. kx0==530) kx=230
              if (kx0==331 .or. kx0==431 .or. kx0==531) kx=231
              if (kx0==332 .or. kx0==432 .or. kx0==532) kx=232
              if (kx0==333 .or. kx0==433 .or. kx0==533) kx=233
              if (kx0==334 .or. kx0==434 .or. kx0==534) kx=234
              if (kx0==335 .or. kx0==435 .or. kx0==535) kx=235
           end if
        end if
        !* for new vad wind
        if(kx==224 .and. .not.newvad) then
           call ufbint(lunin,hdrtsb,1,1,iret,'TSB')
            if(hdrtsb(1)==2) then
            newvad=.true.
            go to 288
           end if
           call ufbint(lunin,obsdat,13,255,levs,obstr)
           if(levs>1)then
           do k=1, levs-1
             diffuu=abs(obsdat(4,k+1)-obsdat(4,k))
             if(diffuu==50.0) then
                   newvad=.true.
                   go to 288
             end if
           end do
           end if
288     continue
        end if
        !* END new vad wind

        if(twodvar_regional)then
!          If running in 2d-var (surface analysis) mode, check to see if observation
!          is surface type or GOES cloud product(kx=151).  If not, read next observation report from bufr file
           sfctype=(kx>179.and.kx<190).or.(kx>=280.and.kx<=290).or. &
                   (kx>=192.and.kx<=199).or.(kx>=292.and.kx<=299) .or. &
                   (kx==151)
           if (.not.sfctype ) cycle loop_report

        end if

! temporary specify iobsub until put in bufr file
        iobsub = 0                                                  
        if(kx == 280 .or. kx == 180 ) iobsub=hdr(3)                                            
        if(kx == 290) iobsub=hdr(2)
        if(use_prepb_satwnd .and. (kx >= 240 .and. kx <=260 )) iobsub = hdr(2)

!       For the satellite wind to get quality information and check if it will be used
        if(use_prepb_satwnd .and. (kx == 243 .or. kx == 253 .or. kx ==254) ) then
           call ufbint(lunin,satqc,1,1,iret,satqcstr)
           if(satqc(1) <  85.0_r_double) cycle loop_report   ! QI w/o fcst (su's setup
!!         if(satqc(2) <= 80.0_r_double) cycle loop_report   ! QI w/ fcst (old prepdata)
        endif

!       Check for blacklisting of station ID
        if (blacklst .and. ibcnt > 0) then
           stnid = transfer(hdr(4),stnid)
           do i = 1,ibcnt
              if( kx == blkkx(i) .and. stnid == blkstns(i) ) then
                 write(6,*)'READ_PREPBUFR: blacklist station ',stnid, &
                    'for obstype ',trim(obstype),' and kx=',kx
                 cycle loop_report
              endif
           enddo
        endif

!  Match ob to proper convinfo type
        ncsave=0
        matchloop:do ncx=1,ntmatch
           nc=ntxall(ncx)
           if (kx /= ictype(nc))cycle 

!  Find convtype which match ob type and subtype
           if(icsubtype(nc) == iobsub) then
              ncsave=nc
              exit matchloop
           else
!  Find convtype which match ob type and subtype group (isubtype == ?*)
!       where ? specifies the group and icsubtype = ?0)
              ixsub=icsubtype(nc)/10
              iosub=iobsub/10
              isubsub=icsubtype(nc)-ixsub*10
              if(ixsub == iosub .and. isubsub == 0) then
                 ncsave=nc
!  Find convtype which match ob type and subtype is all remaining 
!       (icsubtype(nc) = 0)
              else if (ncsave == 0 .and. icsubtype(nc) == 0) then
                 ncsave=nc
              end if
           end if
        end do matchloop

!  Save information for next read
        if(ncsave /= 0) then

           call ufbint(lunin,levdat,1,255,levs,levstr)
           maxobs=maxobs+max(1,levs)
           nx=1
           if(ithin_conv(ncsave) > 0)then
              do ii=2,ntread
                 if(ntx(ii) == ncsave)nx=ii
              end do
           end if
           tab(ntb,1)=ncsave
           tab(ntb,2)=nx
           tab(ntb,3)=levs
           lmsg(nmsg,nx) = .true.
        end if

     end do loop_report
  enddo msg_report
  if (nmsg==0) goto 900
  write(6,*)'READ_PREPBUFR: messages/reports = ',nmsg,'/',ntb,' ntread = ',ntread



  if(tob) write(6,*)'READ_PREPBUFR: time offset is ',toff,' hours.'
!------------------------------------------------------------------------

! Obtain program code (VTCD) associated with "VIRTMP" step
  call ufbqcd(lunin,'VIRTMP',vtcd)

  call init_rjlists
  call init_aircraft_rjlists

  if (lhilbert) call init_hilbertcurve(maxobs)

  if (twodvar_regional) call init_ndfdgrid 

! loop over convinfo file entries; operate on matches
  
  allocate(cdata_all(nreal,maxobs),isort(maxobs))
  isort = 0
  cdata_all=zero
  nread=0
  ntest=0
  nvtest=0
  nchanl=0
  ilon=2
  ilat=3
  loop_convinfo: do nx=1, ntread

     use_all = .true.
     ithin=0
     if(nx > 1) then
        nc=ntx(nx)
        ithin=ithin_conv(nc)
        if (ithin > 0 ) then
           rmesh=rmesh_conv(nc)
           pmesh=pmesh_conv(nc)
           use_all = .false.
           if(pmesh > zero) then
              pflag=1
              nlevp=r1200/pmesh
           else
              pflag=0
              nlevp=nsig
           endif
           xmesh=rmesh

           call make3grids(xmesh,nlevp)

           if (.not.use_all) then
              allocate(presl_thin(nlevp))
              if (pflag==1) then
                 do k=1,nlevp
                    presl_thin(k)=(r1200-(k-1)*pmesh)*one_tenth
                 enddo
              endif
           endif
     
           write(6,*)'READ_PREPBUFR: obstype,ictype(nc),rmesh,pflag,nlevp,pmesh=',&
              trim(ioctype(nc)),ictype(nc),rmesh,pflag,nlevp,pmesh
        endif
     endif
       

     call closbf(lunin)
     write(6,*)'new vad flag::', newvad 
     open(lunin,file=infile,form='unformatted')
     call openbf(lunin,'IN',lunin)
     call datelen(10)

!    Big loop over prepbufr file	

     ntb = 0
     nmsg = 0
     icntpnt=0
     icntpnt2=0
     disterrmax=-9999.0_r_kind
     loop_msg: do while (ireadmg(lunin,subset,idate)== 0)
        if(.not.use_prepb_satwnd .and. trim(subset) =='SATWND') cycle loop_msg
        if (aircraft_t_bc) then
           aircraftset = trim(subset)=='AIRCFT' .or. trim(subset)=='AIRCAR'
           if (.not. acft_profl_file .and. aircraftset) cycle loop_msg
           if (acft_profl_file .and. (.not. aircraftset)) cycle loop_msg
        end if

        nmsg = nmsg+1
        if(.not.lmsg(nmsg,nx)) then
           do i=ntb+1,ntb+nrep(nmsg)
              icntpnt2=icntpnt2+tab(i,3)
           end do
           ntb=ntb+nrep(nmsg)
           cycle loop_msg ! no useable reports this mesage, skip ahead report count
        end if 

        loop_readsb: do while(ireadsb(lunin) == 0)
!          use msg lookup table to decide which messages to skip
!          use report id lookup table to only process matching reports
           ntb = ntb+1
           if(icntpnt < icntpnt2)icntpnt=icntpnt2
           icntpnt2=icntpnt2+tab(ntb,3)
           nc=tab(ntb,1)
           if(nc <= 0 .or. tab(ntb,2) /= nx) cycle loop_readsb
                 
!          Extract type, date, and location information
           call ufbint(lunin,hdr,8,1,iret,hdstr)
           kx=hdr(5)

           if (.not.(aircraft_t_bc .and. acft_profl_file)) then
              if(abs(hdr(3))>r90 .or. abs(hdr(2))>r360) cycle loop_readsb
              if(hdr(2)== r360)hdr(2)=hdr(2)-r360
              if(hdr(2) < zero)hdr(2)=hdr(2)+r360
              dlon_earth=hdr(2)*deg2rad
              dlat_earth=hdr(3)*deg2rad

!             check VAD subtype. 1--old, 2--new, other--old 
              if(kx==224) then
                call ufbint(lunin,hdrtsb,1,1,iret,'TSB')
                if(.not.newvad .and. hdrtsb(1)==2) cycle loop_readsb
                if(newvad .and. hdrtsb(1)/=2) cycle loop_readsb
              end if
              !* thin new VAD in time level
              if(kx==224.and.newvad)then
                icase=0
                if(abs(hdr(4))>0.75_r_kind) icase=1
!               if(abs(hdr(4))>0.17_r_kind.and.abs(hdr(4))<0.32_r_kind) icase=1
!               if(abs(hdr(4))>0.67_r_kind.and.abs(hdr(4))<0.82_r_kind) icase=1
!               if(abs(hdr(4))>1.17_r_kind.and.abs(hdr(4))<1.32_r_kind) icase=1
!               if(abs(hdr(4))>1.67_r_kind.and.abs(hdr(4))<1.82_r_kind) icase=1
!               if(abs(hdr(4))>2.17_r_kind.and.abs(hdr(4))<2.62_r_kind) icase=1
!               if(abs(hdr(4))>2.67_r_kind.and.abs(hdr(4))<2.82_r_kind) icase=1
                if(icase/=1) cycle
              end if

              if(regional)then
                 call tll2xy(dlon_earth,dlat_earth,dlon,dlat,outside)    ! convert to rotated coordinate
                 if(diagnostic_reg) then
                    call txy2ll(dlon,dlat,rlon00,rlat00)
                    ntest=ntest+1
                    cdist=sin(dlat_earth)*sin(rlat00)+cos(dlat_earth)*cos(rlat00)* &
                         (sin(dlon_earth)*sin(rlon00)+cos(dlon_earth)*cos(rlon00))
                    cdist=max(-one,min(cdist,one))
                    disterr=acos(cdist)*rad2deg
                    disterrmax=max(disterrmax,disterr)
                 end if
                 if(outside) cycle loop_readsb   ! check to see if outside regional domain
              else
                 dlat = dlat_earth
                 dlon = dlon_earth
                 call grdcrd1(dlat,rlats,nlat,1)
                 call grdcrd1(dlon,rlons,nlon,1)
              endif
           else
              call ufbint(lunin,hdr3,3,255,levs,'XDR YDR HRDR')
              kx0=kx
              if (.not. uvob) then
                 if (kx0==330 .or. kx0==430 .or. kx0==530) kx=130
                 if (kx0==331 .or. kx0==431 .or. kx0==531) kx=131
                 if (kx0==332 .or. kx0==432 .or. kx0==532) kx=132
                 if (kx0==333 .or. kx0==433 .or. kx0==533) kx=133
                 if (kx0==334 .or. kx0==434 .or. kx0==534) kx=134
                 if (kx0==335 .or. kx0==435 .or. kx0==535) kx=135
              else
                 if (kx0==330 .or. kx0==430 .or. kx0==530) kx=230
                 if (kx0==331 .or. kx0==431 .or. kx0==531) kx=231
                 if (kx0==332 .or. kx0==432 .or. kx0==532) kx=232
                 if (kx0==333 .or. kx0==433 .or. kx0==533) kx=233
                 if (kx0==334 .or. kx0==434 .or. kx0==534) kx=234
                 if (kx0==335 .or. kx0==435 .or. kx0==535) kx=235
              end if
           endif

!------------------------------------------------------------------------

           if(offtime_data) then
 
!             in time correction for observations to account for analysis
!                      time being different from obs file time.
              write(date,'( i10)') idate
              read (date,'(i4,3i2)') iy,im,idd,ihh
              idate5(1)=iy
              idate5(2)=im
              idate5(3)=idd
              idate5(4)=ihh
              idate5(5)=0
              call w3fs21(idate5,minobs)    !  obs ref time in minutes relative to historic date
              idate5(1)=iadate(1)
              idate5(2)=iadate(2)
              idate5(3)=iadate(3)
              idate5(4)=iadate(4)
              idate5(5)=0
              call w3fs21(idate5,minan)    !  analysis ref time in minutes relative to historic date
 
!             Add obs reference time, then subtract analysis time to get obs time relative to analysis
 
              time_correction=float(minobs-minan)*r60inv

           else
              time_correction=zero
           end if

           if (.not. (aircraft_t_bc .and. acft_profl_file)) then
              timeobs=real(real(hdr(4),r_single),r_double)
              t4dv=timeobs + toff
              zeps=1.0e-8_r_kind
              if (t4dv<zero  .and.t4dv>      -zeps) t4dv=zero
              if (t4dv>winlen.and.t4dv<winlen+zeps) t4dv=winlen
              t4dv=t4dv + time_correction
              time=timeobs + time_correction
           end if
           if(use_prepb_satwnd .and. (kx >= 240 .or. kx <= 260)) iobsub = hdr(7)

 
!          Balloon drift information available for these data
           driftl=kx==120.or.kx==220.or.kx==221

           if (.not. (aircraft_t_bc .and. acft_profl_file)) then
              if (l4dvar) then
                 if ((t4dv<zero.OR.t4dv>winlen) .and. .not.driftl) cycle loop_readsb ! outside time window
              else
                 if((real(abs(time)) > real(ctwind(nc)) .or. real(abs(time)) > real(twindin)) &
                    .and. .not. driftl)cycle loop_readsb ! outside time window
              endif

              timex=time
           end if

!          If ASCAT data, determine primary surface type.  If not open sea,
!          skip this observation.  This check must be done before thinning.
           if (kx==290 .or. kx==289 .or. kx==285) then
              call deter_sfc_type(dlat_earth,dlon_earth,t4dv,isflg,tsavg)
              if (isflg /= 0) cycle loop_readsb
              if (tsavg <= 273.0_r_kind) cycle loop_readsb
           endif

           sfctype=(kx>179.and.kx<190).or.(kx>=280.and.kx<=290).or. &
                   (kx>=192.and.kx<=199).or.(kx>=292.and.kx<=299)

           if (sfctype) then
              call ufbint(lunin,r_prvstg,1,1,iret,prvstr)
              call ufbint(lunin,r_sprvstg,1,1,iret,sprvstr)
           else
              c_prvstg=cspval
              c_sprvstg=cspval
           endif
     
!          Extract data information on levels
           call ufbint(lunin,obsdat,13,255,levs,obstr)
           if (twodvar_regional) then
              if (mxtmob .or. mitmob) call ufbint(lunin,maxtmint,2,255,levs,maxtmintstr)
              if (howvob)             call ufbint(lunin,owave,1,255,levs,owavestr)
           endif
           if(kx==224 .and. newvad) then
           call ufbint(lunin,fcstdat,3,255,levs,'UFC VFC TFC ')
           end if
           call ufbint(lunin,qcmark,8,255,levs,qcstr)
           call ufbint(lunin,obserr,8,255,levs,oestr)
           call ufbevn(lunin,tpc,1,255,20,levs,'TPC')

!          If available, get obs errors from error table
           if(oberrflg)then

!             Set lower limits for observation errors
              terrmin=half
              werrmin=one
              perrmin=half
              qerrmin=one_tenth
              pwerrmin=one

              do k=1,levs
                 itypex=kx
                 ppb=obsdat(1,k)
                 if(kx==153)ppb=obsdat(11,k)*0.01_r_kind
                 ppb=max(zero,min(ppb,r2000))
                 if(ppb>=etabl(itypex,1,1)) k1=1
                 do kl=1,32
                    if(ppb>=etabl(itypex,kl+1,1).and.ppb<=etabl(itypex,kl,1)) k1=kl
                 end do
                 if(ppb<=etabl(itypex,33,1)) k1=5
                 k2=k1+1
                 ediff = etabl(itypex,k2,1)-etabl(itypex,k1,1)
                 if (abs(ediff) > tiny_r_kind) then
                    del = (ppb-etabl(itypex,k1,1))/ediff
                 else
                    del = huge_r_kind
                 endif
                 del=max(zero,min(del,one))
                 obserr(3,k)=(one-del)*etabl(itypex,k1,2)+del*etabl(itypex,k2,2)
                 obserr(2,k)=(one-del)*etabl(itypex,k1,3)+del*etabl(itypex,k2,3)
                 obserr(5,k)=(one-del)*etabl(itypex,k1,4)+del*etabl(itypex,k2,4)
                 obserr(1,k)=(one-del)*etabl(itypex,k1,5)+del*etabl(itypex,k2,5)
                 obserr(7,k)=(one-del)*etabl(itypex,k1,6)+del*etabl(itypex,k2,6)

                 obserr(3,k)=max(obserr(3,k),terrmin)
                 obserr(2,k)=max(obserr(2,k),qerrmin)
                 obserr(5,k)=max(obserr(5,k),werrmin)
                 obserr(1,k)=max(obserr(1,k),perrmin)
                 obserr(7,k)=max(obserr(7,k),pwerrmin)
              enddo
           endif

!          If data with drift position, get drift information
           if(driftl)call ufbint(lunin,drfdat,8,255,iret,drift)
     
! raob level enhancement on temp and q obs 
           if(ext_sonde .and. kx==120) call sonde_ext(obsdat,tpc,qcmark,obserr,drfdat,levs,kx,vtcd)

           nread=nread+levs
           aircraftobst = .false.
           if(uvob)then
              nread=nread+levs
           else if(tob) then
!             aircraft temperature data
!             aircraftobst = kx>129.and.kx<140
              aircraftobst = (kx==131) .or. (kx==133) .or. (kx==130)

              aircraftwk = bmiss
              if (aircraftobst) then
                 if (aircraft_t_bc) then
                    call ufbint(lunin,aircraftwk,2,255,levs,aircraftstr)
                    if (kx0>=330 .and. kx0<340) aircraftwk(2,:) = zero
                 else if (aircraft_t_bc_pof) then
                    call ufbint(lunin,aircraftwk,2,255,levs,aircraftstr)
                    aircraftwk(2,:) = bmiss
                    if (kx==130) aircraftwk(1,:) = 3.0_r_kind 
                 else if (aircraft_t_bc_ext) then
                    call ufbint(lunin,aircraftwk,2,255,levs,aircraftstr)
                    aircraftwk(2,:) = bmiss
                 end if
              end if
           else if(sstob)then 
              sstdat=bmiss
              call ufbint(lunin,sstdat,8,1,levs,sststr)
           else if(metarcldobs) then
              metarcld=bmiss
              metarwth=bmiss
              metarvis=bmiss
              call ufbint(lunin,metarcld,2,10,metarcldlevs,metarcldstr)
              call ufbint(lunin,metarwth,1,10,metarwthlevs,metarwthstr)
              call ufbint(lunin,metarvis,2,1,iret,metarvisstr)
              if(levs /= 1 ) then
                 write(6,*) 'READ_PREPBUFR: error in Metar observations, levs sould be 1 !!!'
                 call stop2(110)
              endif
           else if(goesctpobs) then
              goescld=bmiss
              call ufbint(lunin,goescld,4,1,levs,goescldstr)
           else if (visob) then
              metarwth=bmiss
              call ufbint(lunin,metarwth,1,10,metarwthlevs,metarwthstr)
           else if(tcamtob .or. lcbasob) then
              if (trim(subset) == 'GOESND') then
                 goescld=bmiss
                 call ufbint(lunin,goescld,4,1,levs,goescldstr)
                 if (all(goescld==bmiss)) cycle
              else
                 cldseq=bmiss
                 metarwth=bmiss
                 cld2seq =bmiss
                 call ufbint(lunin,cldseq,3,10,cldseqlevs,cldseqstr)
                 call ufbrep(lunin,cld2seq,2,1,cld2seqlevs,cld2seqstr)
                 call ufbint(lunin,metarwth,1,10,metarwthlevs,metarwthstr)
                 if (all(cldseq==bmiss) .and. all(cld2seq==bmiss) .and. all(metarwth==bmiss)) cycle
              endif

           endif

!          Set station ID
           rstation_id=hdr(1)
           if ((kx==133 .or. kx==233) .and. c_station_id=='ACARS') then
              call ufbint(lunin,hdr,1,1,iret,'ACID')
              if(ibfms(hdr(1))==0) rstation_id=hdr(1)
           end if

!          Check for valid reported pressure (POB).  Set POB=bmiss if POB<tiny_r_kind
           rstation_id=hdr(1)
           do k=1,levs
              if (obsdat(1,k)<tiny_r_kind) then
                 write(6,*)'READ_PREPBUFR:  ***WARNING*** invalid pressure pob=',&
                    obsdat(1,k),' at k=',k,' for obstype=',obstype,' kx=',kx,&
                    ' c_station_id=',c_station_id,' reset pob=',bmiss
                 obsdat(1,k)=bmiss
              endif
           end do

!          Determine tail number for aircraft temperature data
           idx = 0
           iyyyymm = iadate(1)*100+iadate(2)
           if (tob)then
            if (aircraftobst .and. (aircraft_t_bc_pof .or. &
                aircraft_t_bc .or. aircraft_t_bc_ext)) then
!             Determine if the tail number is included in the taillist
              do j=1,nsort
!                special treatment since kx130 has only flight NO. info, no
!                aircraft type info
                 if (kx==130) then
                    cc_station_id = 'KX130'
                 else
                    cc_station_id = c_station_id
                 end if
                 cb = cc_station_id(1:1)
                 if (cb==itail_sort(j)) then
                    start = idx_sort(j)
                    if (j==nsort) then
                       next = ntail
                    else
                       next=idx_sort(j+1)-1
                    end if
                    do jj=start,next
                       if (trim(cc_station_id)==trim(taillist(jj))) then
                          idx = jj
                          if (timelist(jj)/=iyyyymm) timelist(jj) = iyyyymm
                          exit
                       end if
                    end do
                 end if
              end do

              if (idx==0 .and. ntail_update>ntail) then
                 do j = ntail+1,ntail_update
                    if (cc_station_id == trim(taillist(j))) then
                       idx = j
                       exit
                    end if
                 end do
              end if

!             Append new tail number at the end of existing tail numbers.
!             At 1st analysis, the obs will be used without bias correction,
!             patch new tail number;
!             At 2nd analysis, bias coefficients will be generated for this new
!             tail number.
              if (idx == 0) then
                 ntail_update = ntail_update+1
!                print*, cc_station_id, ' ntail_update=',ntail_update,'
!                ntail=',ntail
                 if (ntail_update > max_tail) then
                    write(6,*)'READ_PREPBUFR: ***ERROR*** tail number exceeds maximum'
                    write(6,*)'READ_PREPBUFR: stop program execution'
                    call stop2(341)
                 end if
                 idx_tail(ntail_update) = ntail_update
                 taillist(ntail_update) = cc_station_id
                 timelist(ntail_update) = iyyyymm
                 do j = 1,npredt
                    predt(j,ntail_update) = zero
                 end do
              end if

!             Re-set idx if idx>ntail 
              if (idx>ntail) idx = 0
            end if
           end if

!          Loop over levels
           do k=1,levs
              do i=1,8
                 qcmark(i,k) = min(qcmark(i,k),qcmark_huge)
              end do

              if (kx == id_bias_ps) then
                 plevs(k)=one_tenth*obsdat(1,k)+conv_bias_ps   ! convert mb to cb
              else
                 plevs(k)=one_tenth*obsdat(1,k)   ! convert mb to cb
              endif
              if (kx == 290) plevs(k)=101.0_r_kind  ! Assume 1010 mb = 101.0 cb
              if (goesctpobs) plevs(k)=goescld(1,k)/1000.0_r_kind ! cloud top pressure in cb
              pqm(k)=nint(qcmark(1,k))
              qqm(k)=nint(qcmark(2,k))
              tqm(k)=nint(qcmark(3,k))
              wqm(k)=nint(qcmark(5,k))
              pmq(k)=nint(qcmark(8,k))
           end do

!          If temperature ob, extract information regarding virtual
!          versus sensible temperature
           if(tob) then
              if (.not. twodvar_regional .or. .not.tsensible) then
                 do k=1,levs
                    tvflg(k)=one                               ! initialize as sensible
                    do j=1,20
                       if (tpc(k,j)==vtcd) tvflg(k)=zero       ! reset flag if virtual
                       if (tpc(k,j)>=bmiss) exit               ! end of stack
                    end do
                 end do
              else         !peel back events to store sensible temp in case temp is virtual
                 call ufbevn(lunin,tobaux,2,255,20,levs,'TOB TQM')
                 do k=1,levs
                    tvflg(k)=one                              ! initialize as sensible
                    do j=1,20
                       if (tpc(k,j)==vtcd) then
                          obsdat(3,k)=tobaux(1,k,j+1)
                          qcmark(3,k)=min(tobaux(2,k,j+1),qcmark_huge)
                          tqm(k)=nint(qcmark(3,k))
                       end if
                       if (tpc(k,j)>=bmiss) exit              ! end of stack
                    end do
                 end do
              end if
           end if

           stnelev=hdr(6)
           ithin=ithin_conv(nc)
           ithinp = ithin > 0 .and. pflag /= 0
           if(.not. driftl .and. (((tob .or. qob .or. uvob).and. levs > 1) .or. ithinp))then
!             Interpolate guess pressure profile to observation location
              klon1= int(dlon);  klat1= int(dlat)
              dx   = dlon-klon1; dy   = dlat-klat1
              dx1  = one-dx;     dy1  = one-dy
              w00=dx1*dy1; w10=dx1*dy; w01=dx*dy1; w11=dx*dy
 
              klat1=min(max(1,klat1),nlat); klon1=min(max(0,klon1),nlon)
              if (klon1==0) klon1=nlon
              klatp1=min(nlat,klat1+1); klonp1=klon1+1
              if (klonp1==nlon+1) klonp1=1
              do kk=1,nsig
                 presl(kk)=w00*prsl_full(klat1 ,klon1 ,kk) +  &
                           w10*prsl_full(klatp1,klon1 ,kk) + &
                           w01*prsl_full(klat1 ,klonp1,kk) + &
                           w11*prsl_full(klatp1,klonp1,kk)
              end do

!             Compute depth of guess pressure layersat observation location
              if (.not.twodvar_regional .and. levs > 1) then
                 do kk=1,nsig-1
                    dpres(kk)=presl(kk)-presl(kk+1)
                 end do
              endif
           end if
           LOOP_K_LEVS: do k=1,levs
                 if(kx==224 .and. newvad)then
                    if(mod(k,6)/=0) cycle LOOP_K_LEVS
                 end if

              icntpnt=icntpnt+1

!             Extract quality marks
              if(tob)then
                 qm=tqm(k)
              else if(uvob) then 
                 qm=wqm(k)
              else if(spdob) then
                 qm=wqm(k)
              else if(psob) then
                 qm=pqm(k)
              else if(qob) then
                 if(obsdat(2,k) > r0_01_bmiss)cycle loop_k_levs
                 qm=qqm(k)
              else if(pwob) then
                 pwq=nint(qcmark(7,k))
                 qm=pwq
              else if(sstob) then
                 sstq=100
                 if (k==1) sstq=nint(min(sstdat(4,k),qcmark_huge))
                 qm=sstq
              else if(gustob) then
                 gustqm=0
                 if (kx==188 .or. kx==288 .or. kx==195 .or. kx==295 ) &
                 call get_gustqm(kx,c_station_id,c_prvstg,c_sprvstg,gustqm)
                 qm=gustqm
              else if(visob) then
                 visqm=0    ! need to fix this later
                 qm=visqm
              else if(tdob) then
                 if(obsdat(12,k) > r0_01_bmiss)cycle loop_k_levs !you have a similar statement further down / MPondeca
                 tdqm=qqm(k)
                 qm=tdqm
              else if(mxtmob) then
                 mxtmqm=0                    !fix this /not trivial to use value for T /MPondeca
                 qm=mxtmqm
              else if(mitmob) then
                 mitmqm=0                    !fix this /not trivial to use value for T /MPondeca
                 qm=mitmqm
              else if(pmob) then
                 qm=pmq(k)                   !check this. see Dennis email/ MPondeca
              else if(howvob) then
                 howvqm=0                    !fix this / MPondeca
                 qm=howvqm
              else if(metarcldobs) then
                 qm=0      
              else if(goesctpobs) then
                 qm=0
              else if(tcamtob) then
                 qm=0
                 if (kx==151)pqm=0 !Make sure GOESND data are not rejected due to the pressure quality mark
              else if(lcbasob) then
                 qm=0
                 if (kx==151)pqm=0 !Make sure GOESND data are not rejected due to the pressure quality mark
             end if
 

!             Check qc marks to see if obs should be processed or skipped

              if (visob) then
                 if (obsdat(9,k) > r0_1_bmiss) then
                    patch_fog=(metarwth(1,1)>= 40.0_r_kind .and. metarwth(1,1)<= 49.0_r_kind) .or. &
                              (metarwth(1,1)>=130.0_r_kind .and. metarwth(1,1)<=135.0_r_kind) .or. &
                              (metarwth(1,1)>=241.0_r_kind .and. metarwth(1,1)<=246.0_r_kind)
                    if (patch_fog) obsdat(9,k)=1000.0_r_kind
                    if (metarwth(1,1)==247.0_r_kind) obsdat(9,k)=75.0_r_kind
                    if (metarwth(1,1)==248.0_r_kind) obsdat(9,k)=45.0_r_kind
                    if (metarwth(1,1)==249.0_r_kind) obsdat(9,k)=15.0_r_kind
                 end if
              end if

              if (psob) then
                 cat=nint(min(obsdat(10,k),qcmark_huge))
                 if ( cat /=0 ) cycle loop_k_levs
                 if ( obsdat(1,k)< r500) qm=100
                 zqm=nint(qcmark(4,k))
                 if (zqm>=lim_zqm .and. zqm/=15 .and. zqm/=9) qm=9
              endif

!             if(convobs .and. pqm(k) >=lim_qm .and. qm/=15 .and. qm/=9 )cycle loop_k_levs
!             if(qm >=lim_qm .and. qm /=15 .and. qm /=9)cycle loop_k_levs
              if(qm > 15 .or. qm < 0) cycle loop_k_levs

!             extract aircraft profile information
              if (aircraft_t_bc .and. acft_profl_file) then
                 if (nint(obsdat(10,k))==7) cycle LOOP_K_LEVS
                 if(abs(hdr3(2,k))>r90 .or. abs(hdr3(1,k))>r360) cycle LOOP_K_LEVS
                 if(hdr3(1,k)== r360)hdr3(1,k)=hdr3(1,k)-r360
                 if(hdr3(1,k) < zero)hdr3(1,k)=hdr3(1,k)+r360
                 dlon_earth=hdr3(1,k)*deg2rad
                 dlat_earth=hdr3(2,k)*deg2rad

                 if(regional)then
                    call tll2xy(dlon_earth,dlat_earth,dlon,dlat,outside)    !  convert to rotated coordinate
                    if(outside) cycle loop_readsb   ! check to see if outside regional domain
                 else
                    dlat = dlat_earth
                    dlon = dlon_earth
                    call grdcrd1(dlat,rlats,nlat,1)
                    call grdcrd1(dlon,rlons,nlon,1)
                 endif

                 timeobs=real(real(hdr3(3,k),r_single),r_double)
                 t4dv=timeobs + toff
                 zeps=1.0e-8_r_kind
                 if (t4dv<zero  .and.t4dv>      -zeps) t4dv=zero
                 if (t4dv>winlen.and.t4dv<winlen+zeps) t4dv=winlen
                 t4dv=t4dv + time_correction
                 time=timeobs + time_correction
                 if (l4dvar) then
                    if (t4dv<zero.OR.t4dv>winlen) cycle LOOP_K_LEVS
                 else
                    if (real(abs(time))>real(ctwind(nc)) .or.  real(abs(time))>real(twindin)) cycle LOOP_K_LEVS
                 endif
              end if

!             If needed, extract drift information.   
              if(driftl)then
                 if(drfdat(1,k) >= r360)drfdat(1,k)=drfdat(1,k)-r360
                 if(drfdat(1,k) <  zero)drfdat(1,k)=drfdat(1,k)+r360
                 if(abs(drfdat(2,k)) > r90 .or. drfdat(1,k) > r360 .or. drfdat(1,k) < zero)then
                    drfdat(2,k)=hdr(3)
                    drfdat(1,k)=hdr(2)
                 end if

!                Check to ensure header lat and drift lat similar
                 if(abs(drfdat(2,k)-hdr(3)) > r10 .and.  &
                    abs(drfdat(1,k)-hdr(2)) > r10)then
                    drfdat(2,k)=hdr(3)
                    drfdat(1,k)=hdr(2)
                 end if

!                Check to see if the time is outrageous if so set to header value
                 timeobs = real(real(drfdat(3,k),r_single),r_double)
                 time_drift = timeobs + time_correction
                 if (abs(time_drift-time)>four) time_drift = time
 
!                Check to see if the time is outside range
                 if (l4dvar) then
                    t4dv=toff+time_drift
                    if (t4dv<zero .or. t4dv>winlen) then
                       t4dv=toff+timex
                       if (t4dv<zero .or. t4dv>winlen) CYCLE LOOP_K_LEVS
                    end if
                 else
                    if(abs(time_drift) > ctwind(nc) .or. abs(time_drift) > twindin)then
                       time_drift=timex
                       if(abs(timex) > ctwind(nc) .or. abs(timex) > twindin) CYCLE LOOP_K_LEVS
                    end if
                    t4dv = toff + time_drift
                 endif

                 dlat_earth = drfdat(2,k) * deg2rad
                 dlon_earth = drfdat(1,k) * deg2rad
 
                 if(regional)then
                    call tll2xy(dlon_earth,dlat_earth,dlon,dlat,outside)
                    if(outside) cycle LOOP_K_LEVS 
                 else
                    dlat = dlat_earth
                    dlon = dlon_earth
                    call grdcrd1(dlat,rlats,nlat,1)
                    call grdcrd1(dlon,rlons,nlon,1)
                 endif

                 if((tob.or. qob.or. uvob .and. levs > 1) .or. ithinp)then
!                   Interpolate guess pressure profile to observation location
                    klon1= int(dlon);  klat1= int(dlat)
                    dx   = dlon-klon1; dy   = dlat-klat1
                    dx1  = one-dx;     dy1  = one-dy
                    w00=dx1*dy1; w10=dx1*dy; w01=dx*dy1; w11=dx*dy

                    klat1=min(max(1,klat1),nlat); klon1=min(max(0,klon1),nlon)
                    if (klon1==0) klon1=nlon
                    klatp1=min(nlat,klat1+1); klonp1=klon1+1
                    if (klonp1==nlon+1) klonp1=1

                    do kk=1,nsig
                       presl(kk)=w00*prsl_full(klat1 ,klon1 ,kk) +  &
                                 w10*prsl_full(klatp1,klon1 ,kk) + &
                                 w01*prsl_full(klat1 ,klonp1,kk) + &
                                 w11*prsl_full(klatp1,klonp1,kk)
                    end do

!                   Compute depth of guess pressure layersat observation location
                    if (.not.twodvar_regional .and. levs > 1) then
                       do kk=1,nsig-1
                          dpres(kk)=presl(kk)-presl(kk+1)
                       end do
                    endif
                 end if
              end if

!             Special block for data thinning - if requested
              if (ithin > 0) then
                 ntmp=ndata  ! counting moved to map3gridS
           
!                Set data quality index for thinning
                 if (l4dvar) then
                    timedif = zero
                 else
                    timedif=abs(t4dv-toff)
                 endif
                 if(kx == 243 .or. kx == 253 .or. kx ==254) then
                    call ufbint(lunin,satqc,1,1,iret,satqcstr)
                    crit1 = timedif/r6+half + four*(one-satqc(1)/r100)*r3_33
                 else
                    crit1 = timedif/r6+half
                 endif

                 if (pflag==0) then
                    do kk=1,nsig
                       presl_thin(kk)=presl(kk)
                    end do
                 endif

                 call map3grids(-1,pflag,presl_thin,nlevp,dlat_earth,dlon_earth,&
                    plevs(k),crit1,ndata,iout,icntpnt,iiout,luse,.false.,.false.)

                 if (.not. luse) then
                    if(k==levs) then
                       cycle loop_readsb
                    else
                       cycle LOOP_K_LEVS
                    endif
                 endif
                 if(iiout > 0) isort(iiout)=0
                 if(ndata >  ntmp)then
                    nodata=nodata+1
                    if(uvob)nodata=nodata+1
                 end if
                 isort(icntpnt)=iout

              else
                 ndata=ndata+1
                 nodata=nodata+1
                 if(uvob)nodata=nodata+1
                 iout=ndata
                 isort(icntpnt)=iout
              endif

              if(ndata > maxobs) then
                 write(6,*)'READ_PREPBUFR:  ***WARNING*** ndata > maxobs for ',obstype
                 ndata = maxobs
              end if

!             Set usage variable              
              usage = zero


              if(icuse(nc) <= 0)usage=100._r_kind
              if(qm == 15 .or. qm == 12 .or. qm == 9)usage=100._r_kind
              if(qm >=lim_qm )usage=101._r_kind
              if(convobs .and. pqm(k) >=lim_qm )usage=102._r_kind
              if((kx>=192.and.kx<=195) .and. psob )usage=r100
              if (gustob .and. obsdat(8,k) > r0_1_bmiss) usage=103._r_kind
              if (visob  .and. obsdat(9,k) > r0_1_bmiss) usage=103._r_kind
              if (tdob  .and. obsdat(12,k) > r0_1_bmiss) usage=103._r_kind     !do you need this ? / MPondeca
              if (pmob  .and. obsdat(13,k) > r0_1_bmiss) usage=103._r_kind     !do you need this ? / MPondeca
              if (mxtmob  .and. maxtmint(1,k) > r0_1_bmiss) usage=103._r_kind   !do you need this ? / MPondeca
              if (mitmob  .and. maxtmint(2,k) > r0_1_bmiss) usage=103._r_kind   !do you need this ? / MPondeca
              if (howvob  .and. owave(1,k) > r0_1_bmiss) usage=103._r_kind   !do you need this ? / MPondeca

              if (sfctype) call get_usagerj(kx,obstype,c_station_id,c_prvstg,c_sprvstg, &
                                            dlon_earth,dlat_earth,idate,t4dv-toff, &
                                            obsdat(5,k),obsdat(6,k),usage)

              if ((kx>129.and.kx<140).or.(kx>229.and.kx<240) ) then
                 call get_aircraft_usagerj(kx,obstype,c_station_id,usage)
              endif
              if(plevs(k) < 0.0001_r_kind) then
                 write(*,*) 'warning: obs pressure is too small:',kx,k,plevs(k)
                 cycle
              endif

              if(ncnumgrp(nc) > 0 .and. .not.lhilbert )then                 ! default cross validation on
                 if(mod(ndata+1,ncnumgrp(nc))== ncgroup(nc)-1)usage=ncmiter(nc)
              end if

! Flag regional MAP wind above 400mb for monitoring 
              if(regional .and. kx==227 .and. obsdat(1,k)<400._r_kind ) usage=r100
 
! don't use MESONET psfc obs if  8th character of station id is "x")
              if( kx==188 .and. psob .and. sidchr(8)=='x' ) usage=r100


! Get information from surface file necessary for conventional data here
              call deter_sfc2(dlat_earth,dlon_earth,t4dv,idomsfc,tsavg,ff10,sfcr,zz)

              if(lhilbert) & 
                  call accum_hilbertcurve(usage,c_station_id,c_prvstg,c_sprvstg, &  !no need for obstype ? /MPondeca
                       dlat_earth,dlon_earth,dlat,dlon,t4dv,toff,nc,kx,iout)


!             Extract pressure level and quality marks
              dlnpob=log(plevs(k))  ! ln(pressure in cb)

!             Set inflate_error logical based on qm flag
              inflate_error=.false.
              if (qm==3 .or. qm==7) inflate_error=.true.
 
!             Temperature
              if(tob) then
                 ppb=obsdat(1,k)
                 call errormod(pqm,tqm,levs,plevs,errout,k,presl,dpres,nsig,lim_qm)
                 toe=obserr(3,k)*errout
                 qtflg=tvflg(k) 
                 if (inflate_error) toe=toe*r1_2
                 if(ppb < r100)toe=toe*r1_2
                 cdata_all(1,iout)=toe                     ! temperature error
                 cdata_all(2,iout)=dlon                    ! grid relative longitude
                 cdata_all(3,iout)=dlat                    ! grid relative latitude
                 cdata_all(4,iout)=dlnpob                  ! ln(pressure in cb)

                 if (kx == id_bias_t) then
                    cdata_all(5,iout)=obsdat(3,k)+t0c+conv_bias_t   ! temperature ob.+bias
                 else
                    cdata_all(5,iout)=obsdat(3,k)+t0c               ! temperature ob.
                 endif

                 cdata_all(6,iout)=rstation_id             ! station id
                 cdata_all(7,iout)=t4dv                    ! time
                 cdata_all(8,iout)=nc                      ! type
                 cdata_all(9,iout)=qtflg                   ! qtflg (virtual temperature flag)
                 cdata_all(10,iout)=tqm(k)                 ! quality mark
                 cdata_all(11,iout)=obserr(3,k)            ! original obs error            
                 cdata_all(12,iout)=usage                  ! usage parameter
                 if (lhilbert) thisobtype_usage=12         ! save INDEX of where usage is stored for hilbertcurve cross validation (if requested)
                 cdata_all(13,iout)=idomsfc                ! dominate surface type
                 cdata_all(14,iout)=tsavg                  ! skin temperature
                 cdata_all(15,iout)=ff10                   ! 10 meter wind factor
                 cdata_all(16,iout)=sfcr                   ! surface roughness
                 cdata_all(17,iout)=dlon_earth*rad2deg     ! earth relative longitude (degrees)
                 cdata_all(18,iout)=dlat_earth*rad2deg     ! earth relative latitude (degrees)
                 cdata_all(19,iout)=stnelev                ! station elevation (m)
                 cdata_all(20,iout)=obsdat(4,k)            ! observation height (m)
                 cdata_all(21,iout)=zz                     ! terrain height at ob location
                 cdata_all(22,iout)=r_prvstg(1,1)          ! provider name
                 cdata_all(23,iout)=r_sprvstg(1,1)         ! subprovider name
                 cdata_all(24,iout)=obsdat(10,k)            ! cat
                 if (aircraft_t_bc_pof .or. aircraft_t_bc .or.aircraft_t_bc_ext) then
                    cdata_all(25,iout)=aircraftwk(1,k)     ! phase of flight
                    cdata_all(26,iout)=aircraftwk(2,k)     ! vertical velocity
                    cdata_all(27,iout)=idx                 ! index of temperature bias
                 end if
                 if(perturb_obs)cdata_all(nreal,iout)=ran01dom()*perturb_fact ! t perturbation
                 if (twodvar_regional) &
                    call adjust_error(cdata_all(17,iout),cdata_all(18,iout),cdata_all(11,iout),cdata_all(1,iout))

!             Winds 
              else if(uvob) then 
                 call errormod(pqm,wqm,levs,plevs,errout,k,presl,dpres,nsig,lim_qm)
                 woe=obserr(5,k)*errout
                 if (inflate_error) woe=woe*r1_2
                 if(obsdat(1,k) < r50)woe=woe*r1_2
                 selev=stnelev
                 oelev=obsdat(4,k)
                 if(kx >= 280 .and. kx < 300 )then
                    oelev=r10+selev
                    if (kx == 280 )then
                       it29=nint(hdr(8))
                       if(it29 == 522 .or. it29 == 523 .or. it29 == 531)then
!                         oelev=r20+selev
                          oelev=r20
                       end if
                    end if
 
                    if (kx == 282) oelev=r20+selev
                    if (kx == 285 .or. kx == 289 .or. kx == 290) then
                       oelev=selev
                       selev=zero
                    endif
                 else
                    if((kx >= 221 .and.  kx <= 229) &
                       .and. selev >= oelev) oelev=r10+selev
                 end if

!                Rotate winds to rotated coordinate
                 uob=obsdat(5,k)
                 vob=obsdat(6,k)
                 !* thin new VAD wind and generate VAD superob
                 if(kx==224.and.newvad)then
                         klev=k+5 !*average over 6 points
                       !  klev=k    !* no average
                         if(klev>levs) cycle loop_readsb
                         diffuu=obsdat(5,k)-fcstdat(1,k)
                         diffvv=obsdat(6,k)-fcstdat(2,k)
                         if(sqrt(diffuu**2+diffvv**2)>10.0_r_kind) cycle loop_k_levs
                         if(abs(diffvv)>8.0_r_kind) cycle loop_k_levs
                        !if(abs(diffvv)>5.0.and.oelev<5000.0.and.fcstdat(3,k)>276.3) cycle loop_k_levs
                         if(oelev>7000.0_r_kind) cycle loop_k_levs
                         if(abs(diffvv)>5.0_r_kind.and.oelev<5000.0_r_kind) cycle loop_k_levs
                        ! write(6,*)'sliu diffuu,vv::',diffuu, diffvv
                         uob=0.0
                         vob=0.0
                         oelev=0.0
                         tkk=0
                         do ikkk=k,klev
                           diffhgt=obsdat(4,ikkk)-obsdat(4,k)
                           if(diffhgt<301.0_r_kind)then
                           uob=uob+obsdat(5,ikkk)
                           vob=vob+obsdat(6,ikkk)
                           oelev=oelev+obsdat(4,ikkk)
                           tkk=tkk+1
                           end if
                         end do
                         uob=uob/tkk
                         vob=vob/tkk
                         oelev=oelev/tkk

                         diffuu=5.0_r_kind;diffvv=5.0_r_kind
                         diffhgt=0.0_r_kind
                         do ikkk=k,klev
                           diffuu=abs(obsdat(5,ikkk)-uob)
                           if(diffhgt<diffuu)diffhgt=diffuu
                           diffvv=abs(obsdat(6,ikkk)-vob)
                           if(diffhgt<diffvv)diffhgt=diffvv
                         end do

                     if(diffhgt>5.0_r_kind)cycle LOOP_K_LEVS !* if u-u_avg>5.0, reject
                     if(tkk<3) cycle LOOP_K_LEVS      !* obs numb<3, reject
                     !* unreasonable observation, will fix this in QC package
                     if(sqrt(uob**2+vob**2)>60.0_r_kind)cycle LOOP_readsb
                 end if

                 if(regional)then
                    u0=uob
                    v0=vob
                    call rotate_wind_ll2xy(u0,v0,uob,vob,dlon_earth,dlon,dlat)
                    if(diagnostic_reg) then
                       call rotate_wind_xy2ll(uob,vob,u00,v00,dlon_earth,dlon,dlat)
                       nvtest=nvtest+1
                       disterr=sqrt((u0-u00)**2+(v0-v00)**2)
                       vdisterrmax=max(vdisterrmax,disterr)
                    end if
                 endif

                 cdata_all(1,iout)=woe                     ! wind error
                 cdata_all(2,iout)=dlon                    ! grid relative longitude
                 cdata_all(3,iout)=dlat                    ! grid relative latitude
                 cdata_all(4,iout)=dlnpob                  ! ln(pressure in cb)
                 cdata_all(5,iout)=oelev                   ! height of observation
                 cdata_all(6,iout)=uob                     ! u obs
                 cdata_all(7,iout)=vob                     ! v obs
                 cdata_all(8,iout)=rstation_id             ! station id
                 cdata_all(9,iout)=t4dv                    ! time
                 cdata_all(10,iout)=nc                     ! type
                 cdata_all(11,iout)=selev                  ! station elevation
                 cdata_all(12,iout)=wqm(k)                 ! quality mark
                 cdata_all(13,iout)=obserr(5,k)            ! original obs error
                 cdata_all(14,iout)=usage                  ! usage parameter
                 if (lhilbert) thisobtype_usage=14         ! save INDEX of where usage is stored for hilbertcurve cross validation (if requested)
                 cdata_all(15,iout)=idomsfc                ! dominate surface type
                 cdata_all(16,iout)=tsavg                  ! skin temperature
                 cdata_all(17,iout)=ff10                   ! 10 meter wind factor
                 cdata_all(18,iout)=sfcr                   ! surface roughness
                 cdata_all(19,iout)=dlon_earth*rad2deg     ! earth relative longitude (degrees)
                 cdata_all(20,iout)=dlat_earth*rad2deg     ! earth relative latitude (degrees)
                 cdata_all(21,iout)=zz                     ! terrain height at ob location
                 cdata_all(22,iout)=r_prvstg(1,1)          ! provider name
                 cdata_all(23,iout)=r_sprvstg(1,1)         ! subprovider name
                 cdata_all(24,iout)=obsdat(10,k)            ! cat
                 if(perturb_obs)then
                    cdata_all(25,iout)=ran01dom()*perturb_fact ! u perturbation
                    cdata_all(26,iout)=ran01dom()*perturb_fact ! v perturbation
                 endif
                 if (obstype == 'wspd10m') cdata_all(7,iout)=sqrt(uob*uob+vob*vob)
 
              else if(spdob) then 
                 woe=obserr(5,k)
                 if (inflate_error) woe=woe*r1_2
                 elev=r20
                 oelev=obsdat(4,k)
                 if(kx == 260 .or. kx == 261) elev = oelev ! Nacelle and tower wind speed

                 cdata_all(1,iout)=woe                     ! wind error
                 cdata_all(2,iout)=dlon                    ! grid relative longitude
                 cdata_all(3,iout)=dlat                    ! grid relative latitude
                 cdata_all(4,iout)=dlnpob                  ! ln(pressure in cb)
                 cdata_all(5,iout)=obsdat(5,k)             ! u obs
                 cdata_all(6,iout)=obsdat(6,k)             ! v obs
                 cdata_all(7,iout)=rstation_id             ! station id
                 cdata_all(8,iout)=t4dv                    ! time
                 cdata_all(9,iout)=nc                      ! type
                 cdata_all(10,iout)=elev                   ! elevation of observation
                 cdata_all(11,iout)=wqm(k)                 ! quality mark
                 cdata_all(12,iout)=obserr(5,k)            ! original obs error
                 cdata_all(13,iout)=usage                  ! usage parameter
                 if (lhilbert) thisobtype_usage=13         ! save INDEX of where usage is stored for hilbertcurve cross validation (if requested)
                 cdata_all(14,iout)=idomsfc                ! dominate surface type
                 cdata_all(15,iout)=tsavg                  ! skin temperature
                 cdata_all(16,iout)=ff10                   ! 10 meter wind factor
                 cdata_all(17,iout)=sfcr                   ! surface roughness
                 cdata_all(18,iout)=dlon_earth*rad2deg     ! earth relative longitude (degrees)
                 cdata_all(19,iout)=dlat_earth*rad2deg     ! earth relative latitude (degrees)
                 cdata_all(20,iout)=stnelev                ! station elevation (m)
                 cdata_all(21,iout)=zz                     ! terrain height at ob location
                 cdata_all(22,iout)=r_prvstg(1,1)          ! provider name
                 cdata_all(23,iout)=r_sprvstg(1,1)         ! subprovider name

!             Surface pressure 
              else if(psob) then

                 poe=obserr(1,k)*one_tenth                  ! convert from mb to cb
                 if (inflate_error) poe=poe*r1_2
                 cdata_all(1,iout)=poe                     ! surface pressure error (cb)
                 cdata_all(2,iout)=dlon                    ! grid relative longitude
                 cdata_all(3,iout)=dlat                    ! grid relative latitude

                 cdata_all(4,iout)=exp(dlnpob)             ! pressure (in cb)

                 cdata_all(5,iout)=obsdat(4,k)             ! surface height
                 cdata_all(6,iout)=obsdat(3,k)+t0c         ! surface temperature
                 cdata_all(7,iout)=rstation_id             ! station id
                 cdata_all(8,iout)=t4dv                    ! time
                 cdata_all(9,iout)=nc                      ! type
                 cdata_all(10,iout)=pqm(k)                 ! quality mark
                 cdata_all(11,iout)=obserr(1,k)*one_tenth  ! original obs error (cb)
                 cdata_all(12,iout)=usage                  ! usage parameter
                 if (lhilbert) thisobtype_usage=12         ! save INDEX of where usage is stored for hilbertcurve cross validation (if requested)
                 cdata_all(13,iout)=idomsfc                ! dominate surface type
                 cdata_all(14,iout)=dlon_earth*rad2deg     ! earth relative longitude (degrees)
                 cdata_all(15,iout)=dlat_earth*rad2deg     ! earth relative latitude (degrees)
                 cdata_all(16,iout)=stnelev                ! station elevation (m)
                 cdata_all(17,iout)=zz                     ! terrain height at ob location
                 cdata_all(18,iout)=r_prvstg(1,1)          ! provider name
                 cdata_all(19,iout)=r_sprvstg(1,1)         ! subprovider name
                 if(perturb_obs)cdata_all(20,iout)=ran01dom()*perturb_fact ! ps perturbation
                 if (twodvar_regional) &
                    call adjust_error(cdata_all(14,iout),cdata_all(15,iout),cdata_all(11,iout),cdata_all(1,iout))

!             Specific humidity 
              else if(qob) then
                 qmaxerr=emerr
                 call errormod(pqm,qqm,levs,plevs,errout,k,presl,dpres,nsig,lim_qm)
                 qoe=obserr(2,k)*one_tenth*errout
                 if (inflate_error) then
                    qmaxerr=emerr*r0_7; qoe=qoe*r1_2
                 end if
                 qobcon=obsdat(2,k)*convert
                 tdry=r999
                 if (tqm(k)<lim_tqm) tdry=(obsdat(3,k)+t0c)/(one+fv*qobcon)
                 cdata_all(1,iout)=qoe                     ! q error   
                 cdata_all(2,iout)=dlon                    ! grid relative longitude
                 cdata_all(3,iout)=dlat                    ! grid relative latitude
                 cdata_all(4,iout)=dlnpob                  ! ln(pressure in cb)
                 cdata_all(5,iout)=qobcon                  ! q ob
                 cdata_all(6,iout)=rstation_id             ! station id
                 cdata_all(7,iout)=t4dv                    ! time
                 cdata_all(8,iout)=nc                      ! type
                 cdata_all(9,iout)=qmaxerr                 ! q max error
                 cdata_all(10,iout)=tdry                   ! dry temperature (obs is tv)
                 cdata_all(11,iout)=qqm(k)                 ! quality mark
                 cdata_all(12,iout)=obserr(2,k)*one_tenth  ! original obs error
                 cdata_all(13,iout)=usage                  ! usage parameter
                 if (lhilbert) thisobtype_usage=13         ! save INDEX of where usage is stored for hilbertcurve cross validation (if requested)
                 cdata_all(14,iout)=idomsfc                ! dominate surface type
                 cdata_all(15,iout)=dlon_earth*rad2deg     ! earth relative longitude (degrees)
                 cdata_all(16,iout)=dlat_earth*rad2deg     ! earth relative latitude (degrees)
                 cdata_all(17,iout)=stnelev                ! station elevation (m)
                 cdata_all(18,iout)=obsdat(4,k)            ! observation height (m)
                 cdata_all(19,iout)=zz                     ! terrain height at ob location
                 cdata_all(20,iout)=r_prvstg(1,1)          ! provider name
                 cdata_all(21,iout)=r_sprvstg(1,1)         ! subprovider name
                 cdata_all(22,iout)=obsdat(10,k)            ! cat
                 if(perturb_obs)cdata_all(23,iout)=ran01dom()*perturb_fact ! q perturbation
                 if (twodvar_regional) &
                    call adjust_error(cdata_all(15,iout),cdata_all(16,iout),cdata_all(12,iout),cdata_all(1,iout))
 
!             Total precipitable water (ssm/i)
              else if(pwob) then

                 pwoe=obserr(7,k)
                 pwmerr=pwoe*three
                 cdata_all(1,iout)=pwoe                    ! pw error
                 cdata_all(2,iout)=dlon                    ! grid relative longitude
                 cdata_all(3,iout)=dlat                    ! grid relative latitude
                 cdata_all(4,iout)=obsdat(7,k)             ! pw obs
                 cdata_all(5,iout)=rstation_id             ! station id
                 cdata_all(6,iout)=t4dv                    ! time
                 cdata_all(7,iout)=nc                      ! type
                 cdata_all(8,iout)=pwmerr                  ! pw max error
                 cdata_all(9,iout)=pwq                     ! quality mark
                 cdata_all(10,iout)=obserr(7,k)            ! original obs error
                 cdata_all(11,iout)=usage                  ! usage parameter
<<<<<<< HEAD
=======
                 if (lhilbert) thisobtype_usage=11         ! save INDEX of where usage is stored for hilbertcurve cross validation (if requested)
>>>>>>> 8c6c9049
                 cdata_all(12,iout)=dlon_earth*rad2deg     ! earth relative longitude (degrees)
                 cdata_all(13,iout)=dlat_earth*rad2deg     ! earth relative latitude (degrees)
                 cdata_all(14,iout)=stnelev                ! station elevation (m)
                 cdata_all(15,iout)=obsdat(1,k)            ! observation pressure (hPa)
                 cdata_all(16,iout)=obsdat(4,k)            ! observation height (m)
 

!             Conventional sst observations
              else if(sstob) then

!                Locate the observation on the analysis grid.  Get land/sea/ice
!                mask at nearest analysis grid points.
 
                 sstoe=r0_75

                 cdata_all(1,iout)=sstoe                   ! sst error
                 cdata_all(2,iout)=dlon                    ! grid relative longitude
                 cdata_all(3,iout)=dlat                    ! grid relative latitude
                 cdata_all(4,iout)=sstdat(3,k)             ! sst obs
                 cdata_all(5,iout)=rstation_id             ! station id
                 cdata_all(6,iout)=t4dv                    ! time
                 cdata_all(7,iout)=nc                      ! type
                 cdata_all(8,iout)=sstoe*three             ! pw max error
                 cdata_all(9,iout)=sstdat(2,k)             ! depth of measurement
                 cdata_all(10,iout)=sstdat(1,k)            ! measurement type
                 cdata_all(11,iout)=sstq                   ! quality mark
                 cdata_all(12,iout)=sstdat(5,k)            ! original obs error
                 cdata_all(13,iout)=usage                  ! usage parameter
                 if (lhilbert) thisobtype_usage=13         ! save INDEX of where usage is stored for hilbertcurve cross validation (if requested)
                 cdata_all(14,iout)=idomsfc                ! dominate surface type
                 cdata_all(15,iout)=tsavg                  ! skin temperature
                 cdata_all(16,iout)=dlon_earth*rad2deg     ! earth relative longitude (degrees)
                 cdata_all(17,iout)=dlat_earth*rad2deg     ! earth relative latitude (degrees)
                 cdata_all(18,iout)=stnelev                ! station elevation (m)

                 if( nst_gsi > 0) then
                   zob   = sstdat(2,k)
                   if (zob > 10.0) then
                      tref  = tsavg
                      dtw   = zero
                      dtc   = zero
                      tz_tr = one
                   else
                      call gsi_nstcoupler_deter(dlat_earth,dlon_earth,t4dv,zob,tref,dtw,dtc,tz_tr)
                   end if

                   cdata_all(19,iout) = tref               ! foundation temperature
                   cdata_all(20,iout) = dtw                ! dt_warm at zob
                   cdata_all(21,iout) = dtc                ! dt_cool at zob
                   cdata_all(22,iout) = tz_tr              ! d(Tz)/d(Tr)
                 end if

!          Measurement types
!             0       Ship intake
!             1       Bucket
!             2       Hull contact sensor
!             3       Reversing Thermometer
!             4       STD/CTD sensor
!             5       Mechanical BT
!             6       Expendable BT
!             7       Digital BT
!             8       Thermistor chain
!             9       Infra-red scanner
!             10      Micro-wave scanner
!             11-14   Reserved

!             Wind gusts
              else if(gustob) then
   
!                need to find out gustoe
!                gustoe=1.8
                 gustoe=1.0
                 selev=stnelev
                 oelev=obsdat(4,k)
                 if(selev == oelev)oelev=r10+selev
                 if((kx >= 280 .and. kx < 300).or.(kx >= 180 .and. kx < 200))then
                   oelev=r10+selev
                   if ((kx==280).or.(kx==180)) oelev=r20+selev
                   if ((kx==282).or.(kx==182)) oelev=r20+selev
                   if ((kx==285).or.(kx==185)) then
                      oelev=selev
                      selev=zero
                   end if

                   if ((kx==188).or.(kx==288) .or.(kx==195) .or.(kx==295)) then
!                     gustoe=2.5
                      gustoe=1.0
                      windcorr=abs(obsdat(5,k))<1.0 .and. abs(obsdat(6,k))<1.0 .and. obsdat(8,k)>10.0
                      if (windcorr) gustoe=gustoe*1.5_r_kind

                      if (abs(obsdat(8,k)-sqrt(obsdat(5,k)**2+obsdat(6,k)**2))<1.5) then
                         gustoe=gustoe*1.5_r_kind
                      end if
                   end if
                 end if
                 if (inflate_error) gustoe=gustoe*1.5_r_kind

                 cdata_all(1,iout)=gustoe                  ! wind gusts error (cb)
                 cdata_all(2,iout)=dlon                    ! grid relative longitude
                 cdata_all(3,iout)=dlat                    ! grid relative latitude
                 cdata_all(4,iout)=dlnpob                  ! ln(pressure in cb)
                 cdata_all(5,iout)=oelev                   ! observation height
                 cdata_all(6,iout)=obsdat(8,k)             ! wind gusts obs
                 cdata_all(7,iout)=rstation_id             ! station id
                 cdata_all(8,iout)=t4dv                    ! time
                 cdata_all(9,iout)=nc                      ! type
                 cdata_all(10,iout)=gustoe*three           ! max error
                 cdata_all(11,iout)=gustqm                 ! quality mark
                 cdata_all(12,iout)=usage                  ! usage parameter
                 if (lhilbert) thisobtype_usage=12         ! save INDEX of where usage is stored for hilbertcurve cross validation (if requested)
                 cdata_all(13,iout)=idomsfc                ! dominate surface type
                 cdata_all(14,iout)=tsavg                  ! skin temperature
                 cdata_all(15,iout)=ff10                   ! 10 meter wind factor
                 cdata_all(16,iout)=sfcr                   ! surface roughness
                 cdata_all(17,iout)=dlon_earth*rad2deg     ! earth relative longitude (degrees)
                 cdata_all(18,iout)=dlat_earth*rad2deg     ! earth relative latitude (degrees)
                 cdata_all(19,iout)=selev                  ! station elevation (m)
                 cdata_all(20,iout)=r_prvstg(1,1)          ! provider name
                 cdata_all(21,iout)=r_sprvstg(1,1)         ! subprovider name

!             Visibility
              else if(visob) then

                 visoe=4000.0  ! temporarily
                 if ((kx==283).or.(kx==183)) visoe=4500.0
                 if (inflate_error) visoe=visoe*r1_2

                 cdata_all(1,iout)=visoe                   ! visibility error (cb)
                 cdata_all(2,iout)=dlon                    ! grid relative longitude
                 cdata_all(3,iout)=dlat                    ! grid relative latitude
                 cdata_all(4,iout)=obsdat(9,k)             ! visibility obs
                 cdata_all(5,iout)=rstation_id             ! station id
                 cdata_all(6,iout)=t4dv                    ! time
                 cdata_all(7,iout)=nc                      ! type
                 cdata_all(8,iout)=visoe*three             ! max error
                 cdata_all(9,iout)=visqm                   ! quality mark
                 cdata_all(10,iout)=usage                  ! usage parameter
                 if (lhilbert) thisobtype_usage=10         ! save INDEX of where usage is stored for hilbertcurve cross validation (if requested)
                 cdata_all(11,iout)=idomsfc                ! dominate surface type
                 cdata_all(12,iout)=dlon_earth*rad2deg     ! earth relative longitude (degrees)
                 cdata_all(13,iout)=dlat_earth*rad2deg     ! earth relative latitude (degrees)
                 cdata_all(14,iout)=stnelev                ! station elevation (m)
                 cdata_all(15,iout)=obsdat(4,k)            ! observation height (m)
                 cdata_all(16,iout)=zz                     ! terrain height at ob location
                 cdata_all(17,iout)=r_prvstg(1,1)          ! provider name
                 cdata_all(18,iout)=r_sprvstg(1,1)         ! subprovider name
<<<<<<< HEAD
=======

!             2m-Dewpoint
              else if(tdob) then
                 tdoe=obserr(3,k)*r1_2
                 qobcon=obsdat(2,k)*convert
                 tdry=r999
                 if (tqm(k)<lim_tqm) tdry=(obsdat(3,k)+t0c)/(one+fv*qobcon)
                 cdata_all(1,iout)=tdoe                    ! td error   
                 cdata_all(2,iout)=dlon                    ! grid relative longitude
                 cdata_all(3,iout)=dlat                    ! grid relative latitude
                 cdata_all(4,iout)=dlnpob                  ! ln(pressure in cb)
                 cdata_all(5,iout)=obsdat(12,k)+t0c        ! td ob               !Do you need t0c ? /MPondeca
                 cdata_all(6,iout)=rstation_id             ! station id
                 cdata_all(7,iout)=t4dv                    ! time
                 cdata_all(8,iout)=nc                      ! type
                 cdata_all(9,iout)=tdoe*three              ! td max error
                 cdata_all(10,iout)=tdry                   ! dry temperature (obs is tv)
                 cdata_all(11,iout)=tdqm                   ! quality mark
                 cdata_all(12,iout)=tdoe                   ! original obs error
                 cdata_all(13,iout)=usage                  ! usage parameter
                 if (lhilbert) thisobtype_usage=13         ! save INDEX of where usage is stored for hilbertcurve cross validation (if requested)
                 cdata_all(14,iout)=idomsfc                ! dominate surface type
                 cdata_all(15,iout)=tsavg                  ! skin temperature
                 cdata_all(16,iout)=ff10                   ! 10 meter wind factor
                 cdata_all(17,iout)=sfcr                   ! surface roughness
                 cdata_all(18,iout)=dlon_earth*rad2deg     ! earth relative longitude (degrees)
                 cdata_all(19,iout)=dlat_earth*rad2deg     ! earth relative latitude (degrees)
                 cdata_all(20,iout)=stnelev                ! station elevation (m)
                 cdata_all(21,iout)=obsdat(4,k)            ! observation height (m)
                 cdata_all(22,iout)=zz                     ! terrain height at ob location
                 cdata_all(23,iout)=r_prvstg(1,1)          ! provider name
                 cdata_all(24,iout)=r_sprvstg(1,1)         ! subprovider name
                 cdata_all(25,iout)=obsdat(10,k)           ! cat

!             Maximum temperature
              else if(mxtmob) then
                 mxtmoe=obserr(3,k)
                 qtflg=one
                 cdata_all(1,iout)=mxtmoe                  ! maximum temperature error
                 cdata_all(2,iout)=dlon                    ! grid relative longitude
                 cdata_all(3,iout)=dlat                    ! grid relative latitude
                 cdata_all(4,iout)=dlnpob                  ! ln(pressure in cb)
                 cdata_all(5,iout)=maxtmint(1,k)           ! maximum temperature ob.
                 cdata_all(6,iout)=rstation_id             ! station id
                 cdata_all(7,iout)=t4dv                    ! time
                 cdata_all(8,iout)=nc                      ! type
                 cdata_all(9,iout)=qtflg                   ! qtflg (virtual temperature flag)
                 cdata_all(10,iout)=mxtmqm                 ! quality mark
                 cdata_all(11,iout)=obserr(3,k)            ! original obs error
                 cdata_all(12,iout)=usage                  ! usage parameter
                 if (lhilbert) thisobtype_usage=12         ! save INDEX of where usage is stored for hilbertcurve cross validation (if requested)
                 cdata_all(13,iout)=idomsfc                ! dominate surface type
                 cdata_all(14,iout)=tsavg                  ! skin temperature
                 cdata_all(15,iout)=ff10                   ! 10 meter wind factor
                 cdata_all(16,iout)=sfcr                   ! surface roughness
                 cdata_all(17,iout)=dlon_earth*rad2deg     ! earth relative longitude (degrees)
                 cdata_all(18,iout)=dlat_earth*rad2deg     ! earth relative latitude (degrees)
                 cdata_all(19,iout)=stnelev                ! station elevation (m)
                 cdata_all(20,iout)=obsdat(4,k)            ! observation height (m)
                 cdata_all(21,iout)=zz                     ! terrain height at ob location
                 cdata_all(22,iout)=r_prvstg(1,1)          ! provider name
                 cdata_all(23,iout)=r_sprvstg(1,1)         ! subprovider name
                 cdata_all(24,iout)=obsdat(10,k)           ! cat

!             Minimum temperature
              else if(mitmob) then
                 mitmoe=obserr(3,k)
                 qtflg=one
                 cdata_all(1,iout)=mitmoe                  ! minimum temperature error
                 cdata_all(2,iout)=dlon                    ! grid relative longitude
                 cdata_all(3,iout)=dlat                    ! grid relative latitude
                 cdata_all(4,iout)=dlnpob                  ! ln(pressure in cb)
                 cdata_all(5,iout)=maxtmint(2,k)           ! minimum temperature ob.
                 cdata_all(6,iout)=rstation_id             ! station id
                 cdata_all(7,iout)=t4dv                    ! time
                 cdata_all(8,iout)=nc                      ! type
                 cdata_all(9,iout)=qtflg                   ! qtflg (virtual temperature flag)
                 cdata_all(10,iout)=mitmqm                 ! quality mark
                 cdata_all(11,iout)=obserr(3,k)            ! original obs error
                 cdata_all(12,iout)=usage                  ! usage parameter
                 if (lhilbert) thisobtype_usage=12         ! save INDEX of where usage is stored for hilbertcurve cross validation (if requested)
                 cdata_all(13,iout)=idomsfc                ! dominate surface type
                 cdata_all(14,iout)=tsavg                  ! skin temperature
                 cdata_all(15,iout)=ff10                   ! 10 meter wind factor
                 cdata_all(16,iout)=sfcr                   ! surface roughness
                 cdata_all(17,iout)=dlon_earth*rad2deg     ! earth relative longitude (degrees)
                 cdata_all(18,iout)=dlat_earth*rad2deg     ! earth relative latitude (degrees)
                 cdata_all(19,iout)=stnelev                ! station elevation (m)
                 cdata_all(20,iout)=obsdat(4,k)            ! observation height (m)
                 cdata_all(21,iout)=zz                     ! terrain height at ob location
                 cdata_all(22,iout)=r_prvstg(1,1)          ! provider name
                 cdata_all(23,iout)=r_sprvstg(1,1)         ! subprovider name
                 cdata_all(24,iout)=obsdat(10,k)           ! cat

!             Pressure at mean sea level
              else if(pmob) then

                 pmoe=obserr(1,k)*one_tenth                ! convert from mb to cb
                 if (inflate_error) pmoe=pmoe*r1_2
                 cdata_all(1,iout)=pmoe                    ! pressure at mean sea level error (cb)
                 cdata_all(2,iout)=dlon                    ! grid relative longitude
                 cdata_all(3,iout)=dlat                    ! grid relative latitude
                 cdata_all(4,iout)=exp(dlnpob)             ! pressure (in cb)

                 cdata_all(5,iout)=one_tenth*obsdat(13,k)  ! pressure at mean sea level (in cb)

                 cdata_all(6,iout)=obsdat(4,k)             ! surface height
                 cdata_all(7,iout)=obsdat(3,k)+t0c         ! surface temperature
                 cdata_all(8,iout)=rstation_id             ! station id
                 cdata_all(9,iout)=t4dv                    ! time
                 cdata_all(10,iout)=nc                     ! type
                 cdata_all(11,iout)=pmq(k)                 ! quality mark
                 cdata_all(12,iout)=obserr(1,k)*one_tenth  ! original obs error (cb)
                 cdata_all(13,iout)=usage                  ! usage parameter
                 if (lhilbert) thisobtype_usage=13         ! save INDEX of where usage is stored for hilbertcurve cross validation (if requested)
                 cdata_all(14,iout)=idomsfc                ! dominate surface type
                 cdata_all(15,iout)=tsavg                  ! skin temperature
                 cdata_all(16,iout)=ff10                   ! 10 meter wind factor
                 cdata_all(17,iout)=sfcr                   ! surface roughness
                 cdata_all(18,iout)=dlon_earth*rad2deg     ! earth relative longitude (degrees)
                 cdata_all(19,iout)=dlat_earth*rad2deg     ! earth relative latitude (degrees)
                 cdata_all(20,iout)=stnelev                ! station elevation (m)
                 cdata_all(21,iout)=zz                     ! terrain height at ob location
                 cdata_all(22,iout)=r_prvstg(1,1)          ! provider name
                 cdata_all(23,iout)=r_sprvstg(1,1)         ! subprovider name
                 cdata_all(24,iout)=obsdat(10,k)           ! cat

!             Significant wave height
              else if(howvob) then

                 howvoe=0.3_r_kind                         ! use temporarily
                 cdata_all(1,iout)=howvoe                  ! significant wave height error (m)
                 cdata_all(2,iout)=dlon                    ! grid relative longitude
                 cdata_all(3,iout)=dlat                    ! grid relative latitude
                 cdata_all(4,iout)=exp(dlnpob)             ! pressure (in cb)

                 cdata_all(5,iout)=owave(1,k)              ! significant wave height (in m)

                 cdata_all(6,iout)=rstation_id             ! station id
                 cdata_all(7,iout)=t4dv                    ! time
                 cdata_all(8,iout)=nc                      ! type
                 cdata_all(9,iout)=howvqm                  ! quality mark
                 cdata_all(10,iout)=howvoe                 ! original obs error (m)
                 cdata_all(11,iout)=usage                  ! usage parameter
                 if (lhilbert) thisobtype_usage=11         ! save INDEX of where usage is stored for hilbertcurve cross validation (if requested)
                 cdata_all(12,iout)=idomsfc                ! dominate surface type
                 cdata_all(13,iout)=tsavg                  ! skin temperature
                 cdata_all(14,iout)=ff10                   ! 10 meter wind factor
                 cdata_all(15,iout)=sfcr                   ! surface roughness
                 cdata_all(16,iout)=dlon_earth*rad2deg     ! earth relative longitude (degrees)
                 cdata_all(17,iout)=dlat_earth*rad2deg     ! earth relative latitude (degrees)
                 cdata_all(18,iout)=stnelev                ! station elevation (m)
                 cdata_all(19,iout)=obsdat(4,k)            ! observation height (m)
                 cdata_all(20,iout)=zz                     ! terrain height at ob location
                 cdata_all(21,iout)=r_prvstg(1,1)          ! provider name
                 cdata_all(22,iout)=r_sprvstg(1,1)         ! subprovider name
                 cdata_all(23,iout)=obsdat(10,k)           ! cat
>>>>>>> 8c6c9049

! METAR cloud observation
              else if(metarcldobs) then
                 cdata_all(1,iout)=rstation_id    !  station ID
                 cdata_all(2,iout)=dlon           !  grid relative longitude
                 cdata_all(3,iout)=dlat           !  grid relative latitude
                 cdata_all(4,iout)=stnelev        !  station  elevation
                 if(metarvis(1,1) < r0_1_bmiss) then
                    cdata_all(5,iout)=metarvis(1,1)  !  visibility (m)
                 else
                    cdata_all(5,iout) = -99999.0_r_kind
                 endif
                 do kk=1, 6
                    if(metarcld(1,kk) < r0_1_bmiss) then
                       cdata_all(5+kk,iout) =metarcld(1,kk)  !  cloud amount
                    else
                       cdata_all(5+kk,iout) = -99999.0_r_kind
                    endif
                    if(metarcld(2,kk) < r0_1_bmiss) then
                       cdata_all(11+kk,iout)=metarcld(2,kk)  !  cloud bottom height (m)
                    else
                       cdata_all(11+kk,iout)= -99999.0_r_kind
                    endif
                 enddo
                 do kk=1, 3
                    if(metarwth(1,kk) < r0_1_bmiss) then
                       cdata_all(17+kk,iout)=metarwth(1,kk)  !  weather
                    else
                       cdata_all(17+kk,iout)= -99999.0_r_kind
                    endif
                 enddo
                 cdata_all(21,iout)=timeobs     !  time observation
                 cdata_all(22,iout)=usage
                 if (lhilbert) thisobtype_usage=22         ! save INDEX of where usage is stored for hilbertcurve cross validation (if requested)
                 cdata_all(23,iout)=0.0_r_kind  ! reserved for distance between obs and grid
!     Calculate dewpoint depression from surface obs, to be used later
!         with haze and ceiling logic to exclude dust-caused ceiling obs
!         from cloud analysis
                 if(metarvis(2,1)  < 1.e10_r_kind) then
                    cdata_all(24,iout)=obsdat(3,1)-metarvis(2,1)  ! temperature - dew point
                 else
                    cdata_all(24,iout)=-99999.0_r_kind  ! temperature - dew point
                 endif
! cdata_all(24,iout) and cdata_all(25,iout) will be used to save dlon and dlat
! NESDIS cloud products
              else if(goesctpobs) then
                 cdata_all(1,iout)=rstation_id    !  station ID
                 cdata_all(2,iout)=dlon                 !  grid relative longitude
                 cdata_all(3,iout)=dlat                 !  grid relative latitude
                 cdata_all(4,iout)=goescld(1,k)/100.0_r_kind   !  cloud top pressure (pa)
                 cdata_all(5,iout)=goescld(2,k)         !  cloud cover
                 cdata_all(6,iout)=goescld(3,k)         !  Cloud top temperature (K)
                 cdata_all(7,iout)=timeobs              !  time
                 cdata_all(8,iout)=usage
                 if (lhilbert) thisobtype_usage=8       ! save INDEX of where usage is stored for hilbertcurve cross validation (if requested)
!             Total cloud amount
              else if(tcamtob) then
                 if (k==1) then
!                   adjust quality mark/usage parameter
                    if (trim(subset) == 'GOESND') then
                       call adjust_goescldobs(goescld(2,1),timeobs,idomsfc,dlat_earth,dlon_earth, &
                                  low_cldamt,low_cldamt_qc,mid_cldamt,mid_cldamt_qc, &
                                  hig_cldamt,hig_cldamt_qc,tcamt,tcamt_qc)
                    else
                       call adjust_convcldobs(cld2seq,cld2seqlevs,cldseq,cldseqlevs,metarwth,metarwthlevs, &
                                  low_cldamt,low_cldamt_qc,mid_cldamt,mid_cldamt_qc, &
                                  hig_cldamt,hig_cldamt_qc,tcamt,lcbas,tcamt_qc,lcbas_qc,ceiling,stnelev)
                    end if

                    if(tcamt_qc==15 .or. tcamt_qc==12 .or. tcamt_qc==9) usage=100._r_kind
                    tcamt_oe=20.0_r_kind
                    if(tcamt_qc==1) tcamt_oe=tcamt_oe*1.25_r_kind 
                    if(tcamt_qc==2) tcamt_oe=tcamt_oe*1.50_r_kind
                    if(tcamt_qc==3) tcamt_oe=tcamt_oe*1.75_r_kind

                    cdata_all( 1,iout)=tcamt_oe               !  obs error
                    cdata_all( 2,iout)=dlon                   !  grid relative longitude
                    cdata_all( 3,iout)=dlat                   !  grid relative latitude
                    cdata_all( 4,iout)=tcamt                  !  total cloud amount (%)
                    cdata_all( 5,iout)=rstation_id            !  station ID
                    cdata_all( 6,iout)=t4dv                   !  time
                    cdata_all( 7,iout)=nc                     !  type
                    cdata_all( 8,iout)=tcamt_qc               !  quality mark
                    cdata_all( 9,iout)=usage                  !  usage parameter
                    if (lhilbert) thisobtype_usage=9          ! save INDEX of where usage is stored for hilbertcurve cross validation (if requested)
                    cdata_all(10,iout)=idomsfc                !  dominate surface type
                    cdata_all(11,iout)=tsavg                  ! skin temperature
                    cdata_all(12,iout)=ff10                   ! 10 meter wind factor
                    cdata_all(13,iout)=sfcr                   ! surface roughness
                    cdata_all(14,iout)=dlon_earth*rad2deg     ! earth relative longitude (degrees)
                    cdata_all(15,iout)=dlat_earth*rad2deg     ! earth relative latitude (degrees)
                    cdata_all(16,iout)=stnelev                ! station elevation (m)
                    cdata_all(17,iout)=obsdat(4,k)            ! observation height (m)
                    cdata_all(18,iout)=zz                     ! terrain height at ob location
                    cdata_all(19,iout)=r_prvstg(1,1)          ! provider name
                    cdata_all(20,iout)=r_sprvstg(1,1)         ! subprovider name
                 end if

!             Base height of the lowest cloud seen
              else if(lcbasob) then
                 if (k==1) then
!                   adjust quality mark/usage parameter
                    call adjust_convcldobs(cld2seq,cld2seqlevs,cldseq,cldseqlevs,metarwth,metarwthlevs, &
                                  low_cldamt,low_cldamt_qc,mid_cldamt,mid_cldamt_qc, &
                                  hig_cldamt,hig_cldamt_qc,tcamt,lcbas,tcamt_qc,lcbas_qc,ceiling,stnelev)

                    if(lcbas_qc==15 .or. lcbas_qc==12 .or. lcbas_qc==9) usage=100._r_kind
                    lcbas_oe=4500.0_r_kind
                    if(lcbas_qc==3) lcbas_oe=lcbas_oe*1.25_r_kind
                    if(lcbas_qc==4) lcbas_oe=lcbas_oe*1.5_r_kind

                    cdata_all( 1,iout)=lcbas_oe               !  obs error
                    cdata_all( 2,iout)=dlon                   !  grid relative longitude
                    cdata_all( 3,iout)=dlat                   !  grid relative latitude
                    cdata_all( 4,iout)=lcbas                  !  base height of lowest cloud (m)
                    cdata_all( 5,iout)=rstation_id            !  station ID
                    cdata_all( 6,iout)=t4dv                   !  time
                    cdata_all( 7,iout)=nc                     !  type
                    cdata_all( 8,iout)=lcbas_qc               !  quality mark
                    cdata_all( 9,iout)=usage                  !  usage parameter
                    if (lhilbert) thisobtype_usage=9          ! save INDEX of where usage is stored for hilbertcurve cross validation (if requested)
                    cdata_all(10,iout)=idomsfc                !  dominate surface type
                    cdata_all(11,iout)=tsavg                  ! skin temperature
                    cdata_all(12,iout)=ff10                   ! 10 meter wind factor
                    cdata_all(13,iout)=sfcr                   ! surface roughness
                    cdata_all(14,iout)=dlon_earth*rad2deg     ! earth relative longitude (degrees)
                    cdata_all(15,iout)=dlat_earth*rad2deg     ! earth relative latitude (degrees)
                    cdata_all(16,iout)=stnelev                ! station elevation (m)
                    cdata_all(17,iout)=obsdat(4,k)            ! observation height (m)
                    cdata_all(18,iout)=zz                     ! terrain height at ob location
                    cdata_all(19,iout)=ceiling                ! cloud ceiling obs
                    if (trim(subset) == 'GOESND') then
!                      cdata_all(20,iout)=goescld(1,k)/100.0_r_kind   !  cloud top pressure (pa)
                       cdata_all(20,iout)=goescld(1,k)           !  cloud top pressure
                       cdata_all(21,iout)=goescld(3,k)           !  Cloud top temperature (K)
                    else
                       cdata_all(20,iout)=bmiss
                       cdata_all(21,iout)=bmiss
                    end if
                    cdata_all(22,iout)=r_prvstg(1,1)          ! provider name
                    cdata_all(23,iout)=r_sprvstg(1,1)         ! subprovider name
                 end if
              end if

!
!    End k loop over levs
           end do  LOOP_K_LEVS
        end do loop_readsb

!
!   End of bufr read loop
     enddo loop_msg
!    Close unit to bufr file
     call closbf(lunin)

!    Deallocate arrays used for thinning data
     if (.not.use_all) then
        deallocate(presl_thin)
        call del3grids
     endif

! Normal exit

  enddo loop_convinfo! loops over convinfo entry matches
  deallocate(lmsg)

! Apply hilbert curve for cross validation if requested

    if(lhilbert) &
       call apply_hilbertcurve(maxobs,obstype,cdata_all(thisobtype_usage,1:maxobs))   

! Write header record and data to output file for further processing
  allocate(iloc(ndata))
  icount=0
  do i=1,maxobs
     if(isort(i) > 0)then
       icount=icount+1
       iloc(icount)=isort(i)
     end if
  end do
  if(ndata /= icount)then
     write(6,*) ' PREPBUFR: mix up in read_prepbufr ,ndata,icount ',ndata,icount
     call stop2(50)
  end if
  allocate(cdata_out(nreal,ndata))
  do i=1,ndata
     itx=iloc(i)
     do k=1,nreal
        cdata_out(k,i)=cdata_all(k,itx)
     end do
  end do
  deallocate(iloc,isort,cdata_all)

! define a closest METAR cloud observation for each grid point

  if(metarcldobs .and. ndata > 0) then
     maxobs=2000000
     allocate(cdata_all(nreal,maxobs))
     call reorg_metar_cloud(cdata_out,nreal,ndata,cdata_all,maxobs,iout)
     ndata=iout
     write(lunout) obstype,sis,nreal,nchanl,ilat,ilon
     write(lunout) ((cdata_all(i,j),i=1,nreal),j=1,ndata)
     deallocate(cdata_all)
  else
     write(lunout) obstype,sis,nreal,nchanl,ilat,ilon,ndata
     write(lunout) cdata_out
  endif

  deallocate(cdata_out)
  call destroy_rjlists
  call destroy_aircraft_rjlists
  if (lhilbert) call destroy_hilbertcurve
  if (twodvar_regional) call destroy_ndfdgrid

900 continue
  if(diagnostic_reg .and. ntest>0) write(6,*)'READ_PREPBUFR:  ',&
     'ntest,disterrmax=',ntest,disterrmax
  if(diagnostic_reg .and. nvtest>0) write(6,*)'READ_PREPBUFR:  ',&
     'nvtest,vdisterrmax=',ntest,vdisterrmax

  if (ndata == 0) then 
     call closbf(lunin)
     write(6,*)'READ_PREPBUFR:  closbf(',lunin,')'
  endif

  close(lunin)

  close(55)

! End of routine
  return

end subroutine read_prepbufr

!-------------------------------------------------------------------------
!    NOAA/NCEP, National Centers for Environmental Prediction GSI        !
!-------------------------------------------------------------------------
!
! !ROUTINE:  sonde_ext -level enhancemnt for raob
!
! !INTERFACE:
!
subroutine sonde_ext(obsdat,tpc,qcmark,obserr,drfdat,levsio,kx,vtcd)

!$$$  subprogram documentation block
!                .      .    .                                       .
! subprogram:  sonde_ext                   level enhancemnt for raob
!   prgmmr: wu               org: np22                date: 2013-05-17
!
! abstract:  This routine adds bogus raob so that at least one report
!            at each model layer, by interpolate between a significant
!            report and the neighboring obs 
!
! program history log:
!
! attributes:
!   language: f90
!   machine:  ibm RS/6000 SP
!
!$$$
! !USES:

  use kinds, only: r_kind,r_single,r_double,i_kind
  use constants, only: zero,one,one_tenth
  use guess_grids, only:  ges_psfcavg,ges_prslavg
  use gridmod, only: nsig
  use obsmod, only: bmiss

  implicit none

! !INPUT PARAMETERS:
  integer(i_kind)                                  , intent(in   ) ::kx
  real(r_double)                                   , intent(in   ) ::vtcd

! !INPUT/OUTPUT PARAMETERS:
  integer(i_kind)                                  , intent(inout) ::levsio
  real(r_double),dimension(13,255), intent(inout) :: obsdat
  real(r_double),dimension(8,255), intent(inout) :: drfdat,qcmark,obserr
  real(r_double),dimension(255,20), intent(inout) :: tpc

  real(r_kind) wim,wi
  real(r_kind),dimension(nsig) :: prsltmp,dpmdl
  integer(i_kind) i,j,k,levs
  integer(i_kind) ku,kl,ll,im
  real rsig(nsig)
  integer(i_kind),dimension(255):: pqm,qqm,tqm,wqm,cat,zqm
  real(r_kind),dimension(255):: dpres,tvflg,dpobs

!!! find averaged sigma levels !!!!!!!!
  levs=levsio
  ll=levsio

  do k=1,nsig
     rsig(k)=ges_prslavg(k)/ges_psfcavg
  enddo

  do k=1,levs
     cat(k)=nint(obsdat(10,k))
  enddo


!!! find model levels at obs location in log(cb) !!!!!!!!
  do k=1,nsig
     dpmdl(k)=obsdat(1,1)*rsig(k)
     prsltmp(k)=log(dpmdl(k)*one_tenth)
  enddo
!!! find obs levels in log(cb)     !!!!!!!!
  do k=1,levs
     dpres(k)=log(obsdat(1,k)*one_tenth)
     dpobs(k)=dpres(k)
  enddo


  if(kx==120)then
     pqm(1)=nint(min(qcmark(1,1),10000.0))
     qqm(1)=nint(min(qcmark(2,1),10000.0))
     tqm(1)=nint(min(qcmark(3,1),10000.0))
     zqm(1)=nint(min(qcmark(4,1),10000.0))
     call grdcrd(dpres,levs,prsltmp(1),nsig,-1)
        do k=1,levs
           tvflg(k)=one                               ! initialize as sensible
           do j=1,20
              if (tpc(k,j)==vtcd) tvflg(k)=zero       ! reset flag if virtual
              if (tpc(k,j)>=bmiss) exit               ! end of stack
           end do
        end do

        do i=2,levs
           im=i-1
           pqm(i)=nint(min(qcmark(1,i),10000.0))
           qqm(i)=nint(min(qcmark(2,i),10000.0))
           tqm(i)=nint(min(qcmark(3,i),10000.0))
           zqm(i)=nint(min(qcmark(4,i),10000.0))
           if ( (cat(i)==2 .or. cat(im)==2 .or. cat(i)==5 .or. cat(im)==5) .and. &
           pqm(i)<4 .and.  pqm(im)<4    )then
              ku=dpres(i)-1
              ku=min(nsig,ku)
              kl=dpres(im)+2
              kl=max(2,kl)
              do k = kl,ku
                 ll=ll+1
                 if(ll>255)then
                    write(6,*)'error in SONDE_EXT levs > 255'
                    stop
                 endif
                 obsdat(1,ll)=dpmdl(k)
                 qcmark(1,ll)  =max (qcmark(1,i),qcmark(1,im)) !PQM
                 qcmark(2,ll) = bmiss
                 qcmark(3,ll) = bmiss
                 qcmark(4,ll) = bmiss
                 qcmark(5,ll) = bmiss
                 qcmark(7,ll) = bmiss
                 do j=1,20
                    tpc(ll,j)=tpc(i,j)
                 end do
                 wim=(prsltmp(k)-dpobs(i))/(dpobs(im)-dpobs(i))
                 wi=(dpobs(im)-prsltmp(k))/(dpobs(im)-dpobs(i))
!!! find tob, only bogus if both good obs and of the same type (sensible/virtual)
                 if(  tqm(i)<4 .and.  tqm(im)<4 .and. tvflg(i)==tvflg(im) ) then
                    obsdat(3,ll)=obsdat(3,im)*wim + obsdat(3,i)*wi
                    drfdat(1,ll)  = drfdat(1,im)*wim + drfdat(1,i)*wi
                    drfdat(2,ll)  = drfdat(2,im)*wim + drfdat(2,i)*wi
                    drfdat(3,ll)  = drfdat(3,im)*wim + drfdat(3,i)*wi
                    qcmark(3,ll)  =max (qcmark(3,i),qcmark(3,im)) !TQM
                    obserr(3,ll)  =max (obserr(3,i),obserr(3,im))  ! TOE
                 endif
!!! find qob
                 if(  qqm(i)<4 .and.  qqm(im)<4  ) then
                    obsdat(2,ll)=obsdat(2,im)*wim + obsdat(2,i)*wi
                    drfdat(1,ll)  = drfdat(1,im)*wim + drfdat(1,i)*wi
                    drfdat(2,ll)  = drfdat(2,im)*wim + drfdat(2,i)*wi
                    drfdat(3,ll)  = drfdat(3,im)*wim + drfdat(3,i)*wi
                    qcmark(2,ll)  =max (qcmark(2,i),qcmark(2,im)) !QQM
                    obserr(2,ll)  =max (obserr(2,i),obserr(2,im))  ! QOE
                 endif
!!! define zob
                 if(  zqm(i)<4 .and.  zqm(im)<4  ) then
                    obsdat(4,ll)=obsdat(4,im)*wim + obsdat(4,i)*wi
                 else
                    obsdat(4,ll)=max(obsdat(4,im),obsdat(4,i))
                 endif
                 qcmark(4,ll)  =max (qcmark(4,i),qcmark(4,im)) !ZQM

              enddo !kl,ku
           endif !cat
        enddo !levs
!!!!!!!!! w (not used) !!!!!!!!!!!!!!!!!!!!!!!!!!!
  elseif(kx==220)then
     pqm(1)=nint(min(qcmark(1,1),10000.0))
     wqm(1)=nint(min(qcmark(5,1),10000.0))
     call grdcrd(dpres,levs,prsltmp(1),nsig,-1)
     do i=2,levs
        im=i-1
        wqm(i)=nint(min(qcmark(5,i),10000.0))
        zqm(i)=nint(min(qcmark(4,i),10000.0))
        pqm(i)=nint(min(qcmark(1,i),10000.0))
        if(  wqm(i)<4 .and.  wqm(im)<4 .and.  pqm(i)<4 .and.  pqm(im)<4 .and.&
        (cat(i)==2 .or. cat(im)==2 .or. cat(i)==5 .or. cat(im)==5) )then
           ku=dpres(i)-1
           ku=min(nsig,ku)
           kl=dpres(im)+2
           kl=max(2,kl)
           do k = kl,ku
              ll=ll+1
              if(ll>255)then
                 write(6,*)'error in SONDE_EXT levs > 255'
                 stop
              endif
              obsdat(1,ll)=dpmdl(k)
              qcmark(1,ll)  =max (qcmark(1,i),qcmark(1,im)) !PQM
              qcmark(2,ll) = bmiss
              qcmark(3,ll) = bmiss
              qcmark(4,ll) = bmiss
              qcmark(5,ll) = bmiss
              qcmark(7,ll) = bmiss
              wim=(prsltmp(k)-dpobs(i))/(dpobs(im)-dpobs(i))
              wi=(dpobs(im)-prsltmp(k))/(dpobs(im)-dpobs(i))
!!! find wob (wint)
              obsdat(5,ll)=obsdat(5,im)*wim + obsdat(5,i)*wi
              obsdat(6,ll)=obsdat(6,im)*wim + obsdat(6,i)*wi
              drfdat(1,ll)  = drfdat(1,im)*wim + drfdat(1,i)*wi
              drfdat(2,ll)  = drfdat(2,im)*wim + drfdat(2,i)*wi
              drfdat(3,ll)  = drfdat(3,im)*wim + drfdat(3,i)*wi
              qcmark(5,ll)  =max (qcmark(5,i),qcmark(5,im)) !WQM
              obserr(5,ll)  =max (obserr(5,i),obserr(5,im))  ! WOE
              qcmark(1,ll)  =max (qcmark(1,i),qcmark(1,im))
!!! find zob
              if(  zqm(i)<4 .and.  zqm(im)<4  ) then
                 obsdat(4,ll)=obsdat(4,im)*wim + obsdat(4,i)*wi
              else
                 obsdat(4,ll)=max(obsdat(4,im),obsdat(4,i))
              endif
           enddo !kl,ku
        endif !cat
     enddo !levs
  endif ! 120,220

!11 change the number of levels and output
  levsio=ll

! End of routine
  return

end subroutine sonde_ext
<|MERGE_RESOLUTION|>--- conflicted
+++ resolved
@@ -395,15 +395,10 @@
   tcamtob = obstype == 'tcamt'
   lcbasob = obstype == 'lcbas'
   newvad=.false.
-<<<<<<< HEAD
-  aircraftobst=.false.
-  convobs = tob .or. uvob .or. spdob .or. qob .or. gustob
-=======
   convobs = tob .or. uvob .or. spdob .or. qob .or. gustob .or. &
             tdob .or. mxtmob .or. mitmob .or. pmob .or. howvob .or. &
             tcamtob .or. lcbasob
   aircraftobst=.false.
->>>>>>> 8c6c9049
   if(tob)then
      nreal=25
   else if(uvob) then 
@@ -426,8 +421,6 @@
      nreal=21
   else if(visob) then
      nreal=18
-<<<<<<< HEAD
-=======
   else if(tdob) then
      nreal=25
   else if(mxtmob) then
@@ -438,7 +431,6 @@
      nreal=24
   else if(howvob) then
      nreal=23
->>>>>>> 8c6c9049
   else if(metarcldobs) then
      nreal=25
   else if(goesctpobs) then
@@ -1797,10 +1789,7 @@
                  cdata_all(9,iout)=pwq                     ! quality mark
                  cdata_all(10,iout)=obserr(7,k)            ! original obs error
                  cdata_all(11,iout)=usage                  ! usage parameter
-<<<<<<< HEAD
-=======
                  if (lhilbert) thisobtype_usage=11         ! save INDEX of where usage is stored for hilbertcurve cross validation (if requested)
->>>>>>> 8c6c9049
                  cdata_all(12,iout)=dlon_earth*rad2deg     ! earth relative longitude (degrees)
                  cdata_all(13,iout)=dlat_earth*rad2deg     ! earth relative latitude (degrees)
                  cdata_all(14,iout)=stnelev                ! station elevation (m)
@@ -1947,8 +1936,6 @@
                  cdata_all(16,iout)=zz                     ! terrain height at ob location
                  cdata_all(17,iout)=r_prvstg(1,1)          ! provider name
                  cdata_all(18,iout)=r_sprvstg(1,1)         ! subprovider name
-<<<<<<< HEAD
-=======
 
 !             2m-Dewpoint
               else if(tdob) then
@@ -2106,7 +2093,6 @@
                  cdata_all(21,iout)=r_prvstg(1,1)          ! provider name
                  cdata_all(22,iout)=r_sprvstg(1,1)         ! subprovider name
                  cdata_all(23,iout)=obsdat(10,k)           ! cat
->>>>>>> 8c6c9049
 
 ! METAR cloud observation
               else if(metarcldobs) then
