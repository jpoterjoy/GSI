subroutine read_prepbufr(nread,ndata,nodata,infile,obstype,lunout,twindin,sis,&
     prsl_full)
!$$$  subprogram documentation block
!                .      .    .                                       .
! subprogram:  read_prepbuf                read obs from prepbufr file
!   prgmmr: parrish          org: np22                date: 1990-10-07
!
! abstract:  This routine reads conventional data found in the prepbufr
!            file.  Specific observation types read by this routine 
!            include surface pressure, temperature, winds (components
!            and speeds), moisture and total precipitable water.  
!
!            When running the gsi in regional mode, the code only
!            retains those observations that fall within the regional
!            domain
!
! program history log:
!   1990-10-07  parrish
!   1998-05-15  weiyu yang 
!   1999-08-24  derber, j., treadon, r., yang, w., first frozen mpp version
!   2004-02-13  derber, j. - clean up and modify vertical weighting
!   2004-06-16  treadon - update documentation
!   2004-07-23  derber  - modify to include conventional sst
!   2004-07-29  treadon - add only to module use, add intent in/out
!   2004-07-30  derber  - generalize number of data records per obs type
!   2004-08-26  derber  - fix many errors in reading of sst data
!   2004-08-27  kleist  - modify pressure calculation
!   2004-10-28  kleist  - correct array index bug in hybrid pressure calculation
!   2004-11-16  treadon - deallocate(etabl) prior to exiting routine
!   2005-02-10  treadon - add call destroygrids for obstype = sst
!   2005-05-24  pondeca - add surface analysis option
!   2005-02-24  treadon - remove hardwired setting of metar ps obs error
!   2005-05-27  derber  - reduce t, uv, ps error limits
!   2005-05-27  kleist/derber - add option to read in new ob error table
!   2005-07-19  derber - clean up code a bit
!   2005-07-27  derber  - add print of monitoring and reject data
!   2005-08-02  derber - modify to use convinfo file
!   2005-09-08  derber - modify to use input group time window
!   2005-10-11  treadon - change convinfo read to free format
!   2005-10-17  treadon - add grid and earth relative obs location to output file
!   2005-10-18  treadon - remove array obs_load and call to sumload
!   2005-10-26  treadon - add routine tag to convinfo printout
!   2006-02-03  derber  - modify to count read/keep data and new obs control
!   2006-02-03  treadon - use interpolated guess 3d pressure field in errormod
!   2006-02-08  derber  - modify to use new convinfo module
!   2006-02-09  treadon - save height for wind observations
!   2006-02-23  kistler - modify to add optional data thinning
!   2006-02-23  kistler - raob instument as subtype and solar elv angle computed
!   2006-02-24  derber  - modify to take advantage of convinfo module
!   2006-04-03  derber  - modify to properly handle height of surface obs
!   2006-04-05  wu - changes to read in GPS IPW (type 153)
!   2006-05-18  middlecoff/treadon - add huge_i_kind upper limit on nint
!   2006-05-29  treadon - increase nreal to pass more information to setup routines
!   2006-06-08  su - added the option to turn off oiqc
!   2006-06-21  wu - deallocate etabl array
!   2006-07-28  derber  - temporarily add subtype for meteosat winds based on sat ID
!   2006-07-31  kleist  - change to surface pressure ob error from ln(ps) to ps(cb)
!   2006-10-25  sienkiewicz - add blacklist of raob data
!   2006-12-01  todling - embedded blacklist into a module
!   2007-02-13  parrish - add ability to use obs files with ref time different from analysis time
!   2007-02-20  wu - correct errors in quality mark checks
!   2007-03-01  tremolet - measure time from beginning of assimilation window
!   2007-03-15  su - remove the error table reading part to a subroutine
!   2007-04-24  wu - add TAMDAR (134) to be used as sensible T
!   2007-05-17  kleist - generalize flag for virtual/sensible temperature obs
!   2007-09-28  treadon - truncate/expand obs time to remove extraneous bits 
!   2007-10-03  su  -   Add reading qc mark from satellite wind
!   2007-10-24  Pondeca - add ability to use use_list on mesonet winds
!   2007-11-03  su  -   modify conventional thinning algorithm
!   2008-03-28  wu - add code to generate optional observation perturbations
!   2008-03-31  li.bi - add ascat
!   2008-05-27  safford - rm unused vars and uses
!   2008-06-02  treadon - check iret from inital readmg and act accordingly
!   2008-09-08  lueken  - merged ed's changges into q1fy09 code
!   2008-21-25  todling - adapted Tremolet 2007-03-01 change of time window
!                       - remove unused vars
!   2009-07-08  pondeca - add ability to convert virtual temperature
!                         obs into sensible temperature for 2dvar
!   2009-07-08  park,pondeca - add option to use the hilbert curve-based
!                              cross-validation for 2dvar
!   2009-07-08  pondeca - move handling of "provider use_list" for mesonet winds 
!                         to the new module sfcobsqc
!   2010-03-29  hu - add code to read cloud observation from METAR and NESDIS cloud products
!   2010-05-15  kokron - safety measure: initialize cdata_all to zero
!   2010-08-23  tong - add flg as an input argument of map3grids, so that the subroutine can be used for 
!                      thinning grid with either pressure or height as the vertical coordinate. 
!                      flg=-1 for prepbufr data thinning grid (pressure as the vertical coordinate). 
!   2010-09-08  parrish - remove subroutine check_rotate_wind.  This was a debug routine introduced when
!                           the reference wind rotation angle was stored as an angle, beta_ref.  This field
!                           had a discontinuity at the date line (180E), which resulted in erroneous wind
!                           rotation angles for a small number of winds whose rotation angle was interpolated
!                           from beta_ref values across the discontinuity.  This was fixed by replacing the
!                           beta_ref field with cos_beta_ref, sin_beta_ref.
!   2010-10-19  wu - add code to limit regional use of MAP winds with P less than 400 mb
!   2010-11-13  su - skip satellite winds from prepbufr 
!   2010-11-18  treadon - add check for small POB (if POB<tiny_r_kind then POB=bmiss)
!   2011-02-14  zhu - add gust and visibility
!   2011-07-13  wu     - not use mesonet Psfc when 8th character of sid is "x"
!   2011-08-01  lueken  - added module use deter_sfc_mod and fixed indentation
!   2011-08-27  todling - add use_prepb_satwnd; cleaned out somebody's left over's
!   2011-11-14  wu     - pass CAT to setup routines for raob level enhancement
!   2012-04-03  s.liu    - thin new VAD wind 
!   2012-11-12  s.liu    - identify new VAD wind by vertical resolution 
<<<<<<< HEAD
=======
!   2013-01-26  parrish - change from grdcrd to grdcrd1 (to allow successful debug compile on WCOSS)
!   2013-01-26  parrish - WCOSS debug compile error for pflag used before initialized.
!                                    Initialize pflag=0 at beginning of subroutine.
!
>>>>>>> c658c886
!
!   input argument list:
!     infile   - unit from which to read BUFR data
!     obstype  - observation type to process
!     lunout   - unit to which to write data for further processing
!     prsl_full- 3d pressure on full domain grid
!
!   output argument list:
!     nread    - number of type "obstype" observations read
!     nodata   - number of individual "obstype" observations read
!     ndata    - number of type "obstype" observations retained for further processing
!     twindin  - input group time window (hours)
!     sis      - satellite/instrument/sensor indicator
!
! attributes:
!   language: f90
!   machine:  ibm RS/6000 SP
!
!$$$
  use kinds, only: r_single,r_kind,r_double,i_kind
  use constants, only: zero,one_tenth,one,deg2rad,fv,t0c,half,&
      three,four,rad2deg,tiny_r_kind,huge_r_kind,huge_i_kind,&
      r60inv,r10,r100,r2000
  use gridmod, only: diagnostic_reg,regional,nlon,nlat,nsig,&
      tll2xy,txy2ll,rotate_wind_ll2xy,rotate_wind_xy2ll,&
      rlats,rlons,twodvar_regional
  use convinfo, only: nconvtype,ctwind, &
      ncmiter,ncgroup,ncnumgrp,icuse,ictype,icsubtype,ioctype, &
      ithin_conv,rmesh_conv,pmesh_conv, &
      id_bias_ps,id_bias_t,conv_bias_ps,conv_bias_t,use_prepb_satwnd

  use obsmod, only: iadate,oberrflg,perturb_obs,perturb_fact,ran01dom,hilbert_curve
  use obsmod, only: blacklst,offtime_data,bmiss
  use converr,only: etabl
  use gsi_4dvar, only: l4dvar,time_4dvar,winlen
  use qcmod, only: errormod,noiqc,newvad
  use convthin, only: make3grids,map3grids,del3grids,use_all
  use blacklist, only : blacklist_read,blacklist_destroy
  use blacklist, only : blkstns,blkkx,ibcnt
  use sfcobsqc,only: init_rjlists,get_usagerj,get_gustqm,destroy_rjlists
  use hilbertcurve,only: init_hilbertcurve, accum_hilbertcurve, &
                         apply_hilbertcurve,destroy_hilbertcurve
  use ndfdgrids,only: init_ndfdgrid,destroy_ndfdgrid,relocsfcob,adjust_error
  use jfunc, only: tsensible
  use deter_sfc_mod, only: deter_sfc_type,deter_sfc2
  use aircraftobsqc, only: init_aircraft_rjlists,get_aircraft_usagerj,&
                           destroy_aircraft_rjlists

  implicit none

! Declare passed variables
  character(len=*)                      ,intent(in   ) :: infile,obstype
  character(len=*)                      ,intent(in   ) :: sis
  integer(i_kind)                       ,intent(in   ) :: lunout
  integer(i_kind)                       ,intent(inout) :: nread,ndata,nodata
  real(r_kind)                          ,intent(in   ) :: twindin
  real(r_kind),dimension(nlat,nlon,nsig),intent(in   ) :: prsl_full

! Declare local parameters
  real(r_kind),parameter:: r0_01 = 0.01_r_kind
  real(r_kind),parameter:: r0_75 = 0.75_r_kind
  real(r_kind),parameter:: r0_7 = 0.7_r_kind
  real(r_kind),parameter:: r1_2 = 1.2_r_kind
  real(r_kind),parameter:: r3_33= three + one/three
  real(r_kind),parameter:: r6   = 6.0_r_kind
  real(r_kind),parameter:: r20  = 20.0_r_kind
  real(r_kind),parameter:: r50  = 50.0_r_kind
  real(r_kind),parameter:: r90  = 90.0_r_kind
  real(r_kind),parameter:: r360 = 360.0_r_kind
  real(r_kind),parameter:: r500 = 500.0_r_kind
  real(r_kind),parameter:: r999 = 999.0_r_kind
  real(r_kind),parameter:: r1200= 1200.0_r_kind
  real(r_kind),parameter:: convert= 1.0e-6_r_kind
  real(r_kind),parameter:: emerr= 0.2_r_kind
  real(r_kind),parameter:: r0_1_bmiss=one_tenth*bmiss
  real(r_kind),parameter:: r0_01_bmiss=r0_01*bmiss
  character(80),parameter:: cspval= '88888888'

  integer(i_kind),parameter:: mxtb=5000000
  integer(i_kind),parameter:: nmsgmax=10000 ! max message count

! Declare local variables
  logical tob,qob,uvob,spdob,sstob,pwob,psob,gustob,visob
  logical metarcldobs,geosctpobs
  logical outside,driftl,convobs,inflate_error
  logical sfctype
  logical luse,ithinp,windcorr
  logical patch_fog
  logical,allocatable,dimension(:,:):: lmsg           ! set true when convinfo entry id found in a message

  character(40) drift,hdstr,qcstr,oestr,sststr,satqcstr,levstr,hdstr2
  character(40) metarcldstr,geoscldstr,metarvisstr,metarwthstr
  character(80) obstr
  character(10) date
  character(8) subset
  character(8) prvstr,sprvstr     
  character(8) c_prvstg,c_sprvstg 
  character(8) c_station_id
  character(1) sidchr(8)
  character(8) stnid
  logical lhilbert

  integer(i_kind) ireadmg,ireadsb,icntpnt,icntpnt2,icount,iiout
  integer(i_kind) lunin,i,maxobs,j,idomsfc,itemp,it29
  integer(i_kind) kk,klon1,klat1,klonp1,klatp1
  integer(i_kind) nc,nx,id,isflg,ntread,itx,ii,ncsave
  integer(i_kind) ihh,idd,idate,iret,im,iy,k,levs
  integer(i_kind) metarcldlevs,metarwthlevs
  integer(i_kind) kx,nreal,nchanl,ilat,ilon,ithin
  integer(i_kind) cat,zqm,pwq,sstq,qm,lim_qm,lim_zqm,gustqm,visqm
  integer(i_kind) lim_tqm,lim_qqm
  integer(i_kind) nlevp         ! vertical level for thinning
  integer(i_kind) ntmp,iout
  integer(i_kind) pflag
  integer(i_kind) ntest,nvtest,iosub,ixsub,isubsub,iobsub
  integer(i_kind) kl,k1,k2
  integer(i_kind) itypex
  integer(i_kind) minobs,minan
  integer(i_kind) ntb,ntmatch,ncx
  integer(i_kind) nmsg                ! message index
  integer(i_kind) tab(mxtb,3)
  integer(i_kind),dimension(5):: idate5
  integer(i_kind),dimension(nmsgmax):: nrep
  integer(i_kind),dimension(255):: pqm,qqm,tqm,wqm
  integer(i_kind),dimension(nconvtype)::ntxall
  integer(i_kind),dimension(nconvtype+1)::ntx
  integer(i_kind),allocatable,dimension(:):: isort,iloc

  real(r_kind) time,timex,time_drift,timeobs,toff,t4dv,zeps
  real(r_kind) qtflg,tdry,rmesh,ediff,usage
  real(r_kind) u0,v0,uob,vob,dx,dy,dx1,dy1,w00,w10,w01,w11
  real(r_kind) qoe,qobcon,pwoe,pwmerr,dlnpob,ppb,poe,gustoe,visoe,qmaxerr
  real(r_kind) toe,woe,errout,oelev,dlat,dlon,sstoe,dlat_earth,dlon_earth
  real(r_kind) selev,elev,stnelev
  real(r_kind) cdist,disterr,disterrmax,rlon00,rlat00
  real(r_kind) vdisterrmax,u00,v00
  real(r_kind) del,terrmin,werrmin,perrmin,qerrmin,pwerrmin
  real(r_kind) tsavg,ff10,sfcr,zz
  real(r_kind) crit1,timedif,xmesh,pmesh
  real(r_kind) time_correction
  real(r_kind),dimension(nsig):: presl
  real(r_kind),dimension(nsig-1):: dpres
  real(r_kind),dimension(255)::plevs
  real(r_kind),dimension(255):: tvflg
  real(r_kind),allocatable,dimension(:):: presl_thin
  real(r_kind),allocatable,dimension(:,:):: cdata_all,cdata_out

  real(r_double) rstation_id,qcmark_huge
  real(r_double) vtcd
  real(r_double),dimension(8):: hdr
  real(r_double),dimension(8,255):: drfdat,qcmark,obserr
  real(r_double),dimension(11,255):: obsdat
  real(r_double),dimension(8,1):: sstdat
  real(r_double),dimension(2,10):: metarcld
  real(r_double),dimension(1,10):: metarwth
  real(r_double),dimension(2,1) :: metarvis
  real(r_double),dimension(4,1) :: geoscld
  real(r_double),dimension(1):: satqc
  real(r_double),dimension(1,1):: r_prvstg,r_sprvstg 
  real(r_double),dimension(1,255):: levdat
  real(r_double),dimension(255,20):: tpc
  real(r_double),dimension(2,255,20):: tobaux

!  equivalence to handle character names
  equivalence(r_prvstg(1,1),c_prvstg) 
  equivalence(r_sprvstg(1,1),c_sprvstg) 
  equivalence(rstation_id,c_station_id)
  equivalence(rstation_id,sidchr)

!  data statements
  data hdstr  /'SID XOB YOB DHR TYP ELV SAID T29'/
  data hdstr2 /'TYP SAID T29 SID'/
  data obstr  /'POB QOB TOB ZOB UOB VOB PWO MXGS HOVI CAT PRSS' /
  data drift  /'XDR YDR HRDR                    '/
  data sststr /'MSST DBSS SST1 SSTQM SSTOE           '/
  data qcstr  /'PQM QQM TQM ZQM WQM NUL PWQ     '/
  data oestr  /'POE QOE TOE NUL WOE NUL PWE     '/
! data satqcstr  /'RFFL QIFY QIFN EEQF'/
  data satqcstr  /'QIFN'/
  data prvstr /'PRVSTG'/   
  data sprvstr /'SPRVSTG'/ 
  data levstr  /'POB'/ 
  data metarcldstr /'CLAM HOCB'/      ! cloud amount and cloud base height
  data metarwthstr /'PRWE'/           ! present weather
  data metarvisstr /'HOVI TDO'/       ! visibility and dew point
  data geoscldstr /'CDTP TOCC GCDTT CDTP_QM'/   ! NESDIS cloud products: cloud top pressure, temperature,amount

  data lunin / 13 /
  data ithin / -9 /
  data rmesh / -99.999_r_kind /
  !* test new vad wind
  !* for match loction station and time
        character(7*2000) cstn_idtime,cstn_idtime2
        character(7) stn_idtime(2000),stn_idtime2(2000)
        equivalence (stn_idtime(1),cstn_idtime)
        equivalence (stn_idtime2(1),cstn_idtime2)
        integer :: ii1,atmp,btmp,mytimeyy,ibyte
        character(4) stid
        real(8) :: rval
        character(len=8) :: cval
        equivalence (rval,cval)
        character(7) flnm
        integer:: icase,klev,ikkk,tkk
        real:: diffhgt,diffuu,diffvv

  real(r_double),dimension(3,1500):: fcstdat
  character(80) fcststr
  data fcststr  /'UFC VFC'/
  
! Initialize variables

  pflag=0                  !  dparrish debug compile run flags pflag as not defined ???????????
  nreal=0
  satqc=zero
  tob = obstype == 't'
  uvob = obstype == 'uv'
  spdob = obstype == 'spd'
  psob = obstype == 'ps'
  qob = obstype == 'q'
  pwob = obstype == 'pw'
  sstob = obstype == 'sst'
  gustob = obstype == 'gust'
  visob = obstype == 'vis'
  metarcldobs = obstype == 'mta_cld'
  geosctpobs = obstype == 'gos_ctp'
  newvad=.false.
  convobs = tob .or. uvob .or. spdob .or. qob .or. gustob
  if(tob)then
     nreal=24
  else if(uvob) then 
     nreal=24
  else if(spdob) then
     nreal=23
  else if(psob) then
     nreal=22
  else if(qob) then
     nreal=25
  else if(pwob) then
     nreal=20
  else if(sstob) then
     nreal=20
  else if(gustob) then
     nreal=21
  else if(visob) then
     nreal=21
  else if(metarcldobs) then
     nreal=25
  else if(geosctpobs) then
     nreal=8
  else 
     write(6,*) ' illegal obs type in READ_PREPBUFR '
     call stop2(94)
  end if

!  Set qc limits based on noiqc flag
  if (noiqc) then
     lim_qm=8
     if (psob) lim_zqm=7
     if (qob)  lim_tqm=7
     if (tob)  lim_qqm=8
  else
     lim_qm=4
     if (psob) lim_zqm=4
     if (qob)  lim_tqm=4
     if (tob)  lim_qqm=4
  endif

  if(perturb_obs .and. (tob .or. psob .or. qob))nreal=nreal+1
  if(perturb_obs .and. uvob )nreal=nreal+2

  qcmark_huge = huge_i_kind

  lhilbert = twodvar_regional .and. hilbert_curve

  if (blacklst) call blacklist_read(obstype)

!------------------------------------------------------------------------
! Open, then read date from bufr data
  call closbf(lunin)
  open(lunin,file=infile,form='unformatted')
  call openbf(lunin,'IN',lunin)
  call datelen(10)

  ntread=1
  ntmatch=0
  ntx(ntread)=0
  ntxall=0
  do nc=1,nconvtype
     if(trim(ioctype(nc)) == trim(obstype))then
       if(.not.use_prepb_satwnd .and. trim(ioctype(nc)) == 'uv' .and. ictype(nc) >=241 &
          .and. ictype(nc) <260) then 
          cycle
       else
           ntmatch=ntmatch+1
           ntxall(ntmatch)=nc
       endif
     end if
     if(trim(ioctype(nc)) == trim(obstype) .and. abs(icuse(nc)) <= 1)then
        if(.not.use_prepb_satwnd .and. trim(ioctype(nc)) == 'uv' .and. ictype(nc) >=241 &
            .and. ictype(nc) <260) then
            cycle
        else
           ithin=ithin_conv(nc)
           if(ithin > 0)then
              ntread=ntread+1
              ntx(ntread)=nc
           end if
        endif
     end if
  end do
  if(ntmatch == 0)then
     write(6,*) ' no matching obstype found in obsinfo ',obstype
     return
  end if

  allocate(lmsg(nmsgmax,ntread))
  lmsg = .false.
  maxobs=0
  tab=0
  nmsg=0
  nrep=0
  ntb = 0
  msg_report: do while (ireadmg(lunin,subset,idate) == 0)
     if(.not.use_prepb_satwnd .and. trim(subset) == 'SATWND') cycle msg_report
!    Time offset
     if(nmsg == 0) call time_4dvar(idate,toff)
     nmsg=nmsg+1
     if (nmsg>nmsgmax) then
        write(6,*)'READ_PREPBUFR: messages exceed maximum ',nmsgmax
        call stop2(50)
     endif
     loop_report: do while (ireadsb(lunin) == 0)
        ntb = ntb+1
        nrep(nmsg)=nrep(nmsg)+1
        if (ntb>mxtb) then
           write(6,*)'READ_PREPBUFR: reports exceed maximum ',mxtb
           call stop2(50)
        endif

!       Extract type information
        call ufbint(lunin,hdr,4,1,iret,hdstr2)
        kx=hdr(1)
        !* for new vad wind
        if(kx==224 .and. .not.newvad) then
           call ufbint(lunin,obsdat,11,255,levs,obstr)
           if(levs>1)then
           do k=1, levs-1
             diffuu=abs(obsdat(4,k+1)-obsdat(4,k))
             if(diffuu==50.0) then
                   newvad=.true.
                   go to 288
             end if
           end do
           end if
288     continue
        end if
!       if(kx==224)write(6,*)'new vad wind',kx,newvad
        !* END new vad wind

        if(twodvar_regional)then
!          If running in 2d-var (surface analysis) mode, check to see if observation
!          is surface type.  If not, read next observation report from bufr file
           sfctype=(kx>179.and.kx<190).or.(kx>=280.and.kx<=290).or. &
                   (kx>=192.and.kx<=199).or.(kx>=292.and.kx<=299)
           if (.not.sfctype ) cycle loop_report

        end if

! temporary specify iobsub until put in bufr file
        iobsub = 0                                                  
        if(kx == 280) iobsub=hdr(3)                                            
        if(kx == 290) iobsub=hdr(2)
        if(use_prepb_satwnd .and. (kx == 243 .or. kx == 253 .or. kx == 254)) iobsub = hdr(2)
        if(use_prepb_satwnd .and. kx == 245  ) then
           if(hdr(2) == 259.0_r_kind) iobsub = 15 
        endif

!       For the satellite wind to get quality information and check if it will be used
        if(use_prepb_satwnd .and. (kx == 243 .or. kx == 253 .or. kx ==254) ) then
           call ufbint(lunin,satqc,1,1,iret,satqcstr)
           if(satqc(1) <  85.0_r_double) cycle loop_report   ! QI w/o fcst (su's setup
!!         if(satqc(2) <= 80.0_r_double) cycle loop_report   ! QI w/ fcst (old prepdata)
        endif

!       Check for blacklisting of station ID
        if (blacklst .and. ibcnt > 0) then
           stnid = transfer(hdr(4),stnid)
           do i = 1,ibcnt
              if( kx == blkkx(i) .and. stnid == blkstns(i) ) then
                 write(6,*)'READ_PREPBUFR: blacklist station ',stnid, &
                    'for obstype ',trim(obstype),' and kx=',kx
                 cycle loop_report
              endif
           enddo
        endif

!  Match ob to proper convinfo type
        ncsave=0
        matchloop:do ncx=1,ntmatch
           nc=ntxall(ncx)
           if (kx /= ictype(nc))cycle 

!  Find convtype which match ob type and subtype
           if(icsubtype(nc) == iobsub) then
              ncsave=nc
              exit matchloop
           else
!  Find convtype which match ob type and subtype group (isubtype == ?*)
!       where ? specifies the group and icsubtype = ?0)
              ixsub=icsubtype(nc)/10
              iosub=iobsub/10
              isubsub=icsubtype(nc)-ixsub*10
              if(ixsub == iosub .and. isubsub == 0) then
                 ncsave=nc
!  Find convtype which match ob type and subtype is all remaining 
!       (icsubtype(nc) = 0)
              else if (ncsave == 0 .and. icsubtype(nc) == 0) then
                 ncsave=nc
              end if
           end if
        end do matchloop

!  Save information for next read
        if(ncsave /= 0) then

           call ufbint(lunin,levdat,1,255,levs,levstr)
           maxobs=maxobs+max(1,levs)
           nx=1
           if(ithin_conv(ncsave) > 0)then
              do ii=2,ntread
                 if(ntx(ii) == ncsave)nx=ii
              end do
           end if
           tab(ntb,1)=ncsave
           tab(ntb,2)=nx
           tab(ntb,3)=levs
           lmsg(nmsg,nx) = .true.
        end if

     end do loop_report
  enddo msg_report
  if (nmsg==0) goto 900
  write(6,*)'READ_PREPBUFR: messages/reports = ',nmsg,'/',ntb,' ntread = ',ntread



  if(tob) write(6,*)'READ_PREPBUFR: time offset is ',toff,' hours.'
!------------------------------------------------------------------------

! Obtain program code (VTCD) associated with "VIRTMP" step
  if(tob)call ufbqcd(lunin,'VIRTMP',vtcd)

  call init_rjlists
  call init_aircraft_rjlists

  if (lhilbert) call init_hilbertcurve(maxobs)

  if (twodvar_regional) call init_ndfdgrid 

! loop over convinfo file entries; operate on matches
  
  allocate(cdata_all(nreal,maxobs),isort(maxobs))
  isort = 0
  cdata_all=zero
  nread=0
  ntest=0
  nvtest=0
  nchanl=0
  ilon=2
  ilat=3
  loop_convinfo: do nx=1, ntread

     use_all = .true.
     ithin=0
     if(nx > 1) then
        nc=ntx(nx)
        ithin=ithin_conv(nc)
        if (ithin > 0 ) then
           rmesh=rmesh_conv(nc)
           pmesh=pmesh_conv(nc)
           use_all = .false.
           if(pmesh > zero) then
              pflag=1
              nlevp=r1200/pmesh
           else
              pflag=0
              nlevp=nsig
           endif
           xmesh=rmesh

           call make3grids(xmesh,nlevp)

           if (.not.use_all) then
              allocate(presl_thin(nlevp))
              if (pflag==1) then
                 do k=1,nlevp
                    presl_thin(k)=(r1200-(k-1)*pmesh)*one_tenth
                 enddo
              endif
           endif
     
           write(6,*)'READ_PREPBUFR: obstype,ictype(nc),rmesh,pflag,nlevp,pmesh=',&
              trim(ioctype(nc)),ictype(nc),rmesh,pflag,nlevp,pmesh
        endif
     endif
       

     call closbf(lunin)
     write(6,*)'new vad flag::', newvad 
     open(lunin,file=infile,form='unformatted')
     call openbf(lunin,'IN',lunin)
     call datelen(10)

!    Big loop over prepbufr file	

     ntb = 0
     nmsg = 0
     icntpnt=0
     icntpnt2=0
     loop_msg: do while (ireadmg(lunin,subset,idate)== 0)
        if(.not.use_prepb_satwnd .and. trim(subset) =='SATWND') cycle loop_msg
        nmsg = nmsg+1
        if(.not.lmsg(nmsg,nx)) then
           do i=ntb+1,ntb+nrep(nmsg)
              icntpnt2=icntpnt2+tab(i,3)
           end do
           ntb=ntb+nrep(nmsg)
           cycle loop_msg ! no useable reports this mesage, skip ahead report count
        end if 

        loop_readsb: do while(ireadsb(lunin) == 0)
!          use msg lookup table to decide which messages to skip
!          use report id lookup table to only process matching reports
           ntb = ntb+1
           if(icntpnt < icntpnt2)icntpnt=icntpnt2
           icntpnt2=icntpnt2+tab(ntb,3)
           nc=tab(ntb,1)
           if(nc <= 0 .or. tab(ntb,2) /= nx) cycle loop_readsb
                 
!          Extract type, date, and location information
           call ufbint(lunin,hdr,8,1,iret,hdstr)
           if(abs(hdr(3))>r90 .or. abs(hdr(2))>r360) cycle loop_readsb
           if(hdr(2)== r360)hdr(2)=hdr(2)-r360
           if(hdr(2) < zero)hdr(2)=hdr(2)+r360
           dlon_earth=hdr(2)*deg2rad
           dlat_earth=hdr(3)*deg2rad
           kx=hdr(5)
        !* thin new VAD in time level
        if(kx==224.and.newvad)then
        icase=0
        if(abs(hdr(4))>0.75) icase=1
!       if(abs(hdr(4))>0.17.and.abs(hdr(4))<0.32) icase=1
!       if(abs(hdr(4))>0.67.and.abs(hdr(4))<0.82) icase=1
!       if(abs(hdr(4))>1.17.and.abs(hdr(4))<1.32) icase=1
!       if(abs(hdr(4))>1.67.and.abs(hdr(4))<1.82) icase=1
!       if(abs(hdr(4))>2.17.and.abs(hdr(4))<2.62) icase=1
!       if(abs(hdr(4))>2.67.and.abs(hdr(4))<2.82) icase=1
        if(icase/=1) cycle
        end if

           if(regional)then
              call tll2xy(dlon_earth,dlat_earth,dlon,dlat,outside)    ! convert to rotated coordinate
              if(diagnostic_reg) then
                 call txy2ll(dlon,dlat,rlon00,rlat00)
                 ntest=ntest+1
                 cdist=sin(dlat_earth)*sin(rlat00)+cos(dlat_earth)*cos(rlat00)* &
                      (sin(dlon_earth)*sin(rlon00)+cos(dlon_earth)*cos(rlon00))
                 cdist=max(-one,min(cdist,one))
                 disterr=acos(cdist)*rad2deg
                 disterrmax=max(disterrmax,disterr)
              end if
              if(outside) cycle loop_readsb   ! check to see if outside regional domain
           else
              dlat = dlat_earth
              dlon = dlon_earth
              call grdcrd1(dlat,rlats,nlat,1)
              call grdcrd1(dlon,rlons,nlon,1)
           endif

!------------------------------------------------------------------------

           if(offtime_data) then
 
!             in time correction for observations to account for analysis
!                      time being different from obs file time.
              write(date,'( i10)') idate
              read (date,'(i4,3i2)') iy,im,idd,ihh
              idate5(1)=iy
              idate5(2)=im
              idate5(3)=idd
              idate5(4)=ihh
              idate5(5)=0
              call w3fs21(idate5,minobs)    !  obs ref time in minutes relative to historic date
              idate5(1)=iadate(1)
              idate5(2)=iadate(2)
              idate5(3)=iadate(3)
              idate5(4)=iadate(4)
              idate5(5)=0
              call w3fs21(idate5,minan)    !  analysis ref time in minutes relative to historic date
 
!             Add obs reference time, then subtract analysis time to get obs time relative to analysis
 
              time_correction=float(minobs-minan)*r60inv

           else
              time_correction=zero
           end if

           timeobs=real(real(hdr(4),r_single),r_double)
           t4dv=timeobs + toff
           zeps=1.0e-8_r_kind
           if (t4dv<zero  .and.t4dv>      -zeps) t4dv=zero
           if (t4dv>winlen.and.t4dv<winlen+zeps) t4dv=winlen
           t4dv=t4dv + time_correction
           time=timeobs + time_correction
           kx=hdr(5)
           if(use_prepb_satwnd .and. (kx == 243 .or. kx == 253 .or. kx == 254)) iobsub = hdr(2)
           if(use_prepb_satwnd .and. kx == 245  ) then
              if(hdr(2) == 259.0_r_kind) iobsub = 15
           endif

 
!          Balloon drift information available for these data
           driftl=kx==120.or.kx==220.or.kx==221

           if (l4dvar) then
              if ((t4dv<zero.OR.t4dv>winlen) .and. .not.driftl) cycle loop_readsb ! outside time window
           else
              if((real(abs(time)) > real(ctwind(nc)) .or. real(abs(time)) > real(twindin)) &
                 .and. .not. driftl)cycle loop_readsb ! outside time window
           endif

           timex=time

!          If ASCAT data, determine primary surface type.  If not open sea,
!          skip this observation.  This check must be done before thinning.
           if (kx==290 .or. kx==289 .or. kx==285) then
              call deter_sfc_type(dlat_earth,dlon_earth,t4dv,isflg,tsavg)
              if (isflg /= 0) cycle loop_readsb
              if (tsavg <= 273.0_r_kind) cycle loop_readsb
           endif

           sfctype=(kx>179.and.kx<190).or.(kx>=280.and.kx<=290).or. &
                   (kx>=192.and.kx<=199).or.(kx>=292.and.kx<=299)

           if (sfctype) then
              call ufbint(lunin,r_prvstg,1,1,iret,prvstr)
              call ufbint(lunin,r_sprvstg,1,1,iret,sprvstr)
           else
              c_prvstg=cspval
              c_sprvstg=cspval
           endif
     
!          Extract data information on levels
           call ufbint(lunin,obsdat,11,255,levs,obstr)
           if(kx==224 .and. newvad) then
           call ufbint(lunin,fcstdat,3,255,levs,'UFC VFC TFC ')
           end if
           call ufbint(lunin,qcmark,8,255,levs,qcstr)
           call ufbint(lunin,obserr,8,255,levs,oestr)
           nread=nread+levs
           if(uvob)then
              nread=nread+levs
           else if(sstob)then 
              sstdat=bmiss
              call ufbint(lunin,sstdat,8,1,levs,sststr)
           else if(metarcldobs) then
              metarcld=bmiss
              metarwth=bmiss
              metarvis=bmiss
              call ufbint(lunin,metarcld,2,10,metarcldlevs,metarcldstr)
              call ufbint(lunin,metarwth,1,10,metarwthlevs,metarwthstr)
              call ufbint(lunin,metarvis,2,1,iret,metarvisstr)
              if(levs /= 1 ) then
                 write(6,*) 'READ_PREPBUFR: error in Metar observations, levs sould be 1 !!!'
                 call stop2(110)
              endif
           else if(geosctpobs) then
              geoscld=bmiss
              call ufbint(lunin,geoscld,4,1,levs,geoscldstr)
           else if (visob) then
              metarwth=bmiss
              call ufbint(lunin,metarwth,1,10,metarwthlevs,metarwthstr)
           endif

!          Check for valid reported pressure (POB).  Set POB=bmiss if POB<tiny_r_kind
           rstation_id=hdr(1)
           do k=1,levs
              if (obsdat(1,k)<tiny_r_kind) then
                 write(6,*)'READ_PREPBUFR:  ***WARNING*** invalid pressure pob=',&
                    obsdat(1,k),' at k=',k,' for obstype=',obstype,' kx=',kx,&
                    ' c_station_id=',c_station_id,' reset pob=',bmiss
                 obsdat(1,k)=bmiss
              endif
           end do

!          If available, get obs errors from error table
           if(oberrflg)then

!             Set lower limits for observation errors
              terrmin=half
              werrmin=one
              perrmin=half
              qerrmin=one_tenth
              pwerrmin=one

              do k=1,levs
                 itypex=kx
                 ppb=obsdat(1,k)
                 if(kx==153)ppb=obsdat(11,k)*0.01_r_kind
                 ppb=max(zero,min(ppb,r2000))
                 if(ppb>=etabl(itypex,1,1)) k1=1
                 do kl=1,32
                    if(ppb>=etabl(itypex,kl+1,1).and.ppb<=etabl(itypex,kl,1)) k1=kl
                 end do
                 if(ppb<=etabl(itypex,33,1)) k1=5
                 k2=k1+1
                 ediff = etabl(itypex,k2,1)-etabl(itypex,k1,1)
                 if (abs(ediff) > tiny_r_kind) then
                    del = (ppb-etabl(itypex,k1,1))/ediff
                 else
                    del = huge_r_kind
                 endif
                 del=max(zero,min(del,one))
                 obserr(3,k)=(one-del)*etabl(itypex,k1,2)+del*etabl(itypex,k2,2)
                 obserr(2,k)=(one-del)*etabl(itypex,k1,3)+del*etabl(itypex,k2,3)
                 obserr(5,k)=(one-del)*etabl(itypex,k1,4)+del*etabl(itypex,k2,4)
                 obserr(1,k)=(one-del)*etabl(itypex,k1,5)+del*etabl(itypex,k2,5)
                 obserr(7,k)=(one-del)*etabl(itypex,k1,6)+del*etabl(itypex,k2,6)

                 obserr(3,k)=max(obserr(3,k),terrmin)
                 obserr(2,k)=max(obserr(2,k),qerrmin)
                 obserr(5,k)=max(obserr(5,k),werrmin)
                 obserr(1,k)=max(obserr(1,k),perrmin)
                 obserr(7,k)=max(obserr(7,k),pwerrmin)
              enddo
           endif
     

!          If data with drift position, get drift information
           if(driftl)call ufbint(lunin,drfdat,8,255,iret,drift)
 
!          Loop over levels       
           do k=1,levs
              do i=1,8
                 qcmark(i,k) = min(qcmark(i,k),qcmark_huge)
              end do

              if (kx == id_bias_ps) then
                 plevs(k)=one_tenth*obsdat(1,k)+conv_bias_ps   ! convert mb to cb
              else
                 plevs(k)=one_tenth*obsdat(1,k)   ! convert mb to cb
              endif
              if (kx == 290) plevs(k)=101.0_r_kind  ! Assume 1010 mb = 101.0 cb
              if (geosctpobs) plevs(k)=geoscld(1,k)/1000.0_r_kind ! cloud top pressure in cb
              pqm(k)=nint(qcmark(1,k))
              qqm(k)=nint(qcmark(2,k))
              tqm(k)=nint(qcmark(3,k))
              wqm(k)=nint(qcmark(5,k))
           end do

!          If temperature ob, extract information regarding virtual
!          versus sensible temperature
           if(tob) then
              call ufbevn(lunin,tpc,1,255,20,levs,'TPC')
              if (.not. twodvar_regional .or. .not.tsensible) then
                 do k=1,levs
                    tvflg(k)=one                               ! initialize as sensible
                    do j=1,20
                       if (tpc(k,j)==vtcd) tvflg(k)=zero       ! reset flag if virtual
                       if (tpc(k,j)>=bmiss) exit               ! end of stack
                    end do
                 end do
              else         !peel back events to store sensible temp in case temp is virtual
                 call ufbevn(lunin,tobaux,2,255,20,levs,'TOB TQM')
                 do k=1,levs
                    tvflg(k)=one                              ! initialize as sensible
                    do j=1,20
                       if (tpc(k,j)==vtcd) then
                          obsdat(3,k)=tobaux(1,k,j+1)
                          qcmark(3,k)=min(tobaux(2,k,j+1),qcmark_huge)
                          tqm(k)=nint(qcmark(3,k))
                       end if
                       if (tpc(k,j)>=bmiss) exit              ! end of stack
                    end do
                 end do
              end if
           end if

           stnelev=hdr(6)
           ithin=ithin_conv(nc)
           ithinp = ithin > 0 .and. pflag /= 0
           if(.not. driftl .and. (levs > 1 .or. ithinp))then
!             Interpolate guess pressure profile to observation location
              klon1= int(dlon);  klat1= int(dlat)
              dx   = dlon-klon1; dy   = dlat-klat1
              dx1  = one-dx;     dy1  = one-dy
              w00=dx1*dy1; w10=dx1*dy; w01=dx*dy1; w11=dx*dy
 
              klat1=min(max(1,klat1),nlat); klon1=min(max(0,klon1),nlon)
              if (klon1==0) klon1=nlon
              klatp1=min(nlat,klat1+1); klonp1=klon1+1
              if (klonp1==nlon+1) klonp1=1
              do kk=1,nsig
                 presl(kk)=w00*prsl_full(klat1 ,klon1 ,kk) +  &
                           w10*prsl_full(klatp1,klon1 ,kk) + &
                           w01*prsl_full(klat1 ,klonp1,kk) + &
                           w11*prsl_full(klatp1,klonp1,kk)
              end do

!             Compute depth of guess pressure layersat observation location
              if (.not.twodvar_regional .and. levs > 1) then
                 do kk=1,nsig-1
                    dpres(kk)=presl(kk)-presl(kk+1)
                 end do
              endif
           end if
           LOOP_K_LEVS: do k=1,levs
                 if(kx==224 .and. newvad)then
                    if(mod(k,6)/=0) cycle LOOP_K_LEVS
                 end if

              icntpnt=icntpnt+1

!             Extract quality marks
              if(tob)then
                 qm=tqm(k)
              else if(uvob) then 
                 qm=wqm(k)
              else if(spdob) then
                 qm=wqm(k)
              else if(psob) then
                 qm=pqm(k)
              else if(qob) then
                 if(obsdat(2,k) > r0_01_bmiss)cycle loop_k_levs
                 qm=qqm(k)
              else if(pwob) then
                 pwq=nint(qcmark(7,k))
                 qm=pwq
              else if(sstob) then
                 sstq=100
                 if (k==1) sstq=nint(min(sstdat(4,k),qcmark_huge))
                 qm=sstq
              else if(gustob) then
                 gustqm=0
                 if (kx==188 .or. kx==288 .or. kx==195 .or. kx==295 ) &
                 call get_gustqm(kx,c_station_id,c_prvstg,c_sprvstg,gustqm)
                 qm=gustqm
              else if(visob) then
                 visqm=0    ! need to fix this later
                 qm=visqm
              else if(metarcldobs) then
                 qm=0      
              else if(geosctpobs) then
                 qm=0
              end if
 

!             Check qc marks to see if obs should be processed or skipped

           if (visob) then
              if (abs(obsdat(9,k)-bmiss) < r100) then
                 patch_fog=(metarwth(1,1)>= 40.0_r_kind .and. metarwth(1,1)<= 49.0_r_kind) .or. &
                           (metarwth(1,1)>=130.0_r_kind .and. metarwth(1,1)<=135.0_r_kind) .or. &
                           (metarwth(1,1)>=241.0_r_kind .and. metarwth(1,1)<=246.0_r_kind)
                 if (patch_fog) obsdat(9,k)=1000.0_r_kind
                 if (metarwth(1,1)==247.0_r_kind) obsdat(9,k)=75.0_r_kind
                 if (metarwth(1,1)==248.0_r_kind) obsdat(9,k)=45.0_r_kind
                 if (metarwth(1,1)==249.0_r_kind) obsdat(9,k)=15.0_r_kind
              end if
           end if

              if (psob) then
                 cat=nint(min(obsdat(10,k),qcmark_huge))
                 if ( cat /=0 ) cycle loop_k_levs
                 if ( obsdat(1,k)< r500) qm=100
                 zqm=nint(qcmark(4,k))
                 if (zqm>=lim_zqm .and. zqm/=15 .and. zqm/=9) qm=9
              endif

!             if(convobs .and. pqm(k) >=lim_qm .and. qm/=15 .and. qm/=9 )cycle loop_k_levs
!             if(qm >=lim_qm .and. qm /=15 .and. qm /=9)cycle loop_k_levs
              if(qm > 15 .or. qm < 0) cycle loop_k_levs

!             If needed, extract drift information.   
              if(driftl)then
                 if(drfdat(1,k) >= r360)drfdat(1,k)=drfdat(1,k)-r360
                 if(drfdat(1,k) <  zero)drfdat(1,k)=drfdat(1,k)+r360
                 if(abs(drfdat(2,k)) > r90 .or. drfdat(1,k) > r360 .or. drfdat(1,k) < zero)then
                    drfdat(2,k)=hdr(3)
                    drfdat(1,k)=hdr(2)
                 end if

!                Check to ensure header lat and drift lat similar
                 if(abs(drfdat(2,k)-hdr(3)) > r10 .and.  &
                    abs(drfdat(1,k)-hdr(2)) > r10)then
                    drfdat(2,k)=hdr(3)
                    drfdat(1,k)=hdr(2)
                 end if

!                Check to see if the time is outrageous if so set to header value
                 timeobs = real(real(drfdat(3,k),r_single),r_double)
                 time_drift = timeobs + time_correction
                 if (abs(time_drift-time)>four) time_drift = time
 
!                Check to see if the time is outside range
                 if (l4dvar) then
                    t4dv=toff+time_drift
                    if (t4dv<zero .or. t4dv>winlen) then
                       t4dv=toff+timex
                       if (t4dv<zero .or. t4dv>winlen) CYCLE LOOP_K_LEVS
                    end if
                 else
                    if(abs(time_drift) > ctwind(nc) .or. abs(time_drift) > twindin)then
                       time_drift=timex
                       if(abs(timex) > ctwind(nc) .or. abs(timex) > twindin) CYCLE LOOP_K_LEVS
                    end if
                    t4dv = toff + time_drift
                 endif

                 dlat_earth = drfdat(2,k) * deg2rad
                 dlon_earth = drfdat(1,k) * deg2rad
 
                 if(regional)then
                    call tll2xy(dlon_earth,dlat_earth,dlon,dlat,outside)
                    if(outside) cycle LOOP_K_LEVS 
                 else
                    dlat = dlat_earth
                    dlon = dlon_earth
                    call grdcrd1(dlat,rlats,nlat,1)
                    call grdcrd1(dlon,rlons,nlon,1)
                 endif

                 if(levs > 1 .or. ithinp)then
!                   Interpolate guess pressure profile to observation location
                    klon1= int(dlon);  klat1= int(dlat)
                    dx   = dlon-klon1; dy   = dlat-klat1
                    dx1  = one-dx;     dy1  = one-dy
                    w00=dx1*dy1; w10=dx1*dy; w01=dx*dy1; w11=dx*dy

                    klat1=min(max(1,klat1),nlat); klon1=min(max(0,klon1),nlon)
                    if (klon1==0) klon1=nlon
                    klatp1=min(nlat,klat1+1); klonp1=klon1+1
                    if (klonp1==nlon+1) klonp1=1

                    do kk=1,nsig
                       presl(kk)=w00*prsl_full(klat1 ,klon1 ,kk) +  &
                                 w10*prsl_full(klatp1,klon1 ,kk) + &
                                 w01*prsl_full(klat1 ,klonp1,kk) + &
                                 w11*prsl_full(klatp1,klonp1,kk)
                    end do

!                   Compute depth of guess pressure layersat observation location
                    if (.not.twodvar_regional .and. levs > 1) then
                       do kk=1,nsig-1
                          dpres(kk)=presl(kk)-presl(kk+1)
                       end do
                    endif
                 end if
              end if

!             Special block for data thinning - if requested
              if (ithin > 0) then
                 ntmp=ndata  ! counting moved to map3gridS
           
!                Set data quality index for thinning
                 if (l4dvar) then
                    timedif = zero
                 else
                    timedif=abs(t4dv-toff)
                 endif
                 if(kx == 243 .or. kx == 253 .or. kx ==254) then
                    call ufbint(lunin,satqc,1,1,iret,satqcstr)
                    crit1 = timedif/r6+half + four*(one-satqc(1)/r100)*r3_33
                 else
                    crit1 = timedif/r6+half
                 endif

                 if (pflag==0) then
                    do kk=1,nsig
                       presl_thin(kk)=presl(kk)
                    end do
                 endif

                 call map3grids(-1,pflag,presl_thin,nlevp,dlat_earth,dlon_earth,&
                    plevs(k),crit1,ithin,ndata,iout,icntpnt,iiout,luse)

                 if (.not. luse) then
                    if(k==levs) then
                       cycle loop_readsb
                    else
                       cycle LOOP_K_LEVS
                    endif
                 endif
                 if(iiout > 0) isort(iiout)=0
                 if(ndata >  ntmp)then
                    nodata=nodata+1
                    if(uvob)nodata=nodata+1
                 end if
                 isort(icntpnt)=iout

              else
                 ndata=ndata+1
                 nodata=nodata+1
                 if(uvob)nodata=nodata+1
                 iout=ndata
                 isort(icntpnt)=iout
              endif

              if(ndata > maxobs) then
                 write(6,*)'READ_PREPBUFR:  ***WARNING*** ndata > maxobs for ',obstype
                 ndata = maxobs
              end if

!             Set usage variable              
              usage = zero


              if(icuse(nc) <= 0)usage=100._r_kind
              if(qm == 15 .or. qm == 12 .or. qm == 9)usage=100._r_kind
              if(qm >=lim_qm )usage=101._r_kind
              if(convobs .and. pqm(k) >=lim_qm )usage=102._r_kind
              if((kx>=192.and.kx<=195) .and. psob )usage=r100
              if (gustob .and. abs(obsdat(8,k)-bmiss) < r100) usage=103._r_kind
              if (visob  .and. abs(obsdat(9,k)-bmiss) < r100) usage=103._r_kind

              if (sfctype) call get_usagerj(kx,obstype,c_station_id,c_prvstg,c_sprvstg, &
                                            dlon_earth,dlat_earth,idate,t4dv-toff, &
                                            obsdat(5,k),obsdat(6,k),usage)

              if ((kx>129.and.kx<140).or.(kx>229.and.kx<240) ) then
                 call get_aircraft_usagerj(kx,obstype,c_station_id,usage)
              endif

              if(ncnumgrp(nc) > 0 .and. .not.lhilbert )then                 ! default cross validation on
                 if(mod(ndata+1,ncnumgrp(nc))== ncgroup(nc)-1)usage=ncmiter(nc)
              end if

! Flag regional MAP wind above 400mb for monitoring 
              if(regional .and. kx==227 .and. obsdat(1,k)<400._r_kind ) usage=r100
 
! don't use MESONET psfc obs if  8th character of station id is "x")
              if( kx==188 .and. psob .and. sidchr(8)=='x' ) usage=r100


! Get information from surface file necessary for conventional data here
              call deter_sfc2(dlat_earth,dlon_earth,t4dv,idomsfc,tsavg,ff10,sfcr,zz)

              if(lhilbert) & 
                  call accum_hilbertcurve(usage,c_station_id,c_prvstg,c_sprvstg, &
                       dlat_earth,dlon_earth,dlat,dlon,t4dv,toff,nc,kx,iout)


!             Extract pressure level and quality marks
              dlnpob=log(plevs(k))  ! ln(pressure in cb)

!             Set inflate_error logical based on qm flag
              inflate_error=.false.
              if (qm==3 .or. qm==7) inflate_error=.true.
 
!             Temperature
              if(tob) then
                 ppb=obsdat(1,k)
                 call errormod(pqm,tqm,levs,plevs,errout,k,presl,dpres,nsig,lim_qm)
                 toe=obserr(3,k)*errout
                 qtflg=tvflg(k) 
                 if (inflate_error) toe=toe*r1_2
                 if(ppb < r100)toe=toe*r1_2
                 cdata_all(1,iout)=toe                     ! temperature error
                 cdata_all(2,iout)=dlon                    ! grid relative longitude
                 cdata_all(3,iout)=dlat                    ! grid relative latitude
                 cdata_all(4,iout)=dlnpob                  ! ln(pressure in cb)

                 if (kx == id_bias_t) then
                    cdata_all(5,iout)=obsdat(3,k)+t0c+conv_bias_t   ! temperature ob.+bias
                 else
                    cdata_all(5,iout)=obsdat(3,k)+t0c               ! temperature ob.
                 endif

                 cdata_all(6,iout)=rstation_id             ! station id
                 cdata_all(7,iout)=t4dv                    ! time
                 cdata_all(8,iout)=nc                      ! type
                 cdata_all(9,iout)=qtflg                   ! qtflg (virtual temperature flag)
                 cdata_all(10,iout)=tqm(k)                 ! quality mark
                 cdata_all(11,iout)=obserr(3,k)            ! original obs error
                 cdata_all(12,iout)=usage                  ! usage parameter
                 cdata_all(13,iout)=idomsfc                ! dominate surface type
                 cdata_all(14,iout)=tsavg                  ! skin temperature
                 cdata_all(15,iout)=ff10                   ! 10 meter wind factor
                 cdata_all(16,iout)=sfcr                   ! surface roughness
                 cdata_all(17,iout)=dlon_earth*rad2deg     ! earth relative longitude (degrees)
                 cdata_all(18,iout)=dlat_earth*rad2deg     ! earth relative latitude (degrees)
                 cdata_all(19,iout)=stnelev                ! station elevation (m)
                 cdata_all(20,iout)=obsdat(4,k)            ! observation height (m)
                 cdata_all(21,iout)=zz                     ! terrain height at ob location
                 cdata_all(22,iout)=r_prvstg(1,1)          ! provider name
                 cdata_all(23,iout)=r_sprvstg(1,1)         ! subprovider name
                 cdata_all(24,iout)=obsdat(10,k)            ! cat
                 if(perturb_obs)cdata_all(25,iout)=ran01dom()*perturb_fact ! t perturbation
                 if (twodvar_regional) &
                    call adjust_error(cdata_all(17,iout),cdata_all(18,iout),cdata_all(11,iout),cdata_all(1,iout))

!             Winds 
              else if(uvob) then 
                 call errormod(pqm,wqm,levs,plevs,errout,k,presl,dpres,nsig,lim_qm)
                 woe=obserr(5,k)*errout
                 if (inflate_error) woe=woe*r1_2
                 if(obsdat(1,k) < r50)woe=woe*r1_2
                 selev=stnelev
                 oelev=obsdat(4,k)
                 if(kx >= 280 .and. kx < 300 )then
                    oelev=r10+selev
                    if (kx == 280 )then
                       it29=nint(hdr(8))
                       if(it29 == 522 .or. it29 == 523 .or. it29 == 531)then
!                         oelev=r20+selev
                          oelev=r20
                       end if
                    end if
 
                    if (kx == 282) oelev=r20+selev
                    if (kx == 285 .or. kx == 289 .or. kx == 290) then
                       oelev=selev
                       selev=zero
                    endif
                 else
                    if((kx >= 221 .and.  kx <= 229) &
                       .and. selev >= oelev) oelev=r10+selev
                 end if

!                Rotate winds to rotated coordinate
                 uob=obsdat(5,k)
                 vob=obsdat(6,k)
                 !* thin new VAD wind and generate VAD superob
                 if(kx==224.and.newvad)then
                         klev=k+5 !*average over 6 points
                       !  klev=k    !* no average
                         if(klev>levs) cycle loop_readsb
                         diffuu=obsdat(5,k)-fcstdat(1,k)
                         diffvv=obsdat(6,k)-fcstdat(2,k)
                         if(sqrt(diffuu**2+diffvv**2)>10.0) cycle loop_k_levs
                         if(abs(diffvv)>8.0) cycle loop_k_levs
                        !if(abs(diffvv)>5.0.and.oelev<5000.0.and.fcstdat(3,k)>276.3) cycle loop_k_levs
                         if(oelev>7000.0) cycle loop_k_levs
                         if(abs(diffvv)>5.0.and.oelev<5000.0) cycle loop_k_levs
                        ! write(6,*)'sliu diffuu,vv::',diffuu, diffvv
                         uob=0.0
                         vob=0.0
                         oelev=0.0
                         tkk=0
                         do ikkk=k,klev
                           diffhgt=obsdat(4,ikkk)-obsdat(4,k)
                           if(diffhgt<301.0)then
                           uob=uob+obsdat(5,ikkk)
                           vob=vob+obsdat(6,ikkk)
                           oelev=oelev+obsdat(4,ikkk)
                           tkk=tkk+1
                           end if
                         end do
                         uob=uob/tkk
                         vob=vob/tkk
                         oelev=oelev/tkk

                         diffuu=5.0;diffvv=5.0
                         diffhgt=0.0
                         do ikkk=k,klev
                           diffuu=abs(obsdat(5,ikkk)-uob)
                           if(diffhgt<diffuu)diffhgt=diffuu
                           diffvv=abs(obsdat(6,ikkk)-vob)
                           if(diffhgt<diffvv)diffhgt=diffvv
                         end do

                     if(diffhgt>5.0)cycle LOOP_K_LEVS !* if u-u_avg>5.0, reject
                     if(tkk<3) cycle LOOP_K_LEVS      !* obs numb<3, reject
                     !* unreasonable observation, will fix this in QC package
                     if(sqrt(uob**2+vob**2)>60.0)cycle LOOP_readsb
                 end if

                 if(regional)then
                    u0=uob
                    v0=vob
                    call rotate_wind_ll2xy(u0,v0,uob,vob,dlon_earth,dlon,dlat)
                    if(diagnostic_reg) then
                       call rotate_wind_xy2ll(uob,vob,u00,v00,dlon_earth,dlon,dlat)
                       nvtest=nvtest+1
                       disterr=sqrt((u0-u00)**2+(v0-v00)**2)
                       vdisterrmax=max(vdisterrmax,disterr)
                    end if
                 endif

                 cdata_all(1,iout)=woe                     ! wind error
                 cdata_all(2,iout)=dlon                    ! grid relative longitude
                 cdata_all(3,iout)=dlat                    ! grid relative latitude
                 cdata_all(4,iout)=dlnpob                  ! ln(pressure in cb)
                 cdata_all(5,iout)=oelev                   ! height of observation
                 cdata_all(6,iout)=uob                     ! u obs
                 cdata_all(7,iout)=vob                     ! v obs
                 cdata_all(8,iout)=rstation_id             ! station id
                 cdata_all(9,iout)=t4dv                    ! time
                 cdata_all(10,iout)=nc                     ! type
                 cdata_all(11,iout)=selev                  ! station elevation
                 cdata_all(12,iout)=wqm(k)                 ! quality mark
                 cdata_all(13,iout)=obserr(5,k)            ! original obs error
                 cdata_all(14,iout)=usage                  ! usage parameter
                 cdata_all(15,iout)=idomsfc                ! dominate surface type
                 cdata_all(16,iout)=tsavg                  ! skin temperature
                 cdata_all(17,iout)=ff10                   ! 10 meter wind factor
                 cdata_all(18,iout)=sfcr                   ! surface roughness
                 cdata_all(19,iout)=dlon_earth*rad2deg     ! earth relative longitude (degrees)
                 cdata_all(20,iout)=dlat_earth*rad2deg     ! earth relative latitude (degrees)
                 cdata_all(21,iout)=zz                     ! terrain height at ob location
                 cdata_all(22,iout)=r_prvstg(1,1)          ! provider name
                 cdata_all(23,iout)=r_sprvstg(1,1)         ! subprovider name
                 cdata_all(24,iout)=obsdat(10,k)            ! cat
                 if(perturb_obs)then
                    cdata_all(25,iout)=ran01dom()*perturb_fact ! u perturbation
                    cdata_all(26,iout)=ran01dom()*perturb_fact ! v perturbation
                 endif
 
              else if(spdob) then 
                 woe=obserr(5,k)
                 if (inflate_error) woe=woe*r1_2
                 elev=r20
                 oelev=obsdat(4,k)
                 if(kx == 260 .or. kx == 261) elev = oelev ! Nacelle and tower wind speed

                 cdata_all(1,iout)=woe                     ! wind error
                 cdata_all(2,iout)=dlon                    ! grid relative longitude
                 cdata_all(3,iout)=dlat                    ! grid relative latitude
                 cdata_all(4,iout)=dlnpob                  ! ln(pressure in cb)
                 cdata_all(5,iout)=obsdat(5,k)             ! u obs
                 cdata_all(6,iout)=obsdat(6,k)             ! v obs
                 cdata_all(7,iout)=rstation_id             ! station id
                 cdata_all(8,iout)=t4dv                    ! time
                 cdata_all(9,iout)=nc                      ! type
                 cdata_all(10,iout)=elev                   ! elevation of observation
                 cdata_all(11,iout)=wqm(k)                 ! quality mark
                 cdata_all(12,iout)=obserr(5,k)            ! original obs error
                 cdata_all(13,iout)=usage                  ! usage parameter
                 cdata_all(14,iout)=idomsfc                ! dominate surface type
                 cdata_all(15,iout)=tsavg                  ! skin temperature
                 cdata_all(16,iout)=ff10                   ! 10 meter wind factor
                 cdata_all(17,iout)=sfcr                   ! surface roughness
                 cdata_all(18,iout)=dlon_earth*rad2deg     ! earth relative longitude (degrees)
                 cdata_all(19,iout)=dlat_earth*rad2deg     ! earth relative latitude (degrees)
                 cdata_all(20,iout)=stnelev                ! station elevation (m)
                 cdata_all(21,iout)=zz                     ! terrain height at ob location
                 cdata_all(22,iout)=r_prvstg(1,1)          ! provider name
                 cdata_all(23,iout)=r_sprvstg(1,1)         ! subprovider name

!             Surface pressure 
              else if(psob) then

                 poe=obserr(1,k)*one_tenth                  ! convert from mb to cb
                 if (inflate_error) poe=poe*r1_2
                 cdata_all(1,iout)=poe                     ! surface pressure error (cb)
                 cdata_all(2,iout)=dlon                    ! grid relative longitude
                 cdata_all(3,iout)=dlat                    ! grid relative latitude

                 cdata_all(4,iout)=exp(dlnpob)             ! pressure (in cb)

                 cdata_all(5,iout)=obsdat(4,k)             ! surface height
                 cdata_all(6,iout)=obsdat(3,k)+t0c         ! surface temperature
                 cdata_all(7,iout)=rstation_id             ! station id
                 cdata_all(8,iout)=t4dv                    ! time
                 cdata_all(9,iout)=nc                      ! type
                 cdata_all(10,iout)=pqm(k)                 ! quality mark
                 cdata_all(11,iout)=obserr(1,k)*one_tenth  ! original obs error (cb)
                 cdata_all(12,iout)=usage                  ! usage parameter
                 cdata_all(13,iout)=idomsfc                ! dominate surface type
                 cdata_all(14,iout)=tsavg                  ! skin temperature
                 cdata_all(15,iout)=ff10                   ! 10 meter wind factor
                 cdata_all(16,iout)=sfcr                   ! surface roughness
                 cdata_all(17,iout)=dlon_earth*rad2deg     ! earth relative longitude (degrees)
                 cdata_all(18,iout)=dlat_earth*rad2deg     ! earth relative latitude (degrees)
                 cdata_all(19,iout)=stnelev                ! station elevation (m)
                 cdata_all(20,iout)=zz                     ! terrain height at ob location
                 cdata_all(21,iout)=r_prvstg(1,1)          ! provider name
                 cdata_all(22,iout)=r_sprvstg(1,1)         ! subprovider name
                 if(perturb_obs)cdata_all(23,iout)=ran01dom()*perturb_fact ! ps perturbation
                 if (twodvar_regional) &
                    call adjust_error(cdata_all(17,iout),cdata_all(18,iout),cdata_all(11,iout),cdata_all(1,iout))

!             Specific humidity 
              else if(qob) then
                 qmaxerr=emerr
                 call errormod(pqm,qqm,levs,plevs,errout,k,presl,dpres,nsig,lim_qm)
                 qoe=obserr(2,k)*one_tenth*errout
                 if (inflate_error) then
                    qmaxerr=emerr*r0_7; qoe=qoe*r1_2
                 end if
                 qobcon=obsdat(2,k)*convert
                 tdry=r999
                 if (tqm(k)<lim_tqm) tdry=(obsdat(3,k)+t0c)/(one+fv*qobcon)
                 cdata_all(1,iout)=qoe                     ! q error   
                 cdata_all(2,iout)=dlon                    ! grid relative longitude
                 cdata_all(3,iout)=dlat                    ! grid relative latitude
                 cdata_all(4,iout)=dlnpob                  ! ln(pressure in cb)
                 cdata_all(5,iout)=qobcon                  ! q ob
                 cdata_all(6,iout)=rstation_id             ! station id
                 cdata_all(7,iout)=t4dv                    ! time
                 cdata_all(8,iout)=nc                      ! type
                 cdata_all(9,iout)=qmaxerr                 ! q max error
                 cdata_all(10,iout)=tdry                   ! dry temperature (obs is tv)
                 cdata_all(11,iout)=qqm(k)                 ! quality mark
                 cdata_all(12,iout)=obserr(2,k)*one_tenth  ! original obs error
                 cdata_all(13,iout)=usage                  ! usage parameter
                 cdata_all(14,iout)=idomsfc                ! dominate surface type
                 cdata_all(15,iout)=tsavg                  ! skin temperature
                 cdata_all(16,iout)=ff10                   ! 10 meter wind factor
                 cdata_all(17,iout)=sfcr                   ! surface roughness
                 cdata_all(18,iout)=dlon_earth*rad2deg     ! earth relative longitude (degrees)
                 cdata_all(19,iout)=dlat_earth*rad2deg     ! earth relative latitude (degrees)
                 cdata_all(20,iout)=stnelev                ! station elevation (m)
                 cdata_all(21,iout)=obsdat(4,k)            ! observation height (m)
                 cdata_all(22,iout)=zz                     ! terrain height at ob location
                 cdata_all(23,iout)=r_prvstg(1,1)          ! provider name
                 cdata_all(24,iout)=r_sprvstg(1,1)         ! subprovider name
                 cdata_all(25,iout)=obsdat(10,k)            ! cat
                 if(perturb_obs)cdata_all(26,iout)=ran01dom()*perturb_fact ! q perturbation
                 if (twodvar_regional) &
                    call adjust_error(cdata_all(18,iout),cdata_all(19,iout),cdata_all(12,iout),cdata_all(1,iout))
 
!             Total precipitable water (ssm/i)
              else if(pwob) then

                 pwoe=obserr(7,k)
                 pwmerr=pwoe*three
                 cdata_all(1,iout)=pwoe                    ! pw error
                 cdata_all(2,iout)=dlon                    ! grid relative longitude
                 cdata_all(3,iout)=dlat                    ! grid relative latitude
                 cdata_all(4,iout)=obsdat(7,k)             ! pw obs
                 cdata_all(5,iout)=rstation_id             ! station id
                 cdata_all(6,iout)=t4dv                    ! time
                 cdata_all(7,iout)=nc                      ! type
                 cdata_all(8,iout)=pwmerr                  ! pw max error
                 cdata_all(9,iout)=pwq                     ! quality mark
                 cdata_all(10,iout)=obserr(7,k)            ! original obs error
                 cdata_all(11,iout)=usage                  ! usage parameter
                 cdata_all(12,iout)=idomsfc                ! dominate surface type
                 cdata_all(13,iout)=tsavg                  ! skin temperature
                 cdata_all(14,iout)=ff10                   ! 10 meter wind factor
                 cdata_all(15,iout)=sfcr                   ! surface roughness
                 cdata_all(16,iout)=dlon_earth*rad2deg     ! earth relative longitude (degrees)
                 cdata_all(17,iout)=dlat_earth*rad2deg     ! earth relative latitude (degrees)
                 cdata_all(18,iout)=stnelev                ! station elevation (m)
                 cdata_all(19,iout)=obsdat(1,k)            ! observation pressure (hPa)
                 cdata_all(20,iout)=obsdat(4,k)            ! observation height (m)
 

!             Conventional sst observations
              else if(sstob) then

!                Locate the observation on the analysis grid.  Get land/sea/ice
!                mask at nearest analysis grid points.
 
                 sstoe=r0_75

                 cdata_all(1,iout)=sstoe                   ! sst error
                 cdata_all(2,iout)=dlon                    ! grid relative longitude
                 cdata_all(3,iout)=dlat                    ! grid relative latitude
                 cdata_all(4,iout)=sstdat(3,k)             ! sst obs
                 cdata_all(5,iout)=rstation_id             ! station id
                 cdata_all(6,iout)=t4dv                    ! time
                 cdata_all(7,iout)=nc                      ! type
                 cdata_all(8,iout)=sstoe*three             ! pw max error
                 cdata_all(9,iout)=sstdat(2,k)             ! depth of measurement
                 cdata_all(10,iout)=sstdat(1,k)            ! measurement type
                 cdata_all(11,iout)=sstq                   ! quality mark
                 cdata_all(12,iout)=sstdat(5,k)            ! original obs error
                 cdata_all(13,iout)=usage                  ! usage parameter
                 cdata_all(14,iout)=idomsfc                ! dominate surface type
                 cdata_all(15,iout)=tsavg                  ! skin temperature
                 cdata_all(16,iout)=ff10                   ! 10 meter wind factor
                 cdata_all(17,iout)=sfcr                   ! surface roughness
                 cdata_all(18,iout)=dlon_earth*rad2deg     ! earth relative longitude (degrees)
                 cdata_all(19,iout)=dlat_earth*rad2deg     ! earth relative latitude (degrees)
                 cdata_all(20,iout)=stnelev                ! station elevation (m)


!          Measurement types
!             0       Ship intake
!             1       Bucket
!             2       Hull contact sensor
!             3       Reversing Thermometer
!             4       STD/CTD sensor
!             5       Mechanical BT
!             6       Expendable BT
!             7       Digital BT
!             8       Thermistor chain
!             9       Infra-red scanner
!             10      Micro-wave scanner
!             11-14   Reserved

!             Wind gusts
              else if(gustob) then
   
!                need to find out gustoe
!                gustoe=1.8
                 gustoe=1.0
                 selev=stnelev
                 oelev=obsdat(4,k)
                 if(selev == oelev)oelev=r10+selev
                 if((kx >= 280 .and. kx < 300).or.(kx >= 180 .and. kx < 200))then
                   oelev=r10+selev
                   if ((kx==280).or.(kx==180)) oelev=r20+selev
                   if ((kx==282).or.(kx==182)) oelev=r20+selev
                   if ((kx==285).or.(kx==185)) then
                      oelev=selev
                      selev=zero
                   end if

                   if ((kx==188).or.(kx==288) .or.(kx==195) .or.(kx==295)) then
!                     gustoe=2.5
                      gustoe=1.0
                      windcorr=abs(obsdat(5,k))<1.0 .and. abs(obsdat(6,k))<1.0 .and. obsdat(8,k)>10.0
                      if (windcorr) gustoe=gustoe*1.5_r_kind

                      if (abs(obsdat(8,k)-sqrt(obsdat(5,k)**2+obsdat(6,k)**2))<1.5) then
                         gustoe=gustoe*1.5_r_kind
                      end if
                   end if
                 end if
                 if (inflate_error) gustoe=gustoe*1.5_r_kind

                 cdata_all(1,iout)=gustoe                  ! wind gusts error (cb)
                 cdata_all(2,iout)=dlon                    ! grid relative longitude
                 cdata_all(3,iout)=dlat                    ! grid relative latitude
                 cdata_all(4,iout)=dlnpob                  ! ln(pressure in cb)
                 cdata_all(5,iout)=oelev                   ! observation height
                 cdata_all(6,iout)=obsdat(8,k)             ! wind gusts obs
                 cdata_all(7,iout)=rstation_id             ! station id
                 cdata_all(8,iout)=t4dv                    ! time
                 cdata_all(9,iout)=nc                      ! type
                 cdata_all(10,iout)=gustoe*three           ! max error
                 cdata_all(11,iout)=gustqm                 ! quality mark
                 cdata_all(12,iout)=usage                  ! usage parameter
                 cdata_all(13,iout)=idomsfc                ! dominate surface type
                 cdata_all(14,iout)=tsavg                  ! skin temperature
                 cdata_all(15,iout)=ff10                   ! 10 meter wind factor
                 cdata_all(16,iout)=sfcr                   ! surface roughness
                 cdata_all(17,iout)=dlon_earth*rad2deg     ! earth relative longitude (degrees)
                 cdata_all(18,iout)=dlat_earth*rad2deg     ! earth relative latitude (degrees)
                 cdata_all(19,iout)=selev                  ! station elevation (m)
                 cdata_all(20,iout)=r_prvstg(1,1)          ! provider name
                 cdata_all(21,iout)=r_sprvstg(1,1)         ! subprovider name

!             Visibility
              else if(visob) then

                 visoe=4000.0  ! temporarily
                 if ((kx==283).or.(kx==183)) visoe=4500.0
                 if (inflate_error) visoe=visoe*r1_2

                 cdata_all(1,iout)=visoe                   ! visibility error (cb)
                 cdata_all(2,iout)=dlon                    ! grid relative longitude
                 cdata_all(3,iout)=dlat                    ! grid relative latitude
                 cdata_all(4,iout)=obsdat(9,k)             ! visibility obs
                 cdata_all(5,iout)=rstation_id             ! station id
                 cdata_all(6,iout)=t4dv                    ! time
                 cdata_all(7,iout)=nc                      ! type
                 cdata_all(8,iout)=visoe*three             ! max error
                 cdata_all(9,iout)=visqm                   ! quality mark
                 cdata_all(10,iout)=usage                  ! usage parameter
                 cdata_all(11,iout)=idomsfc                ! dominate surface type
                 cdata_all(12,iout)=tsavg                  ! skin temperature
                 cdata_all(13,iout)=ff10                   ! 10 meter wind factor
                 cdata_all(14,iout)=sfcr                   ! surface roughness
                 cdata_all(15,iout)=dlon_earth*rad2deg     ! earth relative longitude (degrees)
                 cdata_all(16,iout)=dlat_earth*rad2deg     ! earth relative latitude (degrees)
                 cdata_all(17,iout)=stnelev                ! station elevation (m)
                 cdata_all(18,iout)=obsdat(4,k)            ! observation height (m)
                 cdata_all(19,iout)=zz                     ! terrain height at ob location
                 cdata_all(20,iout)=r_prvstg(1,1)          ! provider name
                 cdata_all(21,iout)=r_sprvstg(1,1)         ! subprovider name

! METAR cloud observation
              else if(metarcldobs) then
                 cdata_all(1,iout)=rstation_id    !  station ID
                 cdata_all(2,iout)=dlon           !  grid relative longitude
                 cdata_all(3,iout)=dlat           !  grid relative latitude
                 cdata_all(4,iout)=stnelev        !  station  elevation
                 if(metarvis(1,1) < r0_1_bmiss) then
                    cdata_all(5,iout)=metarvis(1,1)  !  visibility (m)
                 else
                    cdata_all(5,iout) = -99999.0_r_kind
                 endif
                 do kk=1, 6
                    if(metarcld(1,kk) < r0_1_bmiss) then
                       cdata_all(5+kk,iout) =metarcld(1,kk)  !  cloud amount
                    else
                       cdata_all(5+kk,iout) = -99999.0_r_kind
                    endif
                    if(metarcld(2,kk) < r0_1_bmiss) then
                       cdata_all(11+kk,iout)=metarcld(2,kk)  !  cloud bottom height (m)
                    else
                       cdata_all(11+kk,iout)= -99999.0_r_kind
                    endif
                 enddo
                 do kk=1, 3
                    if(metarwth(1,kk) < r0_1_bmiss) then
                       cdata_all(17+kk,iout)=metarwth(1,kk)  !  weather
                    else
                       cdata_all(17+kk,iout)= -99999.0_r_kind
                    endif
                 enddo
                 cdata_all(21,iout)=timeobs     !  time observation
                 cdata_all(22,iout)=usage
                 cdata_all(23,iout)=0.0_r_kind  ! reserved for distance between obs and grid
!     Calculate dewpoint depression from surface obs, to be used later
!         with haze and ceiling logic to exclude dust-caused ceiling obs
!         from cloud analysis
                 if(metarvis(2,1)  < 1.e10_r_kind) then
                    cdata_all(24,iout)=obsdat(3,1)-metarvis(2,1)  ! temperature - dew point
                 else
                    cdata_all(24,iout)=-99999.0_r_kind  ! temperature - dew point
                 endif
! cdata_all(24,iout) and cdata_all(25,iout) will be used to save dlon and dlat
! NESDIS cloud products
              else if(geosctpobs) then
                 cdata_all(1,iout)=rstation_id    !  station ID
                 cdata_all(2,iout)=dlon                 !  grid relative longitude
                 cdata_all(3,iout)=dlat                 !  grid relative latitude
                 cdata_all(4,iout)=geoscld(1,k)/100.0_r_kind   !  cloud top pressure (pa)
                 cdata_all(5,iout)=geoscld(2,k)         !  cloud cover
                 cdata_all(6,iout)=geoscld(3,k)         !  Cloud top temperature (K)
                 cdata_all(7,iout)=timeobs              !  time
                 cdata_all(8,iout)=usage
              end if

!
!    End k loop over levs
           end do  LOOP_K_LEVS
        end do loop_readsb

!
!   End of bufr read loop
     enddo loop_msg
!    Close unit to bufr file
     call closbf(lunin)

!    Deallocate arrays used for thinning data
     if (.not.use_all) then
        deallocate(presl_thin)
        call del3grids
     endif

! Normal exit

  enddo loop_convinfo! loops over convinfo entry matches
  deallocate(lmsg)

    if(lhilbert) &
       call apply_hilbertcurve(maxobs,cdata_all(10:14,1:maxobs),10,14,&
                  tob,12,uvob,14,spdob,13,psob,12,qob,13,pwob,11,sstob,13, &
                  gustob,12,visob,10)

! Write header record and data to output file for further processing
  allocate(iloc(ndata))
  icount=0
  do i=1,maxobs
     if(isort(i) > 0)then
       icount=icount+1
       iloc(icount)=isort(i)
     end if
  end do
  if(ndata /= icount)then
     write(6,*) ' PREPBUFR: mix up in read_prepbufr ,ndata,icount ',ndata,icount
     call stop2(50)
  end if
  allocate(cdata_out(nreal,ndata))
  do i=1,ndata
     itx=iloc(i)
     do k=1,nreal
        cdata_out(k,i)=cdata_all(k,itx)
     end do
  end do
  deallocate(iloc,isort,cdata_all)

! define a closest METAR cloud observation for each grid point
  if(metarcldobs .and. ndata > 0) then
     maxobs=200000
     allocate(cdata_all(nreal,maxobs))
     call reorg_metar_cloud(cdata_out,nreal,ndata,cdata_all,maxobs,iout)
     ndata=iout
     write(lunout) obstype,sis,nreal,nchanl,ilat,ilon
     write(lunout) ((cdata_all(i,j),i=1,nreal),j=1,ndata)
     deallocate(cdata_all)
  else
     write(lunout) obstype,sis,nreal,nchanl,ilat,ilon
     write(lunout) cdata_out
  endif

  deallocate(cdata_out)
  call destroy_rjlists
  call destroy_aircraft_rjlists
  if (lhilbert) call destroy_hilbertcurve
  if (twodvar_regional) call destroy_ndfdgrid

900 continue
  if(diagnostic_reg .and. ntest>0) write(6,*)'READ_PREPBUFR:  ',&
     'ntest,disterrmax=',ntest,disterrmax
  if(diagnostic_reg .and. nvtest>0) write(6,*)'READ_PREPBUFR:  ',&
     'nvtest,vdisterrmax=',ntest,vdisterrmax

  if (ndata == 0) then 
     call closbf(lunin)
     write(6,*)'READ_PREPBUFR:  closbf(',lunin,')'
  endif

  close(lunin)

  close(55)

! End of routine
  return

end subroutine read_prepbufr<|MERGE_RESOLUTION|>--- conflicted
+++ resolved
@@ -101,13 +101,10 @@
 !   2011-11-14  wu     - pass CAT to setup routines for raob level enhancement
 !   2012-04-03  s.liu    - thin new VAD wind 
 !   2012-11-12  s.liu    - identify new VAD wind by vertical resolution 
-<<<<<<< HEAD
-=======
 !   2013-01-26  parrish - change from grdcrd to grdcrd1 (to allow successful debug compile on WCOSS)
 !   2013-01-26  parrish - WCOSS debug compile error for pflag used before initialized.
 !                                    Initialize pflag=0 at beginning of subroutine.
 !
->>>>>>> c658c886
 !
 !   input argument list:
 !     infile   - unit from which to read BUFR data
