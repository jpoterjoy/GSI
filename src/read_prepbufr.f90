subroutine read_prepbufr(nread,ndata,nodata,infile,obstype,lunout,twindin,sis,&
     prsl_full)
!$$$  subprogram documentation block
!                .      .    .                                       .
! subprogram:  read_prepbuf                read obs from prepbufr file
!   prgmmr: parrish          org: np22                date: 1990-10-07
!
! abstract:  This routine reads conventional data found in the prepbufr
!            file.  Specific observation types read by this routine 
!            include surface pressure, temperature, winds (components
!            and speeds), moisture and total precipitable water.  
!
!            When running the gsi in regional mode, the code only
!            retains those observations that fall within the regional
!            domain
!
! program history log:
!   1990-10-07  parrish
!   1998-05-15  weiyu yang 
!   1999-08-24  derber, j., treadon, r., yang, w., first frozen mpp version
!   2004-02-13  derber, j. - clean up and modify vertical weighting
!   2004-06-16  treadon - update documentation
!   2004-07-23  derber  - modify to include conventional sst
!   2004-07-29  treadon - add only to module use, add intent in/out
!   2004-07-30  derber  - generalize number of data records per obs type
!   2004-08-26  derber  - fix many errors in reading of sst data
!   2004-08-27  kleist  - modify pressure calculation
!   2004-10-28  kleist  - correct array index bug in hybrid pressure calculation
!   2004-11-16  treadon - deallocate(etabl) prior to exiting routine
!   2005-02-10  treadon - add call destroygrids for obstype = sst
!   2005-05-24  pondeca - add surface analysis option
!   2005-02-24  treadon - remove hardwired setting of metar ps obs error
!   2005-05-27  derber  - reduce t, uv, ps error limits
!   2005-05-27  kleist/derber - add option to read in new ob error table
!   2005-07-19  derber - clean up code a bit
!   2005-07-27  derber  - add print of monitoring and reject data
!   2005-08-02  derber - modify to use convinfo file
!   2005-09-08  derber - modify to use input group time window
!   2005-10-11  treadon - change convinfo read to free format
!   2005-10-17  treadon - add grid and earth relative obs location to output file
!   2005-10-18  treadon - remove array obs_load and call to sumload
!   2005-10-26  treadon - add routine tag to convinfo printout
!   2006-02-03  derber  - modify to count read/keep data and new obs control
!   2006-02-03  treadon - use interpolated guess 3d pressure field in errormod
!   2006-02-08  derber  - modify to use new convinfo module
!   2006-02-09  treadon - save height for wind observations
!   2006-02-23  kistler - modify to add optional data thinning
!   2006-02-23  kistler - raob instument as subtype and solar elv angle computed
!   2006-02-24  derber  - modify to take advantage of convinfo module
!   2006-04-03  derber  - modify to properly handle height of surface obs
!   2006-04-05  wu - changes to read in GPS IPW (type 153)
!   2006-05-18  middlecoff/treadon - add huge_i_kind upper limit on nint
!   2006-05-29  treadon - increase nreal to pass more information to setup routines
!   2006-06-08  su - added the option to turn off oiqc
!   2006-06-21  wu - deallocate etabl array
!   2006-07-28  derber  - temporarily add subtype for meteosat winds based on sat ID
!   2006-07-31  kleist  - change to surface pressure ob error from ln(ps) to ps(cb)
!   2006-10-25  sienkiewicz - add blacklist of raob data
!   2006-12-01  todling - embedded blacklist into a module
!   2007-02-13  parrish - add ability to use obs files with ref time different from analysis time
!   2007-02-20  wu - correct errors in quality mark checks
!   2007-03-01  tremolet - measure time from beginning of assimilation window
!   2007-03-15  su - remove the error table reading part to a subroutine
!   2007-04-24  wu - add TAMDAR (134) to be used as sensible T
!   2007-05-17  kleist - generalize flag for virtual/sensible temperature obs
!   2007-09-28  treadon - truncate/expand obs time to remove extraneous bits 
!   2007-10-03  su  -   Add reading qc mark from satellite wind
!   2007-10-24  Pondeca - add ability to use use_list on mesonet winds
!   2007-11-03  su  -   modify conventional thinning algorithm
!   2008-03-28  wu - add code to generate optional observation perturbations
!   2008-03-31  li.bi - add ascat
!   2008-05-27  safford - rm unused vars and uses
!   2008-06-02  treadon - check iret from inital readmg and act accordingly
!   2008-09-08  lueken  - merged ed's changges into q1fy09 code
!   2008-21-25  todling - adapted Tremolet 2007-03-01 change of time window
!                       - remove unused vars
!   2009-07-08  pondeca - add ability to convert virtual temperature
!                         obs into sensible temperature for 2dvar
!   2009-07-08  park,pondeca - add option to use the hilbert curve-based
!                              cross-validation for 2dvar
!   2009-07-08  pondeca - move handling of "provider use_list" for mesonet winds 
!                         to the new module sfcobsqc
!   2010-03-29  hu - add code to read cloud observation from METAR and NESDIS cloud products
!   2010-05-15  kokron - safety measure: initialize cdata_all to zero
!   2010-08-23  tong - add flg as an input argument of map3grids, so that the subroutine can be used for 
!                      thinning grid with either pressure or height as the vertical coordinate. 
!                      flg=-1 for prepbufr data thinning grid (pressure as the vertical coordinate). 
!   2010-09-08  parrish - remove subroutine check_rotate_wind.  This was a debug routine introduced when
!                           the reference wind rotation angle was stored as an angle, beta_ref.  This field
!                           had a discontinuity at the date line (180E), which resulted in erroneous wind
!                           rotation angles for a small number of winds whose rotation angle was interpolated
!                           from beta_ref values across the discontinuity.  This was fixed by replacing the
!                           beta_ref field with cos_beta_ref, sin_beta_ref.
!   2010-10-19  wu - add code to limit regional use of MAP winds with P less than 400 mb
!   2010-11-13  su - skip satellite winds from prepbufr 
!   2010-11-18  treadon - add check for small POB (if POB<tiny_r_kind then POB=bmiss)
!   2011-02-14  zhu - add gust and visibility
!   2011-07-13  wu     - not use mesonet Psfc when 8th character of sid is "x"
!   2011-08-01  lueken  - added module use deter_sfc_mod and fixed indentation
!   2011-08-27  todling - add use_prepb_satwnd; cleaned out somebody's left over's
!   2011-11-14  wu     - pass CAT to setup routines for raob level enhancement
!   2012-04-03  s.liu    - thin new VAD wind 
!   2012-11-12  s.liu    - identify new VAD wind by vertical resolution 
!   2013-01-26  parrish - change from grdcrd to grdcrd1 (to allow successful debug compile on WCOSS)
!   2013-01-26  parrish - WCOSS debug compile error for pflag used before initialized.
!                                    Initialize pflag=0 at beginning of subroutine.
!   2013-05-15  zhu  - add phase of aircraft flight and vertical velocity for aircraft data
!                    - match aircraft obs with temperature bias file 
!                    - add new tail number info if there is any
!                    - add aircraft_t_bc_pof and aircraft_t_bc
!   2013-05-28  wu     - add subroutine sonde_ext and call to the subroutine for ext_sonde option
!   2013-06-07  zhu  - read aircraft data from prepbufr_profl when aircraft_t_bc=.true.
!
!
!   input argument list:
!     infile   - unit from which to read BUFR data
!     obstype  - observation type to process
!     lunout   - unit to which to write data for further processing
!     prsl_full- 3d pressure on full domain grid
!
!   output argument list:
!     nread    - number of type "obstype" observations read
!     nodata   - number of individual "obstype" observations read
!     ndata    - number of type "obstype" observations retained for further processing
!     twindin  - input group time window (hours)
!     sis      - satellite/instrument/sensor indicator
!
! attributes:
!   language: f90
!   machine:  ibm RS/6000 SP
!
!$$$
  use kinds, only: r_single,r_kind,r_double,i_kind
  use constants, only: zero,one_tenth,one,deg2rad,fv,t0c,half,&
      three,four,rad2deg,tiny_r_kind,huge_r_kind,huge_i_kind,&
      r60inv,r10,r100,r2000
  use gridmod, only: diagnostic_reg,regional,nlon,nlat,nsig,&
      tll2xy,txy2ll,rotate_wind_ll2xy,rotate_wind_xy2ll,&
      rlats,rlons,twodvar_regional
  use convinfo, only: nconvtype,ctwind, &
      ncmiter,ncgroup,ncnumgrp,icuse,ictype,icsubtype,ioctype, &
      ithin_conv,rmesh_conv,pmesh_conv, &
      id_bias_ps,id_bias_t,conv_bias_ps,conv_bias_t,use_prepb_satwnd

  use obsmod, only: iadate,oberrflg,perturb_obs,perturb_fact,ran01dom,hilbert_curve
  use obsmod, only: blacklst,offtime_data,bmiss,ext_sonde
  use aircraftinfo, only: aircraft_t_bc,aircraft_t_bc_pof,ntail,taillist,idx_tail,npredt,predt, &
      ntail_update,max_tail,nsort,itail_sort,idx_sort,timelist
  use converr,only: etabl
  use gsi_4dvar, only: l4dvar,time_4dvar,winlen
  use qcmod, only: errormod,noiqc,newvad
  use convthin, only: make3grids,map3grids,del3grids,use_all
  use blacklist, only : blacklist_read,blacklist_destroy
  use blacklist, only : blkstns,blkkx,ibcnt
  use sfcobsqc,only: init_rjlists,get_usagerj,get_gustqm,destroy_rjlists
  use hilbertcurve,only: init_hilbertcurve, accum_hilbertcurve, &
                         apply_hilbertcurve,destroy_hilbertcurve
  use ndfdgrids,only: init_ndfdgrid,destroy_ndfdgrid,relocsfcob,adjust_error
  use jfunc, only: tsensible
  use deter_sfc_mod, only: deter_sfc_type,deter_sfc2
  use aircraftobsqc, only: init_aircraft_rjlists,get_aircraft_usagerj,&
                           destroy_aircraft_rjlists

  implicit none

! Declare passed variables
  character(len=*)                      ,intent(in   ) :: infile,obstype
  character(len=*)                      ,intent(in   ) :: sis
  integer(i_kind)                       ,intent(in   ) :: lunout
  integer(i_kind)                       ,intent(inout) :: nread,ndata,nodata
  real(r_kind)                          ,intent(in   ) :: twindin
  real(r_kind),dimension(nlat,nlon,nsig),intent(in   ) :: prsl_full

! Declare local parameters
  real(r_kind),parameter:: r0_01 = 0.01_r_kind
  real(r_kind),parameter:: r0_75 = 0.75_r_kind
  real(r_kind),parameter:: r0_7 = 0.7_r_kind
  real(r_kind),parameter:: r1_2 = 1.2_r_kind
  real(r_kind),parameter:: r3_33= three + one/three
  real(r_kind),parameter:: r6   = 6.0_r_kind
  real(r_kind),parameter:: r20  = 20.0_r_kind
  real(r_kind),parameter:: r50  = 50.0_r_kind
  real(r_kind),parameter:: r90  = 90.0_r_kind
  real(r_kind),parameter:: r360 = 360.0_r_kind
  real(r_kind),parameter:: r500 = 500.0_r_kind
  real(r_kind),parameter:: r999 = 999.0_r_kind
  real(r_kind),parameter:: r1200= 1200.0_r_kind
  real(r_kind),parameter:: convert= 1.0e-6_r_kind
  real(r_kind),parameter:: emerr= 0.2_r_kind
  real(r_kind),parameter:: r0_1_bmiss=one_tenth*bmiss
  real(r_kind),parameter:: r0_01_bmiss=r0_01*bmiss
  character(80),parameter:: cspval= '88888888'

  integer(i_kind),parameter:: mxtb=5000000
  integer(i_kind),parameter:: nmsgmax=10000 ! max message count

! Declare local variables
  logical tob,qob,uvob,spdob,sstob,pwob,psob,gustob,visob
  logical metarcldobs,geosctpobs
  logical outside,driftl,convobs,inflate_error
  logical sfctype
  logical luse,ithinp,windcorr
  logical patch_fog
  logical aircraftset,aircraftobst,aircrafttype
  logical acft_profl_file
  logical,allocatable,dimension(:,:):: lmsg           ! set true when convinfo entry id found in a message

  character(40) drift,hdstr,qcstr,oestr,sststr,satqcstr,levstr,hdstr2
  character(40) metarcldstr,geoscldstr,metarvisstr,metarwthstr
  character(80) obstr
  character(10) date
  character(8) subset
  character(8) prvstr,sprvstr     
  character(8) c_prvstg,c_sprvstg 
  character(8) c_station_id
  character(1) sidchr(8)
  character(8) stnid
  character(10) aircraftstr
  character(1) cb
  logical lhilbert

  integer(i_kind) ireadmg,ireadsb,icntpnt,icntpnt2,icount,iiout
  integer(i_kind) lunin,i,maxobs,j,idomsfc,itemp,it29
  integer(i_kind) kk,klon1,klat1,klonp1,klatp1
  integer(i_kind) nc,nx,id,isflg,ntread,itx,ii,ncsave
  integer(i_kind) ihh,idd,idate,iret,im,iy,k,levs
  integer(i_kind) metarcldlevs,metarwthlevs
  integer(i_kind) kx,kx0,nreal,nchanl,ilat,ilon,ithin
  integer(i_kind) cat,zqm,pwq,sstq,qm,lim_qm,lim_zqm,gustqm,visqm
  integer(i_kind) lim_tqm,lim_qqm
  integer(i_kind) nlevp         ! vertical level for thinning
  integer(i_kind) ntmp,iout
  integer(i_kind) pflag
  integer(i_kind) ntest,nvtest,iosub,ixsub,isubsub,iobsub
  integer(i_kind) kl,k1,k2
  integer(i_kind) itypex
  integer(i_kind) minobs,minan
  integer(i_kind) ntb,ntmatch,ncx
  integer(i_kind) nmsg                ! message index
  integer(i_kind) idx                 ! order index of aircraft temperature bias 
  integer(i_kind) iyyyymm
  integer(i_kind) jj,start,next
  integer(i_kind) tab(mxtb,3)
  integer(i_kind),dimension(5):: idate5
  integer(i_kind),dimension(nmsgmax):: nrep
  integer(i_kind),dimension(255):: pqm,qqm,tqm,wqm
  integer(i_kind),dimension(nconvtype)::ntxall
  integer(i_kind),dimension(nconvtype+1)::ntx
  integer(i_kind),allocatable,dimension(:):: isort,iloc

  real(r_kind) time,timex,time_drift,timeobs,toff,t4dv,zeps
  real(r_kind) qtflg,tdry,rmesh,ediff,usage
  real(r_kind) u0,v0,uob,vob,dx,dy,dx1,dy1,w00,w10,w01,w11
  real(r_kind) qoe,qobcon,pwoe,pwmerr,dlnpob,ppb,poe,gustoe,visoe,qmaxerr
  real(r_kind) toe,woe,errout,oelev,dlat,dlon,sstoe,dlat_earth,dlon_earth
  real(r_kind) selev,elev,stnelev
  real(r_kind) cdist,disterr,disterrmax,rlon00,rlat00
  real(r_kind) vdisterrmax,u00,v00
  real(r_kind) del,terrmin,werrmin,perrmin,qerrmin,pwerrmin
  real(r_kind) tsavg,ff10,sfcr,zz
  real(r_kind) crit1,timedif,xmesh,pmesh
  real(r_kind) time_correction
  real(r_kind),dimension(nsig):: presl
  real(r_kind),dimension(nsig-1):: dpres
  real(r_kind),dimension(255)::plevs
  real(r_kind),dimension(255):: tvflg
  real(r_kind),allocatable,dimension(:):: presl_thin
  real(r_kind),allocatable,dimension(:,:):: cdata_all,cdata_out

  real(r_double) rstation_id,qcmark_huge
  real(r_double) vtcd
  real(r_double),dimension(8):: hdr
  real(r_double),dimension(3,255):: hdr3
  real(r_double),dimension(8,255):: drfdat,qcmark,obserr
  real(r_double),dimension(11,255):: obsdat
  real(r_double),dimension(8,1):: sstdat
  real(r_double),dimension(2,10):: metarcld
  real(r_double),dimension(1,10):: metarwth
  real(r_double),dimension(2,1) :: metarvis
  real(r_double),dimension(4,1) :: geoscld
  real(r_double),dimension(1):: satqc
  real(r_double),dimension(1,1):: r_prvstg,r_sprvstg 
  real(r_double),dimension(1,255):: levdat
  real(r_double),dimension(255,20):: tpc
  real(r_double),dimension(2,255,20):: tobaux
  real(r_double),dimension(2,255):: aircraftwk

!  equivalence to handle character names
  equivalence(r_prvstg(1,1),c_prvstg) 
  equivalence(r_sprvstg(1,1),c_sprvstg) 
  equivalence(rstation_id,c_station_id)
  equivalence(rstation_id,sidchr)

!  data statements
  data hdstr  /'SID XOB YOB DHR TYP ELV SAID T29'/
  data hdstr2 /'TYP SAID T29 SID'/
  data obstr  /'POB QOB TOB ZOB UOB VOB PWO MXGS HOVI CAT PRSS' /
  data drift  /'XDR YDR HRDR                    '/
  data sststr /'MSST DBSS SST1 SSTQM SSTOE           '/
  data qcstr  /'PQM QQM TQM ZQM WQM NUL PWQ     '/
  data oestr  /'POE QOE TOE NUL WOE NUL PWE     '/
! data satqcstr  /'RFFL QIFY QIFN EEQF'/
  data satqcstr  /'QIFN'/
  data prvstr /'PRVSTG'/   
  data sprvstr /'SPRVSTG'/ 
  data levstr  /'POB'/ 
  data metarcldstr /'CLAM HOCB'/      ! cloud amount and cloud base height
  data metarwthstr /'PRWE'/           ! present weather
  data metarvisstr /'HOVI TDO'/       ! visibility and dew point
  data geoscldstr /'CDTP TOCC GCDTT CDTP_QM'/   ! NESDIS cloud products: cloud top pressure, temperature,amount
  data aircraftstr /'POAF IALR'/      ! phase of aircraft flight and vertical velocity

  data lunin / 13 /
  data ithin / -9 /
  data rmesh / -99.999_r_kind /
  !* test new vad wind
  !* for match loction station and time
        character(7*2000) cstn_idtime,cstn_idtime2
        character(7) stn_idtime(2000),stn_idtime2(2000)
        equivalence (stn_idtime(1),cstn_idtime)
        equivalence (stn_idtime2(1),cstn_idtime2)
        integer :: ii1,atmp,btmp,mytimeyy,ibyte
        character(4) stid
        real(8) :: rval
        character(len=8) :: cval
        equivalence (rval,cval)
        character(7) flnm
        integer:: icase,klev,ikkk,tkk
        real:: diffhgt,diffuu,diffvv

  real(r_double),dimension(3,1500):: fcstdat
  character(80) fcststr
  data fcststr  /'UFC VFC'/
  
! File type
  acft_profl_file = index(infile,'_profl')/=0

! Initialize variables

  pflag=0                  !  dparrish debug compile run flags pflag as not defined ???????????
  nreal=0
  satqc=zero
  tob = obstype == 't'
  uvob = obstype == 'uv'
  spdob = obstype == 'spd'
  psob = obstype == 'ps'
  qob = obstype == 'q'
  pwob = obstype == 'pw'
  sstob = obstype == 'sst'
  gustob = obstype == 'gust'
  visob = obstype == 'vis'
  metarcldobs = obstype == 'mta_cld'
  geosctpobs = obstype == 'gos_ctp'
  newvad=.false.
  convobs = tob .or. uvob .or. spdob .or. qob .or. gustob
  if(tob)then
     nreal=24
  else if(uvob) then 
     nreal=24
  else if(spdob) then
     nreal=23
  else if(psob) then
     nreal=22
  else if(qob) then
     nreal=25
  else if(pwob) then
     nreal=20
  else if(sstob) then
     nreal=20
  else if(gustob) then
     nreal=21
  else if(visob) then
     nreal=21
  else if(metarcldobs) then
     nreal=25
  else if(geosctpobs) then
     nreal=8
  else 
     write(6,*) ' illegal obs type in READ_PREPBUFR '
     call stop2(94)
  end if

!  Set qc limits based on noiqc flag
  if (noiqc) then
     lim_qm=8
     if (psob) lim_zqm=7
     if (qob)  lim_tqm=7
     if (tob)  lim_qqm=8
  else
     lim_qm=4
     if (psob) lim_zqm=4
     if (qob)  lim_tqm=4
     if (tob)  lim_qqm=4
  endif

  if (tob .and. (aircraft_t_bc_pof .or. aircraft_t_bc)) nreal=nreal+3
  if(perturb_obs .and. (tob .or. psob .or. qob))nreal=nreal+1
  if(perturb_obs .and. uvob )nreal=nreal+2

  qcmark_huge = huge_i_kind

  lhilbert = twodvar_regional .and. hilbert_curve

  if (blacklst) call blacklist_read(obstype)

!------------------------------------------------------------------------
! Open, then read date from bufr data
  call closbf(lunin)
  open(lunin,file=infile,form='unformatted')
  call openbf(lunin,'IN',lunin)
  call datelen(10)

  ntread=1
  ntmatch=0
  ntx(ntread)=0
  ntxall=0
  do nc=1,nconvtype
     if(trim(ioctype(nc)) == trim(obstype))then
       if(.not.use_prepb_satwnd .and. trim(ioctype(nc)) == 'uv' .and. ictype(nc) >=241 &
          .and. ictype(nc) <260) then 
          cycle
       else
          if (aircraft_t_bc) then
             aircrafttype=(ictype(nc)>129 .and. ictype(nc)<140) .or.  (ictype(nc)>229 .and. ictype(nc)<240)
             if (.not. acft_profl_file .and. aircrafttype) cycle    ! skip aircrafttype for prepbufr
             if (acft_profl_file .and. (.not. aircrafttype)) cycle  ! skip non-aircrafttype for prepbufr_profl
          end if
          ntmatch=ntmatch+1
          ntxall(ntmatch)=nc
       endif
     end if
     if(trim(ioctype(nc)) == trim(obstype) .and. abs(icuse(nc)) <= 1)then
        if(.not.use_prepb_satwnd .and. trim(ioctype(nc)) == 'uv' .and. ictype(nc) >=241 &
            .and. ictype(nc) <260) then
            cycle
        else
           if (aircraft_t_bc) then
              aircrafttype=(ictype(nc)>129 .and. ictype(nc)<140) .or.  (ictype(nc)>229 .and. ictype(nc)<240)
              if (.not. acft_profl_file .and. aircrafttype) cycle    ! skip aircrafttype for prepbufr
              if (acft_profl_file .and. (.not. aircrafttype)) cycle  ! skip non-aircrafttype for prepbufr_profl
           end if
           ithin=ithin_conv(nc)
           if(ithin > 0)then
              ntread=ntread+1
              ntx(ntread)=nc
           end if
        endif
     end if
  end do
  if(ntmatch == 0)then
     write(6,*) ' no matching obstype found in obsinfo ',obstype
     return
  end if

  allocate(lmsg(nmsgmax,ntread))
  lmsg = .false.
  maxobs=0
  tab=0
  nmsg=0
  nrep=0
  ntb = 0
  msg_report: do while (ireadmg(lunin,subset,idate) == 0)
     if(.not.use_prepb_satwnd .and. trim(subset) == 'SATWND') cycle msg_report
     if (aircraft_t_bc) then
        aircraftset = trim(subset)=='AIRCFT' .or. trim(subset)=='AIRCAR'
        if (.not. acft_profl_file .and. aircraftset) cycle msg_report
        if (acft_profl_file .and. (.not. aircraftset)) cycle msg_report
     end if

!    Time offset
     if(nmsg == 0) call time_4dvar(idate,toff)
     nmsg=nmsg+1
     if (nmsg>nmsgmax) then
        write(6,*)'READ_PREPBUFR: messages exceed maximum ',nmsgmax
        call stop2(50)
     endif
     loop_report: do while (ireadsb(lunin) == 0)
        ntb = ntb+1
        nrep(nmsg)=nrep(nmsg)+1
        if (ntb>mxtb) then
           write(6,*)'READ_PREPBUFR: reports exceed maximum ',mxtb
           call stop2(50)
        endif

!       Extract type information
        call ufbint(lunin,hdr,4,1,iret,hdstr2)
        kx=hdr(1)
        if (aircraft_t_bc .and. acft_profl_file) then
           kx0=kx
           if (.not. uvob) then
              if (kx0==330 .or. kx0==430 .or. kx0==530) kx=130
              if (kx0==331 .or. kx0==431 .or. kx0==531) kx=131
              if (kx0==332 .or. kx0==432 .or. kx0==532) kx=132
              if (kx0==333 .or. kx0==433 .or. kx0==533) kx=133
              if (kx0==334 .or. kx0==434 .or. kx0==534) kx=134
              if (kx0==335 .or. kx0==435 .or. kx0==535) kx=135
           else
              if (kx0==330 .or. kx0==430 .or. kx0==530) kx=230
              if (kx0==331 .or. kx0==431 .or. kx0==531) kx=231
              if (kx0==332 .or. kx0==432 .or. kx0==532) kx=232
              if (kx0==333 .or. kx0==433 .or. kx0==533) kx=233
              if (kx0==334 .or. kx0==434 .or. kx0==534) kx=234
              if (kx0==335 .or. kx0==435 .or. kx0==535) kx=235
           end if
        end if
        !* for new vad wind
        if(kx==224 .and. .not.newvad) then
           call ufbint(lunin,obsdat,11,255,levs,obstr)
           if(levs>1)then
           do k=1, levs-1
             diffuu=abs(obsdat(4,k+1)-obsdat(4,k))
             if(diffuu==50.0) then
                   newvad=.true.
                   go to 288
             end if
           end do
           end if
288     continue
        end if
!       if(kx==224)write(6,*)'new vad wind',kx,newvad
        !* END new vad wind

        if(twodvar_regional)then
!          If running in 2d-var (surface analysis) mode, check to see if observation
!          is surface type.  If not, read next observation report from bufr file
           sfctype=(kx>179.and.kx<190).or.(kx>=280.and.kx<=290).or. &
                   (kx>=192.and.kx<=199).or.(kx>=292.and.kx<=299)
           if (.not.sfctype ) cycle loop_report

        end if

! temporary specify iobsub until put in bufr file
        iobsub = 0                                                  
        if(kx == 280) iobsub=hdr(3)                                            
        if(kx == 290) iobsub=hdr(2)
        if(use_prepb_satwnd .and. (kx >= 240 .and. kx <=260 )) iobsub = hdr(2)

!       For the satellite wind to get quality information and check if it will be used
        if(use_prepb_satwnd .and. (kx == 243 .or. kx == 253 .or. kx ==254) ) then
           call ufbint(lunin,satqc,1,1,iret,satqcstr)
           if(satqc(1) <  85.0_r_double) cycle loop_report   ! QI w/o fcst (su's setup
!!         if(satqc(2) <= 80.0_r_double) cycle loop_report   ! QI w/ fcst (old prepdata)
        endif

!       Check for blacklisting of station ID
        if (blacklst .and. ibcnt > 0) then
           stnid = transfer(hdr(4),stnid)
           do i = 1,ibcnt
              if( kx == blkkx(i) .and. stnid == blkstns(i) ) then
                 write(6,*)'READ_PREPBUFR: blacklist station ',stnid, &
                    'for obstype ',trim(obstype),' and kx=',kx
                 cycle loop_report
              endif
           enddo
        endif

!  Match ob to proper convinfo type
        ncsave=0
        matchloop:do ncx=1,ntmatch
           nc=ntxall(ncx)
           if (kx /= ictype(nc))cycle 

!  Find convtype which match ob type and subtype
           if(icsubtype(nc) == iobsub) then
              ncsave=nc
              exit matchloop
           else
!  Find convtype which match ob type and subtype group (isubtype == ?*)
!       where ? specifies the group and icsubtype = ?0)
              ixsub=icsubtype(nc)/10
              iosub=iobsub/10
              isubsub=icsubtype(nc)-ixsub*10
              if(ixsub == iosub .and. isubsub == 0) then
                 ncsave=nc
!  Find convtype which match ob type and subtype is all remaining 
!       (icsubtype(nc) = 0)
              else if (ncsave == 0 .and. icsubtype(nc) == 0) then
                 ncsave=nc
              end if
           end if
        end do matchloop

!  Save information for next read
        if(ncsave /= 0) then

           call ufbint(lunin,levdat,1,255,levs,levstr)
           maxobs=maxobs+max(1,levs)
           nx=1
           if(ithin_conv(ncsave) > 0)then
              do ii=2,ntread
                 if(ntx(ii) == ncsave)nx=ii
              end do
           end if
           tab(ntb,1)=ncsave
           tab(ntb,2)=nx
           tab(ntb,3)=levs
           lmsg(nmsg,nx) = .true.
        end if

     end do loop_report
  enddo msg_report
  if (nmsg==0) goto 900
  write(6,*)'READ_PREPBUFR: messages/reports = ',nmsg,'/',ntb,' ntread = ',ntread



  if(tob) write(6,*)'READ_PREPBUFR: time offset is ',toff,' hours.'
!------------------------------------------------------------------------

! Obtain program code (VTCD) associated with "VIRTMP" step
  call ufbqcd(lunin,'VIRTMP',vtcd)

  call init_rjlists
  call init_aircraft_rjlists

  if (lhilbert) call init_hilbertcurve(maxobs)

  if (twodvar_regional) call init_ndfdgrid 

! loop over convinfo file entries; operate on matches
  
  allocate(cdata_all(nreal,maxobs),isort(maxobs))
  isort = 0
  cdata_all=zero
  nread=0
  ntest=0
  nvtest=0
  nchanl=0
  ilon=2
  ilat=3
  loop_convinfo: do nx=1, ntread

     use_all = .true.
     ithin=0
     if(nx > 1) then
        nc=ntx(nx)
        ithin=ithin_conv(nc)
        if (ithin > 0 ) then
           rmesh=rmesh_conv(nc)
           pmesh=pmesh_conv(nc)
           use_all = .false.
           if(pmesh > zero) then
              pflag=1
              nlevp=r1200/pmesh
           else
              pflag=0
              nlevp=nsig
           endif
           xmesh=rmesh

           call make3grids(xmesh,nlevp)

           if (.not.use_all) then
              allocate(presl_thin(nlevp))
              if (pflag==1) then
                 do k=1,nlevp
                    presl_thin(k)=(r1200-(k-1)*pmesh)*one_tenth
                 enddo
              endif
           endif
     
           write(6,*)'READ_PREPBUFR: obstype,ictype(nc),rmesh,pflag,nlevp,pmesh=',&
              trim(ioctype(nc)),ictype(nc),rmesh,pflag,nlevp,pmesh
        endif
     endif
       

     call closbf(lunin)
     write(6,*)'new vad flag::', newvad 
     open(lunin,file=infile,form='unformatted')
     call openbf(lunin,'IN',lunin)
     call datelen(10)

!    Big loop over prepbufr file	

     ntb = 0
     nmsg = 0
     icntpnt=0
     icntpnt2=0
     disterrmax=-9999.0_r_kind
     loop_msg: do while (ireadmg(lunin,subset,idate)== 0)
        if(.not.use_prepb_satwnd .and. trim(subset) =='SATWND') cycle loop_msg
        if (aircraft_t_bc) then
           aircraftset = trim(subset)=='AIRCFT' .or. trim(subset)=='AIRCAR'
           if (.not. acft_profl_file .and. aircraftset) cycle loop_msg
           if (acft_profl_file .and. (.not. aircraftset)) cycle loop_msg
        end if

        nmsg = nmsg+1
        if(.not.lmsg(nmsg,nx)) then
           do i=ntb+1,ntb+nrep(nmsg)
              icntpnt2=icntpnt2+tab(i,3)
           end do
           ntb=ntb+nrep(nmsg)
           cycle loop_msg ! no useable reports this mesage, skip ahead report count
        end if 

        loop_readsb: do while(ireadsb(lunin) == 0)
!          use msg lookup table to decide which messages to skip
!          use report id lookup table to only process matching reports
           ntb = ntb+1
           if(icntpnt < icntpnt2)icntpnt=icntpnt2
           icntpnt2=icntpnt2+tab(ntb,3)
           nc=tab(ntb,1)
           if(nc <= 0 .or. tab(ntb,2) /= nx) cycle loop_readsb
                 
!          Extract type, date, and location information
           call ufbint(lunin,hdr,8,1,iret,hdstr)
           if (aircraft_t_bc .and. acft_profl_file) then
              call ufbint(lunin,hdr3,3,255,levs,'XDR YDR HRDR')
           else
              if(abs(hdr(3))>r90 .or. abs(hdr(2))>r360) cycle loop_readsb
              if(hdr(2)== r360)hdr(2)=hdr(2)-r360
              if(hdr(2) < zero)hdr(2)=hdr(2)+r360
              dlon_earth=hdr(2)*deg2rad
              dlat_earth=hdr(3)*deg2rad

              if(regional)then
                 call tll2xy(dlon_earth,dlat_earth,dlon,dlat,outside)    ! convert to rotated coordinate
                 if(diagnostic_reg) then
                    call txy2ll(dlon,dlat,rlon00,rlat00)
                    ntest=ntest+1
                    cdist=sin(dlat_earth)*sin(rlat00)+cos(dlat_earth)*cos(rlat00)* &
                         (sin(dlon_earth)*sin(rlon00)+cos(dlon_earth)*cos(rlon00))
                    cdist=max(-one,min(cdist,one))
                    disterr=acos(cdist)*rad2deg
                    disterrmax=max(disterrmax,disterr)
                 end if
                 if(outside) cycle loop_readsb   ! check to see if outside regional domain
              else
                 dlat = dlat_earth
                 dlon = dlon_earth
                 call grdcrd1(dlat,rlats,nlat,1)
                 call grdcrd1(dlon,rlons,nlon,1)
              endif
           endif

           kx=hdr(5)
           !* thin new VAD in time level
           if(kx==224.and.newvad)then
           icase=0
           if(abs(hdr(4))>0.75) icase=1
!          if(abs(hdr(4))>0.17.and.abs(hdr(4))<0.32) icase=1
!          if(abs(hdr(4))>0.67.and.abs(hdr(4))<0.82) icase=1
!          if(abs(hdr(4))>1.17.and.abs(hdr(4))<1.32) icase=1
!          if(abs(hdr(4))>1.67.and.abs(hdr(4))<1.82) icase=1
!          if(abs(hdr(4))>2.17.and.abs(hdr(4))<2.62) icase=1
!          if(abs(hdr(4))>2.67.and.abs(hdr(4))<2.82) icase=1
           if(icase/=1) cycle
           end if
           if (aircraft_t_bc .and. acft_profl_file) then
              kx0=kx
              if (.not. uvob) then
                 if (kx0==330 .or. kx0==430 .or. kx0==530) kx=130
                 if (kx0==331 .or. kx0==431 .or. kx0==531) kx=131
                 if (kx0==332 .or. kx0==432 .or. kx0==532) kx=132
                 if (kx0==333 .or. kx0==433 .or. kx0==533) kx=133
                 if (kx0==334 .or. kx0==434 .or. kx0==534) kx=134
                 if (kx0==335 .or. kx0==435 .or. kx0==535) kx=135
              else
                 if (kx0==330 .or. kx0==430 .or. kx0==530) kx=230
                 if (kx0==331 .or. kx0==431 .or. kx0==531) kx=231
                 if (kx0==332 .or. kx0==432 .or. kx0==532) kx=232
                 if (kx0==333 .or. kx0==433 .or. kx0==533) kx=233
                 if (kx0==334 .or. kx0==434 .or. kx0==534) kx=234
                 if (kx0==335 .or. kx0==435 .or. kx0==535) kx=235
              end if
           end if

!------------------------------------------------------------------------

           if(offtime_data) then
 
!             in time correction for observations to account for analysis
!                      time being different from obs file time.
              write(date,'( i10)') idate
              read (date,'(i4,3i2)') iy,im,idd,ihh
              idate5(1)=iy
              idate5(2)=im
              idate5(3)=idd
              idate5(4)=ihh
              idate5(5)=0
              call w3fs21(idate5,minobs)    !  obs ref time in minutes relative to historic date
              idate5(1)=iadate(1)
              idate5(2)=iadate(2)
              idate5(3)=iadate(3)
              idate5(4)=iadate(4)
              idate5(5)=0
              call w3fs21(idate5,minan)    !  analysis ref time in minutes relative to historic date
 
!             Add obs reference time, then subtract analysis time to get obs time relative to analysis
 
              time_correction=float(minobs-minan)*r60inv

           else
              time_correction=zero
           end if

<<<<<<< HEAD
           timeobs=real(real(hdr(4),r_single),r_double)
           t4dv=timeobs + toff
           zeps=1.0e-8_r_kind
           if (t4dv<zero  .and.t4dv>      -zeps) t4dv=zero
           if (t4dv>winlen.and.t4dv<winlen+zeps) t4dv=winlen
           t4dv=t4dv + time_correction
           time=timeobs + time_correction
           kx=hdr(5)
           if(use_prepb_satwnd .and. (kx >= 240 .or. kx <= 260)) iobsub = hdr(7)
=======
           if (.not. (aircraft_t_bc .and. acft_profl_file)) then
              timeobs=real(real(hdr(4),r_single),r_double)
              t4dv=timeobs + toff
              zeps=1.0e-8_r_kind
              if (t4dv<zero  .and.t4dv>      -zeps) t4dv=zero
              if (t4dv>winlen.and.t4dv<winlen+zeps) t4dv=winlen
              t4dv=t4dv + time_correction
              time=timeobs + time_correction
           end if
           if(use_prepb_satwnd .and. (kx == 243 .or. kx == 253 .or. kx == 254)) iobsub = hdr(2)
           if(use_prepb_satwnd .and. kx == 245  ) then
              if(hdr(2) == 259.0_r_kind) iobsub = 15
           endif
>>>>>>> f557c0f8

 
!          Balloon drift information available for these data
           driftl=kx==120.or.kx==220.or.kx==221

           if (.not. (aircraft_t_bc .and. acft_profl_file)) then
              if (l4dvar) then
                 if ((t4dv<zero.OR.t4dv>winlen) .and. .not.driftl) cycle loop_readsb ! outside time window
              else
                 if((real(abs(time)) > real(ctwind(nc)) .or. real(abs(time)) > real(twindin)) &
                    .and. .not. driftl)cycle loop_readsb ! outside time window
              endif

              timex=time
           end if

!          If ASCAT data, determine primary surface type.  If not open sea,
!          skip this observation.  This check must be done before thinning.
           if (kx==290 .or. kx==289 .or. kx==285) then
              call deter_sfc_type(dlat_earth,dlon_earth,t4dv,isflg,tsavg)
              if (isflg /= 0) cycle loop_readsb
              if (tsavg <= 273.0_r_kind) cycle loop_readsb
           endif

           sfctype=(kx>179.and.kx<190).or.(kx>=280.and.kx<=290).or. &
                   (kx>=192.and.kx<=199).or.(kx>=292.and.kx<=299)

           if (sfctype) then
              call ufbint(lunin,r_prvstg,1,1,iret,prvstr)
              call ufbint(lunin,r_sprvstg,1,1,iret,sprvstr)
           else
              c_prvstg=cspval
              c_sprvstg=cspval
           endif
     
!          Extract data information on levels
           call ufbint(lunin,obsdat,11,255,levs,obstr)
           if(kx==224 .and. newvad) then
           call ufbint(lunin,fcstdat,3,255,levs,'UFC VFC TFC ')
           end if
           call ufbint(lunin,qcmark,8,255,levs,qcstr)
           call ufbint(lunin,obserr,8,255,levs,oestr)
              call ufbevn(lunin,tpc,1,255,20,levs,'TPC')

!          If available, get obs errors from error table
           if(oberrflg)then

!             Set lower limits for observation errors
              terrmin=half
              werrmin=one
              perrmin=half
              qerrmin=one_tenth
              pwerrmin=one

              do k=1,levs
                 itypex=kx
                 ppb=obsdat(1,k)
                 if(kx==153)ppb=obsdat(11,k)*0.01_r_kind
                 ppb=max(zero,min(ppb,r2000))
                 if(ppb>=etabl(itypex,1,1)) k1=1
                 do kl=1,32
                    if(ppb>=etabl(itypex,kl+1,1).and.ppb<=etabl(itypex,kl,1)) k1=kl
                 end do
                 if(ppb<=etabl(itypex,33,1)) k1=5
                 k2=k1+1
                 ediff = etabl(itypex,k2,1)-etabl(itypex,k1,1)
                 if (abs(ediff) > tiny_r_kind) then
                    del = (ppb-etabl(itypex,k1,1))/ediff
                 else
                    del = huge_r_kind
                 endif
                 del=max(zero,min(del,one))
                 obserr(3,k)=(one-del)*etabl(itypex,k1,2)+del*etabl(itypex,k2,2)
                 obserr(2,k)=(one-del)*etabl(itypex,k1,3)+del*etabl(itypex,k2,3)
                 obserr(5,k)=(one-del)*etabl(itypex,k1,4)+del*etabl(itypex,k2,4)
                 obserr(1,k)=(one-del)*etabl(itypex,k1,5)+del*etabl(itypex,k2,5)
                 obserr(7,k)=(one-del)*etabl(itypex,k1,6)+del*etabl(itypex,k2,6)

                 obserr(3,k)=max(obserr(3,k),terrmin)
                 obserr(2,k)=max(obserr(2,k),qerrmin)
                 obserr(5,k)=max(obserr(5,k),werrmin)
                 obserr(1,k)=max(obserr(1,k),perrmin)
                 obserr(7,k)=max(obserr(7,k),pwerrmin)
              enddo
           endif

!          If data with drift position, get drift information
           if(driftl)call ufbint(lunin,drfdat,8,255,iret,drift)
     
! raob level enhancement on temp and q obs 
           if(ext_sonde .and. kx==120) call sonde_ext(obsdat,tpc,qcmark,obserr,drfdat,levs,kx,vtcd)

           nread=nread+levs
           if(uvob)then
              nread=nread+levs
           else if(tob) then
!             aircraft temperature data
!             aircraftobst = kx>129.and.kx<140
              aircraftobst = (kx==131) .or. (kx==133)

              aircraftwk = bmiss
              if (aircraftobst .and. aircraft_t_bc_pof) then
                 call ufbint(lunin,aircraftwk,2,255,levs,aircraftstr)
                 aircraftwk(2,:) = bmiss
              end if
              if (aircraftobst .and. aircraft_t_bc) then
                 call ufbint(lunin,aircraftwk,2,255,levs,aircraftstr)
                 if (kx0>=330 .and. kx0<340) aircraftwk(2,:) = zero
              end if
           else if(sstob)then 
              sstdat=bmiss
              call ufbint(lunin,sstdat,8,1,levs,sststr)
           else if(metarcldobs) then
              metarcld=bmiss
              metarwth=bmiss
              metarvis=bmiss
              call ufbint(lunin,metarcld,2,10,metarcldlevs,metarcldstr)
              call ufbint(lunin,metarwth,1,10,metarwthlevs,metarwthstr)
              call ufbint(lunin,metarvis,2,1,iret,metarvisstr)
              if(levs /= 1 ) then
                 write(6,*) 'READ_PREPBUFR: error in Metar observations, levs sould be 1 !!!'
                 call stop2(110)
              endif
           else if(geosctpobs) then
              geoscld=bmiss
              call ufbint(lunin,geoscld,4,1,levs,geoscldstr)
           else if (visob) then
              metarwth=bmiss
              call ufbint(lunin,metarwth,1,10,metarwthlevs,metarwthstr)
           endif

!          Check for valid reported pressure (POB).  Set POB=bmiss if POB<tiny_r_kind
           rstation_id=hdr(1)
           do k=1,levs
              if (obsdat(1,k)<tiny_r_kind) then
                 write(6,*)'READ_PREPBUFR:  ***WARNING*** invalid pressure pob=',&
                    obsdat(1,k),' at k=',k,' for obstype=',obstype,' kx=',kx,&
                    ' c_station_id=',c_station_id,' reset pob=',bmiss
                 obsdat(1,k)=bmiss
              endif
           end do

!          Determine tail number for aircraft temperature data
           idx = 0
           iyyyymm = iadate(1)*100+iadate(2)
           if (aircraftobst .and. (aircraft_t_bc_pof .or. aircraft_t_bc)) then
!             Determine if the tail number is included in the taillist
              do j=1,nsort
                 cb = c_station_id(1:1)
                 if (cb==itail_sort(j)) then
                    start = idx_sort(j)
                    if (j==nsort) then
                       next = ntail
                    else
                       next=idx_sort(j+1)-1
                    end if
                    do jj=start,next
                       if (trim(c_station_id)==trim(taillist(jj))) then
                          idx = jj
                          if (timelist(jj)/=iyyyymm) timelist(jj) = iyyyymm
                          exit
                       end if
                    end do
                 end if
              end do

              if (idx==0 .and. ntail_update>ntail) then
                 do j = ntail+1,ntail_update
                    if (c_station_id == trim(taillist(j))) then
                       idx = j
                       exit
                    end if
                 end do
              end if

!             Append new tail number at the end of existing tail numbers.
!             At 1st analysis, the obs will be used without bias correction,
!             patch new tail number;
!             At 2nd analysis, bias coefficients will be generated for this new
!             tail number.
              if (idx == 0) then
                 ntail_update = ntail_update+1
!                print*, c_station_id, ' ntail_update=',ntail_update,'
!                ntail=',ntail
                 if (ntail_update > max_tail) then
                    write(6,*)'READ_PREPBUFR: ***ERROR*** tail number exceeds maximum'
                    write(6,*)'READ_PREPBUFR: stop program execution'
                    call stop2(341)
                 end if
                 idx_tail(ntail_update) = ntail_update
                 taillist(ntail_update) = c_station_id
                 timelist(ntail_update) = iyyyymm
                 do j = 1,npredt
                    predt(j,ntail_update) = zero
                 end do
              end if

!             Re-set idx if idx>ntail 
              if (idx>ntail) idx = 0
           end if

!          Loop over levels
           do k=1,levs
              do i=1,8
                 qcmark(i,k) = min(qcmark(i,k),qcmark_huge)
              end do

              if (kx == id_bias_ps) then
                 plevs(k)=one_tenth*obsdat(1,k)+conv_bias_ps   ! convert mb to cb
              else
                 plevs(k)=one_tenth*obsdat(1,k)   ! convert mb to cb
              endif
              if (kx == 290) plevs(k)=101.0_r_kind  ! Assume 1010 mb = 101.0 cb
              if (geosctpobs) plevs(k)=geoscld(1,k)/1000.0_r_kind ! cloud top pressure in cb
              pqm(k)=nint(qcmark(1,k))
              qqm(k)=nint(qcmark(2,k))
              tqm(k)=nint(qcmark(3,k))
              wqm(k)=nint(qcmark(5,k))
           end do

!          If temperature ob, extract information regarding virtual
!          versus sensible temperature
           if(tob) then
              if (.not. twodvar_regional .or. .not.tsensible) then
                 do k=1,levs
                    tvflg(k)=one                               ! initialize as sensible
                    do j=1,20
                       if (tpc(k,j)==vtcd) tvflg(k)=zero       ! reset flag if virtual
                       if (tpc(k,j)>=bmiss) exit               ! end of stack
                    end do
                 end do
              else         !peel back events to store sensible temp in case temp is virtual
                 call ufbevn(lunin,tobaux,2,255,20,levs,'TOB TQM')
                 do k=1,levs
                    tvflg(k)=one                              ! initialize as sensible
                    do j=1,20
                       if (tpc(k,j)==vtcd) then
                          obsdat(3,k)=tobaux(1,k,j+1)
                          qcmark(3,k)=min(tobaux(2,k,j+1),qcmark_huge)
                          tqm(k)=nint(qcmark(3,k))
                       end if
                       if (tpc(k,j)>=bmiss) exit              ! end of stack
                    end do
                 end do
              end if
           end if

           stnelev=hdr(6)
           ithin=ithin_conv(nc)
           ithinp = ithin > 0 .and. pflag /= 0
           if(.not. driftl .and. (levs > 1 .or. ithinp))then
!             Interpolate guess pressure profile to observation location
              klon1= int(dlon);  klat1= int(dlat)
              dx   = dlon-klon1; dy   = dlat-klat1
              dx1  = one-dx;     dy1  = one-dy
              w00=dx1*dy1; w10=dx1*dy; w01=dx*dy1; w11=dx*dy
 
              klat1=min(max(1,klat1),nlat); klon1=min(max(0,klon1),nlon)
              if (klon1==0) klon1=nlon
              klatp1=min(nlat,klat1+1); klonp1=klon1+1
              if (klonp1==nlon+1) klonp1=1
              do kk=1,nsig
                 presl(kk)=w00*prsl_full(klat1 ,klon1 ,kk) +  &
                           w10*prsl_full(klatp1,klon1 ,kk) + &
                           w01*prsl_full(klat1 ,klonp1,kk) + &
                           w11*prsl_full(klatp1,klonp1,kk)
              end do

!             Compute depth of guess pressure layersat observation location
              if (.not.twodvar_regional .and. levs > 1) then
                 do kk=1,nsig-1
                    dpres(kk)=presl(kk)-presl(kk+1)
                 end do
              endif
           end if
           LOOP_K_LEVS: do k=1,levs
                 if(kx==224 .and. newvad)then
                    if(mod(k,6)/=0) cycle LOOP_K_LEVS
                 end if

              icntpnt=icntpnt+1

!             Extract quality marks
              if(tob)then
                 qm=tqm(k)
              else if(uvob) then 
                 qm=wqm(k)
              else if(spdob) then
                 qm=wqm(k)
              else if(psob) then
                 qm=pqm(k)
              else if(qob) then
                 if(obsdat(2,k) > r0_01_bmiss)cycle loop_k_levs
                 qm=qqm(k)
              else if(pwob) then
                 pwq=nint(qcmark(7,k))
                 qm=pwq
              else if(sstob) then
                 sstq=100
                 if (k==1) sstq=nint(min(sstdat(4,k),qcmark_huge))
                 qm=sstq
              else if(gustob) then
                 gustqm=0
                 if (kx==188 .or. kx==288 .or. kx==195 .or. kx==295 ) &
                 call get_gustqm(kx,c_station_id,c_prvstg,c_sprvstg,gustqm)
                 qm=gustqm
              else if(visob) then
                 visqm=0    ! need to fix this later
                 qm=visqm
              else if(metarcldobs) then
                 qm=0      
              else if(geosctpobs) then
                 qm=0
              end if
 

!             Check qc marks to see if obs should be processed or skipped

           if (visob) then
              if (obsdat(9,k) > r0_1_bmiss) then
                 patch_fog=(metarwth(1,1)>= 40.0_r_kind .and. metarwth(1,1)<= 49.0_r_kind) .or. &
                           (metarwth(1,1)>=130.0_r_kind .and. metarwth(1,1)<=135.0_r_kind) .or. &
                           (metarwth(1,1)>=241.0_r_kind .and. metarwth(1,1)<=246.0_r_kind)
                 if (patch_fog) obsdat(9,k)=1000.0_r_kind
                 if (metarwth(1,1)==247.0_r_kind) obsdat(9,k)=75.0_r_kind
                 if (metarwth(1,1)==248.0_r_kind) obsdat(9,k)=45.0_r_kind
                 if (metarwth(1,1)==249.0_r_kind) obsdat(9,k)=15.0_r_kind
              end if
           end if

              if (psob) then
                 cat=nint(min(obsdat(10,k),qcmark_huge))
                 if ( cat /=0 ) cycle loop_k_levs
                 if ( obsdat(1,k)< r500) qm=100
                 zqm=nint(qcmark(4,k))
                 if (zqm>=lim_zqm .and. zqm/=15 .and. zqm/=9) qm=9
              endif

!             if(convobs .and. pqm(k) >=lim_qm .and. qm/=15 .and. qm/=9 )cycle loop_k_levs
!             if(qm >=lim_qm .and. qm /=15 .and. qm /=9)cycle loop_k_levs
              if(qm > 15 .or. qm < 0) cycle loop_k_levs

!             extract aircraft profile information
              if (aircraft_t_bc .and. acft_profl_file) then
                 if (nint(obsdat(10,k))==7) cycle LOOP_K_LEVS
                 if(abs(hdr3(2,k))>r90 .or. abs(hdr3(1,k))>r360) cycle LOOP_K_LEVS
                 if(hdr3(1,k)== r360)hdr3(1,k)=hdr3(1,k)-r360
                 if(hdr3(1,k) < zero)hdr3(1,k)=hdr3(1,k)+r360
                 dlon_earth=hdr3(1,k)*deg2rad
                 dlat_earth=hdr3(2,k)*deg2rad

                 if(regional)then
                    call tll2xy(dlon_earth,dlat_earth,dlon,dlat,outside)    !  convert to rotated coordinate
                    if(outside) cycle loop_readsb   ! check to see if outside regional domain
                 else
                    dlat = dlat_earth
                    dlon = dlon_earth
                    call grdcrd1(dlat,rlats,nlat,1)
                    call grdcrd1(dlon,rlons,nlon,1)
                 endif

                 timeobs=real(real(hdr3(3,k),r_single),r_double)
                 t4dv=timeobs + toff
                 zeps=1.0e-8_r_kind
                 if (t4dv<zero  .and.t4dv>      -zeps) t4dv=zero
                 if (t4dv>winlen.and.t4dv<winlen+zeps) t4dv=winlen
                 t4dv=t4dv + time_correction
                 time=timeobs + time_correction
                 if (l4dvar) then
                    if (t4dv<zero.OR.t4dv>winlen) cycle LOOP_K_LEVS
                 else
                    if (real(abs(time))>real(ctwind(nc)) .or.  real(abs(time))>real(twindin)) cycle LOOP_K_LEVS
                 endif
              end if

!             If needed, extract drift information.   
              if(driftl)then
                 if(drfdat(1,k) >= r360)drfdat(1,k)=drfdat(1,k)-r360
                 if(drfdat(1,k) <  zero)drfdat(1,k)=drfdat(1,k)+r360
                 if(abs(drfdat(2,k)) > r90 .or. drfdat(1,k) > r360 .or. drfdat(1,k) < zero)then
                    drfdat(2,k)=hdr(3)
                    drfdat(1,k)=hdr(2)
                 end if

!                Check to ensure header lat and drift lat similar
                 if(abs(drfdat(2,k)-hdr(3)) > r10 .and.  &
                    abs(drfdat(1,k)-hdr(2)) > r10)then
                    drfdat(2,k)=hdr(3)
                    drfdat(1,k)=hdr(2)
                 end if

!                Check to see if the time is outrageous if so set to header value
                 timeobs = real(real(drfdat(3,k),r_single),r_double)
                 time_drift = timeobs + time_correction
                 if (abs(time_drift-time)>four) time_drift = time
 
!                Check to see if the time is outside range
                 if (l4dvar) then
                    t4dv=toff+time_drift
                    if (t4dv<zero .or. t4dv>winlen) then
                       t4dv=toff+timex
                       if (t4dv<zero .or. t4dv>winlen) CYCLE LOOP_K_LEVS
                    end if
                 else
                    if(abs(time_drift) > ctwind(nc) .or. abs(time_drift) > twindin)then
                       time_drift=timex
                       if(abs(timex) > ctwind(nc) .or. abs(timex) > twindin) CYCLE LOOP_K_LEVS
                    end if
                    t4dv = toff + time_drift
                 endif

                 dlat_earth = drfdat(2,k) * deg2rad
                 dlon_earth = drfdat(1,k) * deg2rad
 
                 if(regional)then
                    call tll2xy(dlon_earth,dlat_earth,dlon,dlat,outside)
                    if(outside) cycle LOOP_K_LEVS 
                 else
                    dlat = dlat_earth
                    dlon = dlon_earth
                    call grdcrd1(dlat,rlats,nlat,1)
                    call grdcrd1(dlon,rlons,nlon,1)
                 endif

                 if(levs > 1 .or. ithinp)then
!                   Interpolate guess pressure profile to observation location
                    klon1= int(dlon);  klat1= int(dlat)
                    dx   = dlon-klon1; dy   = dlat-klat1
                    dx1  = one-dx;     dy1  = one-dy
                    w00=dx1*dy1; w10=dx1*dy; w01=dx*dy1; w11=dx*dy

                    klat1=min(max(1,klat1),nlat); klon1=min(max(0,klon1),nlon)
                    if (klon1==0) klon1=nlon
                    klatp1=min(nlat,klat1+1); klonp1=klon1+1
                    if (klonp1==nlon+1) klonp1=1

                    do kk=1,nsig
                       presl(kk)=w00*prsl_full(klat1 ,klon1 ,kk) +  &
                                 w10*prsl_full(klatp1,klon1 ,kk) + &
                                 w01*prsl_full(klat1 ,klonp1,kk) + &
                                 w11*prsl_full(klatp1,klonp1,kk)
                    end do

!                   Compute depth of guess pressure layersat observation location
                    if (.not.twodvar_regional .and. levs > 1) then
                       do kk=1,nsig-1
                          dpres(kk)=presl(kk)-presl(kk+1)
                       end do
                    endif
                 end if
              end if

!             Special block for data thinning - if requested
              if (ithin > 0) then
                 ntmp=ndata  ! counting moved to map3gridS
           
!                Set data quality index for thinning
                 if (l4dvar) then
                    timedif = zero
                 else
                    timedif=abs(t4dv-toff)
                 endif
                 if(kx == 243 .or. kx == 253 .or. kx ==254) then
                    call ufbint(lunin,satqc,1,1,iret,satqcstr)
                    crit1 = timedif/r6+half + four*(one-satqc(1)/r100)*r3_33
                 else
                    crit1 = timedif/r6+half
                 endif

                 if (pflag==0) then
                    do kk=1,nsig
                       presl_thin(kk)=presl(kk)
                    end do
                 endif

                 call map3grids(-1,pflag,presl_thin,nlevp,dlat_earth,dlon_earth,&
                    plevs(k),crit1,ithin,ndata,iout,icntpnt,iiout,luse,.false.,.false.)

                 if (.not. luse) then
                    if(k==levs) then
                       cycle loop_readsb
                    else
                       cycle LOOP_K_LEVS
                    endif
                 endif
                 if(iiout > 0) isort(iiout)=0
                 if(ndata >  ntmp)then
                    nodata=nodata+1
                    if(uvob)nodata=nodata+1
                 end if
                 isort(icntpnt)=iout

              else
                 ndata=ndata+1
                 nodata=nodata+1
                 if(uvob)nodata=nodata+1
                 iout=ndata
                 isort(icntpnt)=iout
              endif

              if(ndata > maxobs) then
                 write(6,*)'READ_PREPBUFR:  ***WARNING*** ndata > maxobs for ',obstype
                 ndata = maxobs
              end if

!             Set usage variable              
              usage = zero


              if(icuse(nc) <= 0)usage=100._r_kind
              if(qm == 15 .or. qm == 12 .or. qm == 9)usage=100._r_kind
              if(qm >=lim_qm )usage=101._r_kind
              if(convobs .and. pqm(k) >=lim_qm )usage=102._r_kind
              if((kx>=192.and.kx<=195) .and. psob )usage=r100
              if (gustob .and. obsdat(8,k) > r0_1_bmiss) usage=103._r_kind
              if (visob  .and. obsdat(9,k) > r0_1_bmiss) usage=103._r_kind

              if (sfctype) call get_usagerj(kx,obstype,c_station_id,c_prvstg,c_sprvstg, &
                                            dlon_earth,dlat_earth,idate,t4dv-toff, &
                                            obsdat(5,k),obsdat(6,k),usage)

              if ((kx>129.and.kx<140).or.(kx>229.and.kx<240) ) then
                 call get_aircraft_usagerj(kx,obstype,c_station_id,usage)
              endif

              if(ncnumgrp(nc) > 0 .and. .not.lhilbert )then                 ! default cross validation on
                 if(mod(ndata+1,ncnumgrp(nc))== ncgroup(nc)-1)usage=ncmiter(nc)
              end if

! Flag regional MAP wind above 400mb for monitoring 
              if(regional .and. kx==227 .and. obsdat(1,k)<400._r_kind ) usage=r100
 
! don't use MESONET psfc obs if  8th character of station id is "x")
              if( kx==188 .and. psob .and. sidchr(8)=='x' ) usage=r100


! Get information from surface file necessary for conventional data here
              call deter_sfc2(dlat_earth,dlon_earth,t4dv,idomsfc,tsavg,ff10,sfcr,zz)

              if(lhilbert) & 
                  call accum_hilbertcurve(usage,c_station_id,c_prvstg,c_sprvstg, &
                       dlat_earth,dlon_earth,dlat,dlon,t4dv,toff,nc,kx,iout)


!             Extract pressure level and quality marks
              dlnpob=log(plevs(k))  ! ln(pressure in cb)

!             Set inflate_error logical based on qm flag
              inflate_error=.false.
              if (qm==3 .or. qm==7) inflate_error=.true.
 
!             Temperature
              if(tob) then
                 ppb=obsdat(1,k)
                 call errormod(pqm,tqm,levs,plevs,errout,k,presl,dpres,nsig,lim_qm)
                 toe=obserr(3,k)*errout
                 qtflg=tvflg(k) 
                 if (inflate_error) toe=toe*r1_2
                 if(ppb < r100)toe=toe*r1_2
                 cdata_all(1,iout)=toe                     ! temperature error
                 cdata_all(2,iout)=dlon                    ! grid relative longitude
                 cdata_all(3,iout)=dlat                    ! grid relative latitude
                 cdata_all(4,iout)=dlnpob                  ! ln(pressure in cb)

                 if (kx == id_bias_t) then
                    cdata_all(5,iout)=obsdat(3,k)+t0c+conv_bias_t   ! temperature ob.+bias
                 else
                    cdata_all(5,iout)=obsdat(3,k)+t0c               ! temperature ob.
                 endif

                 cdata_all(6,iout)=rstation_id             ! station id
                 cdata_all(7,iout)=t4dv                    ! time
                 cdata_all(8,iout)=nc                      ! type
                 cdata_all(9,iout)=qtflg                   ! qtflg (virtual temperature flag)
                 cdata_all(10,iout)=tqm(k)                 ! quality mark
                 cdata_all(11,iout)=obserr(3,k)            ! original obs error
                 cdata_all(12,iout)=usage                  ! usage parameter
                 cdata_all(13,iout)=idomsfc                ! dominate surface type
                 cdata_all(14,iout)=tsavg                  ! skin temperature
                 cdata_all(15,iout)=ff10                   ! 10 meter wind factor
                 cdata_all(16,iout)=sfcr                   ! surface roughness
                 cdata_all(17,iout)=dlon_earth*rad2deg     ! earth relative longitude (degrees)
                 cdata_all(18,iout)=dlat_earth*rad2deg     ! earth relative latitude (degrees)
                 cdata_all(19,iout)=stnelev                ! station elevation (m)
                 cdata_all(20,iout)=obsdat(4,k)            ! observation height (m)
                 cdata_all(21,iout)=zz                     ! terrain height at ob location
                 cdata_all(22,iout)=r_prvstg(1,1)          ! provider name
                 cdata_all(23,iout)=r_sprvstg(1,1)         ! subprovider name
                 cdata_all(24,iout)=obsdat(10,k)            ! cat
                 if (aircraft_t_bc_pof .or. aircraft_t_bc) then
                    cdata_all(25,iout)=aircraftwk(1,k)     ! phase of flight
                    cdata_all(26,iout)=aircraftwk(2,k)     ! vertical velocity
                    cdata_all(27,iout)=idx                 ! index of temperature bias
                 end if
                 if(perturb_obs)cdata_all(nreal,iout)=ran01dom()*perturb_fact ! t perturbation
                 if (twodvar_regional) &
                    call adjust_error(cdata_all(17,iout),cdata_all(18,iout),cdata_all(11,iout),cdata_all(1,iout))

!             Winds 
              else if(uvob) then 
                 call errormod(pqm,wqm,levs,plevs,errout,k,presl,dpres,nsig,lim_qm)
                 woe=obserr(5,k)*errout
                 if (inflate_error) woe=woe*r1_2
                 if(obsdat(1,k) < r50)woe=woe*r1_2
                 selev=stnelev
                 oelev=obsdat(4,k)
                 if(kx >= 280 .and. kx < 300 )then
                    oelev=r10+selev
                    if (kx == 280 )then
                       it29=nint(hdr(8))
                       if(it29 == 522 .or. it29 == 523 .or. it29 == 531)then
!                         oelev=r20+selev
                          oelev=r20
                       end if
                    end if
 
                    if (kx == 282) oelev=r20+selev
                    if (kx == 285 .or. kx == 289 .or. kx == 290) then
                       oelev=selev
                       selev=zero
                    endif
                 else
                    if((kx >= 221 .and.  kx <= 229) &
                       .and. selev >= oelev) oelev=r10+selev
                 end if

!                Rotate winds to rotated coordinate
                 uob=obsdat(5,k)
                 vob=obsdat(6,k)
                 !* thin new VAD wind and generate VAD superob
                 if(kx==224.and.newvad)then
                         klev=k+5 !*average over 6 points
                       !  klev=k    !* no average
                         if(klev>levs) cycle loop_readsb
                         diffuu=obsdat(5,k)-fcstdat(1,k)
                         diffvv=obsdat(6,k)-fcstdat(2,k)
                         if(sqrt(diffuu**2+diffvv**2)>10.0) cycle loop_k_levs
                         if(abs(diffvv)>8.0) cycle loop_k_levs
                        !if(abs(diffvv)>5.0.and.oelev<5000.0.and.fcstdat(3,k)>276.3) cycle loop_k_levs
                         if(oelev>7000.0) cycle loop_k_levs
                         if(abs(diffvv)>5.0.and.oelev<5000.0) cycle loop_k_levs
                        ! write(6,*)'sliu diffuu,vv::',diffuu, diffvv
                         uob=0.0
                         vob=0.0
                         oelev=0.0
                         tkk=0
                         do ikkk=k,klev
                           diffhgt=obsdat(4,ikkk)-obsdat(4,k)
                           if(diffhgt<301.0)then
                           uob=uob+obsdat(5,ikkk)
                           vob=vob+obsdat(6,ikkk)
                           oelev=oelev+obsdat(4,ikkk)
                           tkk=tkk+1
                           end if
                         end do
                         uob=uob/tkk
                         vob=vob/tkk
                         oelev=oelev/tkk

                         diffuu=5.0;diffvv=5.0
                         diffhgt=0.0
                         do ikkk=k,klev
                           diffuu=abs(obsdat(5,ikkk)-uob)
                           if(diffhgt<diffuu)diffhgt=diffuu
                           diffvv=abs(obsdat(6,ikkk)-vob)
                           if(diffhgt<diffvv)diffhgt=diffvv
                         end do

                     if(diffhgt>5.0)cycle LOOP_K_LEVS !* if u-u_avg>5.0, reject
                     if(tkk<3) cycle LOOP_K_LEVS      !* obs numb<3, reject
                     !* unreasonable observation, will fix this in QC package
                     if(sqrt(uob**2+vob**2)>60.0)cycle LOOP_readsb
                 end if

                 if(regional)then
                    u0=uob
                    v0=vob
                    call rotate_wind_ll2xy(u0,v0,uob,vob,dlon_earth,dlon,dlat)
                    if(diagnostic_reg) then
                       call rotate_wind_xy2ll(uob,vob,u00,v00,dlon_earth,dlon,dlat)
                       nvtest=nvtest+1
                       disterr=sqrt((u0-u00)**2+(v0-v00)**2)
                       vdisterrmax=max(vdisterrmax,disterr)
                    end if
                 endif

                 cdata_all(1,iout)=woe                     ! wind error
                 cdata_all(2,iout)=dlon                    ! grid relative longitude
                 cdata_all(3,iout)=dlat                    ! grid relative latitude
                 cdata_all(4,iout)=dlnpob                  ! ln(pressure in cb)
                 cdata_all(5,iout)=oelev                   ! height of observation
                 cdata_all(6,iout)=uob                     ! u obs
                 cdata_all(7,iout)=vob                     ! v obs
                 cdata_all(8,iout)=rstation_id             ! station id
                 cdata_all(9,iout)=t4dv                    ! time
                 cdata_all(10,iout)=nc                     ! type
                 cdata_all(11,iout)=selev                  ! station elevation
                 cdata_all(12,iout)=wqm(k)                 ! quality mark
                 cdata_all(13,iout)=obserr(5,k)            ! original obs error
                 cdata_all(14,iout)=usage                  ! usage parameter
                 cdata_all(15,iout)=idomsfc                ! dominate surface type
                 cdata_all(16,iout)=tsavg                  ! skin temperature
                 cdata_all(17,iout)=ff10                   ! 10 meter wind factor
                 cdata_all(18,iout)=sfcr                   ! surface roughness
                 cdata_all(19,iout)=dlon_earth*rad2deg     ! earth relative longitude (degrees)
                 cdata_all(20,iout)=dlat_earth*rad2deg     ! earth relative latitude (degrees)
                 cdata_all(21,iout)=zz                     ! terrain height at ob location
                 cdata_all(22,iout)=r_prvstg(1,1)          ! provider name
                 cdata_all(23,iout)=r_sprvstg(1,1)         ! subprovider name
                 cdata_all(24,iout)=obsdat(10,k)            ! cat
                 if(perturb_obs)then
                    cdata_all(25,iout)=ran01dom()*perturb_fact ! u perturbation
                    cdata_all(26,iout)=ran01dom()*perturb_fact ! v perturbation
                 endif
 
              else if(spdob) then 
                 woe=obserr(5,k)
                 if (inflate_error) woe=woe*r1_2
                 elev=r20
                 oelev=obsdat(4,k)
                 if(kx == 260 .or. kx == 261) elev = oelev ! Nacelle and tower wind speed

                 cdata_all(1,iout)=woe                     ! wind error
                 cdata_all(2,iout)=dlon                    ! grid relative longitude
                 cdata_all(3,iout)=dlat                    ! grid relative latitude
                 cdata_all(4,iout)=dlnpob                  ! ln(pressure in cb)
                 cdata_all(5,iout)=obsdat(5,k)             ! u obs
                 cdata_all(6,iout)=obsdat(6,k)             ! v obs
                 cdata_all(7,iout)=rstation_id             ! station id
                 cdata_all(8,iout)=t4dv                    ! time
                 cdata_all(9,iout)=nc                      ! type
                 cdata_all(10,iout)=elev                   ! elevation of observation
                 cdata_all(11,iout)=wqm(k)                 ! quality mark
                 cdata_all(12,iout)=obserr(5,k)            ! original obs error
                 cdata_all(13,iout)=usage                  ! usage parameter
                 cdata_all(14,iout)=idomsfc                ! dominate surface type
                 cdata_all(15,iout)=tsavg                  ! skin temperature
                 cdata_all(16,iout)=ff10                   ! 10 meter wind factor
                 cdata_all(17,iout)=sfcr                   ! surface roughness
                 cdata_all(18,iout)=dlon_earth*rad2deg     ! earth relative longitude (degrees)
                 cdata_all(19,iout)=dlat_earth*rad2deg     ! earth relative latitude (degrees)
                 cdata_all(20,iout)=stnelev                ! station elevation (m)
                 cdata_all(21,iout)=zz                     ! terrain height at ob location
                 cdata_all(22,iout)=r_prvstg(1,1)          ! provider name
                 cdata_all(23,iout)=r_sprvstg(1,1)         ! subprovider name

!             Surface pressure 
              else if(psob) then

                 poe=obserr(1,k)*one_tenth                  ! convert from mb to cb
                 if (inflate_error) poe=poe*r1_2
                 cdata_all(1,iout)=poe                     ! surface pressure error (cb)
                 cdata_all(2,iout)=dlon                    ! grid relative longitude
                 cdata_all(3,iout)=dlat                    ! grid relative latitude

                 cdata_all(4,iout)=exp(dlnpob)             ! pressure (in cb)

                 cdata_all(5,iout)=obsdat(4,k)             ! surface height
                 cdata_all(6,iout)=obsdat(3,k)+t0c         ! surface temperature
                 cdata_all(7,iout)=rstation_id             ! station id
                 cdata_all(8,iout)=t4dv                    ! time
                 cdata_all(9,iout)=nc                      ! type
                 cdata_all(10,iout)=pqm(k)                 ! quality mark
                 cdata_all(11,iout)=obserr(1,k)*one_tenth  ! original obs error (cb)
                 cdata_all(12,iout)=usage                  ! usage parameter
                 cdata_all(13,iout)=idomsfc                ! dominate surface type
                 cdata_all(14,iout)=tsavg                  ! skin temperature
                 cdata_all(15,iout)=ff10                   ! 10 meter wind factor
                 cdata_all(16,iout)=sfcr                   ! surface roughness
                 cdata_all(17,iout)=dlon_earth*rad2deg     ! earth relative longitude (degrees)
                 cdata_all(18,iout)=dlat_earth*rad2deg     ! earth relative latitude (degrees)
                 cdata_all(19,iout)=stnelev                ! station elevation (m)
                 cdata_all(20,iout)=zz                     ! terrain height at ob location
                 cdata_all(21,iout)=r_prvstg(1,1)          ! provider name
                 cdata_all(22,iout)=r_sprvstg(1,1)         ! subprovider name
                 if(perturb_obs)cdata_all(23,iout)=ran01dom()*perturb_fact ! ps perturbation
                 if (twodvar_regional) &
                    call adjust_error(cdata_all(17,iout),cdata_all(18,iout),cdata_all(11,iout),cdata_all(1,iout))

!             Specific humidity 
              else if(qob) then
                 qmaxerr=emerr
                 call errormod(pqm,qqm,levs,plevs,errout,k,presl,dpres,nsig,lim_qm)
                 qoe=obserr(2,k)*one_tenth*errout
                 if (inflate_error) then
                    qmaxerr=emerr*r0_7; qoe=qoe*r1_2
                 end if
                 qobcon=obsdat(2,k)*convert
                 tdry=r999
                 if (tqm(k)<lim_tqm) tdry=(obsdat(3,k)+t0c)/(one+fv*qobcon)
                 cdata_all(1,iout)=qoe                     ! q error   
                 cdata_all(2,iout)=dlon                    ! grid relative longitude
                 cdata_all(3,iout)=dlat                    ! grid relative latitude
                 cdata_all(4,iout)=dlnpob                  ! ln(pressure in cb)
                 cdata_all(5,iout)=qobcon                  ! q ob
                 cdata_all(6,iout)=rstation_id             ! station id
                 cdata_all(7,iout)=t4dv                    ! time
                 cdata_all(8,iout)=nc                      ! type
                 cdata_all(9,iout)=qmaxerr                 ! q max error
                 cdata_all(10,iout)=tdry                   ! dry temperature (obs is tv)
                 cdata_all(11,iout)=qqm(k)                 ! quality mark
                 cdata_all(12,iout)=obserr(2,k)*one_tenth  ! original obs error
                 cdata_all(13,iout)=usage                  ! usage parameter
                 cdata_all(14,iout)=idomsfc                ! dominate surface type
                 cdata_all(15,iout)=tsavg                  ! skin temperature
                 cdata_all(16,iout)=ff10                   ! 10 meter wind factor
                 cdata_all(17,iout)=sfcr                   ! surface roughness
                 cdata_all(18,iout)=dlon_earth*rad2deg     ! earth relative longitude (degrees)
                 cdata_all(19,iout)=dlat_earth*rad2deg     ! earth relative latitude (degrees)
                 cdata_all(20,iout)=stnelev                ! station elevation (m)
                 cdata_all(21,iout)=obsdat(4,k)            ! observation height (m)
                 cdata_all(22,iout)=zz                     ! terrain height at ob location
                 cdata_all(23,iout)=r_prvstg(1,1)          ! provider name
                 cdata_all(24,iout)=r_sprvstg(1,1)         ! subprovider name
                 cdata_all(25,iout)=obsdat(10,k)            ! cat
                 if(perturb_obs)cdata_all(26,iout)=ran01dom()*perturb_fact ! q perturbation
                 if (twodvar_regional) &
                    call adjust_error(cdata_all(18,iout),cdata_all(19,iout),cdata_all(12,iout),cdata_all(1,iout))
 
!             Total precipitable water (ssm/i)
              else if(pwob) then

                 pwoe=obserr(7,k)
                 pwmerr=pwoe*three
                 cdata_all(1,iout)=pwoe                    ! pw error
                 cdata_all(2,iout)=dlon                    ! grid relative longitude
                 cdata_all(3,iout)=dlat                    ! grid relative latitude
                 cdata_all(4,iout)=obsdat(7,k)             ! pw obs
                 cdata_all(5,iout)=rstation_id             ! station id
                 cdata_all(6,iout)=t4dv                    ! time
                 cdata_all(7,iout)=nc                      ! type
                 cdata_all(8,iout)=pwmerr                  ! pw max error
                 cdata_all(9,iout)=pwq                     ! quality mark
                 cdata_all(10,iout)=obserr(7,k)            ! original obs error
                 cdata_all(11,iout)=usage                  ! usage parameter
                 cdata_all(12,iout)=idomsfc                ! dominate surface type
                 cdata_all(13,iout)=tsavg                  ! skin temperature
                 cdata_all(14,iout)=ff10                   ! 10 meter wind factor
                 cdata_all(15,iout)=sfcr                   ! surface roughness
                 cdata_all(16,iout)=dlon_earth*rad2deg     ! earth relative longitude (degrees)
                 cdata_all(17,iout)=dlat_earth*rad2deg     ! earth relative latitude (degrees)
                 cdata_all(18,iout)=stnelev                ! station elevation (m)
                 cdata_all(19,iout)=obsdat(1,k)            ! observation pressure (hPa)
                 cdata_all(20,iout)=obsdat(4,k)            ! observation height (m)
 

!             Conventional sst observations
              else if(sstob) then

!                Locate the observation on the analysis grid.  Get land/sea/ice
!                mask at nearest analysis grid points.
 
                 sstoe=r0_75

                 cdata_all(1,iout)=sstoe                   ! sst error
                 cdata_all(2,iout)=dlon                    ! grid relative longitude
                 cdata_all(3,iout)=dlat                    ! grid relative latitude
                 cdata_all(4,iout)=sstdat(3,k)             ! sst obs
                 cdata_all(5,iout)=rstation_id             ! station id
                 cdata_all(6,iout)=t4dv                    ! time
                 cdata_all(7,iout)=nc                      ! type
                 cdata_all(8,iout)=sstoe*three             ! pw max error
                 cdata_all(9,iout)=sstdat(2,k)             ! depth of measurement
                 cdata_all(10,iout)=sstdat(1,k)            ! measurement type
                 cdata_all(11,iout)=sstq                   ! quality mark
                 cdata_all(12,iout)=sstdat(5,k)            ! original obs error
                 cdata_all(13,iout)=usage                  ! usage parameter
                 cdata_all(14,iout)=idomsfc                ! dominate surface type
                 cdata_all(15,iout)=tsavg                  ! skin temperature
                 cdata_all(16,iout)=ff10                   ! 10 meter wind factor
                 cdata_all(17,iout)=sfcr                   ! surface roughness
                 cdata_all(18,iout)=dlon_earth*rad2deg     ! earth relative longitude (degrees)
                 cdata_all(19,iout)=dlat_earth*rad2deg     ! earth relative latitude (degrees)
                 cdata_all(20,iout)=stnelev                ! station elevation (m)


!          Measurement types
!             0       Ship intake
!             1       Bucket
!             2       Hull contact sensor
!             3       Reversing Thermometer
!             4       STD/CTD sensor
!             5       Mechanical BT
!             6       Expendable BT
!             7       Digital BT
!             8       Thermistor chain
!             9       Infra-red scanner
!             10      Micro-wave scanner
!             11-14   Reserved

!             Wind gusts
              else if(gustob) then
   
!                need to find out gustoe
!                gustoe=1.8
                 gustoe=1.0
                 selev=stnelev
                 oelev=obsdat(4,k)
                 if(selev == oelev)oelev=r10+selev
                 if((kx >= 280 .and. kx < 300).or.(kx >= 180 .and. kx < 200))then
                   oelev=r10+selev
                   if ((kx==280).or.(kx==180)) oelev=r20+selev
                   if ((kx==282).or.(kx==182)) oelev=r20+selev
                   if ((kx==285).or.(kx==185)) then
                      oelev=selev
                      selev=zero
                   end if

                   if ((kx==188).or.(kx==288) .or.(kx==195) .or.(kx==295)) then
!                     gustoe=2.5
                      gustoe=1.0
                      windcorr=abs(obsdat(5,k))<1.0 .and. abs(obsdat(6,k))<1.0 .and. obsdat(8,k)>10.0
                      if (windcorr) gustoe=gustoe*1.5_r_kind

                      if (abs(obsdat(8,k)-sqrt(obsdat(5,k)**2+obsdat(6,k)**2))<1.5) then
                         gustoe=gustoe*1.5_r_kind
                      end if
                   end if
                 end if
                 if (inflate_error) gustoe=gustoe*1.5_r_kind

                 cdata_all(1,iout)=gustoe                  ! wind gusts error (cb)
                 cdata_all(2,iout)=dlon                    ! grid relative longitude
                 cdata_all(3,iout)=dlat                    ! grid relative latitude
                 cdata_all(4,iout)=dlnpob                  ! ln(pressure in cb)
                 cdata_all(5,iout)=oelev                   ! observation height
                 cdata_all(6,iout)=obsdat(8,k)             ! wind gusts obs
                 cdata_all(7,iout)=rstation_id             ! station id
                 cdata_all(8,iout)=t4dv                    ! time
                 cdata_all(9,iout)=nc                      ! type
                 cdata_all(10,iout)=gustoe*three           ! max error
                 cdata_all(11,iout)=gustqm                 ! quality mark
                 cdata_all(12,iout)=usage                  ! usage parameter
                 cdata_all(13,iout)=idomsfc                ! dominate surface type
                 cdata_all(14,iout)=tsavg                  ! skin temperature
                 cdata_all(15,iout)=ff10                   ! 10 meter wind factor
                 cdata_all(16,iout)=sfcr                   ! surface roughness
                 cdata_all(17,iout)=dlon_earth*rad2deg     ! earth relative longitude (degrees)
                 cdata_all(18,iout)=dlat_earth*rad2deg     ! earth relative latitude (degrees)
                 cdata_all(19,iout)=selev                  ! station elevation (m)
                 cdata_all(20,iout)=r_prvstg(1,1)          ! provider name
                 cdata_all(21,iout)=r_sprvstg(1,1)         ! subprovider name

!             Visibility
              else if(visob) then

                 visoe=4000.0  ! temporarily
                 if ((kx==283).or.(kx==183)) visoe=4500.0
                 if (inflate_error) visoe=visoe*r1_2

                 cdata_all(1,iout)=visoe                   ! visibility error (cb)
                 cdata_all(2,iout)=dlon                    ! grid relative longitude
                 cdata_all(3,iout)=dlat                    ! grid relative latitude
                 cdata_all(4,iout)=obsdat(9,k)             ! visibility obs
                 cdata_all(5,iout)=rstation_id             ! station id
                 cdata_all(6,iout)=t4dv                    ! time
                 cdata_all(7,iout)=nc                      ! type
                 cdata_all(8,iout)=visoe*three             ! max error
                 cdata_all(9,iout)=visqm                   ! quality mark
                 cdata_all(10,iout)=usage                  ! usage parameter
                 cdata_all(11,iout)=idomsfc                ! dominate surface type
                 cdata_all(12,iout)=tsavg                  ! skin temperature
                 cdata_all(13,iout)=ff10                   ! 10 meter wind factor
                 cdata_all(14,iout)=sfcr                   ! surface roughness
                 cdata_all(15,iout)=dlon_earth*rad2deg     ! earth relative longitude (degrees)
                 cdata_all(16,iout)=dlat_earth*rad2deg     ! earth relative latitude (degrees)
                 cdata_all(17,iout)=stnelev                ! station elevation (m)
                 cdata_all(18,iout)=obsdat(4,k)            ! observation height (m)
                 cdata_all(19,iout)=zz                     ! terrain height at ob location
                 cdata_all(20,iout)=r_prvstg(1,1)          ! provider name
                 cdata_all(21,iout)=r_sprvstg(1,1)         ! subprovider name

! METAR cloud observation
              else if(metarcldobs) then
                 cdata_all(1,iout)=rstation_id    !  station ID
                 cdata_all(2,iout)=dlon           !  grid relative longitude
                 cdata_all(3,iout)=dlat           !  grid relative latitude
                 cdata_all(4,iout)=stnelev        !  station  elevation
                 if(metarvis(1,1) < r0_1_bmiss) then
                    cdata_all(5,iout)=metarvis(1,1)  !  visibility (m)
                 else
                    cdata_all(5,iout) = -99999.0_r_kind
                 endif
                 do kk=1, 6
                    if(metarcld(1,kk) < r0_1_bmiss) then
                       cdata_all(5+kk,iout) =metarcld(1,kk)  !  cloud amount
                    else
                       cdata_all(5+kk,iout) = -99999.0_r_kind
                    endif
                    if(metarcld(2,kk) < r0_1_bmiss) then
                       cdata_all(11+kk,iout)=metarcld(2,kk)  !  cloud bottom height (m)
                    else
                       cdata_all(11+kk,iout)= -99999.0_r_kind
                    endif
                 enddo
                 do kk=1, 3
                    if(metarwth(1,kk) < r0_1_bmiss) then
                       cdata_all(17+kk,iout)=metarwth(1,kk)  !  weather
                    else
                       cdata_all(17+kk,iout)= -99999.0_r_kind
                    endif
                 enddo
                 cdata_all(21,iout)=timeobs     !  time observation
                 cdata_all(22,iout)=usage
                 cdata_all(23,iout)=0.0_r_kind  ! reserved for distance between obs and grid
!     Calculate dewpoint depression from surface obs, to be used later
!         with haze and ceiling logic to exclude dust-caused ceiling obs
!         from cloud analysis
                 if(metarvis(2,1)  < 1.e10_r_kind) then
                    cdata_all(24,iout)=obsdat(3,1)-metarvis(2,1)  ! temperature - dew point
                 else
                    cdata_all(24,iout)=-99999.0_r_kind  ! temperature - dew point
                 endif
! cdata_all(24,iout) and cdata_all(25,iout) will be used to save dlon and dlat
! NESDIS cloud products
              else if(geosctpobs) then
                 cdata_all(1,iout)=rstation_id    !  station ID
                 cdata_all(2,iout)=dlon                 !  grid relative longitude
                 cdata_all(3,iout)=dlat                 !  grid relative latitude
                 cdata_all(4,iout)=geoscld(1,k)/100.0_r_kind   !  cloud top pressure (pa)
                 cdata_all(5,iout)=geoscld(2,k)         !  cloud cover
                 cdata_all(6,iout)=geoscld(3,k)         !  Cloud top temperature (K)
                 cdata_all(7,iout)=timeobs              !  time
                 cdata_all(8,iout)=usage
              end if

!
!    End k loop over levs
           end do  LOOP_K_LEVS
        end do loop_readsb

!
!   End of bufr read loop
     enddo loop_msg
!    Close unit to bufr file
     call closbf(lunin)

!    Deallocate arrays used for thinning data
     if (.not.use_all) then
        deallocate(presl_thin)
        call del3grids
     endif

! Normal exit

  enddo loop_convinfo! loops over convinfo entry matches
  deallocate(lmsg)

    if(lhilbert) &
       call apply_hilbertcurve(maxobs,cdata_all(10:14,1:maxobs),10,14,&
                  tob,12,uvob,14,spdob,13,psob,12,qob,13,pwob,11,sstob,13, &
                  gustob,12,visob,10)

! Write header record and data to output file for further processing
  allocate(iloc(ndata))
  icount=0
  do i=1,maxobs
     if(isort(i) > 0)then
       icount=icount+1
       iloc(icount)=isort(i)
     end if
  end do
  if(ndata /= icount)then
     write(6,*) ' PREPBUFR: mix up in read_prepbufr ,ndata,icount ',ndata,icount
     call stop2(50)
  end if
  allocate(cdata_out(nreal,ndata))
  do i=1,ndata
     itx=iloc(i)
     do k=1,nreal
        cdata_out(k,i)=cdata_all(k,itx)
     end do
  end do
  deallocate(iloc,isort,cdata_all)

! define a closest METAR cloud observation for each grid point
  if(metarcldobs .and. ndata > 0) then
     maxobs=200000
     allocate(cdata_all(nreal,maxobs))
     call reorg_metar_cloud(cdata_out,nreal,ndata,cdata_all,maxobs,iout)
     ndata=iout
     write(lunout) obstype,sis,nreal,nchanl,ilat,ilon
     write(lunout) ((cdata_all(i,j),i=1,nreal),j=1,ndata)
     deallocate(cdata_all)
  else
     write(lunout) obstype,sis,nreal,nchanl,ilat,ilon
     write(lunout) cdata_out
  endif

  deallocate(cdata_out)
  call destroy_rjlists
  call destroy_aircraft_rjlists
  if (lhilbert) call destroy_hilbertcurve
  if (twodvar_regional) call destroy_ndfdgrid

900 continue
  if(diagnostic_reg .and. ntest>0) write(6,*)'READ_PREPBUFR:  ',&
     'ntest,disterrmax=',ntest,disterrmax
  if(diagnostic_reg .and. nvtest>0) write(6,*)'READ_PREPBUFR:  ',&
     'nvtest,vdisterrmax=',ntest,vdisterrmax

  if (ndata == 0) then 
     call closbf(lunin)
     write(6,*)'READ_PREPBUFR:  closbf(',lunin,')'
  endif

  close(lunin)

  close(55)

! End of routine
  return

end subroutine read_prepbufr

!-------------------------------------------------------------------------
!    NOAA/NCEP, National Centers for Environmental Prediction GSI        !
!-------------------------------------------------------------------------
!
! !ROUTINE:  sonde_ext -level enhancemnt for raob
!
! !INTERFACE:
!
subroutine sonde_ext(obsdat,tpc,qcmark,obserr,drfdat,levsio,kx,vtcd)

!$$$  subprogram documentation block
!                .      .    .                                       .
! subprogram:  sonde_ext                   level enhancemnt for raob
!   prgmmr: wu               org: np22                date: 2013-05-17
!
! abstract:  This routine adds bogus raob so that at least one report
!            at each model layer, by interpolate between a significant
!            report and the neighboring obs 
!
! program history log:
!
! attributes:
!   language: f90
!   machine:  ibm RS/6000 SP
!
!$$$
! !USES:

  use kinds, only: r_kind,r_single,r_double,i_kind
  use constants, only: zero,one,one_tenth
  use guess_grids, only:  ges_psfcavg,ges_prslavg
  use gridmod, only: nsig
  use obsmod, only: bmiss

  implicit none

! !INPUT PARAMETERS:
  integer(i_kind)                                  , intent(in   ) ::kx
  real(r_double)                                   , intent(in   ) ::vtcd

! !INPUT/OUTPUT PARAMETERS:
  integer(i_kind)                                  , intent(inout) ::levsio
  real(r_double),dimension(11,255), intent(inout) :: obsdat
  real(r_double),dimension(8,255), intent(inout) :: drfdat,qcmark,obserr
  real(r_double),dimension(255,20), intent(inout) :: tpc

  real(r_kind) wim,wi
  real(r_kind),dimension(nsig) :: rlsig,prsltmp,dpmdl
  integer(i_kind) i,j,k,levs
  integer(i_kind) ku,kl,ll,im
  real rsig(60)
  integer(i_kind),dimension(255):: pqm,qqm,tqm,wqm,cat,zqm
  real(r_kind),dimension(255):: dpres,tvflg,dpobs

!!! find averaged sigma levels !!!!!!!!
  levs=levsio
  ll=levsio

  do k=1,nsig
     rsig(k)=ges_prslavg(k)/ges_psfcavg
  enddo

  do k=1,levs
     cat(k)=nint(obsdat(10,k))
  enddo


!!! find model levels at obs location in log(cb) !!!!!!!!
  do k=1,nsig
     dpmdl(k)=obsdat(1,1)*rsig(k)
     prsltmp(k)=log(dpmdl(k)*one_tenth)
  enddo
!!! find obs levels in log(cb)     !!!!!!!!
  do k=1,levs
     dpres(k)=log(obsdat(1,k)*one_tenth)
     dpobs(k)=dpres(k)
  enddo


  if(kx==120)then
     pqm(1)=nint(qcmark(1,1))
     qqm(1)=nint(qcmark(2,1))
     tqm(1)=nint(qcmark(3,1))
     zqm(1)=nint(qcmark(4,1))
     call grdcrd(dpres,levs,prsltmp(1),nsig,-1)
        do k=1,levs
           tvflg(k)=one                               ! initialize as sensible
           do j=1,20
              if (tpc(k,j)==vtcd) tvflg(k)=zero       ! reset flag if virtual
              if (tpc(k,j)>=bmiss) exit               ! end of stack
           end do
        end do

        do i=2,levs
           im=i-1
           pqm(i)=nint(qcmark(1,i))
           qqm(i)=nint(qcmark(2,i))
           tqm(i)=nint(qcmark(3,i))
           zqm(i)=nint(qcmark(4,i))
           if ( (cat(i)==2 .or. cat(im)==2 .or. cat(i)==5 .or. cat(im)==5) .and. &
           pqm(i)<4 .and.  pqm(im)<4    )then
              ku=dpres(i)-1
              ku=min(nsig,ku)
              kl=dpres(im)+2
              kl=max(2,kl)
              do k = kl,ku
                 ll=ll+1
                 if(ll>255)then
                    write(6,*)'error in SONDE_EXT levs > 255'
                    stop
                 endif
                 obsdat(1,ll)=dpmdl(k)
                 qcmark(1,ll)  =max (qcmark(1,i),qcmark(1,im)) !PQM
                 qcmark(2,ll) = bmiss
                 qcmark(3,ll) = bmiss
                 qcmark(4,ll) = bmiss
                 qcmark(5,ll) = bmiss
                 qcmark(7,ll) = bmiss
                 do j=1,20
                    tpc(ll,j)=tpc(i,j)
                 end do
                 wim=(prsltmp(k)-dpobs(i))/(dpobs(im)-dpobs(i))
                 wi=(dpobs(im)-prsltmp(k))/(dpobs(im)-dpobs(i))
!!! find tob, only bogus if both good obs and of the same type (sensible/virtual)
                 if(  tqm(i)<4 .and.  tqm(im)<4 .and. tvflg(i)==tvflg(im) ) then
                    obsdat(3,ll)=obsdat(3,im)*wim + obsdat(3,i)*wi
                    drfdat(1,ll)  = drfdat(1,im)*wim + drfdat(1,i)*wi
                    drfdat(2,ll)  = drfdat(2,im)*wim + drfdat(2,i)*wi
                    drfdat(3,ll)  = drfdat(3,im)*wim + drfdat(3,i)*wi
                    qcmark(3,ll)  =max (qcmark(3,i),qcmark(3,im)) !TQM
                    obserr(3,ll)  =max (obserr(3,i),obserr(3,im))  ! TOE
                 endif
!!! find qob
                 if(  qqm(i)<4 .and.  qqm(im)<4  ) then
                    obsdat(2,ll)=obsdat(2,im)*wim + obsdat(2,i)*wi
                    drfdat(1,ll)  = drfdat(1,im)*wim + drfdat(1,i)*wi
                    drfdat(2,ll)  = drfdat(2,im)*wim + drfdat(2,i)*wi
                    drfdat(3,ll)  = drfdat(3,im)*wim + drfdat(3,i)*wi
                    qcmark(2,ll)  =max (qcmark(2,i),qcmark(2,im)) !QQM
                    obserr(2,ll)  =max (obserr(2,i),obserr(2,im))  ! QOE
                 endif
!!! define zob
                 if(  zqm(i)<4 .and.  zqm(im)<4  ) then
                    obsdat(4,ll)=obsdat(4,im)*wim + obsdat(4,i)*wi
                 else
                    obsdat(4,ll)=max(obsdat(4,im),obsdat(4,i))
                 endif
                 qcmark(4,ll)  =max (qcmark(4,i),qcmark(4,im)) !ZQM

              enddo !kl,ku
           endif !cat
        enddo !levs
!!!!!!!!! w (not used) !!!!!!!!!!!!!!!!!!!!!!!!!!!
  elseif(kx==220)then
     pqm(1)=nint(qcmark(1,1))
     wqm(1)=nint(qcmark(5,1))
     call grdcrd(dpres,levs,prsltmp(1),nsig,-1)
     do i=2,levs
        im=i-1
        wqm(i)=nint(qcmark(5,i))
        zqm(i)=nint(qcmark(4,i))
        pqm(i)=nint(qcmark(1,i))
        if(  wqm(i)<4 .and.  wqm(im)<4 .and.  pqm(i)<4 .and.  pqm(im)<4 .and.&
        (cat(i)==2 .or. cat(im)==2 .or. cat(i)==5 .or. cat(im)==5) )then
           ku=dpres(i)-1
           ku=min(nsig,ku)
           kl=dpres(im)+2
           kl=max(2,kl)
           do k = kl,ku
              ll=ll+1
              if(ll>255)then
                 write(6,*)'error in SONDE_EXT levs > 255'
                 stop
              endif
              obsdat(1,ll)=dpmdl(k)
              qcmark(1,ll)  =max (qcmark(1,i),qcmark(1,im)) !PQM
              qcmark(2,ll) = bmiss
              qcmark(3,ll) = bmiss
              qcmark(4,ll) = bmiss
              qcmark(5,ll) = bmiss
              qcmark(7,ll) = bmiss
              wim=(prsltmp(k)-dpobs(i))/(dpobs(im)-dpobs(i))
              wi=(dpobs(im)-prsltmp(k))/(dpobs(im)-dpobs(i))
!!! find wob (wint)
              obsdat(5,ll)=obsdat(5,im)*wim + obsdat(5,i)*wi
              obsdat(6,ll)=obsdat(6,im)*wim + obsdat(6,i)*wi
              drfdat(1,ll)  = drfdat(1,im)*wim + drfdat(1,i)*wi
              drfdat(2,ll)  = drfdat(2,im)*wim + drfdat(2,i)*wi
              drfdat(3,ll)  = drfdat(3,im)*wim + drfdat(3,i)*wi
              qcmark(5,ll)  =max (qcmark(5,i),qcmark(5,im)) !WQM
              obserr(5,ll)  =max (obserr(5,i),obserr(5,im))  ! WOE
              qcmark(1,ll)  =max (qcmark(1,i),qcmark(1,im))
!!! find zob
              if(  zqm(i)<4 .and.  zqm(im)<4  ) then
                 obsdat(4,ll)=obsdat(4,im)*wim + obsdat(4,i)*wi
              else
                 obsdat(4,ll)=max(obsdat(4,im),obsdat(4,i))
              endif
           enddo !kl,ku
        endif !cat
     enddo !levs
  endif ! 120,220

!11 change the number of levels and output
  levsio=ll

! End of routine
  return

end subroutine sonde_ext
<|MERGE_RESOLUTION|>--- conflicted
+++ resolved
@@ -796,17 +796,6 @@
               time_correction=zero
            end if
 
-<<<<<<< HEAD
-           timeobs=real(real(hdr(4),r_single),r_double)
-           t4dv=timeobs + toff
-           zeps=1.0e-8_r_kind
-           if (t4dv<zero  .and.t4dv>      -zeps) t4dv=zero
-           if (t4dv>winlen.and.t4dv<winlen+zeps) t4dv=winlen
-           t4dv=t4dv + time_correction
-           time=timeobs + time_correction
-           kx=hdr(5)
-           if(use_prepb_satwnd .and. (kx >= 240 .or. kx <= 260)) iobsub = hdr(7)
-=======
            if (.not. (aircraft_t_bc .and. acft_profl_file)) then
               timeobs=real(real(hdr(4),r_single),r_double)
               t4dv=timeobs + toff
@@ -816,11 +805,7 @@
               t4dv=t4dv + time_correction
               time=timeobs + time_correction
            end if
-           if(use_prepb_satwnd .and. (kx == 243 .or. kx == 253 .or. kx == 254)) iobsub = hdr(2)
-           if(use_prepb_satwnd .and. kx == 245  ) then
-              if(hdr(2) == 259.0_r_kind) iobsub = 15
-           endif
->>>>>>> f557c0f8
+           if(use_prepb_satwnd .and. (kx >= 240 .or. kx <= 260)) iobsub = hdr(7)
 
  
 !          Balloon drift information available for these data
