subroutine read_prepbufr(nread,ndata,nodata,infile,obstype,lunout,twindin,sis,&
     prsl_full)
!$$$  subprogram documentation block
!                .      .    .                                       .
! subprogram:  read_prepbuf                read obs from prepbufr file
!   prgmmr: parrish          org: np22                date: 1990-10-07
!
! abstract:  This routine reads conventional data found in the prepbufr
!            file.  Specific observation types read by this routine 
!            include surface pressure, temperature, winds (components
!            and speeds), moisture and total precipitable water.  
!
!            When running the gsi in regional mode, the code only
!            retains those observations that fall within the regional
!            domain
!
! program history log:
!   1990-10-07  parrish
!   1998-05-15  weiyu yang 
!   1999-08-24  derber, j., treadon, r., yang, w., first frozen mpp version
!   2004-02-13  derber, j. - clean up and modify vertical weighting
!   2004-06-16  treadon - update documentation
!   2004-07-23  derber  - modify to include conventional sst
!   2004-07-29  treadon - add only to module use, add intent in/out
!   2004-07-30  derber  - generalize number of data records per obs type
!   2004-08-26  derber  - fix many errors in reading of sst data
!   2004-08-27  kleist  - modify pressure calculation
!   2004-10-28  kleist  - correct array index bug in hybrid pressure calculation
!   2004-11-16  treadon - deallocate(etabl) prior to exiting routine
!   2005-02-10  treadon - add call destroygrids for obstype = sst
!   2005-05-24  pondeca - add surface analysis option
!   2005-02-24  treadon - remove hardwired setting of metar ps obs error
!   2005-05-27  derber  - reduce t, uv, ps error limits
!   2005-05-27  kleist/derber - add option to read in new ob error table
!   2005-07-19  derber - clean up code a bit
!   2005-07-27  derber  - add print of monitoring and reject data
!   2005-08-02  derber - modify to use convinfo file
!   2005-09-08  derber - modify to use input group time window
!   2005-10-11  treadon - change convinfo read to free format
!   2005-10-17  treadon - add grid and earth relative obs location to output file
!   2005-10-18  treadon - remove array obs_load and call to sumload
!   2005-10-26  treadon - add routine tag to convinfo printout
!   2006-02-03  derber  - modify to count read/keep data and new obs control
!   2006-02-03  treadon - use interpolated guess 3d pressure field in errormod
!   2006-02-08  derber  - modify to use new convinfo module
!   2006-02-09  treadon - save height for wind observations
!   2006-02-23  kistler - modify to add optional data thinning
!   2006-02-23  kistler - raob instument as subtype and solar elv angle computed
!   2006-02-24  derber  - modify to take advantage of convinfo module
!   2006-04-03  derber  - modify to properly handle height of surface obs
!   2006-04-05  wu - changes to read in GPS IPW (type 153)
!   2006-05-18  middlecoff/treadon - add huge_i_kind upper limit on nint
!   2006-05-29  treadon - increase nreal to pass more information to setup routines
!   2006-06-08  su - added the option to turn off oiqc
!   2006-06-21  wu - deallocate etabl array
!   2006-07-28  derber  - temporarily add subtype for meteosat winds based on sat ID
!   2006-07-31  kleist  - change to surface pressure ob error from ln(ps) to ps(cb)
!   2006-10-25  sienkiewicz - add blacklist of raob data
!   2006-12-01  todling - embedded blacklist into a module
!   2007-02-13  parrish - add ability to use obs files with ref time different from analysis time
!   2007-02-20  wu - correct errors in quality mark checks
!   2007-03-01  tremolet - measure time from beginning of assimilation window
!   2007-03-15  su - remove the error table reading part to a subroutine
!   2007-04-24  wu - add TAMDAR (134) to be used as sensible T
!   2007-05-17  kleist - generalize flag for virtual/sensible temperature obs
!   2007-09-28  treadon - truncate/expand obs time to remove extraneous bits 
!   2007-10-03  su  -   Add reading qc mark from satellite wind
!   2007-10-24  Pondeca - add ability to use use_list on mesonet winds
!   2007-11-03  su  -   modify conventional thinning algorithm
!   2008-03-28  wu - add code to generate optional observation perturbations
!   2008-03-31  li.bi - add ascat
!   2008-05-27  safford - rm unused vars and uses
!   2008-06-02  treadon - check iret from inital readmg and act accordingly
!   2008-09-08  lueken  - merged ed's changges into q1fy09 code
!   2008-21-25  todling - adapted Tremolet 2007-03-01 change of time window
!                       - remove unused vars
!   2009-07-08  pondeca - add ability to convert virtual temperature
!                         obs into sensible temperature for 2dvar
!   2009-07-08  park,pondeca - add option to use the hilbert curve-based
!                              cross-validation for 2dvar
!   2009-07-08  pondeca - move handling of "provider use_list" for mesonet winds 
!                         to the new module sfcobsqc
!   2010-03-29  hu - add code to read cloud observation from METAR and NESDIS cloud products
!   2010-05-15  kokron - safety measure: initialize cdata_all to zero
!   2010-08-23  tong - add flg as an input argument of map3grids, so that the subroutine can be used for 
!                      thinning grid with either pressure or height as the vertical coordinate. 
!                      flg=-1 for prepbufr data thinning grid (pressure as the vertical coordinate). 
!   2010-09-08  parrish - remove subroutine check_rotate_wind.  This was a debug routine introduced when
!                           the reference wind rotation angle was stored as an angle, beta_ref.  This field
!                           had a discontinuity at the date line (180E), which resulted in erroneous wind
!                           rotation angles for a small number of winds whose rotation angle was interpolated
!                           from beta_ref values across the discontinuity.  This was fixed by replacing the
!                           beta_ref field with cos_beta_ref, sin_beta_ref.
!   2010-10-19  wu - add code to limit regional use of MAP winds with P less than 400 mb
!   2010-11-13  su - skip satellite winds from prepbufr 
!   2010-11-18  treadon - add check for small POB (if POB<tiny_r_kind then POB=bmiss)
!   2011-02-14  zhu - add gust and visibility
!   2011-07-13  wu     - not use mesonet Psfc when 8th character of sid is "x"
!   2011-08-01  lueken  - added module use deter_sfc_mod and fixed indentation
!   2011-08-27  todling - add use_prepb_satwnd; cleaned out somebody's left over's
!   2011-11-14  wu     - pass CAT to setup routines for raob level enhancement
!   2012-04-03  s.liu    - thin new VAD wind 
!   2012-11-12  s.liu    - identify new VAD wind by vertical resolution 
!   2012-08-29  akella  - extend nst_gsi option to handle sstobs
!   2013-01-26  parrish - change from grdcrd to grdcrd1 (to allow successful debug compile on WCOSS)
!   2013-01-26  parrish - WCOSS debug compile error for pflag used before initialized.
!                                    Initialize pflag=0 at beginning of subroutine.
!   2013-02-28  sienkiewicz - put in subset via SAID for kx=290 ASCAT to allow
!                        separate control of metop-a and metop-b ASCAT if 
!                        needed
!   2013-05-03  sienkiewicz - if ACARS SID == 'ACARS' take ID from ACID instead
!   2013-05-15  zhu  - add phase of aircraft flight and vertical velocity for aircraft data
!                    - match aircraft obs with temperature bias file 
!                    - add new tail number info if there is any
!                    - add aircraft_t_bc_pof and aircraft_t_bc
!   2013-05-28  wu     - add subroutine sonde_ext and call to the subroutine for ext_sonde option
!   2013-06-07  zhu  - read aircraft data from prepbufr_profl when aircraft_t_bc=.true.
!   2013-09-08  s.liu  - increase nmsgmax to 100000 to read NESDIS cloud product
!   2013-12-08  s.liu  - identify VAD wind based on sub type
!   2014-02-28  sienkiewicz - added code for option aircraft_t_bc_ext for external aircraft bias table
!   2014-03-19  pondeca - add 10m wind speed
!   2014-04-10  pondeca - add td2m,mxtm,mitm,pmsl
!   2014-05-07  pondeca - add significant wave height (howv)
!   2014-06-16  carley/zhu - add tcamt and lcbas
!   2014-06-26  carley - simplify call to apply_hilbertcurve 
!   2014-11-20  zhu  - added code for aircraft temperature kx=130
!
!   input argument list:
!     infile   - unit from which to read BUFR data
!     obstype  - observation type to process
!     lunout   - unit to which to write data for further processing
!     prsl_full- 3d pressure on full domain grid
!
!   output argument list:
!     nread    - number of type "obstype" observations read
!     nodata   - number of individual "obstype" observations read
!     ndata    - number of type "obstype" observations retained for further processing
!     twindin  - input group time window (hours)
!     sis      - satellite/instrument/sensor indicator
!
! attributes:
!   language: f90
!   machine:  ibm RS/6000 SP
!
!$$$
  use kinds, only: r_single,r_kind,r_double,i_kind
  use constants, only: zero,one_tenth,one,deg2rad,fv,t0c,half,&
      three,four,rad2deg,tiny_r_kind,huge_r_kind,huge_i_kind,&
      r60inv,r10,r100,r2000
  use gridmod, only: diagnostic_reg,regional,nlon,nlat,nsig,&
      tll2xy,txy2ll,rotate_wind_ll2xy,rotate_wind_xy2ll,&
      rlats,rlons,twodvar_regional
  use convinfo, only: nconvtype,ctwind, &
      ncmiter,ncgroup,ncnumgrp,icuse,ictype,icsubtype,ioctype, &
      ithin_conv,rmesh_conv,pmesh_conv, &
      id_bias_ps,id_bias_t,conv_bias_ps,conv_bias_t,use_prepb_satwnd

  use obsmod, only: iadate,oberrflg,perturb_obs,perturb_fact,ran01dom,hilbert_curve
  use obsmod, only: blacklst,offtime_data,bmiss,ext_sonde
  use radinfo,only: nst_gsi,nstinfo
  use aircraftinfo, only: aircraft_t_bc,aircraft_t_bc_pof,ntail,taillist,idx_tail,npredt,predt, &
      aircraft_t_bc_ext,ntail_update,max_tail,nsort,itail_sort,idx_sort,timelist
  use converr,only: etabl
  use gsi_4dvar, only: l4dvar,time_4dvar,winlen
  use qcmod, only: errormod,noiqc,newvad
  use convthin, only: make3grids,map3grids,del3grids,use_all
  use blacklist, only : blacklist_read,blacklist_destroy
  use blacklist, only : blkstns,blkkx,ibcnt
  use sfcobsqc,only: init_rjlists,get_usagerj,get_gustqm,destroy_rjlists
  use hilbertcurve,only: init_hilbertcurve, accum_hilbertcurve, &
                         apply_hilbertcurve,destroy_hilbertcurve
  use ndfdgrids,only: init_ndfdgrid,destroy_ndfdgrid,relocsfcob,adjust_error
  use jfunc, only: tsensible
  use deter_sfc_mod, only: deter_sfc_type,deter_sfc2
  use gsi_nstcouplermod, only: gsi_nstcoupler_deter
  use aircraftobsqc, only: init_aircraft_rjlists,get_aircraft_usagerj,&
                           destroy_aircraft_rjlists
  use adjust_cloudobs_mod, only: adjust_convcldobs,adjust_goescldobs

  implicit none

! Declare passed variables
  character(len=*)                      ,intent(in   ) :: infile,obstype
  character(len=20)                     ,intent(in   ) :: sis
  integer(i_kind)                       ,intent(in   ) :: lunout
  integer(i_kind)                       ,intent(inout) :: nread,ndata,nodata
  real(r_kind)                          ,intent(in   ) :: twindin
  real(r_kind),dimension(nlat,nlon,nsig),intent(in   ) :: prsl_full

! Declare local parameters
  real(r_kind),parameter:: r0_01 = 0.01_r_kind
  real(r_kind),parameter:: r0_75 = 0.75_r_kind
  real(r_kind),parameter:: r0_7 = 0.7_r_kind
  real(r_kind),parameter:: r1_2 = 1.2_r_kind
  real(r_kind),parameter:: r3_33= three + one/three
  real(r_kind),parameter:: r6   = 6.0_r_kind
  real(r_kind),parameter:: r20  = 20.0_r_kind
  real(r_kind),parameter:: r50  = 50.0_r_kind
  real(r_kind),parameter:: r90  = 90.0_r_kind
  real(r_kind),parameter:: r360 = 360.0_r_kind
  real(r_kind),parameter:: r500 = 500.0_r_kind
  real(r_kind),parameter:: r999 = 999.0_r_kind
  real(r_kind),parameter:: r1200= 1200.0_r_kind
  real(r_kind),parameter:: convert= 1.0e-6_r_kind
  real(r_kind),parameter:: emerr= 0.2_r_kind
  real(r_kind),parameter:: r0_1_bmiss=one_tenth*bmiss
  real(r_kind),parameter:: r0_01_bmiss=r0_01*bmiss
  character(80),parameter:: cspval= '88888888'

  integer(i_kind),parameter:: mxtb=5000000
  integer(i_kind),parameter:: nmsgmax=100000 ! max message count
! integer(i_kind),parameter:: nmsgmax=10000 ! max message count

! Declare local variables
  logical tob,qob,uvob,spdob,sstob,pwob,psob,gustob,visob,tdob,mxtmob,mitmob,pmob,howvob
  logical metarcldobs,goesctpobs,tcamtob,lcbasob
  logical outside,driftl,convobs,inflate_error
  logical sfctype
  logical luse,ithinp,windcorr
  logical patch_fog
  logical aircraftset,aircraftobst,aircrafttype
  logical acft_profl_file
  logical,allocatable,dimension(:,:):: lmsg           ! set true when convinfo entry id found in a message

  character(40) drift,hdstr,qcstr,oestr,sststr,satqcstr,levstr,hdstr2
  character(40) metarcldstr,goescldstr,metarvisstr,metarwthstr,cldseqstr,cld2seqstr
  character(40) maxtmintstr,owavestr
  character(80) obstr
  character(10) date
  character(8) subset
  character(8) prvstr,sprvstr     
  character(8) c_prvstg,c_sprvstg 
  character(8) c_station_id
  character(8) cc_station_id
  character(1) sidchr(8)
  character(8) stnid
  character(10) aircraftstr
  character(1) cb
  logical lhilbert

  integer(i_kind) ireadmg,ireadsb,icntpnt,icntpnt2,icount,iiout
  integer(i_kind) lunin,i,maxobs,j,idomsfc,it29
  integer(i_kind) kk,klon1,klat1,klonp1,klatp1
  integer(i_kind) nc,nx,isflg,ntread,itx,ii,ncsave
  integer(i_kind) ihh,idd,idate,iret,im,iy,k,levs
  integer(i_kind) metarcldlevs,metarwthlevs,cldseqlevs,cld2seqlevs
  integer(i_kind) kx,kx0,nreal,nchanl,ilat,ilon,ithin
  integer(i_kind) cat,zqm,pwq,sstq,qm,lim_qm,lim_zqm,gustqm,visqm,tdqm,mxtmqm,mitmqm,howvqm
  integer(i_kind) lim_tqm,lim_qqm
  integer(i_kind) nlevp         ! vertical level for thinning
  integer(i_kind) ntmp,iout
  integer(i_kind) pflag
  integer(i_kind) ntest,nvtest,iosub,ixsub,isubsub,iobsub
  integer(i_kind) kl,k1,k2
  integer(i_kind) itypex
  integer(i_kind) minobs,minan
  integer(i_kind) ntb,ntmatch,ncx
  integer(i_kind) nmsg                ! message index
  integer(i_kind) idx                 ! order index of aircraft temperature bias
  integer(i_kind) tcamt_qc,lcbas_qc
  integer(i_kind) low_cldamt_qc,mid_cldamt_qc,hig_cldamt_qc
  integer(i_kind) iyyyymm
  integer(i_kind) jj,start,next
  integer(i_kind) tab(mxtb,3)
  integer(i_kind),dimension(5):: idate5
  integer(i_kind),dimension(nmsgmax):: nrep
  integer(i_kind),dimension(255):: pqm,qqm,tqm,wqm,pmq
  integer(i_kind),dimension(nconvtype)::ntxall
  integer(i_kind),dimension(nconvtype+1)::ntx
  integer(i_kind),allocatable,dimension(:):: isort,iloc
  integer(i_kind) ibfms,thisobtype_usage

  real(r_kind) time,timex,time_drift,timeobs,toff,t4dv,zeps
  real(r_kind) qtflg,tdry,rmesh,ediff,usage
  real(r_kind) u0,v0,uob,vob,dx,dy,dx1,dy1,w00,w10,w01,w11
  real(r_kind) qoe,qobcon,pwoe,pwmerr,dlnpob,ppb,poe,gustoe,visoe,qmaxerr
  real(r_kind) toe,woe,errout,oelev,dlat,dlon,sstoe,dlat_earth,dlon_earth
  real(r_kind) tdoe,mxtmoe,mitmoe,pmoe,howvoe
  real(r_kind) selev,elev,stnelev
  real(r_kind) cdist,disterr,disterrmax,rlon00,rlat00
  real(r_kind) vdisterrmax,u00,v00
  real(r_kind) del,terrmin,werrmin,perrmin,qerrmin,pwerrmin
  real(r_kind) tsavg,ff10,sfcr,zz
  real(r_kind) crit1,timedif,xmesh,pmesh
  real(r_kind) time_correction
  real(r_kind) obval
  real(r_kind) tcamt,lcbas,ceiling
  real(r_kind) tcamt_oe,lcbas_oe
  real(r_kind) low_cldamt,mid_cldamt,hig_cldamt
  real(r_kind),dimension(nsig):: presl
  real(r_kind),dimension(nsig-1):: dpres
  real(r_kind),dimension(255)::plevs
  real(r_kind),dimension(255):: tvflg
  real(r_kind),allocatable,dimension(:):: presl_thin
  real(r_kind),allocatable,dimension(:,:):: cdata_all,cdata_out
  real(r_kind) :: zob,tref,dtw,dtc,tz_tr

  real(r_double) rstation_id,qcmark_huge
  real(r_double) vtcd
  real(r_double),dimension(8):: hdr,hdrtsb
  real(r_double),dimension(3,255):: hdr3
  real(r_double),dimension(8,255):: drfdat,qcmark,obserr
  real(r_double),dimension(13,255):: obsdat
  real(r_double),dimension(8,1):: sstdat
  real(r_double),dimension(2,1):: cld2seq
  real(r_double),dimension(3,10):: cldseq
  real(r_double),dimension(2,10):: metarcld
  real(r_double),dimension(1,10):: metarwth
  real(r_double),dimension(2,1) :: metarvis
  real(r_double),dimension(4,1) :: goescld
  real(r_double),dimension(2,255):: maxtmint
  real(r_double),dimension(1,255):: owave
  real(r_double),dimension(1):: satqc
  real(r_double),dimension(1,1):: r_prvstg,r_sprvstg 
  real(r_double),dimension(1,255):: levdat
  real(r_double),dimension(255,20):: tpc
  real(r_double),dimension(2,255,20):: tobaux
  real(r_double),dimension(2,255):: aircraftwk

!  equivalence to handle character names
  equivalence(r_prvstg(1,1),c_prvstg) 
  equivalence(r_sprvstg(1,1),c_sprvstg) 
  equivalence(rstation_id,c_station_id)
  equivalence(rstation_id,sidchr)

!  data statements
  data hdstr  /'SID XOB YOB DHR TYP ELV SAID T29'/
  data hdstr2 /'TYP SAID T29 SID'/
  data obstr  /'POB QOB TOB ZOB UOB VOB PWO MXGS HOVI CAT PRSS TDO PMO' /
  data drift  /'XDR YDR HRDR                    '/
  data sststr /'MSST DBSS SST1 SSTQM SSTOE           '/
  data qcstr  /'PQM QQM TQM ZQM WQM NUL PWQ PMQ'/
  data oestr  /'POE QOE TOE NUL WOE NUL PWE     '/
! data satqcstr  /'RFFL QIFY QIFN EEQF'/
  data satqcstr  /'QIFN'/
  data prvstr /'PRVSTG'/   
  data sprvstr /'SPRVSTG'/ 
  data levstr  /'POB'/
  data cld2seqstr /'TOCC HBLCS'/      ! total cloud cover and height above surface of base of lowest cloud seen
  data cldseqstr /'VSSO CLAM HOCB'/   ! vertical significance, cloud amount and cloud base height
  data metarcldstr /'CLAM HOCB'/      ! cloud amount and cloud base height
  data metarwthstr /'PRWE'/           ! present weather
  data metarvisstr /'HOVI TDO'/       ! visibility and dew point
  data goescldstr /'CDTP TOCC GCDTT CDTP_QM'/   ! NESDIS cloud products: cloud top pressure, total cloud amount,
                                                !   cloud top temperature, cloud top temp. qc mark
  data aircraftstr /'POAF IALR'/      ! phase of aircraft flight and vertical velocity
  data maxtmintstr  /'MXTM MITM'/
  data owavestr  /'HOWV'/

  data lunin / 13 /
  data ithin / -9 /
  data rmesh / -99.999_r_kind /
  !* test new vad wind
  !* for match loction station and time
!       character(7*2000) cstn_idtime,cstn_idtime2
!       character(7) stn_idtime(2000),stn_idtime2(2000)
!       equivalence (stn_idtime(1),cstn_idtime)
!       equivalence (stn_idtime2(1),cstn_idtime2)
!       integer :: ii1,atmp,btmp,mytimeyy,ibyte
!       character(4) stid
!       real(8) :: rval
!       character(len=8) :: cval
!       equivalence (rval,cval)
!       character(7) flnm
        integer:: icase,klev,ikkk,tkk
        real:: diffhgt,diffuu,diffvv

  real(r_double),dimension(3,1500):: fcstdat
  
! File type
  acft_profl_file = index(infile,'_profl')/=0

! Initialize variables

  vdisterrmax=zero
  pflag=0                  !  dparrish debug compile run flags pflag as not defined ???????????
  nreal=0
  satqc=zero
  tob = obstype == 't'
  uvob = obstype == 'uv'  ; if (twodvar_regional) uvob = uvob .or. obstype == 'wspd10m'
  spdob = obstype == 'spd'
  psob = obstype == 'ps'
  qob = obstype == 'q'
  pwob = obstype == 'pw'
  sstob = obstype == 'sst'
  gustob = obstype == 'gust'
  visob = obstype == 'vis'
  tdob = obstype == 'td2m'
  mxtmob = obstype == 'mxtm'
  mitmob = obstype == 'mitm'
  pmob = obstype == 'pmsl'
  howvob = obstype == 'howv'
  metarcldobs = obstype == 'mta_cld'
  goesctpobs = obstype == 'gos_ctp'
  tcamtob = obstype == 'tcamt'
  lcbasob = obstype == 'lcbas'
  newvad=.false.
<<<<<<< HEAD
  aircraftobst=.false.
  convobs = tob .or. uvob .or. spdob .or. qob .or. gustob
=======
  convobs = tob .or. uvob .or. spdob .or. qob .or. gustob .or. &
            tdob .or. mxtmob .or. mitmob .or. pmob .or. howvob .or. &
            tcamtob .or. lcbasob
  aircraftobst=.false.
>>>>>>> 3e8680a2
  if(tob)then
     nreal=25
  else if(uvob) then 
     nreal=24
  else if(spdob) then
     nreal=23
  else if(psob) then
     nreal=19
  else if(qob) then
     nreal=22
  else if(pwob) then
     nreal=16
  else if(sstob) then
     if (nst_gsi > 0) then
        nreal=18 + nstinfo
     else
        nreal=18
     end if
  else if(gustob) then
     nreal=21
  else if(visob) then
     nreal=18
<<<<<<< HEAD
=======
  else if(tdob) then
     nreal=25
  else if(mxtmob) then
     nreal=24
  else if(mitmob) then
     nreal=24
  else if(pmob) then
     nreal=24
  else if(howvob) then
     nreal=23
>>>>>>> 3e8680a2
  else if(metarcldobs) then
     nreal=25
  else if(goesctpobs) then
     nreal=8
  else if(tcamtob) then
     nreal=20
  else if(lcbasob) then
     nreal=23
  else 
     write(6,*) ' illegal obs type in READ_PREPBUFR '
     call stop2(94)
  end if

!  Set qc limits based on noiqc flag
  if (noiqc) then
     lim_qm=8
     if (psob) lim_zqm=7
     if (qob)  lim_tqm=7
     if (tob)  lim_qqm=8
  else
     lim_qm=4
     if (psob) lim_zqm=4
     if (qob)  lim_tqm=4
     if (tob)  lim_qqm=4
  endif

  if (tob .and. (aircraft_t_bc_pof .or. aircraft_t_bc .or.&
       aircraft_t_bc_ext )) nreal=nreal+3
  if(perturb_obs .and. (tob .or. psob .or. qob))nreal=nreal+1
  if(perturb_obs .and. uvob )nreal=nreal+2

  qcmark_huge = huge_i_kind

  lhilbert = twodvar_regional .and. hilbert_curve

  if (blacklst) call blacklist_read(obstype)

!------------------------------------------------------------------------
! Open, then read date from bufr data
  call closbf(lunin)
  open(lunin,file=trim(infile),form='unformatted')
  call openbf(lunin,'IN',lunin)
  call datelen(10)

  ntread=1
  ntmatch=0
  ntx(ntread)=0
  ntxall=0
  do nc=1,nconvtype
     if(trim(ioctype(nc)) == trim(obstype))then
       if(.not.use_prepb_satwnd .and. (trim(ioctype(nc)) == 'uv' .or. trim(ioctype(nc)) == 'wspd10m') .and. ictype(nc) >=241 &
          .and. ictype(nc) <260) then 
          cycle
       else
          if (aircraft_t_bc) then
             aircrafttype=(ictype(nc)>129 .and. ictype(nc)<140) .or.  (ictype(nc)>229 .and. ictype(nc)<240)
             if (.not. acft_profl_file .and. aircrafttype) cycle    ! skip aircrafttype for prepbufr
             if (acft_profl_file .and. (.not. aircrafttype)) cycle  ! skip non-aircrafttype for prepbufr_profl
          end if
          ntmatch=ntmatch+1
          ntxall(ntmatch)=nc
       endif
     end if
     if(trim(ioctype(nc)) == trim(obstype) .and. abs(icuse(nc)) <= 1)then
        if(.not.use_prepb_satwnd .and. (trim(ioctype(nc)) == 'uv' .or. trim(ioctype(nc)) == 'wspd10m') .and. ictype(nc) >=241 &
            .and. ictype(nc) <260) then
            cycle
        else
           if (aircraft_t_bc) then
              aircrafttype=(ictype(nc)>129 .and. ictype(nc)<140) .or.  (ictype(nc)>229 .and. ictype(nc)<240)
              if (.not. acft_profl_file .and. aircrafttype) cycle    ! skip aircrafttype for prepbufr
              if (acft_profl_file .and. (.not. aircrafttype)) cycle  ! skip non-aircrafttype for prepbufr_profl
           end if
           ithin=ithin_conv(nc)
           if(ithin > 0)then
              ntread=ntread+1
              ntx(ntread)=nc
           end if
        endif
     end if
  end do
  if(ntmatch == 0)then
     write(6,*) ' no matching obstype found in obsinfo ',obstype
     return
  end if

  allocate(lmsg(nmsgmax,ntread))
  lmsg = .false.
  maxobs=0
  tab=0
  nmsg=0
  nrep=0
  ntb = 0
  msg_report: do while (ireadmg(lunin,subset,idate) == 0)
     if(.not.use_prepb_satwnd .and. trim(subset) == 'SATWND') cycle msg_report
     if (aircraft_t_bc) then
        aircraftset = trim(subset)=='AIRCFT' .or. trim(subset)=='AIRCAR'
        if (.not. acft_profl_file .and. aircraftset) cycle msg_report
        if (acft_profl_file .and. (.not. aircraftset)) cycle msg_report
     end if

!    Time offset
     if(nmsg == 0) call time_4dvar(idate,toff)
     nmsg=nmsg+1
     if (nmsg>nmsgmax) then
        write(6,*)'READ_PREPBUFR: messages exceed maximum ',nmsgmax
        call stop2(50)
     endif
     loop_report: do while (ireadsb(lunin) == 0)
        ntb = ntb+1
        nrep(nmsg)=nrep(nmsg)+1
        if (ntb>mxtb) then
           write(6,*)'READ_PREPBUFR: reports exceed maximum ',mxtb
           call stop2(50)
        endif

!       Extract type information
        call ufbint(lunin,hdr,4,1,iret,hdstr2)
        kx=hdr(1)
        if (aircraft_t_bc .and. acft_profl_file) then
           kx0=kx
           if (.not. uvob) then
              if (kx0==330 .or. kx0==430 .or. kx0==530) kx=130
              if (kx0==331 .or. kx0==431 .or. kx0==531) kx=131
              if (kx0==332 .or. kx0==432 .or. kx0==532) kx=132
              if (kx0==333 .or. kx0==433 .or. kx0==533) kx=133
              if (kx0==334 .or. kx0==434 .or. kx0==534) kx=134
              if (kx0==335 .or. kx0==435 .or. kx0==535) kx=135
           else
              if (kx0==330 .or. kx0==430 .or. kx0==530) kx=230
              if (kx0==331 .or. kx0==431 .or. kx0==531) kx=231
              if (kx0==332 .or. kx0==432 .or. kx0==532) kx=232
              if (kx0==333 .or. kx0==433 .or. kx0==533) kx=233
              if (kx0==334 .or. kx0==434 .or. kx0==534) kx=234
              if (kx0==335 .or. kx0==435 .or. kx0==535) kx=235
           end if
        end if
        !* for new vad wind
        if(kx==224 .and. .not.newvad) then
           call ufbint(lunin,hdrtsb,1,1,iret,'TSB')
            if(hdrtsb(1)==2) then
            newvad=.true.
            go to 288
           end if
           call ufbint(lunin,obsdat,13,255,levs,obstr)
           if(levs>1)then
           do k=1, levs-1
             diffuu=abs(obsdat(4,k+1)-obsdat(4,k))
             if(diffuu==50.0) then
                   newvad=.true.
                   go to 288
             end if
           end do
           end if
288     continue
        end if
        !* END new vad wind

        if(twodvar_regional)then
!          If running in 2d-var (surface analysis) mode, check to see if observation
!          is surface type or GOES cloud product(kx=151).  If not, read next observation report from bufr file
           sfctype=(kx>179.and.kx<190).or.(kx>=280.and.kx<=290).or. &
                   (kx>=192.and.kx<=199).or.(kx>=292.and.kx<=299) .or. &
                   (kx==151)
           if (.not.sfctype ) cycle loop_report

        end if

! temporary specify iobsub until put in bufr file
        iobsub = 0                                                  
        if(kx == 280 .or. kx == 180 ) iobsub=hdr(3)                                            
        if(kx == 290) iobsub=hdr(2)
        if(use_prepb_satwnd .and. (kx >= 240 .and. kx <=260 )) iobsub = hdr(2)

!       For the satellite wind to get quality information and check if it will be used
        if(use_prepb_satwnd .and. (kx == 243 .or. kx == 253 .or. kx ==254) ) then
           call ufbint(lunin,satqc,1,1,iret,satqcstr)
           if(satqc(1) <  85.0_r_double) cycle loop_report   ! QI w/o fcst (su's setup
!!         if(satqc(2) <= 80.0_r_double) cycle loop_report   ! QI w/ fcst (old prepdata)
        endif

!       Check for blacklisting of station ID
        if (blacklst .and. ibcnt > 0) then
           stnid = transfer(hdr(4),stnid)
           do i = 1,ibcnt
              if( kx == blkkx(i) .and. stnid == blkstns(i) ) then
                 write(6,*)'READ_PREPBUFR: blacklist station ',stnid, &
                    'for obstype ',trim(obstype),' and kx=',kx
                 cycle loop_report
              endif
           enddo
        endif

!  Match ob to proper convinfo type
        ncsave=0
        matchloop:do ncx=1,ntmatch
           nc=ntxall(ncx)
           if (kx /= ictype(nc))cycle 

!  Find convtype which match ob type and subtype
           if(icsubtype(nc) == iobsub) then
              ncsave=nc
              exit matchloop
           else
!  Find convtype which match ob type and subtype group (isubtype == ?*)
!       where ? specifies the group and icsubtype = ?0)
              ixsub=icsubtype(nc)/10
              iosub=iobsub/10
              isubsub=icsubtype(nc)-ixsub*10
              if(ixsub == iosub .and. isubsub == 0) then
                 ncsave=nc
!  Find convtype which match ob type and subtype is all remaining 
!       (icsubtype(nc) = 0)
              else if (ncsave == 0 .and. icsubtype(nc) == 0) then
                 ncsave=nc
              end if
           end if
        end do matchloop

!  Save information for next read
        if(ncsave /= 0) then

           call ufbint(lunin,levdat,1,255,levs,levstr)
           maxobs=maxobs+max(1,levs)
           nx=1
           if(ithin_conv(ncsave) > 0)then
              do ii=2,ntread
                 if(ntx(ii) == ncsave)nx=ii
              end do
           end if
           tab(ntb,1)=ncsave
           tab(ntb,2)=nx
           tab(ntb,3)=levs
           lmsg(nmsg,nx) = .true.
        end if

     end do loop_report
  enddo msg_report
  if (nmsg==0) goto 900
  write(6,*)'READ_PREPBUFR: messages/reports = ',nmsg,'/',ntb,' ntread = ',ntread



  if(tob) write(6,*)'READ_PREPBUFR: time offset is ',toff,' hours.'
!------------------------------------------------------------------------

! Obtain program code (VTCD) associated with "VIRTMP" step
  call ufbqcd(lunin,'VIRTMP',vtcd)

  call init_rjlists
  call init_aircraft_rjlists

  if (lhilbert) call init_hilbertcurve(maxobs)

  if (twodvar_regional) call init_ndfdgrid 

! loop over convinfo file entries; operate on matches
  
  allocate(cdata_all(nreal,maxobs),isort(maxobs))
  isort = 0
  cdata_all=zero
  nread=0
  ntest=0
  nvtest=0
  nchanl=0
  ilon=2
  ilat=3
  loop_convinfo: do nx=1, ntread

     use_all = .true.
     ithin=0
     if(nx > 1) then
        nc=ntx(nx)
        ithin=ithin_conv(nc)
        if (ithin > 0 ) then
           rmesh=rmesh_conv(nc)
           pmesh=pmesh_conv(nc)
           use_all = .false.
           if(pmesh > zero) then
              pflag=1
              nlevp=r1200/pmesh
           else
              pflag=0
              nlevp=nsig
           endif
           xmesh=rmesh

           call make3grids(xmesh,nlevp)

           if (.not.use_all) then
              allocate(presl_thin(nlevp))
              if (pflag==1) then
                 do k=1,nlevp
                    presl_thin(k)=(r1200-(k-1)*pmesh)*one_tenth
                 enddo
              endif
           endif
     
           write(6,*)'READ_PREPBUFR: obstype,ictype(nc),rmesh,pflag,nlevp,pmesh=',&
              trim(ioctype(nc)),ictype(nc),rmesh,pflag,nlevp,pmesh
        endif
     endif
       

     call closbf(lunin)
     write(6,*)'new vad flag::', newvad 
     open(lunin,file=infile,form='unformatted')
     call openbf(lunin,'IN',lunin)
     call datelen(10)

!    Big loop over prepbufr file	

     ntb = 0
     nmsg = 0
     icntpnt=0
     icntpnt2=0
     disterrmax=-9999.0_r_kind
     loop_msg: do while (ireadmg(lunin,subset,idate)== 0)
        if(.not.use_prepb_satwnd .and. trim(subset) =='SATWND') cycle loop_msg
        if (aircraft_t_bc) then
           aircraftset = trim(subset)=='AIRCFT' .or. trim(subset)=='AIRCAR'
           if (.not. acft_profl_file .and. aircraftset) cycle loop_msg
           if (acft_profl_file .and. (.not. aircraftset)) cycle loop_msg
        end if

        nmsg = nmsg+1
        if(.not.lmsg(nmsg,nx)) then
           do i=ntb+1,ntb+nrep(nmsg)
              icntpnt2=icntpnt2+tab(i,3)
           end do
           ntb=ntb+nrep(nmsg)
           cycle loop_msg ! no useable reports this mesage, skip ahead report count
        end if 

        loop_readsb: do while(ireadsb(lunin) == 0)
!          use msg lookup table to decide which messages to skip
!          use report id lookup table to only process matching reports
           ntb = ntb+1
           if(icntpnt < icntpnt2)icntpnt=icntpnt2
           icntpnt2=icntpnt2+tab(ntb,3)
           nc=tab(ntb,1)
           if(nc <= 0 .or. tab(ntb,2) /= nx) cycle loop_readsb
                 
!          Extract type, date, and location information
           call ufbint(lunin,hdr,8,1,iret,hdstr)
           kx=hdr(5)

           if (.not.(aircraft_t_bc .and. acft_profl_file)) then
              if(abs(hdr(3))>r90 .or. abs(hdr(2))>r360) cycle loop_readsb
              if(hdr(2)== r360)hdr(2)=hdr(2)-r360
              if(hdr(2) < zero)hdr(2)=hdr(2)+r360
              dlon_earth=hdr(2)*deg2rad
              dlat_earth=hdr(3)*deg2rad

!             check VAD subtype. 1--old, 2--new, other--old 
              if(kx==224) then
                call ufbint(lunin,hdrtsb,1,1,iret,'TSB')
                if(.not.newvad .and. hdrtsb(1)==2) cycle loop_readsb
                if(newvad .and. hdrtsb(1)/=2) cycle loop_readsb
              end if
              !* thin new VAD in time level
              if(kx==224.and.newvad)then
                icase=0
                if(abs(hdr(4))>0.75_r_kind) icase=1
!               if(abs(hdr(4))>0.17_r_kind.and.abs(hdr(4))<0.32_r_kind) icase=1
!               if(abs(hdr(4))>0.67_r_kind.and.abs(hdr(4))<0.82_r_kind) icase=1
!               if(abs(hdr(4))>1.17_r_kind.and.abs(hdr(4))<1.32_r_kind) icase=1
!               if(abs(hdr(4))>1.67_r_kind.and.abs(hdr(4))<1.82_r_kind) icase=1
!               if(abs(hdr(4))>2.17_r_kind.and.abs(hdr(4))<2.62_r_kind) icase=1
!               if(abs(hdr(4))>2.67_r_kind.and.abs(hdr(4))<2.82_r_kind) icase=1
                if(icase/=1) cycle
              end if

              if(regional)then
                 call tll2xy(dlon_earth,dlat_earth,dlon,dlat,outside)    ! convert to rotated coordinate
                 if(diagnostic_reg) then
                    call txy2ll(dlon,dlat,rlon00,rlat00)
                    ntest=ntest+1
                    cdist=sin(dlat_earth)*sin(rlat00)+cos(dlat_earth)*cos(rlat00)* &
                         (sin(dlon_earth)*sin(rlon00)+cos(dlon_earth)*cos(rlon00))
                    cdist=max(-one,min(cdist,one))
                    disterr=acos(cdist)*rad2deg
                    disterrmax=max(disterrmax,disterr)
                 end if
                 if(outside) cycle loop_readsb   ! check to see if outside regional domain
              else
                 dlat = dlat_earth
                 dlon = dlon_earth
                 call grdcrd1(dlat,rlats,nlat,1)
                 call grdcrd1(dlon,rlons,nlon,1)
              endif
           else
              call ufbint(lunin,hdr3,3,255,levs,'XDR YDR HRDR')
              kx0=kx
              if (.not. uvob) then
                 if (kx0==330 .or. kx0==430 .or. kx0==530) kx=130
                 if (kx0==331 .or. kx0==431 .or. kx0==531) kx=131
                 if (kx0==332 .or. kx0==432 .or. kx0==532) kx=132
                 if (kx0==333 .or. kx0==433 .or. kx0==533) kx=133
                 if (kx0==334 .or. kx0==434 .or. kx0==534) kx=134
                 if (kx0==335 .or. kx0==435 .or. kx0==535) kx=135
              else
                 if (kx0==330 .or. kx0==430 .or. kx0==530) kx=230
                 if (kx0==331 .or. kx0==431 .or. kx0==531) kx=231
                 if (kx0==332 .or. kx0==432 .or. kx0==532) kx=232
                 if (kx0==333 .or. kx0==433 .or. kx0==533) kx=233
                 if (kx0==334 .or. kx0==434 .or. kx0==534) kx=234
                 if (kx0==335 .or. kx0==435 .or. kx0==535) kx=235
              end if
           endif

!------------------------------------------------------------------------

           if(offtime_data) then
 
!             in time correction for observations to account for analysis
!                      time being different from obs file time.
              write(date,'( i10)') idate
              read (date,'(i4,3i2)') iy,im,idd,ihh
              idate5(1)=iy
              idate5(2)=im
              idate5(3)=idd
              idate5(4)=ihh
              idate5(5)=0
              call w3fs21(idate5,minobs)    !  obs ref time in minutes relative to historic date
              idate5(1)=iadate(1)
              idate5(2)=iadate(2)
              idate5(3)=iadate(3)
              idate5(4)=iadate(4)
              idate5(5)=0
              call w3fs21(idate5,minan)    !  analysis ref time in minutes relative to historic date
 
!             Add obs reference time, then subtract analysis time to get obs time relative to analysis
 
              time_correction=float(minobs-minan)*r60inv

           else
              time_correction=zero
           end if

           if (.not. (aircraft_t_bc .and. acft_profl_file)) then
              timeobs=real(real(hdr(4),r_single),r_double)
              t4dv=timeobs + toff
              zeps=1.0e-8_r_kind
              if (t4dv<zero  .and.t4dv>      -zeps) t4dv=zero
              if (t4dv>winlen.and.t4dv<winlen+zeps) t4dv=winlen
              t4dv=t4dv + time_correction
              time=timeobs + time_correction
           end if
           if(use_prepb_satwnd .and. (kx >= 240 .or. kx <= 260)) iobsub = hdr(7)

 
!          Balloon drift information available for these data
           driftl=kx==120.or.kx==220.or.kx==221

           if (.not. (aircraft_t_bc .and. acft_profl_file)) then
              if (l4dvar) then
                 if ((t4dv<zero.OR.t4dv>winlen) .and. .not.driftl) cycle loop_readsb ! outside time window
              else
                 if((real(abs(time)) > real(ctwind(nc)) .or. real(abs(time)) > real(twindin)) &
                    .and. .not. driftl)cycle loop_readsb ! outside time window
              endif

              timex=time
           end if

!          If ASCAT data, determine primary surface type.  If not open sea,
!          skip this observation.  This check must be done before thinning.
           if (kx==290 .or. kx==289 .or. kx==285) then
              call deter_sfc_type(dlat_earth,dlon_earth,t4dv,isflg,tsavg)
              if (isflg /= 0) cycle loop_readsb
              if (tsavg <= 273.0_r_kind) cycle loop_readsb
           endif

           sfctype=(kx>179.and.kx<190).or.(kx>=280.and.kx<=290).or. &
                   (kx>=192.and.kx<=199).or.(kx>=292.and.kx<=299)

           if (sfctype) then
              call ufbint(lunin,r_prvstg,1,1,iret,prvstr)
              call ufbint(lunin,r_sprvstg,1,1,iret,sprvstr)
           else
              c_prvstg=cspval
              c_sprvstg=cspval
           endif
     
!          Extract data information on levels
           call ufbint(lunin,obsdat,13,255,levs,obstr)
           if (twodvar_regional) then
              if (mxtmob .or. mitmob) call ufbint(lunin,maxtmint,2,255,levs,maxtmintstr)
              if (howvob)             call ufbint(lunin,owave,1,255,levs,owavestr)
           endif
           if(kx==224 .and. newvad) then
           call ufbint(lunin,fcstdat,3,255,levs,'UFC VFC TFC ')
           end if
           call ufbint(lunin,qcmark,8,255,levs,qcstr)
           call ufbint(lunin,obserr,8,255,levs,oestr)
           call ufbevn(lunin,tpc,1,255,20,levs,'TPC')

!          If available, get obs errors from error table
           if(oberrflg)then

!             Set lower limits for observation errors
              terrmin=half
              werrmin=one
              perrmin=half
              qerrmin=one_tenth
              pwerrmin=one

              do k=1,levs
                 itypex=kx
                 ppb=obsdat(1,k)
                 if(kx==153)ppb=obsdat(11,k)*0.01_r_kind
                 ppb=max(zero,min(ppb,r2000))
                 if(ppb>=etabl(itypex,1,1)) k1=1
                 do kl=1,32
                    if(ppb>=etabl(itypex,kl+1,1).and.ppb<=etabl(itypex,kl,1)) k1=kl
                 end do
                 if(ppb<=etabl(itypex,33,1)) k1=5
                 k2=k1+1
                 ediff = etabl(itypex,k2,1)-etabl(itypex,k1,1)
                 if (abs(ediff) > tiny_r_kind) then
                    del = (ppb-etabl(itypex,k1,1))/ediff
                 else
                    del = huge_r_kind
                 endif
                 del=max(zero,min(del,one))
                 obserr(3,k)=(one-del)*etabl(itypex,k1,2)+del*etabl(itypex,k2,2)
                 obserr(2,k)=(one-del)*etabl(itypex,k1,3)+del*etabl(itypex,k2,3)
                 obserr(5,k)=(one-del)*etabl(itypex,k1,4)+del*etabl(itypex,k2,4)
                 obserr(1,k)=(one-del)*etabl(itypex,k1,5)+del*etabl(itypex,k2,5)
                 obserr(7,k)=(one-del)*etabl(itypex,k1,6)+del*etabl(itypex,k2,6)

                 obserr(3,k)=max(obserr(3,k),terrmin)
                 obserr(2,k)=max(obserr(2,k),qerrmin)
                 obserr(5,k)=max(obserr(5,k),werrmin)
                 obserr(1,k)=max(obserr(1,k),perrmin)
                 obserr(7,k)=max(obserr(7,k),pwerrmin)
              enddo
           endif

!          If data with drift position, get drift information
           if(driftl)call ufbint(lunin,drfdat,8,255,iret,drift)
     
! raob level enhancement on temp and q obs 
           if(ext_sonde .and. kx==120) call sonde_ext(obsdat,tpc,qcmark,obserr,drfdat,levs,kx,vtcd)

           nread=nread+levs
           aircraftobst = .false.
           if(uvob)then
              nread=nread+levs
           else if(tob) then
!             aircraft temperature data
!             aircraftobst = kx>129.and.kx<140
              aircraftobst = (kx==131) .or. (kx==133) .or. (kx==130)

              aircraftwk = bmiss
              if (aircraftobst) then
                 if (aircraft_t_bc) then
                    call ufbint(lunin,aircraftwk,2,255,levs,aircraftstr)
                    if (kx0>=330 .and. kx0<340) aircraftwk(2,:) = zero
                 else if (aircraft_t_bc_pof) then
                    call ufbint(lunin,aircraftwk,2,255,levs,aircraftstr)
                    aircraftwk(2,:) = bmiss
                    if (kx==130) aircraftwk(1,:) = 3.0_r_kind 
                 else if (aircraft_t_bc_ext) then
                    call ufbint(lunin,aircraftwk,2,255,levs,aircraftstr)
                    aircraftwk(2,:) = bmiss
                 end if
              end if
           else if(sstob)then 
              sstdat=bmiss
              call ufbint(lunin,sstdat,8,1,levs,sststr)
           else if(metarcldobs) then
              metarcld=bmiss
              metarwth=bmiss
              metarvis=bmiss
              call ufbint(lunin,metarcld,2,10,metarcldlevs,metarcldstr)
              call ufbint(lunin,metarwth,1,10,metarwthlevs,metarwthstr)
              call ufbint(lunin,metarvis,2,1,iret,metarvisstr)
              if(levs /= 1 ) then
                 write(6,*) 'READ_PREPBUFR: error in Metar observations, levs sould be 1 !!!'
                 call stop2(110)
              endif
           else if(goesctpobs) then
              goescld=bmiss
              call ufbint(lunin,goescld,4,1,levs,goescldstr)
           else if (visob) then
              metarwth=bmiss
              call ufbint(lunin,metarwth,1,10,metarwthlevs,metarwthstr)
           else if(tcamtob .or. lcbasob) then
              if (trim(subset) == 'GOESND') then
                 goescld=bmiss
                 call ufbint(lunin,goescld,4,1,levs,goescldstr)
                 if (all(goescld==bmiss)) cycle
              else
                 cldseq=bmiss
                 metarwth=bmiss
                 cld2seq =bmiss
                 call ufbint(lunin,cldseq,3,10,cldseqlevs,cldseqstr)
                 call ufbrep(lunin,cld2seq,2,1,cld2seqlevs,cld2seqstr)
                 call ufbint(lunin,metarwth,1,10,metarwthlevs,metarwthstr)
                 if (all(cldseq==bmiss) .and. all(cld2seq==bmiss) .and. all(metarwth==bmiss)) cycle
              endif

           endif

!          Set station ID
           rstation_id=hdr(1)
           if ((kx==133 .or. kx==233) .and. c_station_id=='ACARS') then
              call ufbint(lunin,hdr,1,1,iret,'ACID')
              if(ibfms(hdr(1))==0) rstation_id=hdr(1)
           end if

!          Check for valid reported pressure (POB).  Set POB=bmiss if POB<tiny_r_kind
           rstation_id=hdr(1)
           do k=1,levs
              if (obsdat(1,k)<tiny_r_kind) then
                 write(6,*)'READ_PREPBUFR:  ***WARNING*** invalid pressure pob=',&
                    obsdat(1,k),' at k=',k,' for obstype=',obstype,' kx=',kx,&
                    ' c_station_id=',c_station_id,' reset pob=',bmiss
                 obsdat(1,k)=bmiss
              endif
           end do

!          Determine tail number for aircraft temperature data
           idx = 0
           iyyyymm = iadate(1)*100+iadate(2)
           if (tob)then
            if (aircraftobst .and. (aircraft_t_bc_pof .or. &
                aircraft_t_bc .or. aircraft_t_bc_ext)) then
!             Determine if the tail number is included in the taillist
              do j=1,nsort
!                special treatment since kx130 has only flight NO. info, no
!                aircraft type info
                 if (kx==130) then
                    cc_station_id = 'KX130'
                 else
                    cc_station_id = c_station_id
                 end if
                 cb = cc_station_id(1:1)
                 if (cb==itail_sort(j)) then
                    start = idx_sort(j)
                    if (j==nsort) then
                       next = ntail
                    else
                       next=idx_sort(j+1)-1
                    end if
                    do jj=start,next
                       if (trim(cc_station_id)==trim(taillist(jj))) then
                          idx = jj
                          if (timelist(jj)/=iyyyymm) timelist(jj) = iyyyymm
                          exit
                       end if
                    end do
                 end if
              end do

              if (idx==0 .and. ntail_update>ntail) then
                 do j = ntail+1,ntail_update
                    if (cc_station_id == trim(taillist(j))) then
                       idx = j
                       exit
                    end if
                 end do
              end if

!             Append new tail number at the end of existing tail numbers.
!             At 1st analysis, the obs will be used without bias correction,
!             patch new tail number;
!             At 2nd analysis, bias coefficients will be generated for this new
!             tail number.
              if (idx == 0) then
                 ntail_update = ntail_update+1
!                print*, cc_station_id, ' ntail_update=',ntail_update,'
!                ntail=',ntail
                 if (ntail_update > max_tail) then
                    write(6,*)'READ_PREPBUFR: ***ERROR*** tail number exceeds maximum'
                    write(6,*)'READ_PREPBUFR: stop program execution'
                    call stop2(341)
                 end if
                 idx_tail(ntail_update) = ntail_update
                 taillist(ntail_update) = cc_station_id
                 timelist(ntail_update) = iyyyymm
                 do j = 1,npredt
                    predt(j,ntail_update) = zero
                 end do
              end if

!             Re-set idx if idx>ntail 
              if (idx>ntail) idx = 0
            end if
           end if

!          Loop over levels
           do k=1,levs
              do i=1,8
                 qcmark(i,k) = min(qcmark(i,k),qcmark_huge)
              end do

              if (kx == id_bias_ps) then
                 plevs(k)=one_tenth*obsdat(1,k)+conv_bias_ps   ! convert mb to cb
              else
                 plevs(k)=one_tenth*obsdat(1,k)   ! convert mb to cb
              endif
              if (kx == 290) plevs(k)=101.0_r_kind  ! Assume 1010 mb = 101.0 cb
              if (goesctpobs) plevs(k)=goescld(1,k)/1000.0_r_kind ! cloud top pressure in cb
              pqm(k)=nint(qcmark(1,k))
              qqm(k)=nint(qcmark(2,k))
              tqm(k)=nint(qcmark(3,k))
              wqm(k)=nint(qcmark(5,k))
              pmq(k)=nint(qcmark(8,k))
           end do

!          If temperature ob, extract information regarding virtual
!          versus sensible temperature
           if(tob) then
              if (.not. twodvar_regional .or. .not.tsensible) then
                 do k=1,levs
                    tvflg(k)=one                               ! initialize as sensible
                    do j=1,20
                       if (tpc(k,j)==vtcd) tvflg(k)=zero       ! reset flag if virtual
                       if (tpc(k,j)>=bmiss) exit               ! end of stack
                    end do
                 end do
              else         !peel back events to store sensible temp in case temp is virtual
                 call ufbevn(lunin,tobaux,2,255,20,levs,'TOB TQM')
                 do k=1,levs
                    tvflg(k)=one                              ! initialize as sensible
                    do j=1,20
                       if (tpc(k,j)==vtcd) then
                          obsdat(3,k)=tobaux(1,k,j+1)
                          qcmark(3,k)=min(tobaux(2,k,j+1),qcmark_huge)
                          tqm(k)=nint(qcmark(3,k))
                       end if
                       if (tpc(k,j)>=bmiss) exit              ! end of stack
                    end do
                 end do
              end if
           end if

           stnelev=hdr(6)
           ithin=ithin_conv(nc)
           ithinp = ithin > 0 .and. pflag /= 0
           if(.not. driftl .and. (((tob .or. qob .or. uvob).and. levs > 1) .or. ithinp))then
!             Interpolate guess pressure profile to observation location
              klon1= int(dlon);  klat1= int(dlat)
              dx   = dlon-klon1; dy   = dlat-klat1
              dx1  = one-dx;     dy1  = one-dy
              w00=dx1*dy1; w10=dx1*dy; w01=dx*dy1; w11=dx*dy
 
              klat1=min(max(1,klat1),nlat); klon1=min(max(0,klon1),nlon)
              if (klon1==0) klon1=nlon
              klatp1=min(nlat,klat1+1); klonp1=klon1+1
              if (klonp1==nlon+1) klonp1=1
              do kk=1,nsig
                 presl(kk)=w00*prsl_full(klat1 ,klon1 ,kk) +  &
                           w10*prsl_full(klatp1,klon1 ,kk) + &
                           w01*prsl_full(klat1 ,klonp1,kk) + &
                           w11*prsl_full(klatp1,klonp1,kk)
              end do

!             Compute depth of guess pressure layersat observation location
              if (.not.twodvar_regional .and. levs > 1) then
                 do kk=1,nsig-1
                    dpres(kk)=presl(kk)-presl(kk+1)
                 end do
              endif
           end if
           LOOP_K_LEVS: do k=1,levs
                 if(kx==224 .and. newvad)then
                    if(mod(k,6)/=0) cycle LOOP_K_LEVS
                 end if

              icntpnt=icntpnt+1

!             Extract quality marks
              if(tob)then
                 qm=tqm(k)
              else if(uvob) then 
                 qm=wqm(k)
              else if(spdob) then
                 qm=wqm(k)
              else if(psob) then
                 qm=pqm(k)
              else if(qob) then
                 if(obsdat(2,k) > r0_01_bmiss)cycle loop_k_levs
                 qm=qqm(k)
              else if(pwob) then
                 pwq=nint(qcmark(7,k))
                 qm=pwq
              else if(sstob) then
                 sstq=100
                 if (k==1) sstq=nint(min(sstdat(4,k),qcmark_huge))
                 qm=sstq
              else if(gustob) then
                 gustqm=0
                 if (kx==188 .or. kx==288 .or. kx==195 .or. kx==295 ) &
                 call get_gustqm(kx,c_station_id,c_prvstg,c_sprvstg,gustqm)
                 qm=gustqm
              else if(visob) then
                 visqm=0    ! need to fix this later
                 qm=visqm
              else if(tdob) then
                 if(obsdat(12,k) > r0_01_bmiss)cycle loop_k_levs !you have a similar statement further down / MPondeca
                 tdqm=qqm(k)
                 qm=tdqm
              else if(mxtmob) then
                 mxtmqm=0                    !fix this /not trivial to use value for T /MPondeca
                 qm=mxtmqm
              else if(mitmob) then
                 mitmqm=0                    !fix this /not trivial to use value for T /MPondeca
                 qm=mitmqm
              else if(pmob) then
                 qm=pmq(k)                   !check this. see Dennis email/ MPondeca
              else if(howvob) then
                 howvqm=0                    !fix this / MPondeca
                 qm=howvqm
              else if(metarcldobs) then
                 qm=0      
              else if(goesctpobs) then
                 qm=0
              else if(tcamtob) then
                 qm=0
                 if (kx==151)pqm=0 !Make sure GOESND data are not rejected due to the pressure quality mark
              else if(lcbasob) then
                 qm=0
                 if (kx==151)pqm=0 !Make sure GOESND data are not rejected due to the pressure quality mark
             end if
 

!             Check qc marks to see if obs should be processed or skipped

              if (visob) then
                 if (obsdat(9,k) > r0_1_bmiss) then
                    patch_fog=(metarwth(1,1)>= 40.0_r_kind .and. metarwth(1,1)<= 49.0_r_kind) .or. &
                              (metarwth(1,1)>=130.0_r_kind .and. metarwth(1,1)<=135.0_r_kind) .or. &
                              (metarwth(1,1)>=241.0_r_kind .and. metarwth(1,1)<=246.0_r_kind)
                    if (patch_fog) obsdat(9,k)=1000.0_r_kind
                    if (metarwth(1,1)==247.0_r_kind) obsdat(9,k)=75.0_r_kind
                    if (metarwth(1,1)==248.0_r_kind) obsdat(9,k)=45.0_r_kind
                    if (metarwth(1,1)==249.0_r_kind) obsdat(9,k)=15.0_r_kind
                 end if
              end if

              if (psob) then
                 cat=nint(min(obsdat(10,k),qcmark_huge))
                 if ( cat /=0 ) cycle loop_k_levs
                 if ( obsdat(1,k)< r500) qm=100
                 zqm=nint(qcmark(4,k))
                 if (zqm>=lim_zqm .and. zqm/=15 .and. zqm/=9) qm=9
              endif

!             if(convobs .and. pqm(k) >=lim_qm .and. qm/=15 .and. qm/=9 )cycle loop_k_levs
!             if(qm >=lim_qm .and. qm /=15 .and. qm /=9)cycle loop_k_levs
              if(qm > 15 .or. qm < 0) cycle loop_k_levs

!             extract aircraft profile information
              if (aircraft_t_bc .and. acft_profl_file) then
                 if (nint(obsdat(10,k))==7) cycle LOOP_K_LEVS
                 if(abs(hdr3(2,k))>r90 .or. abs(hdr3(1,k))>r360) cycle LOOP_K_LEVS
                 if(hdr3(1,k)== r360)hdr3(1,k)=hdr3(1,k)-r360
                 if(hdr3(1,k) < zero)hdr3(1,k)=hdr3(1,k)+r360
                 dlon_earth=hdr3(1,k)*deg2rad
                 dlat_earth=hdr3(2,k)*deg2rad

                 if(regional)then
                    call tll2xy(dlon_earth,dlat_earth,dlon,dlat,outside)    !  convert to rotated coordinate
                    if(outside) cycle loop_readsb   ! check to see if outside regional domain
                 else
                    dlat = dlat_earth
                    dlon = dlon_earth
                    call grdcrd1(dlat,rlats,nlat,1)
                    call grdcrd1(dlon,rlons,nlon,1)
                 endif

                 timeobs=real(real(hdr3(3,k),r_single),r_double)
                 t4dv=timeobs + toff
                 zeps=1.0e-8_r_kind
                 if (t4dv<zero  .and.t4dv>      -zeps) t4dv=zero
                 if (t4dv>winlen.and.t4dv<winlen+zeps) t4dv=winlen
                 t4dv=t4dv + time_correction
                 time=timeobs + time_correction
                 if (l4dvar) then
                    if (t4dv<zero.OR.t4dv>winlen) cycle LOOP_K_LEVS
                 else
                    if (real(abs(time))>real(ctwind(nc)) .or.  real(abs(time))>real(twindin)) cycle LOOP_K_LEVS
                 endif
              end if

!             If needed, extract drift information.   
              if(driftl)then
                 if(drfdat(1,k) >= r360)drfdat(1,k)=drfdat(1,k)-r360
                 if(drfdat(1,k) <  zero)drfdat(1,k)=drfdat(1,k)+r360
                 if(abs(drfdat(2,k)) > r90 .or. drfdat(1,k) > r360 .or. drfdat(1,k) < zero)then
                    drfdat(2,k)=hdr(3)
                    drfdat(1,k)=hdr(2)
                 end if

!                Check to ensure header lat and drift lat similar
                 if(abs(drfdat(2,k)-hdr(3)) > r10 .and.  &
                    abs(drfdat(1,k)-hdr(2)) > r10)then
                    drfdat(2,k)=hdr(3)
                    drfdat(1,k)=hdr(2)
                 end if

!                Check to see if the time is outrageous if so set to header value
                 timeobs = real(real(drfdat(3,k),r_single),r_double)
                 time_drift = timeobs + time_correction
                 if (abs(time_drift-time)>four) time_drift = time
 
!                Check to see if the time is outside range
                 if (l4dvar) then
                    t4dv=toff+time_drift
                    if (t4dv<zero .or. t4dv>winlen) then
                       t4dv=toff+timex
                       if (t4dv<zero .or. t4dv>winlen) CYCLE LOOP_K_LEVS
                    end if
                 else
                    if(abs(time_drift) > ctwind(nc) .or. abs(time_drift) > twindin)then
                       time_drift=timex
                       if(abs(timex) > ctwind(nc) .or. abs(timex) > twindin) CYCLE LOOP_K_LEVS
                    end if
                    t4dv = toff + time_drift
                 endif

                 dlat_earth = drfdat(2,k) * deg2rad
                 dlon_earth = drfdat(1,k) * deg2rad
 
                 if(regional)then
                    call tll2xy(dlon_earth,dlat_earth,dlon,dlat,outside)
                    if(outside) cycle LOOP_K_LEVS 
                 else
                    dlat = dlat_earth
                    dlon = dlon_earth
                    call grdcrd1(dlat,rlats,nlat,1)
                    call grdcrd1(dlon,rlons,nlon,1)
                 endif

                 if((tob.or. qob.or. uvob .and. levs > 1) .or. ithinp)then
!                   Interpolate guess pressure profile to observation location
                    klon1= int(dlon);  klat1= int(dlat)
                    dx   = dlon-klon1; dy   = dlat-klat1
                    dx1  = one-dx;     dy1  = one-dy
                    w00=dx1*dy1; w10=dx1*dy; w01=dx*dy1; w11=dx*dy

                    klat1=min(max(1,klat1),nlat); klon1=min(max(0,klon1),nlon)
                    if (klon1==0) klon1=nlon
                    klatp1=min(nlat,klat1+1); klonp1=klon1+1
                    if (klonp1==nlon+1) klonp1=1

                    do kk=1,nsig
                       presl(kk)=w00*prsl_full(klat1 ,klon1 ,kk) +  &
                                 w10*prsl_full(klatp1,klon1 ,kk) + &
                                 w01*prsl_full(klat1 ,klonp1,kk) + &
                                 w11*prsl_full(klatp1,klonp1,kk)
                    end do

!                   Compute depth of guess pressure layersat observation location
                    if (.not.twodvar_regional .and. levs > 1) then
                       do kk=1,nsig-1
                          dpres(kk)=presl(kk)-presl(kk+1)
                       end do
                    endif
                 end if
              end if

!             Special block for data thinning - if requested
              if (ithin > 0) then
                 ntmp=ndata  ! counting moved to map3gridS
           
!                Set data quality index for thinning
                 if (l4dvar) then
                    timedif = zero
                 else
                    timedif=abs(t4dv-toff)
                 endif
                 if(kx == 243 .or. kx == 253 .or. kx ==254) then
                    call ufbint(lunin,satqc,1,1,iret,satqcstr)
                    crit1 = timedif/r6+half + four*(one-satqc(1)/r100)*r3_33
                 else
                    crit1 = timedif/r6+half
                 endif

                 if (pflag==0) then
                    do kk=1,nsig
                       presl_thin(kk)=presl(kk)
                    end do
                 endif

                 call map3grids(-1,pflag,presl_thin,nlevp,dlat_earth,dlon_earth,&
                    plevs(k),crit1,ndata,iout,icntpnt,iiout,luse,.false.,.false.)

                 if (.not. luse) then
                    if(k==levs) then
                       cycle loop_readsb
                    else
                       cycle LOOP_K_LEVS
                    endif
                 endif
                 if(iiout > 0) isort(iiout)=0
                 if(ndata >  ntmp)then
                    nodata=nodata+1
                    if(uvob)nodata=nodata+1
                 end if
                 isort(icntpnt)=iout

              else
                 ndata=ndata+1
                 nodata=nodata+1
                 if(uvob)nodata=nodata+1
                 iout=ndata
                 isort(icntpnt)=iout
              endif

              if(ndata > maxobs) then
                 write(6,*)'READ_PREPBUFR:  ***WARNING*** ndata > maxobs for ',obstype
                 ndata = maxobs
              end if

!             Set usage variable              
              usage = zero


              if(icuse(nc) <= 0)usage=100._r_kind
              if(qm == 15 .or. qm == 12 .or. qm == 9)usage=100._r_kind
              if(qm >=lim_qm )usage=101._r_kind
              if(convobs .and. pqm(k) >=lim_qm )usage=102._r_kind
              if((kx>=192.and.kx<=195) .and. psob )usage=r100
              if (gustob .and. obsdat(8,k) > r0_1_bmiss) usage=103._r_kind
              if (visob  .and. obsdat(9,k) > r0_1_bmiss) usage=103._r_kind
              if (tdob  .and. obsdat(12,k) > r0_1_bmiss) usage=103._r_kind     !do you need this ? / MPondeca
              if (pmob  .and. obsdat(13,k) > r0_1_bmiss) usage=103._r_kind     !do you need this ? / MPondeca
              if (mxtmob  .and. maxtmint(1,k) > r0_1_bmiss) usage=103._r_kind   !do you need this ? / MPondeca
              if (mitmob  .and. maxtmint(2,k) > r0_1_bmiss) usage=103._r_kind   !do you need this ? / MPondeca
              if (howvob  .and. owave(1,k) > r0_1_bmiss) usage=103._r_kind   !do you need this ? / MPondeca

              if (sfctype) call get_usagerj(kx,obstype,c_station_id,c_prvstg,c_sprvstg, &
                                            dlon_earth,dlat_earth,idate,t4dv-toff, &
                                            obsdat(5,k),obsdat(6,k),usage)

              if ((kx>129.and.kx<140).or.(kx>229.and.kx<240) ) then
                 call get_aircraft_usagerj(kx,obstype,c_station_id,usage)
              endif
              if(plevs(k) < 0.0001_r_kind) then
                 write(*,*) 'warning: obs pressure is too small:',kx,k,plevs(k)
                 cycle
              endif

              if(ncnumgrp(nc) > 0 .and. .not.lhilbert )then                 ! default cross validation on
                 if(mod(ndata+1,ncnumgrp(nc))== ncgroup(nc)-1)usage=ncmiter(nc)
              end if

! Flag regional MAP wind above 400mb for monitoring 
              if(regional .and. kx==227 .and. obsdat(1,k)<400._r_kind ) usage=r100
 
! don't use MESONET psfc obs if  8th character of station id is "x")
              if( kx==188 .and. psob .and. sidchr(8)=='x' ) usage=r100


! Get information from surface file necessary for conventional data here
              call deter_sfc2(dlat_earth,dlon_earth,t4dv,idomsfc,tsavg,ff10,sfcr,zz)

              if(lhilbert) & 
                  call accum_hilbertcurve(usage,c_station_id,c_prvstg,c_sprvstg, &  !no need for obstype ? /MPondeca
                       dlat_earth,dlon_earth,dlat,dlon,t4dv,toff,nc,kx,iout)


!             Extract pressure level and quality marks
              dlnpob=log(plevs(k))  ! ln(pressure in cb)

!             Set inflate_error logical based on qm flag
              inflate_error=.false.
              if (qm==3 .or. qm==7) inflate_error=.true.
 
!             Temperature
              if(tob) then
                 ppb=obsdat(1,k)
                 call errormod(pqm,tqm,levs,plevs,errout,k,presl,dpres,nsig,lim_qm)
                 toe=obserr(3,k)*errout
                 qtflg=tvflg(k) 
                 if (inflate_error) toe=toe*r1_2
                 if(ppb < r100)toe=toe*r1_2
                 cdata_all(1,iout)=toe                     ! temperature error
                 cdata_all(2,iout)=dlon                    ! grid relative longitude
                 cdata_all(3,iout)=dlat                    ! grid relative latitude
                 cdata_all(4,iout)=dlnpob                  ! ln(pressure in cb)

                 if (kx == id_bias_t) then
                    cdata_all(5,iout)=obsdat(3,k)+t0c+conv_bias_t   ! temperature ob.+bias
                 else
                    cdata_all(5,iout)=obsdat(3,k)+t0c               ! temperature ob.
                 endif

                 cdata_all(6,iout)=rstation_id             ! station id
                 cdata_all(7,iout)=t4dv                    ! time
                 cdata_all(8,iout)=nc                      ! type
                 cdata_all(9,iout)=qtflg                   ! qtflg (virtual temperature flag)
                 cdata_all(10,iout)=tqm(k)                 ! quality mark
                 cdata_all(11,iout)=obserr(3,k)            ! original obs error            
                 cdata_all(12,iout)=usage                  ! usage parameter
                 if (lhilbert) thisobtype_usage=12         ! save INDEX of where usage is stored for hilbertcurve cross validation (if requested)
                 cdata_all(13,iout)=idomsfc                ! dominate surface type
                 cdata_all(14,iout)=tsavg                  ! skin temperature
                 cdata_all(15,iout)=ff10                   ! 10 meter wind factor
                 cdata_all(16,iout)=sfcr                   ! surface roughness
                 cdata_all(17,iout)=dlon_earth*rad2deg     ! earth relative longitude (degrees)
                 cdata_all(18,iout)=dlat_earth*rad2deg     ! earth relative latitude (degrees)
                 cdata_all(19,iout)=stnelev                ! station elevation (m)
                 cdata_all(20,iout)=obsdat(4,k)            ! observation height (m)
                 cdata_all(21,iout)=zz                     ! terrain height at ob location
                 cdata_all(22,iout)=r_prvstg(1,1)          ! provider name
                 cdata_all(23,iout)=r_sprvstg(1,1)         ! subprovider name
                 cdata_all(24,iout)=obsdat(10,k)            ! cat
                 if (aircraft_t_bc_pof .or. aircraft_t_bc .or.aircraft_t_bc_ext) then
                    cdata_all(25,iout)=aircraftwk(1,k)     ! phase of flight
                    cdata_all(26,iout)=aircraftwk(2,k)     ! vertical velocity
                    cdata_all(27,iout)=idx                 ! index of temperature bias
                 end if
                 if(perturb_obs)cdata_all(nreal,iout)=ran01dom()*perturb_fact ! t perturbation
                 if (twodvar_regional) &
                    call adjust_error(cdata_all(17,iout),cdata_all(18,iout),cdata_all(11,iout),cdata_all(1,iout))

!             Winds 
              else if(uvob) then 
                 call errormod(pqm,wqm,levs,plevs,errout,k,presl,dpres,nsig,lim_qm)
                 woe=obserr(5,k)*errout
                 if (inflate_error) woe=woe*r1_2
                 if(obsdat(1,k) < r50)woe=woe*r1_2
                 selev=stnelev
                 oelev=obsdat(4,k)
                 if(kx >= 280 .and. kx < 300 )then
                    oelev=r10+selev
                    if (kx == 280 )then
                       it29=nint(hdr(8))
                       if(it29 == 522 .or. it29 == 523 .or. it29 == 531)then
!                         oelev=r20+selev
                          oelev=r20
                       end if
                    end if
 
                    if (kx == 282) oelev=r20+selev
                    if (kx == 285 .or. kx == 289 .or. kx == 290) then
                       oelev=selev
                       selev=zero
                    endif
                 else
                    if((kx >= 221 .and.  kx <= 229) &
                       .and. selev >= oelev) oelev=r10+selev
                 end if

!                Rotate winds to rotated coordinate
                 uob=obsdat(5,k)
                 vob=obsdat(6,k)
                 !* thin new VAD wind and generate VAD superob
                 if(kx==224.and.newvad)then
                         klev=k+5 !*average over 6 points
                       !  klev=k    !* no average
                         if(klev>levs) cycle loop_readsb
                         diffuu=obsdat(5,k)-fcstdat(1,k)
                         diffvv=obsdat(6,k)-fcstdat(2,k)
                         if(sqrt(diffuu**2+diffvv**2)>10.0_r_kind) cycle loop_k_levs
                         if(abs(diffvv)>8.0_r_kind) cycle loop_k_levs
                        !if(abs(diffvv)>5.0.and.oelev<5000.0.and.fcstdat(3,k)>276.3) cycle loop_k_levs
                         if(oelev>7000.0_r_kind) cycle loop_k_levs
                         if(abs(diffvv)>5.0_r_kind.and.oelev<5000.0_r_kind) cycle loop_k_levs
                        ! write(6,*)'sliu diffuu,vv::',diffuu, diffvv
                         uob=0.0
                         vob=0.0
                         oelev=0.0
                         tkk=0
                         do ikkk=k,klev
                           diffhgt=obsdat(4,ikkk)-obsdat(4,k)
                           if(diffhgt<301.0_r_kind)then
                           uob=uob+obsdat(5,ikkk)
                           vob=vob+obsdat(6,ikkk)
                           oelev=oelev+obsdat(4,ikkk)
                           tkk=tkk+1
                           end if
                         end do
                         uob=uob/tkk
                         vob=vob/tkk
                         oelev=oelev/tkk

                         diffuu=5.0_r_kind;diffvv=5.0_r_kind
                         diffhgt=0.0_r_kind
                         do ikkk=k,klev
                           diffuu=abs(obsdat(5,ikkk)-uob)
                           if(diffhgt<diffuu)diffhgt=diffuu
                           diffvv=abs(obsdat(6,ikkk)-vob)
                           if(diffhgt<diffvv)diffhgt=diffvv
                         end do

                     if(diffhgt>5.0_r_kind)cycle LOOP_K_LEVS !* if u-u_avg>5.0, reject
                     if(tkk<3) cycle LOOP_K_LEVS      !* obs numb<3, reject
                     !* unreasonable observation, will fix this in QC package
                     if(sqrt(uob**2+vob**2)>60.0_r_kind)cycle LOOP_readsb
                 end if

                 if(regional)then
                    u0=uob
                    v0=vob
                    call rotate_wind_ll2xy(u0,v0,uob,vob,dlon_earth,dlon,dlat)
                    if(diagnostic_reg) then
                       call rotate_wind_xy2ll(uob,vob,u00,v00,dlon_earth,dlon,dlat)
                       nvtest=nvtest+1
                       disterr=sqrt((u0-u00)**2+(v0-v00)**2)
                       vdisterrmax=max(vdisterrmax,disterr)
                    end if
                 endif

                 cdata_all(1,iout)=woe                     ! wind error
                 cdata_all(2,iout)=dlon                    ! grid relative longitude
                 cdata_all(3,iout)=dlat                    ! grid relative latitude
                 cdata_all(4,iout)=dlnpob                  ! ln(pressure in cb)
                 cdata_all(5,iout)=oelev                   ! height of observation
                 cdata_all(6,iout)=uob                     ! u obs
                 cdata_all(7,iout)=vob                     ! v obs
                 cdata_all(8,iout)=rstation_id             ! station id
                 cdata_all(9,iout)=t4dv                    ! time
                 cdata_all(10,iout)=nc                     ! type
                 cdata_all(11,iout)=selev                  ! station elevation
                 cdata_all(12,iout)=wqm(k)                 ! quality mark
                 cdata_all(13,iout)=obserr(5,k)            ! original obs error
                 cdata_all(14,iout)=usage                  ! usage parameter
                 if (lhilbert) thisobtype_usage=14         ! save INDEX of where usage is stored for hilbertcurve cross validation (if requested)
                 cdata_all(15,iout)=idomsfc                ! dominate surface type
                 cdata_all(16,iout)=tsavg                  ! skin temperature
                 cdata_all(17,iout)=ff10                   ! 10 meter wind factor
                 cdata_all(18,iout)=sfcr                   ! surface roughness
                 cdata_all(19,iout)=dlon_earth*rad2deg     ! earth relative longitude (degrees)
                 cdata_all(20,iout)=dlat_earth*rad2deg     ! earth relative latitude (degrees)
                 cdata_all(21,iout)=zz                     ! terrain height at ob location
                 cdata_all(22,iout)=r_prvstg(1,1)          ! provider name
                 cdata_all(23,iout)=r_sprvstg(1,1)         ! subprovider name
                 cdata_all(24,iout)=obsdat(10,k)            ! cat
                 if(perturb_obs)then
                    cdata_all(25,iout)=ran01dom()*perturb_fact ! u perturbation
                    cdata_all(26,iout)=ran01dom()*perturb_fact ! v perturbation
                 endif
                 if (obstype == 'wspd10m') cdata_all(7,iout)=sqrt(uob*uob+vob*vob)
 
              else if(spdob) then 
                 woe=obserr(5,k)
                 if (inflate_error) woe=woe*r1_2
                 elev=r20
                 oelev=obsdat(4,k)
                 if(kx == 260 .or. kx == 261) elev = oelev ! Nacelle and tower wind speed

                 cdata_all(1,iout)=woe                     ! wind error
                 cdata_all(2,iout)=dlon                    ! grid relative longitude
                 cdata_all(3,iout)=dlat                    ! grid relative latitude
                 cdata_all(4,iout)=dlnpob                  ! ln(pressure in cb)
                 cdata_all(5,iout)=obsdat(5,k)             ! u obs
                 cdata_all(6,iout)=obsdat(6,k)             ! v obs
                 cdata_all(7,iout)=rstation_id             ! station id
                 cdata_all(8,iout)=t4dv                    ! time
                 cdata_all(9,iout)=nc                      ! type
                 cdata_all(10,iout)=elev                   ! elevation of observation
                 cdata_all(11,iout)=wqm(k)                 ! quality mark
                 cdata_all(12,iout)=obserr(5,k)            ! original obs error
                 cdata_all(13,iout)=usage                  ! usage parameter
                 if (lhilbert) thisobtype_usage=13         ! save INDEX of where usage is stored for hilbertcurve cross validation (if requested)
                 cdata_all(14,iout)=idomsfc                ! dominate surface type
                 cdata_all(15,iout)=tsavg                  ! skin temperature
                 cdata_all(16,iout)=ff10                   ! 10 meter wind factor
                 cdata_all(17,iout)=sfcr                   ! surface roughness
                 cdata_all(18,iout)=dlon_earth*rad2deg     ! earth relative longitude (degrees)
                 cdata_all(19,iout)=dlat_earth*rad2deg     ! earth relative latitude (degrees)
                 cdata_all(20,iout)=stnelev                ! station elevation (m)
                 cdata_all(21,iout)=zz                     ! terrain height at ob location
                 cdata_all(22,iout)=r_prvstg(1,1)          ! provider name
                 cdata_all(23,iout)=r_sprvstg(1,1)         ! subprovider name

!             Surface pressure 
              else if(psob) then

                 poe=obserr(1,k)*one_tenth                  ! convert from mb to cb
                 if (inflate_error) poe=poe*r1_2
                 cdata_all(1,iout)=poe                     ! surface pressure error (cb)
                 cdata_all(2,iout)=dlon                    ! grid relative longitude
                 cdata_all(3,iout)=dlat                    ! grid relative latitude

                 cdata_all(4,iout)=exp(dlnpob)             ! pressure (in cb)

                 cdata_all(5,iout)=obsdat(4,k)             ! surface height
                 cdata_all(6,iout)=obsdat(3,k)+t0c         ! surface temperature
                 cdata_all(7,iout)=rstation_id             ! station id
                 cdata_all(8,iout)=t4dv                    ! time
                 cdata_all(9,iout)=nc                      ! type
                 cdata_all(10,iout)=pqm(k)                 ! quality mark
                 cdata_all(11,iout)=obserr(1,k)*one_tenth  ! original obs error (cb)
                 cdata_all(12,iout)=usage                  ! usage parameter
                 if (lhilbert) thisobtype_usage=12         ! save INDEX of where usage is stored for hilbertcurve cross validation (if requested)
                 cdata_all(13,iout)=idomsfc                ! dominate surface type
                 cdata_all(14,iout)=dlon_earth*rad2deg     ! earth relative longitude (degrees)
                 cdata_all(15,iout)=dlat_earth*rad2deg     ! earth relative latitude (degrees)
                 cdata_all(16,iout)=stnelev                ! station elevation (m)
                 cdata_all(17,iout)=zz                     ! terrain height at ob location
                 cdata_all(18,iout)=r_prvstg(1,1)          ! provider name
                 cdata_all(19,iout)=r_sprvstg(1,1)         ! subprovider name
                 if(perturb_obs)cdata_all(20,iout)=ran01dom()*perturb_fact ! ps perturbation
                 if (twodvar_regional) &
                    call adjust_error(cdata_all(14,iout),cdata_all(15,iout),cdata_all(11,iout),cdata_all(1,iout))

!             Specific humidity 
              else if(qob) then
                 qmaxerr=emerr
                 call errormod(pqm,qqm,levs,plevs,errout,k,presl,dpres,nsig,lim_qm)
                 qoe=obserr(2,k)*one_tenth*errout
                 if (inflate_error) then
                    qmaxerr=emerr*r0_7; qoe=qoe*r1_2
                 end if
                 qobcon=obsdat(2,k)*convert
                 tdry=r999
                 if (tqm(k)<lim_tqm) tdry=(obsdat(3,k)+t0c)/(one+fv*qobcon)
                 cdata_all(1,iout)=qoe                     ! q error   
                 cdata_all(2,iout)=dlon                    ! grid relative longitude
                 cdata_all(3,iout)=dlat                    ! grid relative latitude
                 cdata_all(4,iout)=dlnpob                  ! ln(pressure in cb)
                 cdata_all(5,iout)=qobcon                  ! q ob
                 cdata_all(6,iout)=rstation_id             ! station id
                 cdata_all(7,iout)=t4dv                    ! time
                 cdata_all(8,iout)=nc                      ! type
                 cdata_all(9,iout)=qmaxerr                 ! q max error
                 cdata_all(10,iout)=tdry                   ! dry temperature (obs is tv)
                 cdata_all(11,iout)=qqm(k)                 ! quality mark
                 cdata_all(12,iout)=obserr(2,k)*one_tenth  ! original obs error
                 cdata_all(13,iout)=usage                  ! usage parameter
                 if (lhilbert) thisobtype_usage=13         ! save INDEX of where usage is stored for hilbertcurve cross validation (if requested)
                 cdata_all(14,iout)=idomsfc                ! dominate surface type
                 cdata_all(15,iout)=dlon_earth*rad2deg     ! earth relative longitude (degrees)
                 cdata_all(16,iout)=dlat_earth*rad2deg     ! earth relative latitude (degrees)
                 cdata_all(17,iout)=stnelev                ! station elevation (m)
                 cdata_all(18,iout)=obsdat(4,k)            ! observation height (m)
                 cdata_all(19,iout)=zz                     ! terrain height at ob location
                 cdata_all(20,iout)=r_prvstg(1,1)          ! provider name
                 cdata_all(21,iout)=r_sprvstg(1,1)         ! subprovider name
                 cdata_all(22,iout)=obsdat(10,k)            ! cat
                 if(perturb_obs)cdata_all(23,iout)=ran01dom()*perturb_fact ! q perturbation
                 if (twodvar_regional) &
                    call adjust_error(cdata_all(15,iout),cdata_all(16,iout),cdata_all(12,iout),cdata_all(1,iout))
 
!             Total precipitable water (ssm/i)
              else if(pwob) then

                 pwoe=obserr(7,k)
                 pwmerr=pwoe*three
                 cdata_all(1,iout)=pwoe                    ! pw error
                 cdata_all(2,iout)=dlon                    ! grid relative longitude
                 cdata_all(3,iout)=dlat                    ! grid relative latitude
                 cdata_all(4,iout)=obsdat(7,k)             ! pw obs
                 cdata_all(5,iout)=rstation_id             ! station id
                 cdata_all(6,iout)=t4dv                    ! time
                 cdata_all(7,iout)=nc                      ! type
                 cdata_all(8,iout)=pwmerr                  ! pw max error
                 cdata_all(9,iout)=pwq                     ! quality mark
                 cdata_all(10,iout)=obserr(7,k)            ! original obs error
                 cdata_all(11,iout)=usage                  ! usage parameter
<<<<<<< HEAD
=======
                 if (lhilbert) thisobtype_usage=11         ! save INDEX of where usage is stored for hilbertcurve cross validation (if requested)
>>>>>>> 3e8680a2
                 cdata_all(12,iout)=dlon_earth*rad2deg     ! earth relative longitude (degrees)
                 cdata_all(13,iout)=dlat_earth*rad2deg     ! earth relative latitude (degrees)
                 cdata_all(14,iout)=stnelev                ! station elevation (m)
                 cdata_all(15,iout)=obsdat(1,k)            ! observation pressure (hPa)
                 cdata_all(16,iout)=obsdat(4,k)            ! observation height (m)
 

!             Conventional sst observations
              else if(sstob) then

!                Locate the observation on the analysis grid.  Get land/sea/ice
!                mask at nearest analysis grid points.
 
                 sstoe=r0_75

                 cdata_all(1,iout)=sstoe                   ! sst error
                 cdata_all(2,iout)=dlon                    ! grid relative longitude
                 cdata_all(3,iout)=dlat                    ! grid relative latitude
                 cdata_all(4,iout)=sstdat(3,k)             ! sst obs
                 cdata_all(5,iout)=rstation_id             ! station id
                 cdata_all(6,iout)=t4dv                    ! time
                 cdata_all(7,iout)=nc                      ! type
                 cdata_all(8,iout)=sstoe*three             ! pw max error
                 cdata_all(9,iout)=sstdat(2,k)             ! depth of measurement
                 cdata_all(10,iout)=sstdat(1,k)            ! measurement type
                 cdata_all(11,iout)=sstq                   ! quality mark
                 cdata_all(12,iout)=sstdat(5,k)            ! original obs error
                 cdata_all(13,iout)=usage                  ! usage parameter
                 if (lhilbert) thisobtype_usage=13         ! save INDEX of where usage is stored for hilbertcurve cross validation (if requested)
                 cdata_all(14,iout)=idomsfc                ! dominate surface type
                 cdata_all(15,iout)=tsavg                  ! skin temperature
                 cdata_all(16,iout)=dlon_earth*rad2deg     ! earth relative longitude (degrees)
                 cdata_all(17,iout)=dlat_earth*rad2deg     ! earth relative latitude (degrees)
                 cdata_all(18,iout)=stnelev                ! station elevation (m)

                 if( nst_gsi > 0) then
                   zob   = sstdat(2,k)
                   if (zob > 10.0) then
                      tref  = tsavg
                      dtw   = zero
                      dtc   = zero
                      tz_tr = one
                   else
                      call gsi_nstcoupler_deter(dlat_earth,dlon_earth,t4dv,zob,tref,dtw,dtc,tz_tr)
                   end if

                   cdata_all(19,iout) = tref               ! foundation temperature
                   cdata_all(20,iout) = dtw                ! dt_warm at zob
                   cdata_all(21,iout) = dtc                ! dt_cool at zob
                   cdata_all(22,iout) = tz_tr              ! d(Tz)/d(Tr)
                 end if

!          Measurement types
!             0       Ship intake
!             1       Bucket
!             2       Hull contact sensor
!             3       Reversing Thermometer
!             4       STD/CTD sensor
!             5       Mechanical BT
!             6       Expendable BT
!             7       Digital BT
!             8       Thermistor chain
!             9       Infra-red scanner
!             10      Micro-wave scanner
!             11-14   Reserved

!             Wind gusts
              else if(gustob) then
   
!                need to find out gustoe
!                gustoe=1.8
                 gustoe=1.0
                 selev=stnelev
                 oelev=obsdat(4,k)
                 if(selev == oelev)oelev=r10+selev
                 if((kx >= 280 .and. kx < 300).or.(kx >= 180 .and. kx < 200))then
                   oelev=r10+selev
                   if ((kx==280).or.(kx==180)) oelev=r20+selev
                   if ((kx==282).or.(kx==182)) oelev=r20+selev
                   if ((kx==285).or.(kx==185)) then
                      oelev=selev
                      selev=zero
                   end if

                   if ((kx==188).or.(kx==288) .or.(kx==195) .or.(kx==295)) then
!                     gustoe=2.5
                      gustoe=1.0
                      windcorr=abs(obsdat(5,k))<1.0 .and. abs(obsdat(6,k))<1.0 .and. obsdat(8,k)>10.0
                      if (windcorr) gustoe=gustoe*1.5_r_kind

                      if (abs(obsdat(8,k)-sqrt(obsdat(5,k)**2+obsdat(6,k)**2))<1.5) then
                         gustoe=gustoe*1.5_r_kind
                      end if
                   end if
                 end if
                 if (inflate_error) gustoe=gustoe*1.5_r_kind

                 cdata_all(1,iout)=gustoe                  ! wind gusts error (cb)
                 cdata_all(2,iout)=dlon                    ! grid relative longitude
                 cdata_all(3,iout)=dlat                    ! grid relative latitude
                 cdata_all(4,iout)=dlnpob                  ! ln(pressure in cb)
                 cdata_all(5,iout)=oelev                   ! observation height
                 cdata_all(6,iout)=obsdat(8,k)             ! wind gusts obs
                 cdata_all(7,iout)=rstation_id             ! station id
                 cdata_all(8,iout)=t4dv                    ! time
                 cdata_all(9,iout)=nc                      ! type
                 cdata_all(10,iout)=gustoe*three           ! max error
                 cdata_all(11,iout)=gustqm                 ! quality mark
                 cdata_all(12,iout)=usage                  ! usage parameter
                 if (lhilbert) thisobtype_usage=12         ! save INDEX of where usage is stored for hilbertcurve cross validation (if requested)
                 cdata_all(13,iout)=idomsfc                ! dominate surface type
                 cdata_all(14,iout)=tsavg                  ! skin temperature
                 cdata_all(15,iout)=ff10                   ! 10 meter wind factor
                 cdata_all(16,iout)=sfcr                   ! surface roughness
                 cdata_all(17,iout)=dlon_earth*rad2deg     ! earth relative longitude (degrees)
                 cdata_all(18,iout)=dlat_earth*rad2deg     ! earth relative latitude (degrees)
                 cdata_all(19,iout)=selev                  ! station elevation (m)
                 cdata_all(20,iout)=r_prvstg(1,1)          ! provider name
                 cdata_all(21,iout)=r_sprvstg(1,1)         ! subprovider name

!             Visibility
              else if(visob) then

                 visoe=4000.0  ! temporarily
                 if ((kx==283).or.(kx==183)) visoe=4500.0
                 if (inflate_error) visoe=visoe*r1_2

                 cdata_all(1,iout)=visoe                   ! visibility error (cb)
                 cdata_all(2,iout)=dlon                    ! grid relative longitude
                 cdata_all(3,iout)=dlat                    ! grid relative latitude
                 cdata_all(4,iout)=obsdat(9,k)             ! visibility obs
                 cdata_all(5,iout)=rstation_id             ! station id
                 cdata_all(6,iout)=t4dv                    ! time
                 cdata_all(7,iout)=nc                      ! type
                 cdata_all(8,iout)=visoe*three             ! max error
                 cdata_all(9,iout)=visqm                   ! quality mark
                 cdata_all(10,iout)=usage                  ! usage parameter
                 if (lhilbert) thisobtype_usage=10         ! save INDEX of where usage is stored for hilbertcurve cross validation (if requested)
                 cdata_all(11,iout)=idomsfc                ! dominate surface type
                 cdata_all(12,iout)=dlon_earth*rad2deg     ! earth relative longitude (degrees)
                 cdata_all(13,iout)=dlat_earth*rad2deg     ! earth relative latitude (degrees)
                 cdata_all(14,iout)=stnelev                ! station elevation (m)
                 cdata_all(15,iout)=obsdat(4,k)            ! observation height (m)
                 cdata_all(16,iout)=zz                     ! terrain height at ob location
                 cdata_all(17,iout)=r_prvstg(1,1)          ! provider name
                 cdata_all(18,iout)=r_sprvstg(1,1)         ! subprovider name
<<<<<<< HEAD
=======

!             2m-Dewpoint
              else if(tdob) then
                 tdoe=obserr(3,k)*r1_2
                 qobcon=obsdat(2,k)*convert
                 tdry=r999
                 if (tqm(k)<lim_tqm) tdry=(obsdat(3,k)+t0c)/(one+fv*qobcon)
                 cdata_all(1,iout)=tdoe                    ! td error   
                 cdata_all(2,iout)=dlon                    ! grid relative longitude
                 cdata_all(3,iout)=dlat                    ! grid relative latitude
                 cdata_all(4,iout)=dlnpob                  ! ln(pressure in cb)
                 cdata_all(5,iout)=obsdat(12,k)+t0c        ! td ob               !Do you need t0c ? /MPondeca
                 cdata_all(6,iout)=rstation_id             ! station id
                 cdata_all(7,iout)=t4dv                    ! time
                 cdata_all(8,iout)=nc                      ! type
                 cdata_all(9,iout)=tdoe*three              ! td max error
                 cdata_all(10,iout)=tdry                   ! dry temperature (obs is tv)
                 cdata_all(11,iout)=tdqm                   ! quality mark
                 cdata_all(12,iout)=tdoe                   ! original obs error
                 cdata_all(13,iout)=usage                  ! usage parameter
                 if (lhilbert) thisobtype_usage=13         ! save INDEX of where usage is stored for hilbertcurve cross validation (if requested)
                 cdata_all(14,iout)=idomsfc                ! dominate surface type
                 cdata_all(15,iout)=tsavg                  ! skin temperature
                 cdata_all(16,iout)=ff10                   ! 10 meter wind factor
                 cdata_all(17,iout)=sfcr                   ! surface roughness
                 cdata_all(18,iout)=dlon_earth*rad2deg     ! earth relative longitude (degrees)
                 cdata_all(19,iout)=dlat_earth*rad2deg     ! earth relative latitude (degrees)
                 cdata_all(20,iout)=stnelev                ! station elevation (m)
                 cdata_all(21,iout)=obsdat(4,k)            ! observation height (m)
                 cdata_all(22,iout)=zz                     ! terrain height at ob location
                 cdata_all(23,iout)=r_prvstg(1,1)          ! provider name
                 cdata_all(24,iout)=r_sprvstg(1,1)         ! subprovider name
                 cdata_all(25,iout)=obsdat(10,k)           ! cat

!             Maximum temperature
              else if(mxtmob) then
                 mxtmoe=obserr(3,k)
                 qtflg=one
                 cdata_all(1,iout)=mxtmoe                  ! maximum temperature error
                 cdata_all(2,iout)=dlon                    ! grid relative longitude
                 cdata_all(3,iout)=dlat                    ! grid relative latitude
                 cdata_all(4,iout)=dlnpob                  ! ln(pressure in cb)
                 cdata_all(5,iout)=maxtmint(1,k)           ! maximum temperature ob.
                 cdata_all(6,iout)=rstation_id             ! station id
                 cdata_all(7,iout)=t4dv                    ! time
                 cdata_all(8,iout)=nc                      ! type
                 cdata_all(9,iout)=qtflg                   ! qtflg (virtual temperature flag)
                 cdata_all(10,iout)=mxtmqm                 ! quality mark
                 cdata_all(11,iout)=obserr(3,k)            ! original obs error
                 cdata_all(12,iout)=usage                  ! usage parameter
                 if (lhilbert) thisobtype_usage=12         ! save INDEX of where usage is stored for hilbertcurve cross validation (if requested)
                 cdata_all(13,iout)=idomsfc                ! dominate surface type
                 cdata_all(14,iout)=tsavg                  ! skin temperature
                 cdata_all(15,iout)=ff10                   ! 10 meter wind factor
                 cdata_all(16,iout)=sfcr                   ! surface roughness
                 cdata_all(17,iout)=dlon_earth*rad2deg     ! earth relative longitude (degrees)
                 cdata_all(18,iout)=dlat_earth*rad2deg     ! earth relative latitude (degrees)
                 cdata_all(19,iout)=stnelev                ! station elevation (m)
                 cdata_all(20,iout)=obsdat(4,k)            ! observation height (m)
                 cdata_all(21,iout)=zz                     ! terrain height at ob location
                 cdata_all(22,iout)=r_prvstg(1,1)          ! provider name
                 cdata_all(23,iout)=r_sprvstg(1,1)         ! subprovider name
                 cdata_all(24,iout)=obsdat(10,k)           ! cat

!             Minimum temperature
              else if(mitmob) then
                 mitmoe=obserr(3,k)
                 qtflg=one
                 cdata_all(1,iout)=mitmoe                  ! minimum temperature error
                 cdata_all(2,iout)=dlon                    ! grid relative longitude
                 cdata_all(3,iout)=dlat                    ! grid relative latitude
                 cdata_all(4,iout)=dlnpob                  ! ln(pressure in cb)
                 cdata_all(5,iout)=maxtmint(2,k)           ! minimum temperature ob.
                 cdata_all(6,iout)=rstation_id             ! station id
                 cdata_all(7,iout)=t4dv                    ! time
                 cdata_all(8,iout)=nc                      ! type
                 cdata_all(9,iout)=qtflg                   ! qtflg (virtual temperature flag)
                 cdata_all(10,iout)=mitmqm                 ! quality mark
                 cdata_all(11,iout)=obserr(3,k)            ! original obs error
                 cdata_all(12,iout)=usage                  ! usage parameter
                 if (lhilbert) thisobtype_usage=12         ! save INDEX of where usage is stored for hilbertcurve cross validation (if requested)
                 cdata_all(13,iout)=idomsfc                ! dominate surface type
                 cdata_all(14,iout)=tsavg                  ! skin temperature
                 cdata_all(15,iout)=ff10                   ! 10 meter wind factor
                 cdata_all(16,iout)=sfcr                   ! surface roughness
                 cdata_all(17,iout)=dlon_earth*rad2deg     ! earth relative longitude (degrees)
                 cdata_all(18,iout)=dlat_earth*rad2deg     ! earth relative latitude (degrees)
                 cdata_all(19,iout)=stnelev                ! station elevation (m)
                 cdata_all(20,iout)=obsdat(4,k)            ! observation height (m)
                 cdata_all(21,iout)=zz                     ! terrain height at ob location
                 cdata_all(22,iout)=r_prvstg(1,1)          ! provider name
                 cdata_all(23,iout)=r_sprvstg(1,1)         ! subprovider name
                 cdata_all(24,iout)=obsdat(10,k)           ! cat

!             Pressure at mean sea level
              else if(pmob) then

                 pmoe=obserr(1,k)*one_tenth                ! convert from mb to cb
                 if (inflate_error) pmoe=pmoe*r1_2
                 cdata_all(1,iout)=pmoe                    ! pressure at mean sea level error (cb)
                 cdata_all(2,iout)=dlon                    ! grid relative longitude
                 cdata_all(3,iout)=dlat                    ! grid relative latitude
                 cdata_all(4,iout)=exp(dlnpob)             ! pressure (in cb)

                 cdata_all(5,iout)=one_tenth*obsdat(13,k)  ! pressure at mean sea level (in cb)

                 cdata_all(6,iout)=obsdat(4,k)             ! surface height
                 cdata_all(7,iout)=obsdat(3,k)+t0c         ! surface temperature
                 cdata_all(8,iout)=rstation_id             ! station id
                 cdata_all(9,iout)=t4dv                    ! time
                 cdata_all(10,iout)=nc                     ! type
                 cdata_all(11,iout)=pmq(k)                 ! quality mark
                 cdata_all(12,iout)=obserr(1,k)*one_tenth  ! original obs error (cb)
                 cdata_all(13,iout)=usage                  ! usage parameter
                 if (lhilbert) thisobtype_usage=13         ! save INDEX of where usage is stored for hilbertcurve cross validation (if requested)
                 cdata_all(14,iout)=idomsfc                ! dominate surface type
                 cdata_all(15,iout)=tsavg                  ! skin temperature
                 cdata_all(16,iout)=ff10                   ! 10 meter wind factor
                 cdata_all(17,iout)=sfcr                   ! surface roughness
                 cdata_all(18,iout)=dlon_earth*rad2deg     ! earth relative longitude (degrees)
                 cdata_all(19,iout)=dlat_earth*rad2deg     ! earth relative latitude (degrees)
                 cdata_all(20,iout)=stnelev                ! station elevation (m)
                 cdata_all(21,iout)=zz                     ! terrain height at ob location
                 cdata_all(22,iout)=r_prvstg(1,1)          ! provider name
                 cdata_all(23,iout)=r_sprvstg(1,1)         ! subprovider name
                 cdata_all(24,iout)=obsdat(10,k)           ! cat

!             Significant wave height
              else if(howvob) then

                 howvoe=0.3_r_kind                         ! use temporarily
                 cdata_all(1,iout)=howvoe                  ! significant wave height error (m)
                 cdata_all(2,iout)=dlon                    ! grid relative longitude
                 cdata_all(3,iout)=dlat                    ! grid relative latitude
                 cdata_all(4,iout)=exp(dlnpob)             ! pressure (in cb)

                 cdata_all(5,iout)=owave(1,k)              ! significant wave height (in m)

                 cdata_all(6,iout)=rstation_id             ! station id
                 cdata_all(7,iout)=t4dv                    ! time
                 cdata_all(8,iout)=nc                      ! type
                 cdata_all(9,iout)=howvqm                  ! quality mark
                 cdata_all(10,iout)=howvoe                 ! original obs error (m)
                 cdata_all(11,iout)=usage                  ! usage parameter
                 if (lhilbert) thisobtype_usage=11         ! save INDEX of where usage is stored for hilbertcurve cross validation (if requested)
                 cdata_all(12,iout)=idomsfc                ! dominate surface type
                 cdata_all(13,iout)=tsavg                  ! skin temperature
                 cdata_all(14,iout)=ff10                   ! 10 meter wind factor
                 cdata_all(15,iout)=sfcr                   ! surface roughness
                 cdata_all(16,iout)=dlon_earth*rad2deg     ! earth relative longitude (degrees)
                 cdata_all(17,iout)=dlat_earth*rad2deg     ! earth relative latitude (degrees)
                 cdata_all(18,iout)=stnelev                ! station elevation (m)
                 cdata_all(19,iout)=obsdat(4,k)            ! observation height (m)
                 cdata_all(20,iout)=zz                     ! terrain height at ob location
                 cdata_all(21,iout)=r_prvstg(1,1)          ! provider name
                 cdata_all(22,iout)=r_sprvstg(1,1)         ! subprovider name
                 cdata_all(23,iout)=obsdat(10,k)           ! cat
>>>>>>> 3e8680a2

! METAR cloud observation
              else if(metarcldobs) then
                 cdata_all(1,iout)=rstation_id    !  station ID
                 cdata_all(2,iout)=dlon           !  grid relative longitude
                 cdata_all(3,iout)=dlat           !  grid relative latitude
                 cdata_all(4,iout)=stnelev        !  station  elevation
                 if(metarvis(1,1) < r0_1_bmiss) then
                    cdata_all(5,iout)=metarvis(1,1)  !  visibility (m)
                 else
                    cdata_all(5,iout) = -99999.0_r_kind
                 endif
                 do kk=1, 6
                    if(metarcld(1,kk) < r0_1_bmiss) then
                       cdata_all(5+kk,iout) =metarcld(1,kk)  !  cloud amount
                    else
                       cdata_all(5+kk,iout) = -99999.0_r_kind
                    endif
                    if(metarcld(2,kk) < r0_1_bmiss) then
                       cdata_all(11+kk,iout)=metarcld(2,kk)  !  cloud bottom height (m)
                    else
                       cdata_all(11+kk,iout)= -99999.0_r_kind
                    endif
                 enddo
                 do kk=1, 3
                    if(metarwth(1,kk) < r0_1_bmiss) then
                       cdata_all(17+kk,iout)=metarwth(1,kk)  !  weather
                    else
                       cdata_all(17+kk,iout)= -99999.0_r_kind
                    endif
                 enddo
                 cdata_all(21,iout)=timeobs     !  time observation
                 cdata_all(22,iout)=usage
                 if (lhilbert) thisobtype_usage=22         ! save INDEX of where usage is stored for hilbertcurve cross validation (if requested)
                 cdata_all(23,iout)=0.0_r_kind  ! reserved for distance between obs and grid
!     Calculate dewpoint depression from surface obs, to be used later
!         with haze and ceiling logic to exclude dust-caused ceiling obs
!         from cloud analysis
                 if(metarvis(2,1)  < 1.e10_r_kind) then
                    cdata_all(24,iout)=obsdat(3,1)-metarvis(2,1)  ! temperature - dew point
                 else
                    cdata_all(24,iout)=-99999.0_r_kind  ! temperature - dew point
                 endif
! cdata_all(24,iout) and cdata_all(25,iout) will be used to save dlon and dlat
! NESDIS cloud products
              else if(goesctpobs) then
                 cdata_all(1,iout)=rstation_id    !  station ID
                 cdata_all(2,iout)=dlon                 !  grid relative longitude
                 cdata_all(3,iout)=dlat                 !  grid relative latitude
                 cdata_all(4,iout)=goescld(1,k)/100.0_r_kind   !  cloud top pressure (pa)
                 cdata_all(5,iout)=goescld(2,k)         !  cloud cover
                 cdata_all(6,iout)=goescld(3,k)         !  Cloud top temperature (K)
                 cdata_all(7,iout)=timeobs              !  time
                 cdata_all(8,iout)=usage
                 if (lhilbert) thisobtype_usage=8       ! save INDEX of where usage is stored for hilbertcurve cross validation (if requested)
!             Total cloud amount
              else if(tcamtob) then
                 if (k==1) then
!                   adjust quality mark/usage parameter
                    if (trim(subset) == 'GOESND') then
                       call adjust_goescldobs(goescld(2,1),timeobs,idomsfc,dlat_earth,dlon_earth, &
                                  low_cldamt,low_cldamt_qc,mid_cldamt,mid_cldamt_qc, &
                                  hig_cldamt,hig_cldamt_qc,tcamt,tcamt_qc)
                    else
                       call adjust_convcldobs(cld2seq,cld2seqlevs,cldseq,cldseqlevs,metarwth,metarwthlevs, &
                                  low_cldamt,low_cldamt_qc,mid_cldamt,mid_cldamt_qc, &
                                  hig_cldamt,hig_cldamt_qc,tcamt,lcbas,tcamt_qc,lcbas_qc,ceiling,stnelev)
                    end if

                    if(tcamt_qc==15 .or. tcamt_qc==12 .or. tcamt_qc==9) usage=100._r_kind
                    tcamt_oe=20.0_r_kind
                    if(tcamt_qc==1) tcamt_oe=tcamt_oe*1.25_r_kind 
                    if(tcamt_qc==2) tcamt_oe=tcamt_oe*1.50_r_kind
                    if(tcamt_qc==3) tcamt_oe=tcamt_oe*1.75_r_kind

                    cdata_all( 1,iout)=tcamt_oe               !  obs error
                    cdata_all( 2,iout)=dlon                   !  grid relative longitude
                    cdata_all( 3,iout)=dlat                   !  grid relative latitude
                    cdata_all( 4,iout)=tcamt                  !  total cloud amount (%)
                    cdata_all( 5,iout)=rstation_id            !  station ID
                    cdata_all( 6,iout)=t4dv                   !  time
                    cdata_all( 7,iout)=nc                     !  type
                    cdata_all( 8,iout)=tcamt_qc               !  quality mark
                    cdata_all( 9,iout)=usage                  !  usage parameter
                    if (lhilbert) thisobtype_usage=9          ! save INDEX of where usage is stored for hilbertcurve cross validation (if requested)
                    cdata_all(10,iout)=idomsfc                !  dominate surface type
                    cdata_all(11,iout)=tsavg                  ! skin temperature
                    cdata_all(12,iout)=ff10                   ! 10 meter wind factor
                    cdata_all(13,iout)=sfcr                   ! surface roughness
                    cdata_all(14,iout)=dlon_earth*rad2deg     ! earth relative longitude (degrees)
                    cdata_all(15,iout)=dlat_earth*rad2deg     ! earth relative latitude (degrees)
                    cdata_all(16,iout)=stnelev                ! station elevation (m)
                    cdata_all(17,iout)=obsdat(4,k)            ! observation height (m)
                    cdata_all(18,iout)=zz                     ! terrain height at ob location
                    cdata_all(19,iout)=r_prvstg(1,1)          ! provider name
                    cdata_all(20,iout)=r_sprvstg(1,1)         ! subprovider name
                 end if

!             Base height of the lowest cloud seen
              else if(lcbasob) then
                 if (k==1) then
!                   adjust quality mark/usage parameter
                    call adjust_convcldobs(cld2seq,cld2seqlevs,cldseq,cldseqlevs,metarwth,metarwthlevs, &
                                  low_cldamt,low_cldamt_qc,mid_cldamt,mid_cldamt_qc, &
                                  hig_cldamt,hig_cldamt_qc,tcamt,lcbas,tcamt_qc,lcbas_qc,ceiling,stnelev)

                    if(lcbas_qc==15 .or. lcbas_qc==12 .or. lcbas_qc==9) usage=100._r_kind
                    lcbas_oe=4500.0_r_kind
                    if(lcbas_qc==3) lcbas_oe=lcbas_oe*1.25_r_kind
                    if(lcbas_qc==4) lcbas_oe=lcbas_oe*1.5_r_kind

                    cdata_all( 1,iout)=lcbas_oe               !  obs error
                    cdata_all( 2,iout)=dlon                   !  grid relative longitude
                    cdata_all( 3,iout)=dlat                   !  grid relative latitude
                    cdata_all( 4,iout)=lcbas                  !  base height of lowest cloud (m)
                    cdata_all( 5,iout)=rstation_id            !  station ID
                    cdata_all( 6,iout)=t4dv                   !  time
                    cdata_all( 7,iout)=nc                     !  type
                    cdata_all( 8,iout)=lcbas_qc               !  quality mark
                    cdata_all( 9,iout)=usage                  !  usage parameter
                    if (lhilbert) thisobtype_usage=9          ! save INDEX of where usage is stored for hilbertcurve cross validation (if requested)
                    cdata_all(10,iout)=idomsfc                !  dominate surface type
                    cdata_all(11,iout)=tsavg                  ! skin temperature
                    cdata_all(12,iout)=ff10                   ! 10 meter wind factor
                    cdata_all(13,iout)=sfcr                   ! surface roughness
                    cdata_all(14,iout)=dlon_earth*rad2deg     ! earth relative longitude (degrees)
                    cdata_all(15,iout)=dlat_earth*rad2deg     ! earth relative latitude (degrees)
                    cdata_all(16,iout)=stnelev                ! station elevation (m)
                    cdata_all(17,iout)=obsdat(4,k)            ! observation height (m)
                    cdata_all(18,iout)=zz                     ! terrain height at ob location
                    cdata_all(19,iout)=ceiling                ! cloud ceiling obs
                    if (trim(subset) == 'GOESND') then
!                      cdata_all(20,iout)=goescld(1,k)/100.0_r_kind   !  cloud top pressure (pa)
                       cdata_all(20,iout)=goescld(1,k)           !  cloud top pressure
                       cdata_all(21,iout)=goescld(3,k)           !  Cloud top temperature (K)
                    else
                       cdata_all(20,iout)=bmiss
                       cdata_all(21,iout)=bmiss
                    end if
                    cdata_all(22,iout)=r_prvstg(1,1)          ! provider name
                    cdata_all(23,iout)=r_sprvstg(1,1)         ! subprovider name
                 end if
              end if

!
!    End k loop over levs
           end do  LOOP_K_LEVS
        end do loop_readsb

!
!   End of bufr read loop
     enddo loop_msg
!    Close unit to bufr file
     call closbf(lunin)

!    Deallocate arrays used for thinning data
     if (.not.use_all) then
        deallocate(presl_thin)
        call del3grids
     endif

! Normal exit

  enddo loop_convinfo! loops over convinfo entry matches
  deallocate(lmsg)

! Apply hilbert curve for cross validation if requested

    if(lhilbert) &
       call apply_hilbertcurve(maxobs,obstype,cdata_all(thisobtype_usage,1:maxobs))   

! Write header record and data to output file for further processing
  allocate(iloc(ndata))
  icount=0
  do i=1,maxobs
     if(isort(i) > 0)then
       icount=icount+1
       iloc(icount)=isort(i)
     end if
  end do
  if(ndata /= icount)then
     write(6,*) ' PREPBUFR: mix up in read_prepbufr ,ndata,icount ',ndata,icount
     call stop2(50)
  end if
  allocate(cdata_out(nreal,ndata))
  do i=1,ndata
     itx=iloc(i)
     do k=1,nreal
        cdata_out(k,i)=cdata_all(k,itx)
     end do
  end do
  deallocate(iloc,isort,cdata_all)

! define a closest METAR cloud observation for each grid point

  if(metarcldobs .and. ndata > 0) then
     maxobs=2000000
     allocate(cdata_all(nreal,maxobs))
     call reorg_metar_cloud(cdata_out,nreal,ndata,cdata_all,maxobs,iout)
     ndata=iout
     write(lunout) obstype,sis,nreal,nchanl,ilat,ilon
     write(lunout) ((cdata_all(i,j),i=1,nreal),j=1,ndata)
     deallocate(cdata_all)
  else
     write(lunout) obstype,sis,nreal,nchanl,ilat,ilon,ndata
     write(lunout) cdata_out
  endif

  deallocate(cdata_out)
  call destroy_rjlists
  call destroy_aircraft_rjlists
  if (lhilbert) call destroy_hilbertcurve
  if (twodvar_regional) call destroy_ndfdgrid

900 continue
  if(diagnostic_reg .and. ntest>0) write(6,*)'READ_PREPBUFR:  ',&
     'ntest,disterrmax=',ntest,disterrmax
  if(diagnostic_reg .and. nvtest>0) write(6,*)'READ_PREPBUFR:  ',&
     'nvtest,vdisterrmax=',ntest,vdisterrmax

  if (ndata == 0) then 
     call closbf(lunin)
     write(6,*)'READ_PREPBUFR:  closbf(',lunin,')'
  endif

  close(lunin)

  close(55)

! End of routine
  return

end subroutine read_prepbufr

!-------------------------------------------------------------------------
!    NOAA/NCEP, National Centers for Environmental Prediction GSI        !
!-------------------------------------------------------------------------
!
! !ROUTINE:  sonde_ext -level enhancemnt for raob
!
! !INTERFACE:
!
subroutine sonde_ext(obsdat,tpc,qcmark,obserr,drfdat,levsio,kx,vtcd)

!$$$  subprogram documentation block
!                .      .    .                                       .
! subprogram:  sonde_ext                   level enhancemnt for raob
!   prgmmr: wu               org: np22                date: 2013-05-17
!
! abstract:  This routine adds bogus raob so that at least one report
!            at each model layer, by interpolate between a significant
!            report and the neighboring obs 
!
! program history log:
!
! attributes:
!   language: f90
!   machine:  ibm RS/6000 SP
!
!$$$
! !USES:

  use kinds, only: r_kind,r_single,r_double,i_kind
  use constants, only: zero,one,one_tenth
  use guess_grids, only:  ges_psfcavg,ges_prslavg
  use gridmod, only: nsig
  use obsmod, only: bmiss

  implicit none

! !INPUT PARAMETERS:
  integer(i_kind)                                  , intent(in   ) ::kx
  real(r_double)                                   , intent(in   ) ::vtcd

! !INPUT/OUTPUT PARAMETERS:
  integer(i_kind)                                  , intent(inout) ::levsio
  real(r_double),dimension(13,255), intent(inout) :: obsdat
  real(r_double),dimension(8,255), intent(inout) :: drfdat,qcmark,obserr
  real(r_double),dimension(255,20), intent(inout) :: tpc

  real(r_kind) wim,wi
  real(r_kind),dimension(nsig) :: prsltmp,dpmdl
  integer(i_kind) i,j,k,levs
  integer(i_kind) ku,kl,ll,im
  real rsig(nsig)
  integer(i_kind),dimension(255):: pqm,qqm,tqm,wqm,cat,zqm
  real(r_kind),dimension(255):: dpres,tvflg,dpobs

!!! find averaged sigma levels !!!!!!!!
  levs=levsio
  ll=levsio

  do k=1,nsig
     rsig(k)=ges_prslavg(k)/ges_psfcavg
  enddo

  do k=1,levs
     cat(k)=nint(obsdat(10,k))
  enddo


!!! find model levels at obs location in log(cb) !!!!!!!!
  do k=1,nsig
     dpmdl(k)=obsdat(1,1)*rsig(k)
     prsltmp(k)=log(dpmdl(k)*one_tenth)
  enddo
!!! find obs levels in log(cb)     !!!!!!!!
  do k=1,levs
     dpres(k)=log(obsdat(1,k)*one_tenth)
     dpobs(k)=dpres(k)
  enddo


  if(kx==120)then
     pqm(1)=nint(min(qcmark(1,1),10000.0))
     qqm(1)=nint(min(qcmark(2,1),10000.0))
     tqm(1)=nint(min(qcmark(3,1),10000.0))
     zqm(1)=nint(min(qcmark(4,1),10000.0))
     call grdcrd(dpres,levs,prsltmp(1),nsig,-1)
        do k=1,levs
           tvflg(k)=one                               ! initialize as sensible
           do j=1,20
              if (tpc(k,j)==vtcd) tvflg(k)=zero       ! reset flag if virtual
              if (tpc(k,j)>=bmiss) exit               ! end of stack
           end do
        end do

        do i=2,levs
           im=i-1
           pqm(i)=nint(min(qcmark(1,i),10000.0))
           qqm(i)=nint(min(qcmark(2,i),10000.0))
           tqm(i)=nint(min(qcmark(3,i),10000.0))
           zqm(i)=nint(min(qcmark(4,i),10000.0))
           if ( (cat(i)==2 .or. cat(im)==2 .or. cat(i)==5 .or. cat(im)==5) .and. &
           pqm(i)<4 .and.  pqm(im)<4    )then
              ku=dpres(i)-1
              ku=min(nsig,ku)
              kl=dpres(im)+2
              kl=max(2,kl)
              do k = kl,ku
                 ll=ll+1
                 if(ll>255)then
                    write(6,*)'error in SONDE_EXT levs > 255'
                    stop
                 endif
                 obsdat(1,ll)=dpmdl(k)
                 qcmark(1,ll)  =max (qcmark(1,i),qcmark(1,im)) !PQM
                 qcmark(2,ll) = bmiss
                 qcmark(3,ll) = bmiss
                 qcmark(4,ll) = bmiss
                 qcmark(5,ll) = bmiss
                 qcmark(7,ll) = bmiss
                 do j=1,20
                    tpc(ll,j)=tpc(i,j)
                 end do
                 wim=(prsltmp(k)-dpobs(i))/(dpobs(im)-dpobs(i))
                 wi=(dpobs(im)-prsltmp(k))/(dpobs(im)-dpobs(i))
!!! find tob, only bogus if both good obs and of the same type (sensible/virtual)
                 if(  tqm(i)<4 .and.  tqm(im)<4 .and. tvflg(i)==tvflg(im) ) then
                    obsdat(3,ll)=obsdat(3,im)*wim + obsdat(3,i)*wi
                    drfdat(1,ll)  = drfdat(1,im)*wim + drfdat(1,i)*wi
                    drfdat(2,ll)  = drfdat(2,im)*wim + drfdat(2,i)*wi
                    drfdat(3,ll)  = drfdat(3,im)*wim + drfdat(3,i)*wi
                    qcmark(3,ll)  =max (qcmark(3,i),qcmark(3,im)) !TQM
                    obserr(3,ll)  =max (obserr(3,i),obserr(3,im))  ! TOE
                 endif
!!! find qob
                 if(  qqm(i)<4 .and.  qqm(im)<4  ) then
                    obsdat(2,ll)=obsdat(2,im)*wim + obsdat(2,i)*wi
                    drfdat(1,ll)  = drfdat(1,im)*wim + drfdat(1,i)*wi
                    drfdat(2,ll)  = drfdat(2,im)*wim + drfdat(2,i)*wi
                    drfdat(3,ll)  = drfdat(3,im)*wim + drfdat(3,i)*wi
                    qcmark(2,ll)  =max (qcmark(2,i),qcmark(2,im)) !QQM
                    obserr(2,ll)  =max (obserr(2,i),obserr(2,im))  ! QOE
                 endif
!!! define zob
                 if(  zqm(i)<4 .and.  zqm(im)<4  ) then
                    obsdat(4,ll)=obsdat(4,im)*wim + obsdat(4,i)*wi
                 else
                    obsdat(4,ll)=max(obsdat(4,im),obsdat(4,i))
                 endif
                 qcmark(4,ll)  =max (qcmark(4,i),qcmark(4,im)) !ZQM

              enddo !kl,ku
           endif !cat
        enddo !levs
!!!!!!!!! w (not used) !!!!!!!!!!!!!!!!!!!!!!!!!!!
  elseif(kx==220)then
     pqm(1)=nint(min(qcmark(1,1),10000.0))
     wqm(1)=nint(min(qcmark(5,1),10000.0))
     call grdcrd(dpres,levs,prsltmp(1),nsig,-1)
     do i=2,levs
        im=i-1
        wqm(i)=nint(min(qcmark(5,i),10000.0))
        zqm(i)=nint(min(qcmark(4,i),10000.0))
        pqm(i)=nint(min(qcmark(1,i),10000.0))
        if(  wqm(i)<4 .and.  wqm(im)<4 .and.  pqm(i)<4 .and.  pqm(im)<4 .and.&
        (cat(i)==2 .or. cat(im)==2 .or. cat(i)==5 .or. cat(im)==5) )then
           ku=dpres(i)-1
           ku=min(nsig,ku)
           kl=dpres(im)+2
           kl=max(2,kl)
           do k = kl,ku
              ll=ll+1
              if(ll>255)then
                 write(6,*)'error in SONDE_EXT levs > 255'
                 stop
              endif
              obsdat(1,ll)=dpmdl(k)
              qcmark(1,ll)  =max (qcmark(1,i),qcmark(1,im)) !PQM
              qcmark(2,ll) = bmiss
              qcmark(3,ll) = bmiss
              qcmark(4,ll) = bmiss
              qcmark(5,ll) = bmiss
              qcmark(7,ll) = bmiss
              wim=(prsltmp(k)-dpobs(i))/(dpobs(im)-dpobs(i))
              wi=(dpobs(im)-prsltmp(k))/(dpobs(im)-dpobs(i))
!!! find wob (wint)
              obsdat(5,ll)=obsdat(5,im)*wim + obsdat(5,i)*wi
              obsdat(6,ll)=obsdat(6,im)*wim + obsdat(6,i)*wi
              drfdat(1,ll)  = drfdat(1,im)*wim + drfdat(1,i)*wi
              drfdat(2,ll)  = drfdat(2,im)*wim + drfdat(2,i)*wi
              drfdat(3,ll)  = drfdat(3,im)*wim + drfdat(3,i)*wi
              qcmark(5,ll)  =max (qcmark(5,i),qcmark(5,im)) !WQM
              obserr(5,ll)  =max (obserr(5,i),obserr(5,im))  ! WOE
              qcmark(1,ll)  =max (qcmark(1,i),qcmark(1,im))
!!! find zob
              if(  zqm(i)<4 .and.  zqm(im)<4  ) then
                 obsdat(4,ll)=obsdat(4,im)*wim + obsdat(4,i)*wi
              else
                 obsdat(4,ll)=max(obsdat(4,im),obsdat(4,i))
              endif
           enddo !kl,ku
        endif !cat
     enddo !levs
  endif ! 120,220

!11 change the number of levels and output
  levsio=ll

! End of routine
  return

end subroutine sonde_ext
<|MERGE_RESOLUTION|>--- conflicted
+++ resolved
@@ -124,6 +124,7 @@
 !   2014-06-16  carley/zhu - add tcamt and lcbas
 !   2014-06-26  carley - simplify call to apply_hilbertcurve 
 !   2014-11-20  zhu  - added code for aircraft temperature kx=130
+!   2014-10-01  Xue    - add gsd surface observation uselist
 !
 !   input argument list:
 !     infile   - unit from which to read BUFR data
@@ -167,6 +168,7 @@
   use blacklist, only : blacklist_read,blacklist_destroy
   use blacklist, only : blkstns,blkkx,ibcnt
   use sfcobsqc,only: init_rjlists,get_usagerj,get_gustqm,destroy_rjlists
+  use sfcobsqc,only: init_gsd_sfcuselist,apply_gsd_sfcuselist,destroy_gsd_sfcuselist                       
   use hilbertcurve,only: init_hilbertcurve, accum_hilbertcurve, &
                          apply_hilbertcurve,destroy_hilbertcurve
   use ndfdgrids,only: init_ndfdgrid,destroy_ndfdgrid,relocsfcob,adjust_error
@@ -176,6 +178,7 @@
   use aircraftobsqc, only: init_aircraft_rjlists,get_aircraft_usagerj,&
                            destroy_aircraft_rjlists
   use adjust_cloudobs_mod, only: adjust_convcldobs,adjust_goescldobs
+  use rapidrefresh_cldsurf_mod, only: i_gsdsfc_uselist
 
   implicit none
 
@@ -283,7 +286,6 @@
   real(r_kind) tsavg,ff10,sfcr,zz
   real(r_kind) crit1,timedif,xmesh,pmesh
   real(r_kind) time_correction
-  real(r_kind) obval
   real(r_kind) tcamt,lcbas,ceiling
   real(r_kind) tcamt_oe,lcbas_oe
   real(r_kind) low_cldamt,mid_cldamt,hig_cldamt
@@ -395,15 +397,10 @@
   tcamtob = obstype == 'tcamt'
   lcbasob = obstype == 'lcbas'
   newvad=.false.
-<<<<<<< HEAD
-  aircraftobst=.false.
-  convobs = tob .or. uvob .or. spdob .or. qob .or. gustob
-=======
   convobs = tob .or. uvob .or. spdob .or. qob .or. gustob .or. &
             tdob .or. mxtmob .or. mitmob .or. pmob .or. howvob .or. &
             tcamtob .or. lcbasob
   aircraftobst=.false.
->>>>>>> 3e8680a2
   if(tob)then
      nreal=25
   else if(uvob) then 
@@ -426,8 +423,6 @@
      nreal=21
   else if(visob) then
      nreal=18
-<<<<<<< HEAD
-=======
   else if(tdob) then
      nreal=25
   else if(mxtmob) then
@@ -438,7 +433,6 @@
      nreal=24
   else if(howvob) then
      nreal=23
->>>>>>> 3e8680a2
   else if(metarcldobs) then
      nreal=25
   else if(goesctpobs) then
@@ -690,6 +684,7 @@
 
   call init_rjlists
   call init_aircraft_rjlists
+  if(i_gsdsfc_uselist==1) call init_gsd_sfcuselist
 
   if (lhilbert) call init_hilbertcurve(maxobs)
 
@@ -1475,9 +1470,17 @@
               if (mitmob  .and. maxtmint(2,k) > r0_1_bmiss) usage=103._r_kind   !do you need this ? / MPondeca
               if (howvob  .and. owave(1,k) > r0_1_bmiss) usage=103._r_kind   !do you need this ? / MPondeca
 
-              if (sfctype) call get_usagerj(kx,obstype,c_station_id,c_prvstg,c_sprvstg, &
-                                            dlon_earth,dlat_earth,idate,t4dv-toff, &
+              if (sfctype) then 
+                 if (i_gsdsfc_uselist==1 ) then
+                    if (kx==188 .or. kx==195 .or. kx==288.or.kx==295)  &
+                    call apply_gsd_sfcuselist(kx,obstype,c_station_id,c_prvstg,c_sprvstg, &
+                                            usage)
+                 else
+                    call get_usagerj(kx,obstype,c_station_id,c_prvstg,c_sprvstg, &
+                                            dlon_earth,dlat_earth,idate,t4dv-toff,      &
                                             obsdat(5,k),obsdat(6,k),usage)
+                 endif
+              endif
 
               if ((kx>129.and.kx<140).or.(kx>229.and.kx<240) ) then
                  call get_aircraft_usagerj(kx,obstype,c_station_id,usage)
@@ -1797,10 +1800,7 @@
                  cdata_all(9,iout)=pwq                     ! quality mark
                  cdata_all(10,iout)=obserr(7,k)            ! original obs error
                  cdata_all(11,iout)=usage                  ! usage parameter
-<<<<<<< HEAD
-=======
                  if (lhilbert) thisobtype_usage=11         ! save INDEX of where usage is stored for hilbertcurve cross validation (if requested)
->>>>>>> 3e8680a2
                  cdata_all(12,iout)=dlon_earth*rad2deg     ! earth relative longitude (degrees)
                  cdata_all(13,iout)=dlat_earth*rad2deg     ! earth relative latitude (degrees)
                  cdata_all(14,iout)=stnelev                ! station elevation (m)
@@ -1947,8 +1947,6 @@
                  cdata_all(16,iout)=zz                     ! terrain height at ob location
                  cdata_all(17,iout)=r_prvstg(1,1)          ! provider name
                  cdata_all(18,iout)=r_sprvstg(1,1)         ! subprovider name
-<<<<<<< HEAD
-=======
 
 !             2m-Dewpoint
               else if(tdob) then
@@ -2106,7 +2104,6 @@
                  cdata_all(21,iout)=r_prvstg(1,1)          ! provider name
                  cdata_all(22,iout)=r_sprvstg(1,1)         ! subprovider name
                  cdata_all(23,iout)=obsdat(10,k)           ! cat
->>>>>>> 3e8680a2
 
 ! METAR cloud observation
               else if(metarcldobs) then
@@ -2318,6 +2315,7 @@
   deallocate(cdata_out)
   call destroy_rjlists
   call destroy_aircraft_rjlists
+  if(i_gsdsfc_uselist==1) call destroy_gsd_sfcuselist
   if (lhilbert) call destroy_hilbertcurve
   if (twodvar_regional) call destroy_ndfdgrid
 
