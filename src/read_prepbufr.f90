subroutine read_prepbufr(nread,ndata,nodata,infile,obstype,lunout,twindin,sis,&
     prsl_full)
!$$$  subprogram documentation block
!                .      .    .                                       .
! subprogram:  read_prepbuf                read obs from prepbufr file
!   prgmmr: parrish          org: np22                date: 1990-10-07
!
! abstract:  This routine reads conventional data found in the prepbufr
!            file.  Specific observation types read by this routine 
!            include surface pressure, temperature, winds (components
!            and speeds), moisture and total precipitable water.  
!
!            When running the gsi in regional mode, the code only
!            retains those observations that fall within the regional
!            domain
!
! program history log:
!   1990-10-07  parrish
!   1998-05-15  weiyu yang 
!   1999-08-24  derber, j., treadon, r., yang, w., first frozen mpp version
!   2004-02-13  derber, j. - clean up and modify vertical weighting
!   2004-06-16  treadon - update documentation
!   2004-07-23  derber  - modify to include conventional sst
!   2004-07-29  treadon - add only to module use, add intent in/out
!   2004-07-30  derber  - generalize number of data records per obs type
!   2004-08-26  derber  - fix many errors in reading of sst data
!   2004-08-27  kleist  - modify pressure calculation
!   2004-10-28  kleist  - correct array index bug in hybrid pressure calculation
!   2004-11-16  treadon - deallocate(etabl) prior to exiting routine
!   2005-02-10  treadon - add call destroygrids for obstype = sst
!   2005-05-24  pondeca - add surface analysis option
!   2005-02-24  treadon - remove hardwired setting of metar ps obs error
!   2005-05-27  derber  - reduce t, uv, ps error limits
!   2005-05-27  kleist/derber - add option to read in new ob error table
!   2005-07-19  derber - clean up code a bit
!   2005-07-27  derber  - add print of monitoring and reject data
!   2005-08-02  derber - modify to use convinfo file
!   2005-09-08  derber - modify to use input group time window
!   2005-10-11  treadon - change convinfo read to free format
!   2005-10-17  treadon - add grid and earth relative obs location to output file
!   2005-10-18  treadon - remove array obs_load and call to sumload
!   2005-10-26  treadon - add routine tag to convinfo printout
!   2006-02-03  derber  - modify to count read/keep data and new obs control
!   2006-02-03  treadon - use interpolated guess 3d pressure field in errormod
!   2006-02-08  derber  - modify to use new convinfo module
!   2006-02-09  treadon - save height for wind observations
!   2006-02-23  kistler - modify to add optional data thinning
!   2006-02-23  kistler - raob instument as subtype and solar elv angle computed
!   2006-02-24  derber  - modify to take advantage of convinfo module
!   2006-04-03  derber  - modify to properly handle height of surface obs
!   2006-04-05  wu - changes to read in GPS IPW (type 153)
!   2006-05-18  middlecoff/treadon - add huge_i_kind upper limit on nint
!   2006-05-29  treadon - increase nreal to pass more information to setup routines
!   2006-06-08  su - added the option to turn off oiqc
!   2006-06-21  wu - deallocate etabl array
!   2006-07-28  derber  - temporarily add subtype for meteosat winds based on sat ID
!   2006-07-31  kleist  - change to surface pressure ob error from ln(ps) to ps(cb)
!   2006-10-25  sienkiewicz - add blacklist of raob data
!   2006-12-01  todling - embedded blacklist into a module
!   2007-02-13  parrish - add ability to use obs files with ref time different from analysis time
!   2007-02-20  wu - correct errors in quality mark checks
!   2007-03-01  tremolet - measure time from beginning of assimilation window
!   2007-03-15  su - remove the error table reading part to a subroutine
!   2007-04-24  wu - add TAMDAR (134) to be used as sensible T
!   2007-05-17  kleist - generalize flag for virtual/sensible temperature obs
!   2007-09-28  treadon - truncate/expand obs time to remove extraneous bits 
!   2007-10-03  su  -   Add reading qc mark from satellite wind
!   2007-10-24  Pondeca - add ability to use use_list on mesonet winds
!   2007-11-03  su  -   modify conventional thinning algorithm
!   2008-03-28  wu - add code to generate optional observation perturbations
!   2008-03-31  li.bi - add ascat
!   2008-05-27  safford - rm unused vars and uses
!   2008-06-02  treadon - check iret from inital readmg and act accordingly
!   2008-09-08  lueken  - merged ed's changges into q1fy09 code
!   2008-21-25  todling - adapted Tremolet 2007-03-01 change of time window
!                       - remove unused vars
!   2009-07-08  pondeca - add ability to convert virtual temperature
!                         obs into sensible temperature for 2dvar
!   2009-07-08  park,pondeca - add option to use the hilbert curve-based
!                              cross-validation for 2dvar
!   2009-07-08  pondeca - move handling of "provider use_list" for mesonet winds 
!                         to the new module sfcobsqc
!   2010-03-29  hu - add code to read cloud observation from METAR and NESDIS cloud products
!   2010-05-15  kokron - safety measure: initialize cdata_all to zero
!   2010-08-23  tong - add flg as an input argument of map3grids, so that the subroutine can be used for 
!                      thinning grid with either pressure or height as the vertical coordinate. 
!                      flg=-1 for prepbufr data thinning grid (pressure as the vertical coordinate). 
!   2010-09-08  parrish - remove subroutine check_rotate_wind.  This was a debug routine introduced when
!                           the reference wind rotation angle was stored as an angle, beta_ref.  This field
!                           had a discontinuity at the date line (180E), which resulted in erroneous wind
!                           rotation angles for a small number of winds whose rotation angle was interpolated
!                           from beta_ref values across the discontinuity.  This was fixed by replacing the
!                           beta_ref field with cos_beta_ref, sin_beta_ref.
!   2010-10-19  wu - add code to limit regional use of MAP winds with P less than 400 mb
!   2010-11-13  su - skip satellite winds from prepbufr 
!   2010-11-18  treadon - add check for small POB (if POB<tiny_r_kind then POB=bmiss)
!   2011-02-14  zhu - add gust and visibility
!   2011-07-13  wu     - not use mesonet Psfc when 8th character of sid is "x"
!   2011-08-01  lueken  - added module use deter_sfc_mod and fixed indentation
!   2011-08-27  todling - add use_prepb_satwnd; cleaned out somebody's left over's
!   2011-11-14  wu     - pass CAT to setup routines for raob level enhancement
!   2012-04-03  s.liu    - thin new VAD wind 
!   2012-11-12  s.liu    - identify new VAD wind by vertical resolution 
!   2012-08-29  akella  - extend nst_gsi option to handle sstobs
!   2013-01-26  parrish - change from grdcrd to grdcrd1 (to allow successful debug compile on WCOSS)
!   2013-01-26  parrish - WCOSS debug compile error for pflag used before initialized.
!                                    Initialize pflag=0 at beginning of subroutine.
!   2013-02-28  sienkiewicz - put in subset via SAID for kx=290 ASCAT to allow
!                        separate control of metop-a and metop-b ASCAT if 
!                        needed
!   2013-05-03  sienkiewicz - if ACARS SID == 'ACARS' take ID from ACID instead
!   2013-05-15  zhu  - add phase of aircraft flight and vertical velocity for aircraft data
!                    - match aircraft obs with temperature bias file 
!                    - add new tail number info if there is any
!                    - add aircraft_t_bc_pof and aircraft_t_bc
!   2013-05-28  wu     - add subroutine sonde_ext and call to the subroutine for ext_sonde option
!   2013-06-07  zhu  - read aircraft data from prepbufr_profl when aircraft_t_bc=.true.
!   2013-09-08  s.liu  - increase nmsgmax to 100000 to read NESDIS cloud product
!   2013-12-08  s.liu  - identify VAD wind based on sub type
<<<<<<< HEAD
=======
!   2014-03-19  pondeca - add 10m wind speed
!   2014-04-10  pondeca - add td2m,mxtm,mitm,pmsl
!   2014-05-07  pondeca - add significant wave height (howv)
!
>>>>>>> 3aa43e59
!   2014-02-28  sienkiewicz - added code for option aircraft_t_bc_ext for external aircraft bias table
!   2014-06-16  carley/zhu - add tcamt and lcbas
!
!   input argument list:
!     infile   - unit from which to read BUFR data
!     obstype  - observation type to process
!     lunout   - unit to which to write data for further processing
!     prsl_full- 3d pressure on full domain grid
!
!   output argument list:
!     nread    - number of type "obstype" observations read
!     nodata   - number of individual "obstype" observations read
!     ndata    - number of type "obstype" observations retained for further processing
!     twindin  - input group time window (hours)
!     sis      - satellite/instrument/sensor indicator
!
! attributes:
!   language: f90
!   machine:  ibm RS/6000 SP
!
!$$$
  use kinds, only: r_single,r_kind,r_double,i_kind
  use constants, only: zero,one_tenth,one,deg2rad,fv,t0c,half,&
      three,four,rad2deg,tiny_r_kind,huge_r_kind,huge_i_kind,&
      r60inv,r10,r100,r2000
  use gridmod, only: diagnostic_reg,regional,nlon,nlat,nsig,&
      tll2xy,txy2ll,rotate_wind_ll2xy,rotate_wind_xy2ll,&
      rlats,rlons,twodvar_regional
  use convinfo, only: nconvtype,ctwind, &
      ncmiter,ncgroup,ncnumgrp,icuse,ictype,icsubtype,ioctype, &
      ithin_conv,rmesh_conv,pmesh_conv, &
      id_bias_ps,id_bias_t,conv_bias_ps,conv_bias_t,use_prepb_satwnd

  use obsmod, only: iadate,oberrflg,perturb_obs,perturb_fact,ran01dom,hilbert_curve
  use obsmod, only: blacklst,offtime_data,bmiss,ext_sonde
  use radinfo,only: nst_gsi,nstinfo
  use aircraftinfo, only: aircraft_t_bc,aircraft_t_bc_pof,ntail,taillist,idx_tail,npredt,predt, &
      aircraft_t_bc_ext,ntail_update,max_tail,nsort,itail_sort,idx_sort,timelist
  use converr,only: etabl
  use gsi_4dvar, only: l4dvar,time_4dvar,winlen
  use qcmod, only: errormod,noiqc,newvad
  use convthin, only: make3grids,map3grids,del3grids,use_all
  use blacklist, only : blacklist_read,blacklist_destroy
  use blacklist, only : blkstns,blkkx,ibcnt
  use sfcobsqc,only: init_rjlists,get_usagerj,get_gustqm,destroy_rjlists
  use hilbertcurve,only: init_hilbertcurve, accum_hilbertcurve, &
                         apply_hilbertcurve,destroy_hilbertcurve
  use ndfdgrids,only: init_ndfdgrid,destroy_ndfdgrid,relocsfcob,adjust_error
  use jfunc, only: tsensible
  use deter_sfc_mod, only: deter_sfc_type,deter_sfc2
  use gsi_nstcouplermod, only: gsi_nstcoupler_deter
  use aircraftobsqc, only: init_aircraft_rjlists,get_aircraft_usagerj,&
                           destroy_aircraft_rjlists
  use adjust_cloudobs_mod, only: adjust_convcldobs,adjust_goescldobs

  implicit none

! Declare passed variables
  character(len=*)                      ,intent(in   ) :: infile,obstype
  character(len=20)                     ,intent(in   ) :: sis
  integer(i_kind)                       ,intent(in   ) :: lunout
  integer(i_kind)                       ,intent(inout) :: nread,ndata,nodata
  real(r_kind)                          ,intent(in   ) :: twindin
  real(r_kind),dimension(nlat,nlon,nsig),intent(in   ) :: prsl_full

! Declare local parameters
  real(r_kind),parameter:: r0_01 = 0.01_r_kind
  real(r_kind),parameter:: r0_75 = 0.75_r_kind
  real(r_kind),parameter:: r0_7 = 0.7_r_kind
  real(r_kind),parameter:: r1_2 = 1.2_r_kind
  real(r_kind),parameter:: r3_33= three + one/three
  real(r_kind),parameter:: r6   = 6.0_r_kind
  real(r_kind),parameter:: r20  = 20.0_r_kind
  real(r_kind),parameter:: r50  = 50.0_r_kind
  real(r_kind),parameter:: r90  = 90.0_r_kind
  real(r_kind),parameter:: r360 = 360.0_r_kind
  real(r_kind),parameter:: r500 = 500.0_r_kind
  real(r_kind),parameter:: r999 = 999.0_r_kind
  real(r_kind),parameter:: r1200= 1200.0_r_kind
  real(r_kind),parameter:: convert= 1.0e-6_r_kind
  real(r_kind),parameter:: emerr= 0.2_r_kind
  real(r_kind),parameter:: r0_1_bmiss=one_tenth*bmiss
  real(r_kind),parameter:: r0_01_bmiss=r0_01*bmiss
  character(80),parameter:: cspval= '88888888'

  integer(i_kind),parameter:: mxtb=5000000
  integer(i_kind),parameter:: nmsgmax=100000 ! max message count
! integer(i_kind),parameter:: nmsgmax=10000 ! max message count

! Declare local variables
<<<<<<< HEAD
  logical tob,qob,uvob,spdob,sstob,pwob,psob,gustob,visob
  logical metarcldobs,goesctpobs,tcamtob,lcbasob
=======
  logical tob,qob,uvob,spdob,sstob,pwob,psob,gustob,visob,tdob,mxtmob,mitmob,pmob,howvob
  logical metarcldobs,geosctpobs
>>>>>>> 3aa43e59
  logical outside,driftl,convobs,inflate_error
  logical sfctype
  logical luse,ithinp,windcorr
  logical patch_fog
  logical aircraftset,aircraftobst,aircrafttype
  logical acft_profl_file
  logical,allocatable,dimension(:,:):: lmsg           ! set true when convinfo entry id found in a message

  character(40) drift,hdstr,qcstr,oestr,sststr,satqcstr,levstr,hdstr2
<<<<<<< HEAD
  character(40) metarcldstr,goescldstr,metarvisstr,metarwthstr,cldseqstr,cld2seqstr
=======
  character(40) metarcldstr,geoscldstr,metarvisstr,metarwthstr
  character(40) maxtmintstr,owavestr
>>>>>>> 3aa43e59
  character(80) obstr
  character(10) date
  character(8) subset
  character(8) prvstr,sprvstr     
  character(8) c_prvstg,c_sprvstg 
  character(8) c_station_id
  character(1) sidchr(8)
  character(8) stnid
  character(10) aircraftstr
  character(1) cb
  logical lhilbert

  integer(i_kind) ireadmg,ireadsb,icntpnt,icntpnt2,icount,iiout
  integer(i_kind) lunin,i,maxobs,j,idomsfc,itemp,it29
  integer(i_kind) kk,klon1,klat1,klonp1,klatp1
  integer(i_kind) nc,nx,id,isflg,ntread,itx,ii,ncsave
  integer(i_kind) ihh,idd,idate,iret,im,iy,k,levs
  integer(i_kind) metarcldlevs,metarwthlevs,cldseqlevs,cld2seqlevs
  integer(i_kind) kx,kx0,nreal,nchanl,ilat,ilon,ithin
  integer(i_kind) cat,zqm,pwq,sstq,qm,lim_qm,lim_zqm,gustqm,visqm,tdqm,mxtmqm,mitmqm,howvqm
  integer(i_kind) lim_tqm,lim_qqm
  integer(i_kind) nlevp         ! vertical level for thinning
  integer(i_kind) ntmp,iout
  integer(i_kind) pflag
  integer(i_kind) ntest,nvtest,iosub,ixsub,isubsub,iobsub
  integer(i_kind) kl,k1,k2
  integer(i_kind) itypex
  integer(i_kind) minobs,minan
  integer(i_kind) ntb,ntmatch,ncx
  integer(i_kind) nmsg                ! message index
  integer(i_kind) idx                 ! order index of aircraft temperature bias
  integer(i_kind) tcamt_qc,lcbas_qc
  integer(i_kind) low_cldamt_qc,mid_cldamt_qc,hig_cldamt_qc
  integer(i_kind) iyyyymm
  integer(i_kind) jj,start,next
  integer(i_kind) tab(mxtb,3)
  integer(i_kind),dimension(5):: idate5
  integer(i_kind),dimension(nmsgmax):: nrep
  integer(i_kind),dimension(255):: pqm,qqm,tqm,wqm,pmq
  integer(i_kind),dimension(nconvtype)::ntxall
  integer(i_kind),dimension(nconvtype+1)::ntx
  integer(i_kind),allocatable,dimension(:):: isort,iloc
  integer(i_kind) ibfms

  real(r_kind) time,timex,time_drift,timeobs,toff,t4dv,zeps
  real(r_kind) qtflg,tdry,rmesh,ediff,usage
  real(r_kind) u0,v0,uob,vob,dx,dy,dx1,dy1,w00,w10,w01,w11
  real(r_kind) qoe,qobcon,pwoe,pwmerr,dlnpob,ppb,poe,gustoe,visoe,qmaxerr
  real(r_kind) toe,woe,errout,oelev,dlat,dlon,sstoe,dlat_earth,dlon_earth
  real(r_kind) tdoe,mxtmoe,mitmoe,pmoe,howvoe
  real(r_kind) selev,elev,stnelev
  real(r_kind) cdist,disterr,disterrmax,rlon00,rlat00
  real(r_kind) vdisterrmax,u00,v00
  real(r_kind) del,terrmin,werrmin,perrmin,qerrmin,pwerrmin
  real(r_kind) tsavg,ff10,sfcr,zz
  real(r_kind) crit1,timedif,xmesh,pmesh
  real(r_kind) time_correction
  real(r_kind) obval
  real(r_kind) tcamt,lcbas,ceiling
  real(r_kind) tcamt_oe,lcbas_oe
  real(r_kind) low_cldamt,mid_cldamt,hig_cldamt
  real(r_kind),dimension(nsig):: presl
  real(r_kind),dimension(nsig-1):: dpres
  real(r_kind),dimension(255)::plevs
  real(r_kind),dimension(255):: tvflg
  real(r_kind),allocatable,dimension(:):: presl_thin
  real(r_kind),allocatable,dimension(:,:):: cdata_all,cdata_out
  real(r_kind) :: zob,tref,dtw,dtc,tz_tr

  real(r_double) rstation_id,qcmark_huge
  real(r_double) vtcd
  real(r_double),dimension(8):: hdr,hdrtsb
  real(r_double),dimension(3,255):: hdr3
  real(r_double),dimension(8,255):: drfdat,qcmark,obserr
  real(r_double),dimension(13,255):: obsdat
  real(r_double),dimension(8,1):: sstdat
  real(r_double),dimension(2,1):: cld2seq
  real(r_double),dimension(3,10):: cldseq
  real(r_double),dimension(2,10):: metarcld
  real(r_double),dimension(1,10):: metarwth
  real(r_double),dimension(2,1) :: metarvis
<<<<<<< HEAD
  real(r_double),dimension(4,1) :: goescld
=======
  real(r_double),dimension(4,1) :: geoscld
  real(r_double),dimension(2,255):: maxtmint
  real(r_double),dimension(1,255):: owave
>>>>>>> 3aa43e59
  real(r_double),dimension(1):: satqc
  real(r_double),dimension(1,1):: r_prvstg,r_sprvstg 
  real(r_double),dimension(1,255):: levdat
  real(r_double),dimension(255,20):: tpc
  real(r_double),dimension(2,255,20):: tobaux
  real(r_double),dimension(2,255):: aircraftwk

!  equivalence to handle character names
  equivalence(r_prvstg(1,1),c_prvstg) 
  equivalence(r_sprvstg(1,1),c_sprvstg) 
  equivalence(rstation_id,c_station_id)
  equivalence(rstation_id,sidchr)

!  data statements
  data hdstr  /'SID XOB YOB DHR TYP ELV SAID T29'/
  data hdstr2 /'TYP SAID T29 SID'/
  data obstr  /'POB QOB TOB ZOB UOB VOB PWO MXGS HOVI CAT PRSS TDO PMO' /
  data drift  /'XDR YDR HRDR                    '/
  data sststr /'MSST DBSS SST1 SSTQM SSTOE           '/
  data qcstr  /'PQM QQM TQM ZQM WQM NUL PWQ PMQ'/
  data oestr  /'POE QOE TOE NUL WOE NUL PWE     '/
! data satqcstr  /'RFFL QIFY QIFN EEQF'/
  data satqcstr  /'QIFN'/
  data prvstr /'PRVSTG'/   
  data sprvstr /'SPRVSTG'/ 
  data levstr  /'POB'/
  data cld2seqstr /'TOCC HBLCS'/      ! total cloud cover and height above surface of base of lowest cloud see
  data cldseqstr /'VSSO CLAM HOCB'/   ! vertical significance, cloud amount and cloud base height
  data metarcldstr /'CLAM HOCB'/      ! cloud amount and cloud base height
  data metarwthstr /'PRWE'/           ! present weather
  data metarvisstr /'HOVI TDO'/       ! visibility and dew point
  data goescldstr /'CDTP TOCC GCDTT CDTP_QM'/   ! NESDIS cloud products: cloud top pressure, temperature,amount
  data aircraftstr /'POAF IALR'/      ! phase of aircraft flight and vertical velocity
  data maxtmintstr  /'MXTM MITM'/
  data owavestr  /'HOWV'/

  data lunin / 13 /
  data ithin / -9 /
  data rmesh / -99.999_r_kind /
  !* test new vad wind
  !* for match loction station and time
        character(7*2000) cstn_idtime,cstn_idtime2
        character(7) stn_idtime(2000),stn_idtime2(2000)
        equivalence (stn_idtime(1),cstn_idtime)
        equivalence (stn_idtime2(1),cstn_idtime2)
        integer :: ii1,atmp,btmp,mytimeyy,ibyte
        character(4) stid
        real(8) :: rval
        character(len=8) :: cval
        equivalence (rval,cval)
        character(7) flnm
        integer:: icase,klev,ikkk,tkk
        real:: diffhgt,diffuu,diffvv

  real(r_double),dimension(3,1500):: fcstdat
  character(80) fcststr
  data fcststr  /'UFC VFC'/
  
! File type
  acft_profl_file = index(infile,'_profl')/=0

! Initialize variables

  pflag=0                  !  dparrish debug compile run flags pflag as not defined ???????????
  nreal=0
  satqc=zero
  tob = obstype == 't'
  uvob = obstype == 'uv'  ; if (twodvar_regional) uvob = uvob .or. obstype == 'wspd10m'
  spdob = obstype == 'spd'
  psob = obstype == 'ps'
  qob = obstype == 'q'
  pwob = obstype == 'pw'
  sstob = obstype == 'sst'
  gustob = obstype == 'gust'
  visob = obstype == 'vis'
  tdob = obstype == 'td2m'
  mxtmob = obstype == 'mxtm'
  mitmob = obstype == 'mitm'
  pmob = obstype == 'pmsl'
  howvob = obstype == 'howv'
  metarcldobs = obstype == 'mta_cld'
  goesctpobs = obstype == 'gos_ctp'
  tcamtob = obstype == 'tcamt'
  lcbasob = obstype == 'lcbas'
  newvad=.false.
  convobs = tob .or. uvob .or. spdob .or. qob .or. gustob .or. &
            tdob .or. mxtmob .or. mitmob .or. pmob .or. howvob
  if(tob)then
     nreal=25
  else if(uvob) then 
     nreal=24
  else if(spdob) then
     nreal=23
  else if(psob) then
     nreal=22
  else if(qob) then
     nreal=25
  else if(pwob) then
     nreal=20
  else if(sstob) then
     if (nst_gsi > 0) then
        nreal=20 + nstinfo
     else
        nreal=20
     end if
  else if(gustob) then
     nreal=21
  else if(visob) then
     nreal=21
  else if(tdob) then
     nreal=25
  else if(mxtmob) then
     nreal=24
  else if(mitmob) then
     nreal=24
  else if(pmob) then
     nreal=24
  else if(howvob) then
     nreal=23
  else if(metarcldobs) then
     nreal=25
  else if(goesctpobs) then
     nreal=8
  else if(tcamtob) then
     nreal=20
  else if(lcbasob) then
     nreal=23
  else 
     write(6,*) ' illegal obs type in READ_PREPBUFR '
     call stop2(94)
  end if

!  Set qc limits based on noiqc flag
  if (noiqc) then
     lim_qm=8
     if (psob) lim_zqm=7
     if (qob)  lim_tqm=7
     if (tob)  lim_qqm=8
  else
     lim_qm=4
     if (psob) lim_zqm=4
     if (qob)  lim_tqm=4
     if (tob)  lim_qqm=4
  endif

  if (tob .and. (aircraft_t_bc_pof .or. aircraft_t_bc .or.&
       aircraft_t_bc_ext )) nreal=nreal+3
  if(perturb_obs .and. (tob .or. psob .or. qob))nreal=nreal+1
  if(perturb_obs .and. uvob )nreal=nreal+2

  qcmark_huge = huge_i_kind

  lhilbert = twodvar_regional .and. hilbert_curve

  if (blacklst) call blacklist_read(obstype)

!------------------------------------------------------------------------
! Open, then read date from bufr data
  call closbf(lunin)
  open(lunin,file=trim(infile),form='unformatted')
  call openbf(lunin,'IN',lunin)
  call datelen(10)

  ntread=1
  ntmatch=0
  ntx(ntread)=0
  ntxall=0
  do nc=1,nconvtype
     if(trim(ioctype(nc)) == trim(obstype))then
       if(.not.use_prepb_satwnd .and. (trim(ioctype(nc)) == 'uv' .or. trim(ioctype(nc)) == 'wspd10m') .and. ictype(nc) >=241 &
          .and. ictype(nc) <260) then 
          cycle
       else
          if (aircraft_t_bc) then
             aircrafttype=(ictype(nc)>129 .and. ictype(nc)<140) .or.  (ictype(nc)>229 .and. ictype(nc)<240)
             if (.not. acft_profl_file .and. aircrafttype) cycle    ! skip aircrafttype for prepbufr
             if (acft_profl_file .and. (.not. aircrafttype)) cycle  ! skip non-aircrafttype for prepbufr_profl
          end if
          ntmatch=ntmatch+1
          ntxall(ntmatch)=nc
       endif
     end if
     if(trim(ioctype(nc)) == trim(obstype) .and. abs(icuse(nc)) <= 1)then
        if(.not.use_prepb_satwnd .and. (trim(ioctype(nc)) == 'uv' .or. trim(ioctype(nc)) == 'wspd10m') .and. ictype(nc) >=241 &
            .and. ictype(nc) <260) then
            cycle
        else
           if (aircraft_t_bc) then
              aircrafttype=(ictype(nc)>129 .and. ictype(nc)<140) .or.  (ictype(nc)>229 .and. ictype(nc)<240)
              if (.not. acft_profl_file .and. aircrafttype) cycle    ! skip aircrafttype for prepbufr
              if (acft_profl_file .and. (.not. aircrafttype)) cycle  ! skip non-aircrafttype for prepbufr_profl
           end if
           ithin=ithin_conv(nc)
           if(ithin > 0)then
              ntread=ntread+1
              ntx(ntread)=nc
           end if
        endif
     end if
  end do
  if(ntmatch == 0)then
     write(6,*) ' no matching obstype found in obsinfo ',obstype
     return
  end if

  allocate(lmsg(nmsgmax,ntread))
  lmsg = .false.
  maxobs=0
  tab=0
  nmsg=0
  nrep=0
  ntb = 0
  msg_report: do while (ireadmg(lunin,subset,idate) == 0)
     if(.not.use_prepb_satwnd .and. trim(subset) == 'SATWND') cycle msg_report
     if (aircraft_t_bc) then
        aircraftset = trim(subset)=='AIRCFT' .or. trim(subset)=='AIRCAR'
        if (.not. acft_profl_file .and. aircraftset) cycle msg_report
        if (acft_profl_file .and. (.not. aircraftset)) cycle msg_report
     end if

!    Time offset
     if(nmsg == 0) call time_4dvar(idate,toff)
     nmsg=nmsg+1
     if (nmsg>nmsgmax) then
        write(6,*)'READ_PREPBUFR: messages exceed maximum ',nmsgmax
        call stop2(50)
     endif
     loop_report: do while (ireadsb(lunin) == 0)
        ntb = ntb+1
        nrep(nmsg)=nrep(nmsg)+1
        if (ntb>mxtb) then
           write(6,*)'READ_PREPBUFR: reports exceed maximum ',mxtb
           call stop2(50)
        endif

!       Extract type information
        call ufbint(lunin,hdr,4,1,iret,hdstr2)
        kx=hdr(1)
        if (aircraft_t_bc .and. acft_profl_file) then
           kx0=kx
           if (.not. uvob) then
              if (kx0==330 .or. kx0==430 .or. kx0==530) kx=130
              if (kx0==331 .or. kx0==431 .or. kx0==531) kx=131
              if (kx0==332 .or. kx0==432 .or. kx0==532) kx=132
              if (kx0==333 .or. kx0==433 .or. kx0==533) kx=133
              if (kx0==334 .or. kx0==434 .or. kx0==534) kx=134
              if (kx0==335 .or. kx0==435 .or. kx0==535) kx=135
           else
              if (kx0==330 .or. kx0==430 .or. kx0==530) kx=230
              if (kx0==331 .or. kx0==431 .or. kx0==531) kx=231
              if (kx0==332 .or. kx0==432 .or. kx0==532) kx=232
              if (kx0==333 .or. kx0==433 .or. kx0==533) kx=233
              if (kx0==334 .or. kx0==434 .or. kx0==534) kx=234
              if (kx0==335 .or. kx0==435 .or. kx0==535) kx=235
           end if
        end if
        !* for new vad wind
        if(kx==224 .and. .not.newvad) then
           call ufbint(lunin,hdrtsb,1,1,iret,'TSB')
            if(hdrtsb(1)==2) then
            newvad=.true.
            go to 288
           end if
           call ufbint(lunin,obsdat,13,255,levs,obstr)
           if(levs>1)then
           do k=1, levs-1
             diffuu=abs(obsdat(4,k+1)-obsdat(4,k))
             if(diffuu==50.0) then
                   newvad=.true.
                   go to 288
             end if
           end do
           end if
288     continue
        end if
        !* END new vad wind

        if(twodvar_regional)then
!          If running in 2d-var (surface analysis) mode, check to see if observation
!          is surface type.  If not, read next observation report from bufr file
           sfctype=(kx>179.and.kx<190).or.(kx>=280.and.kx<=290).or. &
                   (kx>=192.and.kx<=199).or.(kx>=292.and.kx<=299)
           if (.not.sfctype ) cycle loop_report

        end if

! temporary specify iobsub until put in bufr file
        iobsub = 0                                                  
        if(kx == 280 .or. kx == 180 ) iobsub=hdr(3)                                            
        if(kx == 290) iobsub=hdr(2)
        if(use_prepb_satwnd .and. (kx >= 240 .and. kx <=260 )) iobsub = hdr(2)

!       For the satellite wind to get quality information and check if it will be used
        if(use_prepb_satwnd .and. (kx == 243 .or. kx == 253 .or. kx ==254) ) then
           call ufbint(lunin,satqc,1,1,iret,satqcstr)
           if(satqc(1) <  85.0_r_double) cycle loop_report   ! QI w/o fcst (su's setup
!!         if(satqc(2) <= 80.0_r_double) cycle loop_report   ! QI w/ fcst (old prepdata)
        endif

!       Check for blacklisting of station ID
        if (blacklst .and. ibcnt > 0) then
           stnid = transfer(hdr(4),stnid)
           do i = 1,ibcnt
              if( kx == blkkx(i) .and. stnid == blkstns(i) ) then
                 write(6,*)'READ_PREPBUFR: blacklist station ',stnid, &
                    'for obstype ',trim(obstype),' and kx=',kx
                 cycle loop_report
              endif
           enddo
        endif

!  Match ob to proper convinfo type
        ncsave=0
        matchloop:do ncx=1,ntmatch
           nc=ntxall(ncx)
           if (kx /= ictype(nc))cycle 

!  Find convtype which match ob type and subtype
           if(icsubtype(nc) == iobsub) then
              ncsave=nc
              exit matchloop
           else
!  Find convtype which match ob type and subtype group (isubtype == ?*)
!       where ? specifies the group and icsubtype = ?0)
              ixsub=icsubtype(nc)/10
              iosub=iobsub/10
              isubsub=icsubtype(nc)-ixsub*10
              if(ixsub == iosub .and. isubsub == 0) then
                 ncsave=nc
!  Find convtype which match ob type and subtype is all remaining 
!       (icsubtype(nc) = 0)
              else if (ncsave == 0 .and. icsubtype(nc) == 0) then
                 ncsave=nc
              end if
           end if
        end do matchloop

!  Save information for next read
        if(ncsave /= 0) then

           call ufbint(lunin,levdat,1,255,levs,levstr)
           maxobs=maxobs+max(1,levs)
           nx=1
           if(ithin_conv(ncsave) > 0)then
              do ii=2,ntread
                 if(ntx(ii) == ncsave)nx=ii
              end do
           end if
           tab(ntb,1)=ncsave
           tab(ntb,2)=nx
           tab(ntb,3)=levs
           lmsg(nmsg,nx) = .true.
        end if

     end do loop_report
  enddo msg_report
  if (nmsg==0) goto 900
  write(6,*)'READ_PREPBUFR: messages/reports = ',nmsg,'/',ntb,' ntread = ',ntread



  if(tob) write(6,*)'READ_PREPBUFR: time offset is ',toff,' hours.'
!------------------------------------------------------------------------

! Obtain program code (VTCD) associated with "VIRTMP" step
  call ufbqcd(lunin,'VIRTMP',vtcd)

  call init_rjlists
  call init_aircraft_rjlists

  if (lhilbert) call init_hilbertcurve(maxobs)

  if (twodvar_regional) call init_ndfdgrid 

! loop over convinfo file entries; operate on matches
  
  allocate(cdata_all(nreal,maxobs),isort(maxobs))
  isort = 0
  cdata_all=zero
  nread=0
  ntest=0
  nvtest=0
  nchanl=0
  ilon=2
  ilat=3
  loop_convinfo: do nx=1, ntread

     use_all = .true.
     ithin=0
     if(nx > 1) then
        nc=ntx(nx)
        ithin=ithin_conv(nc)
        if (ithin > 0 ) then
           rmesh=rmesh_conv(nc)
           pmesh=pmesh_conv(nc)
           use_all = .false.
           if(pmesh > zero) then
              pflag=1
              nlevp=r1200/pmesh
           else
              pflag=0
              nlevp=nsig
           endif
           xmesh=rmesh

           call make3grids(xmesh,nlevp)

           if (.not.use_all) then
              allocate(presl_thin(nlevp))
              if (pflag==1) then
                 do k=1,nlevp
                    presl_thin(k)=(r1200-(k-1)*pmesh)*one_tenth
                 enddo
              endif
           endif
     
           write(6,*)'READ_PREPBUFR: obstype,ictype(nc),rmesh,pflag,nlevp,pmesh=',&
              trim(ioctype(nc)),ictype(nc),rmesh,pflag,nlevp,pmesh
        endif
     endif
       

     call closbf(lunin)
     write(6,*)'new vad flag::', newvad 
     open(lunin,file=infile,form='unformatted')
     call openbf(lunin,'IN',lunin)
     call datelen(10)

!    Big loop over prepbufr file	

     ntb = 0
     nmsg = 0
     icntpnt=0
     icntpnt2=0
     disterrmax=-9999.0_r_kind
     loop_msg: do while (ireadmg(lunin,subset,idate)== 0)
        if(.not.use_prepb_satwnd .and. trim(subset) =='SATWND') cycle loop_msg
        if (aircraft_t_bc) then
           aircraftset = trim(subset)=='AIRCFT' .or. trim(subset)=='AIRCAR'
           if (.not. acft_profl_file .and. aircraftset) cycle loop_msg
           if (acft_profl_file .and. (.not. aircraftset)) cycle loop_msg
        end if

        nmsg = nmsg+1
        if(.not.lmsg(nmsg,nx)) then
           do i=ntb+1,ntb+nrep(nmsg)
              icntpnt2=icntpnt2+tab(i,3)
           end do
           ntb=ntb+nrep(nmsg)
           cycle loop_msg ! no useable reports this mesage, skip ahead report count
        end if 

        loop_readsb: do while(ireadsb(lunin) == 0)
!          use msg lookup table to decide which messages to skip
!          use report id lookup table to only process matching reports
           ntb = ntb+1
           if(icntpnt < icntpnt2)icntpnt=icntpnt2
           icntpnt2=icntpnt2+tab(ntb,3)
           nc=tab(ntb,1)
           if(nc <= 0 .or. tab(ntb,2) /= nx) cycle loop_readsb
                 
!          Extract type, date, and location information
           call ufbint(lunin,hdr,8,1,iret,hdstr)
           kx=hdr(5)

           if (.not.(aircraft_t_bc .and. acft_profl_file)) then
              if(abs(hdr(3))>r90 .or. abs(hdr(2))>r360) cycle loop_readsb
              if(hdr(2)== r360)hdr(2)=hdr(2)-r360
              if(hdr(2) < zero)hdr(2)=hdr(2)+r360
              dlon_earth=hdr(2)*deg2rad
              dlat_earth=hdr(3)*deg2rad

!             check VAD subtype. 1--old, 2--new, other--old 
              if(kx==224) then
                call ufbint(lunin,hdrtsb,1,1,iret,'TSB')
                if(.not.newvad .and. hdrtsb(1)==2) cycle loop_readsb
                if(newvad .and. hdrtsb(1)/=2) cycle loop_readsb
              end if
              !* thin new VAD in time level
              if(kx==224.and.newvad)then
                icase=0
                if(abs(hdr(4))>0.75_r_kind) icase=1
!               if(abs(hdr(4))>0.17_r_kind.and.abs(hdr(4))<0.32_r_kind) icase=1
!               if(abs(hdr(4))>0.67_r_kind.and.abs(hdr(4))<0.82_r_kind) icase=1
!               if(abs(hdr(4))>1.17_r_kind.and.abs(hdr(4))<1.32_r_kind) icase=1
!               if(abs(hdr(4))>1.67_r_kind.and.abs(hdr(4))<1.82_r_kind) icase=1
!               if(abs(hdr(4))>2.17_r_kind.and.abs(hdr(4))<2.62_r_kind) icase=1
!               if(abs(hdr(4))>2.67_r_kind.and.abs(hdr(4))<2.82_r_kind) icase=1
                if(icase/=1) cycle
              end if

              if(regional)then
                 call tll2xy(dlon_earth,dlat_earth,dlon,dlat,outside)    ! convert to rotated coordinate
                 if(diagnostic_reg) then
                    call txy2ll(dlon,dlat,rlon00,rlat00)
                    ntest=ntest+1
                    cdist=sin(dlat_earth)*sin(rlat00)+cos(dlat_earth)*cos(rlat00)* &
                         (sin(dlon_earth)*sin(rlon00)+cos(dlon_earth)*cos(rlon00))
                    cdist=max(-one,min(cdist,one))
                    disterr=acos(cdist)*rad2deg
                    disterrmax=max(disterrmax,disterr)
                 end if
                 if(outside) cycle loop_readsb   ! check to see if outside regional domain
              else
                 dlat = dlat_earth
                 dlon = dlon_earth
                 call grdcrd1(dlat,rlats,nlat,1)
                 call grdcrd1(dlon,rlons,nlon,1)
              endif
           else
              call ufbint(lunin,hdr3,3,255,levs,'XDR YDR HRDR')
              kx0=kx
              if (.not. uvob) then
                 if (kx0==330 .or. kx0==430 .or. kx0==530) kx=130
                 if (kx0==331 .or. kx0==431 .or. kx0==531) kx=131
                 if (kx0==332 .or. kx0==432 .or. kx0==532) kx=132
                 if (kx0==333 .or. kx0==433 .or. kx0==533) kx=133
                 if (kx0==334 .or. kx0==434 .or. kx0==534) kx=134
                 if (kx0==335 .or. kx0==435 .or. kx0==535) kx=135
              else
                 if (kx0==330 .or. kx0==430 .or. kx0==530) kx=230
                 if (kx0==331 .or. kx0==431 .or. kx0==531) kx=231
                 if (kx0==332 .or. kx0==432 .or. kx0==532) kx=232
                 if (kx0==333 .or. kx0==433 .or. kx0==533) kx=233
                 if (kx0==334 .or. kx0==434 .or. kx0==534) kx=234
                 if (kx0==335 .or. kx0==435 .or. kx0==535) kx=235
              end if
           endif

!------------------------------------------------------------------------

           if(offtime_data) then
 
!             in time correction for observations to account for analysis
!                      time being different from obs file time.
              write(date,'( i10)') idate
              read (date,'(i4,3i2)') iy,im,idd,ihh
              idate5(1)=iy
              idate5(2)=im
              idate5(3)=idd
              idate5(4)=ihh
              idate5(5)=0
              call w3fs21(idate5,minobs)    !  obs ref time in minutes relative to historic date
              idate5(1)=iadate(1)
              idate5(2)=iadate(2)
              idate5(3)=iadate(3)
              idate5(4)=iadate(4)
              idate5(5)=0
              call w3fs21(idate5,minan)    !  analysis ref time in minutes relative to historic date
 
!             Add obs reference time, then subtract analysis time to get obs time relative to analysis
 
              time_correction=float(minobs-minan)*r60inv

           else
              time_correction=zero
           end if

           if (.not. (aircraft_t_bc .and. acft_profl_file)) then
              timeobs=real(real(hdr(4),r_single),r_double)
              t4dv=timeobs + toff
              zeps=1.0e-8_r_kind
              if (t4dv<zero  .and.t4dv>      -zeps) t4dv=zero
              if (t4dv>winlen.and.t4dv<winlen+zeps) t4dv=winlen
              t4dv=t4dv + time_correction
              time=timeobs + time_correction
           end if
           if(use_prepb_satwnd .and. (kx >= 240 .or. kx <= 260)) iobsub = hdr(7)

 
!          Balloon drift information available for these data
           driftl=kx==120.or.kx==220.or.kx==221

           if (.not. (aircraft_t_bc .and. acft_profl_file)) then
              if (l4dvar) then
                 if ((t4dv<zero.OR.t4dv>winlen) .and. .not.driftl) cycle loop_readsb ! outside time window
              else
                 if((real(abs(time)) > real(ctwind(nc)) .or. real(abs(time)) > real(twindin)) &
                    .and. .not. driftl)cycle loop_readsb ! outside time window
              endif

              timex=time
           end if

!          If ASCAT data, determine primary surface type.  If not open sea,
!          skip this observation.  This check must be done before thinning.
           if (kx==290 .or. kx==289 .or. kx==285) then
              call deter_sfc_type(dlat_earth,dlon_earth,t4dv,isflg,tsavg)
              if (isflg /= 0) cycle loop_readsb
              if (tsavg <= 273.0_r_kind) cycle loop_readsb
           endif

           sfctype=(kx>179.and.kx<190).or.(kx>=280.and.kx<=290).or. &
                   (kx>=192.and.kx<=199).or.(kx>=292.and.kx<=299)

           if (sfctype) then
              call ufbint(lunin,r_prvstg,1,1,iret,prvstr)
              call ufbint(lunin,r_sprvstg,1,1,iret,sprvstr)
           else
              c_prvstg=cspval
              c_sprvstg=cspval
           endif
     
!          Extract data information on levels
           call ufbint(lunin,obsdat,13,255,levs,obstr)
           if (twodvar_regional) then
              if (mxtmob .or. mitmob) call ufbint(lunin,maxtmint,2,255,levs,maxtmintstr)
              if (howvob)             call ufbint(lunin,owave,1,255,levs,owavestr)
           endif
           if(kx==224 .and. newvad) then
           call ufbint(lunin,fcstdat,3,255,levs,'UFC VFC TFC ')
           end if
           call ufbint(lunin,qcmark,8,255,levs,qcstr)
           call ufbint(lunin,obserr,8,255,levs,oestr)
           call ufbevn(lunin,tpc,1,255,20,levs,'TPC')

!          If available, get obs errors from error table
           if(oberrflg)then

!             Set lower limits for observation errors
              terrmin=half
              werrmin=one
              perrmin=half
              qerrmin=one_tenth
              pwerrmin=one

              do k=1,levs
                 itypex=kx
                 ppb=obsdat(1,k)
                 if(kx==153)ppb=obsdat(11,k)*0.01_r_kind
                 ppb=max(zero,min(ppb,r2000))
                 if(ppb>=etabl(itypex,1,1)) k1=1
                 do kl=1,32
                    if(ppb>=etabl(itypex,kl+1,1).and.ppb<=etabl(itypex,kl,1)) k1=kl
                 end do
                 if(ppb<=etabl(itypex,33,1)) k1=5
                 k2=k1+1
                 ediff = etabl(itypex,k2,1)-etabl(itypex,k1,1)
                 if (abs(ediff) > tiny_r_kind) then
                    del = (ppb-etabl(itypex,k1,1))/ediff
                 else
                    del = huge_r_kind
                 endif
                 del=max(zero,min(del,one))
                 obserr(3,k)=(one-del)*etabl(itypex,k1,2)+del*etabl(itypex,k2,2)
                 obserr(2,k)=(one-del)*etabl(itypex,k1,3)+del*etabl(itypex,k2,3)
                 obserr(5,k)=(one-del)*etabl(itypex,k1,4)+del*etabl(itypex,k2,4)
                 obserr(1,k)=(one-del)*etabl(itypex,k1,5)+del*etabl(itypex,k2,5)
                 obserr(7,k)=(one-del)*etabl(itypex,k1,6)+del*etabl(itypex,k2,6)

                 obserr(3,k)=max(obserr(3,k),terrmin)
                 obserr(2,k)=max(obserr(2,k),qerrmin)
                 obserr(5,k)=max(obserr(5,k),werrmin)
                 obserr(1,k)=max(obserr(1,k),perrmin)
                 obserr(7,k)=max(obserr(7,k),pwerrmin)
              enddo
           endif

!          If data with drift position, get drift information
           if(driftl)call ufbint(lunin,drfdat,8,255,iret,drift)
     
! raob level enhancement on temp and q obs 
           if(ext_sonde .and. kx==120) call sonde_ext(obsdat,tpc,qcmark,obserr,drfdat,levs,kx,vtcd)

           nread=nread+levs
           if(uvob)then
              nread=nread+levs
           else if(tob) then
!             aircraft temperature data
!             aircraftobst = kx>129.and.kx<140
              aircraftobst = (kx==131) .or. (kx==133)

              aircraftwk = bmiss
              if (aircraftobst) then
                 if (aircraft_t_bc) then
                    call ufbint(lunin,aircraftwk,2,255,levs,aircraftstr)
                    if (kx0>=330 .and. kx0<340) aircraftwk(2,:) = zero
                 else if (aircraft_t_bc_pof) then
                    call ufbint(lunin,aircraftwk,2,255,levs,aircraftstr)
                    aircraftwk(2,:) = bmiss
              
                 else if (aircraft_t_bc_ext) then
                    call ufbint(lunin,aircraftwk,2,255,levs,aircraftstr)
                    aircraftwk(2,:) = bmiss
                 end if
              end if
           else if(sstob)then 
              sstdat=bmiss
              call ufbint(lunin,sstdat,8,1,levs,sststr)
           else if(metarcldobs) then
              metarcld=bmiss
              metarwth=bmiss
              metarvis=bmiss
              call ufbint(lunin,metarcld,2,10,metarcldlevs,metarcldstr)
              call ufbint(lunin,metarwth,1,10,metarwthlevs,metarwthstr)
              call ufbint(lunin,metarvis,2,1,iret,metarvisstr)
              if(levs /= 1 ) then
                 write(6,*) 'READ_PREPBUFR: error in Metar observations, levs sould be 1 !!!'
                 call stop2(110)
              endif
           else if(goesctpobs) then
              goescld=bmiss
              call ufbint(lunin,goescld,4,1,levs,goescldstr)
           else if (visob) then
              metarwth=bmiss
              call ufbint(lunin,metarwth,1,10,metarwthlevs,metarwthstr)
           else if(tcamtob .or. lcbasob) then
              if (trim(subset) == 'GOESND') then
                 goescld=bmiss
                 call ufbint(lunin,goescld,4,1,levs,goescldstr)
                 if (all(goescld==bmiss)) cycle
              else
                 cldseq=bmiss
                 metarwth=bmiss
                 cld2seq =bmiss
                 call ufbint(lunin,cldseq,3,10,cldseqlevs,cldseqstr)
                 call ufbrep(lunin,cld2seq,2,1,cld2seqlevs,cld2seqstr)
                 call ufbint(lunin,metarwth,1,10,metarwthlevs,metarwthstr)
                 if (all(cldseq==bmiss) .and. all(cld2seq==bmiss) .and. all(metarwth==bmiss)) cycle
              endif

           endif

!          Set station ID
           rstation_id=hdr(1)
           if ((kx==133 .or. kx==233) .and. c_station_id=='ACARS') then
              call ufbint(lunin,hdr,1,1,iret,'ACID')
              if(ibfms(hdr(1))==0) rstation_id=hdr(1)
           end if

!          Check for valid reported pressure (POB).  Set POB=bmiss if POB<tiny_r_kind
           rstation_id=hdr(1)
           do k=1,levs
              if (obsdat(1,k)<tiny_r_kind) then
                 write(6,*)'READ_PREPBUFR:  ***WARNING*** invalid pressure pob=',&
                    obsdat(1,k),' at k=',k,' for obstype=',obstype,' kx=',kx,&
                    ' c_station_id=',c_station_id,' reset pob=',bmiss
                 obsdat(1,k)=bmiss
              endif
           end do

!          Determine tail number for aircraft temperature data
           idx = 0
           iyyyymm = iadate(1)*100+iadate(2)
           if (aircraftobst .and. (aircraft_t_bc_pof .or. &
                aircraft_t_bc .or. aircraft_t_bc_ext)) then
!             Determine if the tail number is included in the taillist
              do j=1,nsort
                 cb = c_station_id(1:1)
                 if (cb==itail_sort(j)) then
                    start = idx_sort(j)
                    if (j==nsort) then
                       next = ntail
                    else
                       next=idx_sort(j+1)-1
                    end if
                    do jj=start,next
                       if (trim(c_station_id)==trim(taillist(jj))) then
                          idx = jj
                          if (timelist(jj)/=iyyyymm) timelist(jj) = iyyyymm
                          exit
                       end if
                    end do
                 end if
              end do

              if (idx==0 .and. ntail_update>ntail) then
                 do j = ntail+1,ntail_update
                    if (c_station_id == trim(taillist(j))) then
                       idx = j
                       exit
                    end if
                 end do
              end if

!             Append new tail number at the end of existing tail numbers.
!             At 1st analysis, the obs will be used without bias correction,
!             patch new tail number;
!             At 2nd analysis, bias coefficients will be generated for this new
!             tail number.
              if (idx == 0) then
                 ntail_update = ntail_update+1
!                print*, c_station_id, ' ntail_update=',ntail_update,'
!                ntail=',ntail
                 if (ntail_update > max_tail) then
                    write(6,*)'READ_PREPBUFR: ***ERROR*** tail number exceeds maximum'
                    write(6,*)'READ_PREPBUFR: stop program execution'
                    call stop2(341)
                 end if
                 idx_tail(ntail_update) = ntail_update
                 taillist(ntail_update) = c_station_id
                 timelist(ntail_update) = iyyyymm
                 do j = 1,npredt
                    predt(j,ntail_update) = zero
                 end do
              end if

!             Re-set idx if idx>ntail 
              if (idx>ntail) idx = 0
           end if

!          Loop over levels
           do k=1,levs
              do i=1,8
                 qcmark(i,k) = min(qcmark(i,k),qcmark_huge)
              end do

              if (kx == id_bias_ps) then
                 plevs(k)=one_tenth*obsdat(1,k)+conv_bias_ps   ! convert mb to cb
              else
                 plevs(k)=one_tenth*obsdat(1,k)   ! convert mb to cb
              endif
              if (kx == 290) plevs(k)=101.0_r_kind  ! Assume 1010 mb = 101.0 cb
              if (goesctpobs) plevs(k)=goescld(1,k)/1000.0_r_kind ! cloud top pressure in cb
              pqm(k)=nint(qcmark(1,k))
              qqm(k)=nint(qcmark(2,k))
              tqm(k)=nint(qcmark(3,k))
              wqm(k)=nint(qcmark(5,k))
              pmq(k)=nint(qcmark(8,k))
           end do

!          If temperature ob, extract information regarding virtual
!          versus sensible temperature
           if(tob) then
              if (.not. twodvar_regional .or. .not.tsensible) then
                 do k=1,levs
                    tvflg(k)=one                               ! initialize as sensible
                    do j=1,20
                       if (tpc(k,j)==vtcd) tvflg(k)=zero       ! reset flag if virtual
                       if (tpc(k,j)>=bmiss) exit               ! end of stack
                    end do
                 end do
              else         !peel back events to store sensible temp in case temp is virtual
                 call ufbevn(lunin,tobaux,2,255,20,levs,'TOB TQM')
                 do k=1,levs
                    tvflg(k)=one                              ! initialize as sensible
                    do j=1,20
                       if (tpc(k,j)==vtcd) then
                          obsdat(3,k)=tobaux(1,k,j+1)
                          qcmark(3,k)=min(tobaux(2,k,j+1),qcmark_huge)
                          tqm(k)=nint(qcmark(3,k))
                       end if
                       if (tpc(k,j)>=bmiss) exit              ! end of stack
                    end do
                 end do
              end if
           end if

           stnelev=hdr(6)
           ithin=ithin_conv(nc)
           ithinp = ithin > 0 .and. pflag /= 0
           if(.not. driftl .and. (levs > 1 .or. ithinp))then
!             Interpolate guess pressure profile to observation location
              klon1= int(dlon);  klat1= int(dlat)
              dx   = dlon-klon1; dy   = dlat-klat1
              dx1  = one-dx;     dy1  = one-dy
              w00=dx1*dy1; w10=dx1*dy; w01=dx*dy1; w11=dx*dy
 
              klat1=min(max(1,klat1),nlat); klon1=min(max(0,klon1),nlon)
              if (klon1==0) klon1=nlon
              klatp1=min(nlat,klat1+1); klonp1=klon1+1
              if (klonp1==nlon+1) klonp1=1
              do kk=1,nsig
                 presl(kk)=w00*prsl_full(klat1 ,klon1 ,kk) +  &
                           w10*prsl_full(klatp1,klon1 ,kk) + &
                           w01*prsl_full(klat1 ,klonp1,kk) + &
                           w11*prsl_full(klatp1,klonp1,kk)
              end do

!             Compute depth of guess pressure layersat observation location
              if (.not.twodvar_regional .and. levs > 1) then
                 do kk=1,nsig-1
                    dpres(kk)=presl(kk)-presl(kk+1)
                 end do
              endif
           end if
           LOOP_K_LEVS: do k=1,levs
                 if(kx==224 .and. newvad)then
                    if(mod(k,6)/=0) cycle LOOP_K_LEVS
                 end if

              icntpnt=icntpnt+1

!             Extract quality marks
              if(tob)then
                 qm=tqm(k)
              else if(uvob) then 
                 qm=wqm(k)
              else if(spdob) then
                 qm=wqm(k)
              else if(psob) then
                 qm=pqm(k)
              else if(qob) then
                 if(obsdat(2,k) > r0_01_bmiss)cycle loop_k_levs
                 qm=qqm(k)
              else if(pwob) then
                 pwq=nint(qcmark(7,k))
                 qm=pwq
              else if(sstob) then
                 sstq=100
                 if (k==1) sstq=nint(min(sstdat(4,k),qcmark_huge))
                 qm=sstq
              else if(gustob) then
                 gustqm=0
                 if (kx==188 .or. kx==288 .or. kx==195 .or. kx==295 ) &
                 call get_gustqm(kx,c_station_id,c_prvstg,c_sprvstg,gustqm)
                 qm=gustqm
              else if(visob) then
                 visqm=0    ! need to fix this later
                 qm=visqm
              else if(tdob) then
                 if(obsdat(12,k) > r0_01_bmiss)cycle loop_k_levs !you have a similar statement further down / MPondeca
                 tdqm=qqm(k)
                 qm=tdqm
              else if(mxtmob) then
                 mxtmqm=0                    !fix this /not trivial to use value for T /MPondeca
                 qm=mxtmqm
              else if(mitmob) then
                 mitmqm=0                    !fix this /not trivial to use value for T /MPondeca
                 qm=mitmqm
              else if(pmob) then
                 qm=pmq(k)                   !check this. see Dennis email/ MPondeca
              else if(howvob) then
                 howvqm=0                    !fix this / MPondeca
                 qm=howvqm
              else if(metarcldobs) then
                 qm=0      
              else if(goesctpobs) then
                 qm=0
              else if(tcamtob) then
                 qm=0
              else if(lcbasob) then
                 qm=0
             end if
 

!             Check qc marks to see if obs should be processed or skipped

           if (visob) then
              if (obsdat(9,k) > r0_1_bmiss) then
                 patch_fog=(metarwth(1,1)>= 40.0_r_kind .and. metarwth(1,1)<= 49.0_r_kind) .or. &
                           (metarwth(1,1)>=130.0_r_kind .and. metarwth(1,1)<=135.0_r_kind) .or. &
                           (metarwth(1,1)>=241.0_r_kind .and. metarwth(1,1)<=246.0_r_kind)
                 if (patch_fog) obsdat(9,k)=1000.0_r_kind
                 if (metarwth(1,1)==247.0_r_kind) obsdat(9,k)=75.0_r_kind
                 if (metarwth(1,1)==248.0_r_kind) obsdat(9,k)=45.0_r_kind
                 if (metarwth(1,1)==249.0_r_kind) obsdat(9,k)=15.0_r_kind
              end if
           end if

              if (psob) then
                 cat=nint(min(obsdat(10,k),qcmark_huge))
                 if ( cat /=0 ) cycle loop_k_levs
                 if ( obsdat(1,k)< r500) qm=100
                 zqm=nint(qcmark(4,k))
                 if (zqm>=lim_zqm .and. zqm/=15 .and. zqm/=9) qm=9
              endif

!             if(convobs .and. pqm(k) >=lim_qm .and. qm/=15 .and. qm/=9 )cycle loop_k_levs
!             if(qm >=lim_qm .and. qm /=15 .and. qm /=9)cycle loop_k_levs
              if(qm > 15 .or. qm < 0) cycle loop_k_levs

!             extract aircraft profile information
              if (aircraft_t_bc .and. acft_profl_file) then
                 if (nint(obsdat(10,k))==7) cycle LOOP_K_LEVS
                 if(abs(hdr3(2,k))>r90 .or. abs(hdr3(1,k))>r360) cycle LOOP_K_LEVS
                 if(hdr3(1,k)== r360)hdr3(1,k)=hdr3(1,k)-r360
                 if(hdr3(1,k) < zero)hdr3(1,k)=hdr3(1,k)+r360
                 dlon_earth=hdr3(1,k)*deg2rad
                 dlat_earth=hdr3(2,k)*deg2rad

                 if(regional)then
                    call tll2xy(dlon_earth,dlat_earth,dlon,dlat,outside)    !  convert to rotated coordinate
                    if(outside) cycle loop_readsb   ! check to see if outside regional domain
                 else
                    dlat = dlat_earth
                    dlon = dlon_earth
                    call grdcrd1(dlat,rlats,nlat,1)
                    call grdcrd1(dlon,rlons,nlon,1)
                 endif

                 timeobs=real(real(hdr3(3,k),r_single),r_double)
                 t4dv=timeobs + toff
                 zeps=1.0e-8_r_kind
                 if (t4dv<zero  .and.t4dv>      -zeps) t4dv=zero
                 if (t4dv>winlen.and.t4dv<winlen+zeps) t4dv=winlen
                 t4dv=t4dv + time_correction
                 time=timeobs + time_correction
                 if (l4dvar) then
                    if (t4dv<zero.OR.t4dv>winlen) cycle LOOP_K_LEVS
                 else
                    if (real(abs(time))>real(ctwind(nc)) .or.  real(abs(time))>real(twindin)) cycle LOOP_K_LEVS
                 endif
              end if

!             If needed, extract drift information.   
              if(driftl)then
                 if(drfdat(1,k) >= r360)drfdat(1,k)=drfdat(1,k)-r360
                 if(drfdat(1,k) <  zero)drfdat(1,k)=drfdat(1,k)+r360
                 if(abs(drfdat(2,k)) > r90 .or. drfdat(1,k) > r360 .or. drfdat(1,k) < zero)then
                    drfdat(2,k)=hdr(3)
                    drfdat(1,k)=hdr(2)
                 end if

!                Check to ensure header lat and drift lat similar
                 if(abs(drfdat(2,k)-hdr(3)) > r10 .and.  &
                    abs(drfdat(1,k)-hdr(2)) > r10)then
                    drfdat(2,k)=hdr(3)
                    drfdat(1,k)=hdr(2)
                 end if

!                Check to see if the time is outrageous if so set to header value
                 timeobs = real(real(drfdat(3,k),r_single),r_double)
                 time_drift = timeobs + time_correction
                 if (abs(time_drift-time)>four) time_drift = time
 
!                Check to see if the time is outside range
                 if (l4dvar) then
                    t4dv=toff+time_drift
                    if (t4dv<zero .or. t4dv>winlen) then
                       t4dv=toff+timex
                       if (t4dv<zero .or. t4dv>winlen) CYCLE LOOP_K_LEVS
                    end if
                 else
                    if(abs(time_drift) > ctwind(nc) .or. abs(time_drift) > twindin)then
                       time_drift=timex
                       if(abs(timex) > ctwind(nc) .or. abs(timex) > twindin) CYCLE LOOP_K_LEVS
                    end if
                    t4dv = toff + time_drift
                 endif

                 dlat_earth = drfdat(2,k) * deg2rad
                 dlon_earth = drfdat(1,k) * deg2rad
 
                 if(regional)then
                    call tll2xy(dlon_earth,dlat_earth,dlon,dlat,outside)
                    if(outside) cycle LOOP_K_LEVS 
                 else
                    dlat = dlat_earth
                    dlon = dlon_earth
                    call grdcrd1(dlat,rlats,nlat,1)
                    call grdcrd1(dlon,rlons,nlon,1)
                 endif

                 if(levs > 1 .or. ithinp)then
!                   Interpolate guess pressure profile to observation location
                    klon1= int(dlon);  klat1= int(dlat)
                    dx   = dlon-klon1; dy   = dlat-klat1
                    dx1  = one-dx;     dy1  = one-dy
                    w00=dx1*dy1; w10=dx1*dy; w01=dx*dy1; w11=dx*dy

                    klat1=min(max(1,klat1),nlat); klon1=min(max(0,klon1),nlon)
                    if (klon1==0) klon1=nlon
                    klatp1=min(nlat,klat1+1); klonp1=klon1+1
                    if (klonp1==nlon+1) klonp1=1

                    do kk=1,nsig
                       presl(kk)=w00*prsl_full(klat1 ,klon1 ,kk) +  &
                                 w10*prsl_full(klatp1,klon1 ,kk) + &
                                 w01*prsl_full(klat1 ,klonp1,kk) + &
                                 w11*prsl_full(klatp1,klonp1,kk)
                    end do

!                   Compute depth of guess pressure layersat observation location
                    if (.not.twodvar_regional .and. levs > 1) then
                       do kk=1,nsig-1
                          dpres(kk)=presl(kk)-presl(kk+1)
                       end do
                    endif
                 end if
              end if

!             Special block for data thinning - if requested
              if (ithin > 0) then
                 ntmp=ndata  ! counting moved to map3gridS
           
!                Set data quality index for thinning
                 if (l4dvar) then
                    timedif = zero
                 else
                    timedif=abs(t4dv-toff)
                 endif
                 if(kx == 243 .or. kx == 253 .or. kx ==254) then
                    call ufbint(lunin,satqc,1,1,iret,satqcstr)
                    crit1 = timedif/r6+half + four*(one-satqc(1)/r100)*r3_33
                 else
                    crit1 = timedif/r6+half
                 endif

                 if (pflag==0) then
                    do kk=1,nsig
                       presl_thin(kk)=presl(kk)
                    end do
                 endif

                 call map3grids(-1,pflag,presl_thin,nlevp,dlat_earth,dlon_earth,&
                    plevs(k),crit1,ithin,ndata,iout,icntpnt,iiout,luse,.false.,.false.)

                 if (.not. luse) then
                    if(k==levs) then
                       cycle loop_readsb
                    else
                       cycle LOOP_K_LEVS
                    endif
                 endif
                 if(iiout > 0) isort(iiout)=0
                 if(ndata >  ntmp)then
                    nodata=nodata+1
                    if(uvob)nodata=nodata+1
                 end if
                 isort(icntpnt)=iout

              else
                 ndata=ndata+1
                 nodata=nodata+1
                 if(uvob)nodata=nodata+1
                 iout=ndata
                 isort(icntpnt)=iout
              endif

              if(ndata > maxobs) then
                 write(6,*)'READ_PREPBUFR:  ***WARNING*** ndata > maxobs for ',obstype
                 ndata = maxobs
              end if

!             Set usage variable              
              usage = zero


              if(icuse(nc) <= 0)usage=100._r_kind
              if(qm == 15 .or. qm == 12 .or. qm == 9)usage=100._r_kind
              if(qm >=lim_qm )usage=101._r_kind
              if(convobs .and. pqm(k) >=lim_qm )usage=102._r_kind
              if((kx>=192.and.kx<=195) .and. psob )usage=r100
              if (gustob .and. obsdat(8,k) > r0_1_bmiss) usage=103._r_kind
              if (visob  .and. obsdat(9,k) > r0_1_bmiss) usage=103._r_kind
              if (tdob  .and. obsdat(12,k) > r0_1_bmiss) usage=103._r_kind     !do you need this ? / MPondeca
              if (pmob  .and. obsdat(13,k) > r0_1_bmiss) usage=103._r_kind     !do you need this ? / MPondeca
              if (mxtmob  .and. maxtmint(1,k) > r0_1_bmiss) usage=103._r_kind   !do you need this ? / MPondeca
              if (mitmob  .and. maxtmint(2,k) > r0_1_bmiss) usage=103._r_kind   !do you need this ? / MPondeca
              if (howvob  .and. owave(1,k) > r0_1_bmiss) usage=103._r_kind   !do you need this ? / MPondeca

              if (sfctype) call get_usagerj(kx,obstype,c_station_id,c_prvstg,c_sprvstg, &
                                            dlon_earth,dlat_earth,idate,t4dv-toff, &
                                            obsdat(5,k),obsdat(6,k),usage)

              if ((kx>129.and.kx<140).or.(kx>229.and.kx<240) ) then
                 call get_aircraft_usagerj(kx,obstype,c_station_id,usage)
              endif
              if(plevs(k) < 0.0001_r_kind) then
                 write(*,*) 'warning: obs pressure is too small:',kx,k,plevs(k)
                 cycle
              endif

              if(ncnumgrp(nc) > 0 .and. .not.lhilbert )then                 ! default cross validation on
                 if(mod(ndata+1,ncnumgrp(nc))== ncgroup(nc)-1)usage=ncmiter(nc)
              end if

! Flag regional MAP wind above 400mb for monitoring 
              if(regional .and. kx==227 .and. obsdat(1,k)<400._r_kind ) usage=r100
 
! don't use MESONET psfc obs if  8th character of station id is "x")
              if( kx==188 .and. psob .and. sidchr(8)=='x' ) usage=r100


! Get information from surface file necessary for conventional data here
              call deter_sfc2(dlat_earth,dlon_earth,t4dv,idomsfc,tsavg,ff10,sfcr,zz)

              if(lhilbert) & 
                  call accum_hilbertcurve(usage,c_station_id,c_prvstg,c_sprvstg, &  !no need for obstype ? /MPondeca
                       dlat_earth,dlon_earth,dlat,dlon,t4dv,toff,nc,kx,iout)


!             Extract pressure level and quality marks
              dlnpob=log(plevs(k))  ! ln(pressure in cb)

!             Set inflate_error logical based on qm flag
              inflate_error=.false.
              if (qm==3 .or. qm==7) inflate_error=.true.
 
!             Temperature
              if(tob) then
                 ppb=obsdat(1,k)
                 call errormod(pqm,tqm,levs,plevs,errout,k,presl,dpres,nsig,lim_qm)
                 toe=obserr(3,k)*errout
                 qtflg=tvflg(k) 
                 if (inflate_error) toe=toe*r1_2
                 if(ppb < r100)toe=toe*r1_2
                 cdata_all(1,iout)=toe                     ! temperature error
                 cdata_all(2,iout)=dlon                    ! grid relative longitude
                 cdata_all(3,iout)=dlat                    ! grid relative latitude
                 cdata_all(4,iout)=dlnpob                  ! ln(pressure in cb)

                 if (kx == id_bias_t) then
                    cdata_all(5,iout)=obsdat(3,k)+t0c+conv_bias_t   ! temperature ob.+bias
                 else
                    cdata_all(5,iout)=obsdat(3,k)+t0c               ! temperature ob.
                 endif

                 cdata_all(6,iout)=rstation_id             ! station id
                 cdata_all(7,iout)=t4dv                    ! time
                 cdata_all(8,iout)=nc                      ! type
                 cdata_all(9,iout)=qtflg                   ! qtflg (virtual temperature flag)
                 cdata_all(10,iout)=tqm(k)                 ! quality mark
                 cdata_all(11,iout)=obserr(3,k)            ! original obs error
                 cdata_all(12,iout)=usage                  ! usage parameter
                 cdata_all(13,iout)=idomsfc                ! dominate surface type
                 cdata_all(14,iout)=tsavg                  ! skin temperature
                 cdata_all(15,iout)=ff10                   ! 10 meter wind factor
                 cdata_all(16,iout)=sfcr                   ! surface roughness
                 cdata_all(17,iout)=dlon_earth*rad2deg     ! earth relative longitude (degrees)
                 cdata_all(18,iout)=dlat_earth*rad2deg     ! earth relative latitude (degrees)
                 cdata_all(19,iout)=stnelev                ! station elevation (m)
                 cdata_all(20,iout)=obsdat(4,k)            ! observation height (m)
                 cdata_all(21,iout)=zz                     ! terrain height at ob location
                 cdata_all(22,iout)=r_prvstg(1,1)          ! provider name
                 cdata_all(23,iout)=r_sprvstg(1,1)         ! subprovider name
                 cdata_all(24,iout)=obsdat(10,k)            ! cat
                 if (aircraft_t_bc_pof .or. aircraft_t_bc .or.&
                      aircraft_t_bc_ext) then
                    cdata_all(25,iout)=aircraftwk(1,k)     ! phase of flight
                    cdata_all(26,iout)=aircraftwk(2,k)     ! vertical velocity
                    cdata_all(27,iout)=idx                 ! index of temperature bias
                 end if
                 if(perturb_obs)cdata_all(nreal,iout)=ran01dom()*perturb_fact ! t perturbation
                 if (twodvar_regional) &
                    call adjust_error(cdata_all(17,iout),cdata_all(18,iout),cdata_all(11,iout),cdata_all(1,iout))

!             Winds 
              else if(uvob) then 
                 call errormod(pqm,wqm,levs,plevs,errout,k,presl,dpres,nsig,lim_qm)
                 woe=obserr(5,k)*errout
                 if (inflate_error) woe=woe*r1_2
                 if(obsdat(1,k) < r50)woe=woe*r1_2
                 selev=stnelev
                 oelev=obsdat(4,k)
                 if(kx >= 280 .and. kx < 300 )then
                    oelev=r10+selev
                    if (kx == 280 )then
                       it29=nint(hdr(8))
                       if(it29 == 522 .or. it29 == 523 .or. it29 == 531)then
!                         oelev=r20+selev
                          oelev=r20
                       end if
                    end if
 
                    if (kx == 282) oelev=r20+selev
                    if (kx == 285 .or. kx == 289 .or. kx == 290) then
                       oelev=selev
                       selev=zero
                    endif
                 else
                    if((kx >= 221 .and.  kx <= 229) &
                       .and. selev >= oelev) oelev=r10+selev
                 end if

!                Rotate winds to rotated coordinate
                 uob=obsdat(5,k)
                 vob=obsdat(6,k)
                 !* thin new VAD wind and generate VAD superob
                 if(kx==224.and.newvad)then
                         klev=k+5 !*average over 6 points
                       !  klev=k    !* no average
                         if(klev>levs) cycle loop_readsb
                         diffuu=obsdat(5,k)-fcstdat(1,k)
                         diffvv=obsdat(6,k)-fcstdat(2,k)
                         if(sqrt(diffuu**2+diffvv**2)>10.0_r_kind) cycle loop_k_levs
                         if(abs(diffvv)>8.0_r_kind) cycle loop_k_levs
                        !if(abs(diffvv)>5.0.and.oelev<5000.0.and.fcstdat(3,k)>276.3) cycle loop_k_levs
                         if(oelev>7000.0_r_kind) cycle loop_k_levs
                         if(abs(diffvv)>5.0_r_kind.and.oelev<5000.0_r_kind) cycle loop_k_levs
                        ! write(6,*)'sliu diffuu,vv::',diffuu, diffvv
                         uob=0.0
                         vob=0.0
                         oelev=0.0
                         tkk=0
                         do ikkk=k,klev
                           diffhgt=obsdat(4,ikkk)-obsdat(4,k)
                           if(diffhgt<301.0_r_kind)then
                           uob=uob+obsdat(5,ikkk)
                           vob=vob+obsdat(6,ikkk)
                           oelev=oelev+obsdat(4,ikkk)
                           tkk=tkk+1
                           end if
                         end do
                         uob=uob/tkk
                         vob=vob/tkk
                         oelev=oelev/tkk

                         diffuu=5.0_r_kind;diffvv=5.0_r_kind
                         diffhgt=0.0_r_kind
                         do ikkk=k,klev
                           diffuu=abs(obsdat(5,ikkk)-uob)
                           if(diffhgt<diffuu)diffhgt=diffuu
                           diffvv=abs(obsdat(6,ikkk)-vob)
                           if(diffhgt<diffvv)diffhgt=diffvv
                         end do

                     if(diffhgt>5.0_r_kind)cycle LOOP_K_LEVS !* if u-u_avg>5.0, reject
                     if(tkk<3) cycle LOOP_K_LEVS      !* obs numb<3, reject
                     !* unreasonable observation, will fix this in QC package
                     if(sqrt(uob**2+vob**2)>60.0_r_kind)cycle LOOP_readsb
                 end if

                 if(regional)then
                    u0=uob
                    v0=vob
                    call rotate_wind_ll2xy(u0,v0,uob,vob,dlon_earth,dlon,dlat)
                    if(diagnostic_reg) then
                       call rotate_wind_xy2ll(uob,vob,u00,v00,dlon_earth,dlon,dlat)
                       nvtest=nvtest+1
                       disterr=sqrt((u0-u00)**2+(v0-v00)**2)
                       vdisterrmax=max(vdisterrmax,disterr)
                    end if
                 endif

                 cdata_all(1,iout)=woe                     ! wind error
                 cdata_all(2,iout)=dlon                    ! grid relative longitude
                 cdata_all(3,iout)=dlat                    ! grid relative latitude
                 cdata_all(4,iout)=dlnpob                  ! ln(pressure in cb)
                 cdata_all(5,iout)=oelev                   ! height of observation
                 cdata_all(6,iout)=uob                     ! u obs
                 cdata_all(7,iout)=vob                     ! v obs
                 cdata_all(8,iout)=rstation_id             ! station id
                 cdata_all(9,iout)=t4dv                    ! time
                 cdata_all(10,iout)=nc                     ! type
                 cdata_all(11,iout)=selev                  ! station elevation
                 cdata_all(12,iout)=wqm(k)                 ! quality mark
                 cdata_all(13,iout)=obserr(5,k)            ! original obs error
                 cdata_all(14,iout)=usage                  ! usage parameter
                 cdata_all(15,iout)=idomsfc                ! dominate surface type
                 cdata_all(16,iout)=tsavg                  ! skin temperature
                 cdata_all(17,iout)=ff10                   ! 10 meter wind factor
                 cdata_all(18,iout)=sfcr                   ! surface roughness
                 cdata_all(19,iout)=dlon_earth*rad2deg     ! earth relative longitude (degrees)
                 cdata_all(20,iout)=dlat_earth*rad2deg     ! earth relative latitude (degrees)
                 cdata_all(21,iout)=zz                     ! terrain height at ob location
                 cdata_all(22,iout)=r_prvstg(1,1)          ! provider name
                 cdata_all(23,iout)=r_sprvstg(1,1)         ! subprovider name
                 cdata_all(24,iout)=obsdat(10,k)            ! cat
                 if(perturb_obs)then
                    cdata_all(25,iout)=ran01dom()*perturb_fact ! u perturbation
                    cdata_all(26,iout)=ran01dom()*perturb_fact ! v perturbation
                 endif
                 if (obstype == 'wspd10m') cdata_all(7,iout)=sqrt(uob*uob+vob*vob)
 
              else if(spdob) then 
                 woe=obserr(5,k)
                 if (inflate_error) woe=woe*r1_2
                 elev=r20
                 oelev=obsdat(4,k)
                 if(kx == 260 .or. kx == 261) elev = oelev ! Nacelle and tower wind speed

                 cdata_all(1,iout)=woe                     ! wind error
                 cdata_all(2,iout)=dlon                    ! grid relative longitude
                 cdata_all(3,iout)=dlat                    ! grid relative latitude
                 cdata_all(4,iout)=dlnpob                  ! ln(pressure in cb)
                 cdata_all(5,iout)=obsdat(5,k)             ! u obs
                 cdata_all(6,iout)=obsdat(6,k)             ! v obs
                 cdata_all(7,iout)=rstation_id             ! station id
                 cdata_all(8,iout)=t4dv                    ! time
                 cdata_all(9,iout)=nc                      ! type
                 cdata_all(10,iout)=elev                   ! elevation of observation
                 cdata_all(11,iout)=wqm(k)                 ! quality mark
                 cdata_all(12,iout)=obserr(5,k)            ! original obs error
                 cdata_all(13,iout)=usage                  ! usage parameter
                 cdata_all(14,iout)=idomsfc                ! dominate surface type
                 cdata_all(15,iout)=tsavg                  ! skin temperature
                 cdata_all(16,iout)=ff10                   ! 10 meter wind factor
                 cdata_all(17,iout)=sfcr                   ! surface roughness
                 cdata_all(18,iout)=dlon_earth*rad2deg     ! earth relative longitude (degrees)
                 cdata_all(19,iout)=dlat_earth*rad2deg     ! earth relative latitude (degrees)
                 cdata_all(20,iout)=stnelev                ! station elevation (m)
                 cdata_all(21,iout)=zz                     ! terrain height at ob location
                 cdata_all(22,iout)=r_prvstg(1,1)          ! provider name
                 cdata_all(23,iout)=r_sprvstg(1,1)         ! subprovider name

!             Surface pressure 
              else if(psob) then

                 poe=obserr(1,k)*one_tenth                  ! convert from mb to cb
                 if (inflate_error) poe=poe*r1_2
                 cdata_all(1,iout)=poe                     ! surface pressure error (cb)
                 cdata_all(2,iout)=dlon                    ! grid relative longitude
                 cdata_all(3,iout)=dlat                    ! grid relative latitude

                 cdata_all(4,iout)=exp(dlnpob)             ! pressure (in cb)

                 cdata_all(5,iout)=obsdat(4,k)             ! surface height
                 cdata_all(6,iout)=obsdat(3,k)+t0c         ! surface temperature
                 cdata_all(7,iout)=rstation_id             ! station id
                 cdata_all(8,iout)=t4dv                    ! time
                 cdata_all(9,iout)=nc                      ! type
                 cdata_all(10,iout)=pqm(k)                 ! quality mark
                 cdata_all(11,iout)=obserr(1,k)*one_tenth  ! original obs error (cb)
                 cdata_all(12,iout)=usage                  ! usage parameter
                 cdata_all(13,iout)=idomsfc                ! dominate surface type
                 cdata_all(14,iout)=tsavg                  ! skin temperature
                 cdata_all(15,iout)=ff10                   ! 10 meter wind factor
                 cdata_all(16,iout)=sfcr                   ! surface roughness
                 cdata_all(17,iout)=dlon_earth*rad2deg     ! earth relative longitude (degrees)
                 cdata_all(18,iout)=dlat_earth*rad2deg     ! earth relative latitude (degrees)
                 cdata_all(19,iout)=stnelev                ! station elevation (m)
                 cdata_all(20,iout)=zz                     ! terrain height at ob location
                 cdata_all(21,iout)=r_prvstg(1,1)          ! provider name
                 cdata_all(22,iout)=r_sprvstg(1,1)         ! subprovider name
                 if(perturb_obs)cdata_all(23,iout)=ran01dom()*perturb_fact ! ps perturbation
                 if (twodvar_regional) &
                    call adjust_error(cdata_all(17,iout),cdata_all(18,iout),cdata_all(11,iout),cdata_all(1,iout))

!             Specific humidity 
              else if(qob) then
                 qmaxerr=emerr
                 call errormod(pqm,qqm,levs,plevs,errout,k,presl,dpres,nsig,lim_qm)
                 qoe=obserr(2,k)*one_tenth*errout
                 if (inflate_error) then
                    qmaxerr=emerr*r0_7; qoe=qoe*r1_2
                 end if
                 qobcon=obsdat(2,k)*convert
                 tdry=r999
                 if (tqm(k)<lim_tqm) tdry=(obsdat(3,k)+t0c)/(one+fv*qobcon)
                 cdata_all(1,iout)=qoe                     ! q error   
                 cdata_all(2,iout)=dlon                    ! grid relative longitude
                 cdata_all(3,iout)=dlat                    ! grid relative latitude
                 cdata_all(4,iout)=dlnpob                  ! ln(pressure in cb)
                 cdata_all(5,iout)=qobcon                  ! q ob
                 cdata_all(6,iout)=rstation_id             ! station id
                 cdata_all(7,iout)=t4dv                    ! time
                 cdata_all(8,iout)=nc                      ! type
                 cdata_all(9,iout)=qmaxerr                 ! q max error
                 cdata_all(10,iout)=tdry                   ! dry temperature (obs is tv)
                 cdata_all(11,iout)=qqm(k)                 ! quality mark
                 cdata_all(12,iout)=obserr(2,k)*one_tenth  ! original obs error
                 cdata_all(13,iout)=usage                  ! usage parameter
                 cdata_all(14,iout)=idomsfc                ! dominate surface type
                 cdata_all(15,iout)=tsavg                  ! skin temperature
                 cdata_all(16,iout)=ff10                   ! 10 meter wind factor
                 cdata_all(17,iout)=sfcr                   ! surface roughness
                 cdata_all(18,iout)=dlon_earth*rad2deg     ! earth relative longitude (degrees)
                 cdata_all(19,iout)=dlat_earth*rad2deg     ! earth relative latitude (degrees)
                 cdata_all(20,iout)=stnelev                ! station elevation (m)
                 cdata_all(21,iout)=obsdat(4,k)            ! observation height (m)
                 cdata_all(22,iout)=zz                     ! terrain height at ob location
                 cdata_all(23,iout)=r_prvstg(1,1)          ! provider name
                 cdata_all(24,iout)=r_sprvstg(1,1)         ! subprovider name
                 cdata_all(25,iout)=obsdat(10,k)            ! cat
                 if(perturb_obs)cdata_all(26,iout)=ran01dom()*perturb_fact ! q perturbation
                 if (twodvar_regional) &
                    call adjust_error(cdata_all(18,iout),cdata_all(19,iout),cdata_all(12,iout),cdata_all(1,iout))
 
!             Total precipitable water (ssm/i)
              else if(pwob) then

                 pwoe=obserr(7,k)
                 pwmerr=pwoe*three
                 cdata_all(1,iout)=pwoe                    ! pw error
                 cdata_all(2,iout)=dlon                    ! grid relative longitude
                 cdata_all(3,iout)=dlat                    ! grid relative latitude
                 cdata_all(4,iout)=obsdat(7,k)             ! pw obs
                 cdata_all(5,iout)=rstation_id             ! station id
                 cdata_all(6,iout)=t4dv                    ! time
                 cdata_all(7,iout)=nc                      ! type
                 cdata_all(8,iout)=pwmerr                  ! pw max error
                 cdata_all(9,iout)=pwq                     ! quality mark
                 cdata_all(10,iout)=obserr(7,k)            ! original obs error
                 cdata_all(11,iout)=usage                  ! usage parameter
                 cdata_all(12,iout)=idomsfc                ! dominate surface type
                 cdata_all(13,iout)=tsavg                  ! skin temperature
                 cdata_all(14,iout)=ff10                   ! 10 meter wind factor
                 cdata_all(15,iout)=sfcr                   ! surface roughness
                 cdata_all(16,iout)=dlon_earth*rad2deg     ! earth relative longitude (degrees)
                 cdata_all(17,iout)=dlat_earth*rad2deg     ! earth relative latitude (degrees)
                 cdata_all(18,iout)=stnelev                ! station elevation (m)
                 cdata_all(19,iout)=obsdat(1,k)            ! observation pressure (hPa)
                 cdata_all(20,iout)=obsdat(4,k)            ! observation height (m)
 

!             Conventional sst observations
              else if(sstob) then

!                Locate the observation on the analysis grid.  Get land/sea/ice
!                mask at nearest analysis grid points.
 
                 sstoe=r0_75

                 cdata_all(1,iout)=sstoe                   ! sst error
                 cdata_all(2,iout)=dlon                    ! grid relative longitude
                 cdata_all(3,iout)=dlat                    ! grid relative latitude
                 cdata_all(4,iout)=sstdat(3,k)             ! sst obs
                 cdata_all(5,iout)=rstation_id             ! station id
                 cdata_all(6,iout)=t4dv                    ! time
                 cdata_all(7,iout)=nc                      ! type
                 cdata_all(8,iout)=sstoe*three             ! pw max error
                 cdata_all(9,iout)=sstdat(2,k)             ! depth of measurement
                 cdata_all(10,iout)=sstdat(1,k)            ! measurement type
                 cdata_all(11,iout)=sstq                   ! quality mark
                 cdata_all(12,iout)=sstdat(5,k)            ! original obs error
                 cdata_all(13,iout)=usage                  ! usage parameter
                 cdata_all(14,iout)=idomsfc                ! dominate surface type
                 cdata_all(15,iout)=tsavg                  ! skin temperature
                 cdata_all(16,iout)=ff10                   ! 10 meter wind factor
                 cdata_all(17,iout)=sfcr                   ! surface roughness
                 cdata_all(18,iout)=dlon_earth*rad2deg     ! earth relative longitude (degrees)
                 cdata_all(19,iout)=dlat_earth*rad2deg     ! earth relative latitude (degrees)
                 cdata_all(20,iout)=stnelev                ! station elevation (m)

                 if( nst_gsi > 0) then
                   zob   = sstdat(2,k)
                   if (zob > 10.0) then
                      tref  = tsavg
                      dtw   = zero
                      dtc   = zero
                      tz_tr = one
                   else
                      call gsi_nstcoupler_deter(dlat_earth,dlon_earth,t4dv,zob,tref,dtw,dtc,tz_tr)
                   end if

                   cdata_all(21,iout) = tref               ! foundation temperature
                   cdata_all(22,iout) = dtw                ! dt_warm at zob
                   cdata_all(23,iout) = dtc                ! dt_cool at zob
                   cdata_all(24,iout) = tz_tr              ! d(Tz)/d(Tr)
                 end if

!          Measurement types
!             0       Ship intake
!             1       Bucket
!             2       Hull contact sensor
!             3       Reversing Thermometer
!             4       STD/CTD sensor
!             5       Mechanical BT
!             6       Expendable BT
!             7       Digital BT
!             8       Thermistor chain
!             9       Infra-red scanner
!             10      Micro-wave scanner
!             11-14   Reserved

!             Wind gusts
              else if(gustob) then
   
!                need to find out gustoe
!                gustoe=1.8
                 gustoe=1.0
                 selev=stnelev
                 oelev=obsdat(4,k)
                 if(selev == oelev)oelev=r10+selev
                 if((kx >= 280 .and. kx < 300).or.(kx >= 180 .and. kx < 200))then
                   oelev=r10+selev
                   if ((kx==280).or.(kx==180)) oelev=r20+selev
                   if ((kx==282).or.(kx==182)) oelev=r20+selev
                   if ((kx==285).or.(kx==185)) then
                      oelev=selev
                      selev=zero
                   end if

                   if ((kx==188).or.(kx==288) .or.(kx==195) .or.(kx==295)) then
!                     gustoe=2.5
                      gustoe=1.0
                      windcorr=abs(obsdat(5,k))<1.0 .and. abs(obsdat(6,k))<1.0 .and. obsdat(8,k)>10.0
                      if (windcorr) gustoe=gustoe*1.5_r_kind

                      if (abs(obsdat(8,k)-sqrt(obsdat(5,k)**2+obsdat(6,k)**2))<1.5) then
                         gustoe=gustoe*1.5_r_kind
                      end if
                   end if
                 end if
                 if (inflate_error) gustoe=gustoe*1.5_r_kind

                 cdata_all(1,iout)=gustoe                  ! wind gusts error (cb)
                 cdata_all(2,iout)=dlon                    ! grid relative longitude
                 cdata_all(3,iout)=dlat                    ! grid relative latitude
                 cdata_all(4,iout)=dlnpob                  ! ln(pressure in cb)
                 cdata_all(5,iout)=oelev                   ! observation height
                 cdata_all(6,iout)=obsdat(8,k)             ! wind gusts obs
                 cdata_all(7,iout)=rstation_id             ! station id
                 cdata_all(8,iout)=t4dv                    ! time
                 cdata_all(9,iout)=nc                      ! type
                 cdata_all(10,iout)=gustoe*three           ! max error
                 cdata_all(11,iout)=gustqm                 ! quality mark
                 cdata_all(12,iout)=usage                  ! usage parameter
                 cdata_all(13,iout)=idomsfc                ! dominate surface type
                 cdata_all(14,iout)=tsavg                  ! skin temperature
                 cdata_all(15,iout)=ff10                   ! 10 meter wind factor
                 cdata_all(16,iout)=sfcr                   ! surface roughness
                 cdata_all(17,iout)=dlon_earth*rad2deg     ! earth relative longitude (degrees)
                 cdata_all(18,iout)=dlat_earth*rad2deg     ! earth relative latitude (degrees)
                 cdata_all(19,iout)=selev                  ! station elevation (m)
                 cdata_all(20,iout)=r_prvstg(1,1)          ! provider name
                 cdata_all(21,iout)=r_sprvstg(1,1)         ! subprovider name

!             Visibility
              else if(visob) then

                 visoe=4000.0  ! temporarily
                 if ((kx==283).or.(kx==183)) visoe=4500.0
                 if (inflate_error) visoe=visoe*r1_2

                 cdata_all(1,iout)=visoe                   ! visibility error (cb)
                 cdata_all(2,iout)=dlon                    ! grid relative longitude
                 cdata_all(3,iout)=dlat                    ! grid relative latitude
                 cdata_all(4,iout)=obsdat(9,k)             ! visibility obs
                 cdata_all(5,iout)=rstation_id             ! station id
                 cdata_all(6,iout)=t4dv                    ! time
                 cdata_all(7,iout)=nc                      ! type
                 cdata_all(8,iout)=visoe*three             ! max error
                 cdata_all(9,iout)=visqm                   ! quality mark
                 cdata_all(10,iout)=usage                  ! usage parameter
                 cdata_all(11,iout)=idomsfc                ! dominate surface type
                 cdata_all(12,iout)=tsavg                  ! skin temperature
                 cdata_all(13,iout)=ff10                   ! 10 meter wind factor
                 cdata_all(14,iout)=sfcr                   ! surface roughness
                 cdata_all(15,iout)=dlon_earth*rad2deg     ! earth relative longitude (degrees)
                 cdata_all(16,iout)=dlat_earth*rad2deg     ! earth relative latitude (degrees)
                 cdata_all(17,iout)=stnelev                ! station elevation (m)
                 cdata_all(18,iout)=obsdat(4,k)            ! observation height (m)
                 cdata_all(19,iout)=zz                     ! terrain height at ob location
                 cdata_all(20,iout)=r_prvstg(1,1)          ! provider name
                 cdata_all(21,iout)=r_sprvstg(1,1)         ! subprovider name

!             2m-Dewpoint
              else if(tdob) then
                 tdoe=obserr(3,k)*r1_2
                 qobcon=obsdat(2,k)*convert
                 tdry=r999
                 if (tqm(k)<lim_tqm) tdry=(obsdat(3,k)+t0c)/(one+fv*qobcon)
                 cdata_all(1,iout)=tdoe                    ! td error   
                 cdata_all(2,iout)=dlon                    ! grid relative longitude
                 cdata_all(3,iout)=dlat                    ! grid relative latitude
                 cdata_all(4,iout)=dlnpob                  ! ln(pressure in cb)
                 cdata_all(5,iout)=obsdat(12,k)+t0c        ! td ob               !Do you need t0c ? /MPondeca
                 cdata_all(6,iout)=rstation_id             ! station id
                 cdata_all(7,iout)=t4dv                    ! time
                 cdata_all(8,iout)=nc                      ! type
                 cdata_all(9,iout)=tdoe*three              ! td max error
                 cdata_all(10,iout)=tdry                   ! dry temperature (obs is tv)
                 cdata_all(11,iout)=tdqm                   ! quality mark
                 cdata_all(12,iout)=tdoe                   ! original obs error
                 cdata_all(13,iout)=usage                  ! usage parameter
                 cdata_all(14,iout)=idomsfc                ! dominate surface type
                 cdata_all(15,iout)=tsavg                  ! skin temperature
                 cdata_all(16,iout)=ff10                   ! 10 meter wind factor
                 cdata_all(17,iout)=sfcr                   ! surface roughness
                 cdata_all(18,iout)=dlon_earth*rad2deg     ! earth relative longitude (degrees)
                 cdata_all(19,iout)=dlat_earth*rad2deg     ! earth relative latitude (degrees)
                 cdata_all(20,iout)=stnelev                ! station elevation (m)
                 cdata_all(21,iout)=obsdat(4,k)            ! observation height (m)
                 cdata_all(22,iout)=zz                     ! terrain height at ob location
                 cdata_all(23,iout)=r_prvstg(1,1)          ! provider name
                 cdata_all(24,iout)=r_sprvstg(1,1)         ! subprovider name
                 cdata_all(25,iout)=obsdat(10,k)           ! cat

!             Maximum temperature
              else if(mxtmob) then
                 mxtmoe=obserr(3,k)
                 qtflg=one
                 cdata_all(1,iout)=mxtmoe                  ! maximum temperature error
                 cdata_all(2,iout)=dlon                    ! grid relative longitude
                 cdata_all(3,iout)=dlat                    ! grid relative latitude
                 cdata_all(4,iout)=dlnpob                  ! ln(pressure in cb)
                 cdata_all(5,iout)=maxtmint(1,k)           ! maximum temperature ob.
                 cdata_all(6,iout)=rstation_id             ! station id
                 cdata_all(7,iout)=t4dv                    ! time
                 cdata_all(8,iout)=nc                      ! type
                 cdata_all(9,iout)=qtflg                   ! qtflg (virtual temperature flag)
                 cdata_all(10,iout)=mxtmqm                 ! quality mark
                 cdata_all(11,iout)=obserr(3,k)            ! original obs error
                 cdata_all(12,iout)=usage                  ! usage parameter
                 cdata_all(13,iout)=idomsfc                ! dominate surface type
                 cdata_all(14,iout)=tsavg                  ! skin temperature
                 cdata_all(15,iout)=ff10                   ! 10 meter wind factor
                 cdata_all(16,iout)=sfcr                   ! surface roughness
                 cdata_all(17,iout)=dlon_earth*rad2deg     ! earth relative longitude (degrees)
                 cdata_all(18,iout)=dlat_earth*rad2deg     ! earth relative latitude (degrees)
                 cdata_all(19,iout)=stnelev                ! station elevation (m)
                 cdata_all(20,iout)=obsdat(4,k)            ! observation height (m)
                 cdata_all(21,iout)=zz                     ! terrain height at ob location
                 cdata_all(22,iout)=r_prvstg(1,1)          ! provider name
                 cdata_all(23,iout)=r_sprvstg(1,1)         ! subprovider name
                 cdata_all(24,iout)=obsdat(10,k)           ! cat

!             Minimum temperature
              else if(mitmob) then
                 mitmoe=obserr(3,k)
                 qtflg=one
                 cdata_all(1,iout)=mitmoe                  ! minimum temperature error
                 cdata_all(2,iout)=dlon                    ! grid relative longitude
                 cdata_all(3,iout)=dlat                    ! grid relative latitude
                 cdata_all(4,iout)=dlnpob                  ! ln(pressure in cb)
                 cdata_all(5,iout)=maxtmint(2,k)           ! minimum temperature ob.
                 cdata_all(6,iout)=rstation_id             ! station id
                 cdata_all(7,iout)=t4dv                    ! time
                 cdata_all(8,iout)=nc                      ! type
                 cdata_all(9,iout)=qtflg                   ! qtflg (virtual temperature flag)
                 cdata_all(10,iout)=mitmqm                 ! quality mark
                 cdata_all(11,iout)=obserr(3,k)            ! original obs error
                 cdata_all(12,iout)=usage                  ! usage parameter
                 cdata_all(13,iout)=idomsfc                ! dominate surface type
                 cdata_all(14,iout)=tsavg                  ! skin temperature
                 cdata_all(15,iout)=ff10                   ! 10 meter wind factor
                 cdata_all(16,iout)=sfcr                   ! surface roughness
                 cdata_all(17,iout)=dlon_earth*rad2deg     ! earth relative longitude (degrees)
                 cdata_all(18,iout)=dlat_earth*rad2deg     ! earth relative latitude (degrees)
                 cdata_all(19,iout)=stnelev                ! station elevation (m)
                 cdata_all(20,iout)=obsdat(4,k)            ! observation height (m)
                 cdata_all(21,iout)=zz                     ! terrain height at ob location
                 cdata_all(22,iout)=r_prvstg(1,1)          ! provider name
                 cdata_all(23,iout)=r_sprvstg(1,1)         ! subprovider name
                 cdata_all(24,iout)=obsdat(10,k)           ! cat

!             Pressure at mean sea level
              else if(pmob) then

                 pmoe=obserr(1,k)*one_tenth                ! convert from mb to cb
                 if (inflate_error) pmoe=pmoe*r1_2
                 cdata_all(1,iout)=pmoe                    ! pressure at mean sea level error (cb)
                 cdata_all(2,iout)=dlon                    ! grid relative longitude
                 cdata_all(3,iout)=dlat                    ! grid relative latitude
                 cdata_all(4,iout)=exp(dlnpob)             ! pressure (in cb)

                 cdata_all(5,iout)=one_tenth*obsdat(13,k)  ! pressure at mean sea level (in cb)

                 cdata_all(6,iout)=obsdat(4,k)             ! surface height
                 cdata_all(7,iout)=obsdat(3,k)+t0c         ! surface temperature
                 cdata_all(8,iout)=rstation_id             ! station id
                 cdata_all(9,iout)=t4dv                    ! time
                 cdata_all(10,iout)=nc                     ! type
                 cdata_all(11,iout)=pmq(k)                 ! quality mark
                 cdata_all(12,iout)=obserr(1,k)*one_tenth  ! original obs error (cb)
                 cdata_all(13,iout)=usage                  ! usage parameter
                 cdata_all(14,iout)=idomsfc                ! dominate surface type
                 cdata_all(15,iout)=tsavg                  ! skin temperature
                 cdata_all(16,iout)=ff10                   ! 10 meter wind factor
                 cdata_all(17,iout)=sfcr                   ! surface roughness
                 cdata_all(18,iout)=dlon_earth*rad2deg     ! earth relative longitude (degrees)
                 cdata_all(19,iout)=dlat_earth*rad2deg     ! earth relative latitude (degrees)
                 cdata_all(20,iout)=stnelev                ! station elevation (m)
                 cdata_all(21,iout)=zz                     ! terrain height at ob location
                 cdata_all(22,iout)=r_prvstg(1,1)          ! provider name
                 cdata_all(23,iout)=r_sprvstg(1,1)         ! subprovider name
                 cdata_all(24,iout)=obsdat(10,k)           ! cat

!             Significant wave height
              else if(howvob) then

                 howvoe=0.3_r_kind                         ! use temporarily
                 cdata_all(1,iout)=howvoe                  ! significant wave height error (m)
                 cdata_all(2,iout)=dlon                    ! grid relative longitude
                 cdata_all(3,iout)=dlat                    ! grid relative latitude
                 cdata_all(4,iout)=exp(dlnpob)             ! pressure (in cb)

                 cdata_all(5,iout)=owave(1,k)              ! significant wave height (in m)

                 cdata_all(6,iout)=rstation_id             ! station id
                 cdata_all(7,iout)=t4dv                    ! time
                 cdata_all(8,iout)=nc                      ! type
                 cdata_all(9,iout)=howvqm                  ! quality mark
                 cdata_all(10,iout)=howvoe                 ! original obs error (m)
                 cdata_all(11,iout)=usage                  ! usage parameter
                 cdata_all(12,iout)=idomsfc                ! dominate surface type
                 cdata_all(13,iout)=tsavg                  ! skin temperature
                 cdata_all(14,iout)=ff10                   ! 10 meter wind factor
                 cdata_all(15,iout)=sfcr                   ! surface roughness
                 cdata_all(16,iout)=dlon_earth*rad2deg     ! earth relative longitude (degrees)
                 cdata_all(17,iout)=dlat_earth*rad2deg     ! earth relative latitude (degrees)
                 cdata_all(18,iout)=stnelev                ! station elevation (m)
                 cdata_all(19,iout)=obsdat(4,k)            ! observation height (m)
                 cdata_all(20,iout)=zz                     ! terrain height at ob location
                 cdata_all(21,iout)=r_prvstg(1,1)          ! provider name
                 cdata_all(22,iout)=r_sprvstg(1,1)         ! subprovider name
                 cdata_all(23,iout)=obsdat(10,k)           ! cat

! METAR cloud observation
              else if(metarcldobs) then
                 cdata_all(1,iout)=rstation_id    !  station ID
                 cdata_all(2,iout)=dlon           !  grid relative longitude
                 cdata_all(3,iout)=dlat           !  grid relative latitude
                 cdata_all(4,iout)=stnelev        !  station  elevation
                 if(metarvis(1,1) < r0_1_bmiss) then
                    cdata_all(5,iout)=metarvis(1,1)  !  visibility (m)
                 else
                    cdata_all(5,iout) = -99999.0_r_kind
                 endif
                 do kk=1, 6
                    if(metarcld(1,kk) < r0_1_bmiss) then
                       cdata_all(5+kk,iout) =metarcld(1,kk)  !  cloud amount
                    else
                       cdata_all(5+kk,iout) = -99999.0_r_kind
                    endif
                    if(metarcld(2,kk) < r0_1_bmiss) then
                       cdata_all(11+kk,iout)=metarcld(2,kk)  !  cloud bottom height (m)
                    else
                       cdata_all(11+kk,iout)= -99999.0_r_kind
                    endif
                 enddo
                 do kk=1, 3
                    if(metarwth(1,kk) < r0_1_bmiss) then
                       cdata_all(17+kk,iout)=metarwth(1,kk)  !  weather
                    else
                       cdata_all(17+kk,iout)= -99999.0_r_kind
                    endif
                 enddo
                 cdata_all(21,iout)=timeobs     !  time observation
                 cdata_all(22,iout)=usage
                 cdata_all(23,iout)=0.0_r_kind  ! reserved for distance between obs and grid
!     Calculate dewpoint depression from surface obs, to be used later
!         with haze and ceiling logic to exclude dust-caused ceiling obs
!         from cloud analysis
                 if(metarvis(2,1)  < 1.e10_r_kind) then
                    cdata_all(24,iout)=obsdat(3,1)-metarvis(2,1)  ! temperature - dew point
                 else
                    cdata_all(24,iout)=-99999.0_r_kind  ! temperature - dew point
                 endif
! cdata_all(24,iout) and cdata_all(25,iout) will be used to save dlon and dlat
! NESDIS cloud products
              else if(goesctpobs) then
                 cdata_all(1,iout)=rstation_id    !  station ID
                 cdata_all(2,iout)=dlon                 !  grid relative longitude
                 cdata_all(3,iout)=dlat                 !  grid relative latitude
                 cdata_all(4,iout)=goescld(1,k)/100.0_r_kind   !  cloud top pressure (pa)
                 cdata_all(5,iout)=goescld(2,k)         !  cloud cover
                 cdata_all(6,iout)=goescld(3,k)         !  Cloud top temperature (K)
                 cdata_all(7,iout)=timeobs              !  time
                 cdata_all(8,iout)=usage

!             Total cloud amount
              else if(tcamtob) then
                 if (k==1) then
!                   adjust quality mark/usage parameter
                    if (trim(subset) == 'GOESND') then
                       call adjust_goescldobs(goescld,timeobs,idomsfc,dlat_earth,dlon_earth, &
                                  low_cldamt,low_cldamt_qc,mid_cldamt,mid_cldamt_qc, &
                                  hig_cldamt,hig_cldamt_qc,tcamt,lcbas,tcamt_qc,lcbas_qc)
                    else
                       call adjust_convcldobs(cld2seq,cld2seqlevs,cldseq,cldseqlevs,metarwth,metarwthlevs, &
                                  low_cldamt,low_cldamt_qc,mid_cldamt,mid_cldamt_qc, &
                                  hig_cldamt,hig_cldamt_qc,tcamt,lcbas,tcamt_qc,lcbas_qc,ceiling)
                    end if

                    usage=zero
                    if(tcamt_qc==15 .or. tcamt_qc==12 .or. tcamt_qc==9) usage=100._r_kind
                    tcamt_oe=25.0_r_kind
                    if(tcamt_qc==3) tcamt_oe=tcamt_oe*1.5_r_kind

                    cdata_all( 1,iout)=tcamt_oe               !  obs error
                    cdata_all( 2,iout)=dlon                   !  grid relative longitude
                    cdata_all( 3,iout)=dlat                   !  grid relative latitude
                    cdata_all( 4,iout)=tcamt                  !  total cloud amount (%)
                    cdata_all( 5,iout)=rstation_id            !  station ID
                    cdata_all( 6,iout)=t4dv                   !  time
                    cdata_all( 7,iout)=nc                     !  type
                    cdata_all( 8,iout)=tcamt_qc               !  quality mark
                    cdata_all( 9,iout)=usage                  !  usage paramete
                    cdata_all(10,iout)=idomsfc                !  dominate surface type
                    cdata_all(11,iout)=tsavg                  ! skin temperature
                    cdata_all(12,iout)=ff10                   ! 10 meter wind factor
                    cdata_all(13,iout)=sfcr                   ! surface roughness
                    cdata_all(14,iout)=dlon_earth*rad2deg     ! earth relative longitude (degrees)
                    cdata_all(15,iout)=dlat_earth*rad2deg     ! earth relative latitude (degrees)
                    cdata_all(16,iout)=stnelev                ! station elevation (m)
                    cdata_all(17,iout)=obsdat(4,k)            ! observation height (m)
                    cdata_all(18,iout)=zz                     ! terrain height at ob location
                    cdata_all(19,iout)=r_prvstg(1,1)          ! provider name
                    cdata_all(20,iout)=r_sprvstg(1,1)         ! subprovider name
                 end if

!             Base height of the lowest cloud seen
              else if(lcbasob) then
                 if (k==1) then
!                   adjust quality mark/usage parameter
                    ceiling=bmiss
                    if (trim(subset) == 'GOESND') then
                       call adjust_goescldobs(goescld,timeobs,idomsfc,dlat_earth,dlon_earth, &
                                  low_cldamt,low_cldamt_qc,mid_cldamt,mid_cldamt_qc, &
                                  hig_cldamt,hig_cldamt_qc,tcamt,lcbas,tcamt_qc,lcbas_qc)
                    else
                       call adjust_convcldobs(cld2seq,cld2seqlevs,cldseq,cldseqlevs,metarwth,metarwthlevs, &
                                  low_cldamt,low_cldamt_qc,mid_cldamt,mid_cldamt_qc, &
                                  hig_cldamt,hig_cldamt_qc,tcamt,lcbas,tcamt_qc,lcbas_qc,ceiling)
                    end if

                    usage=zero
                    if(lcbas_qc==15 .or. lcbas_qc==12 .or. lcbas_qc==9) usage=100._r_kind
                    lcbas_oe=4500.0_r_kind
                    if(lcbas_qc==3) lcbas_oe=lcbas_oe*1.25_r_kind
                    if(lcbas_qc==4) lcbas_oe=lcbas_oe*1.5_r_kind

                    cdata_all( 1,iout)=lcbas_oe               !  obs error
                    cdata_all( 2,iout)=dlon                   !  grid relative longitude
                    cdata_all( 3,iout)=dlat                   !  grid relative latitude
                    cdata_all( 4,iout)=lcbas                  !  base height of lowest cloud (m)
                    cdata_all( 5,iout)=rstation_id            !  station ID
                    cdata_all( 6,iout)=t4dv                   !  time
                    cdata_all( 7,iout)=nc                     !  type
                    cdata_all( 8,iout)=lcbas_qc               !  quality mark
                    cdata_all( 9,iout)=usage                  !  usage paramete
                    cdata_all(10,iout)=idomsfc                !  dominate surface type
                    cdata_all(11,iout)=tsavg                  ! skin temperature
                    cdata_all(12,iout)=ff10                   ! 10 meter wind factor
                    cdata_all(13,iout)=sfcr                   ! surface roughness
                    cdata_all(14,iout)=dlon_earth*rad2deg     ! earth relative longitude (degrees)
                    cdata_all(15,iout)=dlat_earth*rad2deg     ! earth relative latitude (degrees)
                    cdata_all(16,iout)=stnelev                ! station elevation (m)
                    cdata_all(17,iout)=obsdat(4,k)            ! observation height (m)
                    cdata_all(18,iout)=zz                     ! terrain height at ob location
                    cdata_all(19,iout)=ceiling                ! cloud ceiling obs
                    if (trim(subset) == 'GOESND') then
!                      cdata_all(20,iout)=goescld(1,k)/100.0_r_kind   !  cloud top pressure (pa)
                       cdata_all(20,iout)=goescld(1,k)           !  cloud top pressure
                       cdata_all(21,iout)=goescld(3,k)           !  Cloud top temperature (K)
                    else
                       cdata_all(20,iout)=bmiss
                       cdata_all(21,iout)=bmiss
                    end if
                    cdata_all(22,iout)=r_prvstg(1,1)          ! provider name
                    cdata_all(23,iout)=r_sprvstg(1,1)         ! subprovider name
                 end if






              end if

!
!    End k loop over levs
           end do  LOOP_K_LEVS
        end do loop_readsb

!
!   End of bufr read loop
     enddo loop_msg
!    Close unit to bufr file
     call closbf(lunin)

!    Deallocate arrays used for thinning data
     if (.not.use_all) then
        deallocate(presl_thin)
        call del3grids
     endif

! Normal exit

  enddo loop_convinfo! loops over convinfo entry matches
  deallocate(lmsg)

    if(lhilbert) &
<<<<<<< HEAD
       call apply_hilbertcurve(maxobs,cdata_all(10:14,1:maxobs),10,14,&
                  tob,12,uvob,14,spdob,13,psob,12,qob,13,pwob,11,sstob,13, &
                  gustob,12,visob,10,tcamtob,9,lcbasob,9)
=======
       call apply_hilbertcurve(maxobs,obstype,cdata_all(10:14,1:maxobs),10,14,&
                  12,14,13,12,13,11,13,12,10,14,13,12,12,13,11)
>>>>>>> 3aa43e59

! Write header record and data to output file for further processing
  allocate(iloc(ndata))
  icount=0
  do i=1,maxobs
     if(isort(i) > 0)then
       icount=icount+1
       iloc(icount)=isort(i)
     end if
  end do
  if(ndata /= icount)then
     write(6,*) ' PREPBUFR: mix up in read_prepbufr ,ndata,icount ',ndata,icount
     call stop2(50)
  end if
  allocate(cdata_out(nreal,ndata))
  do i=1,ndata
     itx=iloc(i)
     do k=1,nreal
        cdata_out(k,i)=cdata_all(k,itx)
     end do
  end do
  deallocate(iloc,isort,cdata_all)

! define a closest METAR cloud observation for each grid point
  if(metarcldobs .and. ndata > 0) then
     maxobs=2000000
     allocate(cdata_all(nreal,maxobs))
     call reorg_metar_cloud(cdata_out,nreal,ndata,cdata_all,maxobs,iout)
     ndata=iout
     write(lunout) obstype,sis,nreal,nchanl,ilat,ilon
     write(lunout) ((cdata_all(i,j),i=1,nreal),j=1,ndata)
     deallocate(cdata_all)
  else
     write(lunout) obstype,sis,nreal,nchanl,ilat,ilon,ndata
     write(lunout) cdata_out
  endif

  deallocate(cdata_out)
  call destroy_rjlists
  call destroy_aircraft_rjlists
  if (lhilbert) call destroy_hilbertcurve
  if (twodvar_regional) call destroy_ndfdgrid

900 continue
  if(diagnostic_reg .and. ntest>0) write(6,*)'READ_PREPBUFR:  ',&
     'ntest,disterrmax=',ntest,disterrmax
  if(diagnostic_reg .and. nvtest>0) write(6,*)'READ_PREPBUFR:  ',&
     'nvtest,vdisterrmax=',ntest,vdisterrmax

  if (ndata == 0) then 
     call closbf(lunin)
     write(6,*)'READ_PREPBUFR:  closbf(',lunin,')'
  endif

  close(lunin)

  close(55)

! End of routine
  return

end subroutine read_prepbufr

!-------------------------------------------------------------------------
!    NOAA/NCEP, National Centers for Environmental Prediction GSI        !
!-------------------------------------------------------------------------
!
! !ROUTINE:  sonde_ext -level enhancemnt for raob
!
! !INTERFACE:
!
subroutine sonde_ext(obsdat,tpc,qcmark,obserr,drfdat,levsio,kx,vtcd)

!$$$  subprogram documentation block
!                .      .    .                                       .
! subprogram:  sonde_ext                   level enhancemnt for raob
!   prgmmr: wu               org: np22                date: 2013-05-17
!
! abstract:  This routine adds bogus raob so that at least one report
!            at each model layer, by interpolate between a significant
!            report and the neighboring obs 
!
! program history log:
!
! attributes:
!   language: f90
!   machine:  ibm RS/6000 SP
!
!$$$
! !USES:

  use kinds, only: r_kind,r_single,r_double,i_kind
  use constants, only: zero,one,one_tenth
  use guess_grids, only:  ges_psfcavg,ges_prslavg
  use gridmod, only: nsig
  use obsmod, only: bmiss

  implicit none

! !INPUT PARAMETERS:
  integer(i_kind)                                  , intent(in   ) ::kx
  real(r_double)                                   , intent(in   ) ::vtcd

! !INPUT/OUTPUT PARAMETERS:
  integer(i_kind)                                  , intent(inout) ::levsio
  real(r_double),dimension(11,255), intent(inout) :: obsdat
  real(r_double),dimension(8,255), intent(inout) :: drfdat,qcmark,obserr
  real(r_double),dimension(255,20), intent(inout) :: tpc

  real(r_kind) wim,wi
  real(r_kind),dimension(nsig) :: rlsig,prsltmp,dpmdl
  integer(i_kind) i,j,k,levs
  integer(i_kind) ku,kl,ll,im
  real rsig(60)
  integer(i_kind),dimension(255):: pqm,qqm,tqm,wqm,cat,zqm
  real(r_kind),dimension(255):: dpres,tvflg,dpobs

!!! find averaged sigma levels !!!!!!!!
  levs=levsio
  ll=levsio

  do k=1,nsig
     rsig(k)=ges_prslavg(k)/ges_psfcavg
  enddo

  do k=1,levs
     cat(k)=nint(obsdat(10,k))
  enddo


!!! find model levels at obs location in log(cb) !!!!!!!!
  do k=1,nsig
     dpmdl(k)=obsdat(1,1)*rsig(k)
     prsltmp(k)=log(dpmdl(k)*one_tenth)
  enddo
!!! find obs levels in log(cb)     !!!!!!!!
  do k=1,levs
     dpres(k)=log(obsdat(1,k)*one_tenth)
     dpobs(k)=dpres(k)
  enddo


  if(kx==120)then
     pqm(1)=nint(min(qcmark(1,1),10000.0))
     qqm(1)=nint(min(qcmark(2,1),10000.0))
     tqm(1)=nint(min(qcmark(3,1),10000.0))
     zqm(1)=nint(min(qcmark(4,1),10000.0))
     call grdcrd(dpres,levs,prsltmp(1),nsig,-1)
        do k=1,levs
           tvflg(k)=one                               ! initialize as sensible
           do j=1,20
              if (tpc(k,j)==vtcd) tvflg(k)=zero       ! reset flag if virtual
              if (tpc(k,j)>=bmiss) exit               ! end of stack
           end do
        end do

        do i=2,levs
           im=i-1
           pqm(i)=nint(min(qcmark(1,i),10000.0))
           qqm(i)=nint(min(qcmark(2,i),10000.0))
           tqm(i)=nint(min(qcmark(3,i),10000.0))
           zqm(i)=nint(min(qcmark(4,i),10000.0))
           if ( (cat(i)==2 .or. cat(im)==2 .or. cat(i)==5 .or. cat(im)==5) .and. &
           pqm(i)<4 .and.  pqm(im)<4    )then
              ku=dpres(i)-1
              ku=min(nsig,ku)
              kl=dpres(im)+2
              kl=max(2,kl)
              do k = kl,ku
                 ll=ll+1
                 if(ll>255)then
                    write(6,*)'error in SONDE_EXT levs > 255'
                    stop
                 endif
                 obsdat(1,ll)=dpmdl(k)
                 qcmark(1,ll)  =max (qcmark(1,i),qcmark(1,im)) !PQM
                 qcmark(2,ll) = bmiss
                 qcmark(3,ll) = bmiss
                 qcmark(4,ll) = bmiss
                 qcmark(5,ll) = bmiss
                 qcmark(7,ll) = bmiss
                 do j=1,20
                    tpc(ll,j)=tpc(i,j)
                 end do
                 wim=(prsltmp(k)-dpobs(i))/(dpobs(im)-dpobs(i))
                 wi=(dpobs(im)-prsltmp(k))/(dpobs(im)-dpobs(i))
!!! find tob, only bogus if both good obs and of the same type (sensible/virtual)
                 if(  tqm(i)<4 .and.  tqm(im)<4 .and. tvflg(i)==tvflg(im) ) then
                    obsdat(3,ll)=obsdat(3,im)*wim + obsdat(3,i)*wi
                    drfdat(1,ll)  = drfdat(1,im)*wim + drfdat(1,i)*wi
                    drfdat(2,ll)  = drfdat(2,im)*wim + drfdat(2,i)*wi
                    drfdat(3,ll)  = drfdat(3,im)*wim + drfdat(3,i)*wi
                    qcmark(3,ll)  =max (qcmark(3,i),qcmark(3,im)) !TQM
                    obserr(3,ll)  =max (obserr(3,i),obserr(3,im))  ! TOE
                 endif
!!! find qob
                 if(  qqm(i)<4 .and.  qqm(im)<4  ) then
                    obsdat(2,ll)=obsdat(2,im)*wim + obsdat(2,i)*wi
                    drfdat(1,ll)  = drfdat(1,im)*wim + drfdat(1,i)*wi
                    drfdat(2,ll)  = drfdat(2,im)*wim + drfdat(2,i)*wi
                    drfdat(3,ll)  = drfdat(3,im)*wim + drfdat(3,i)*wi
                    qcmark(2,ll)  =max (qcmark(2,i),qcmark(2,im)) !QQM
                    obserr(2,ll)  =max (obserr(2,i),obserr(2,im))  ! QOE
                 endif
!!! define zob
                 if(  zqm(i)<4 .and.  zqm(im)<4  ) then
                    obsdat(4,ll)=obsdat(4,im)*wim + obsdat(4,i)*wi
                 else
                    obsdat(4,ll)=max(obsdat(4,im),obsdat(4,i))
                 endif
                 qcmark(4,ll)  =max (qcmark(4,i),qcmark(4,im)) !ZQM

              enddo !kl,ku
           endif !cat
        enddo !levs
!!!!!!!!! w (not used) !!!!!!!!!!!!!!!!!!!!!!!!!!!
  elseif(kx==220)then
     pqm(1)=nint(min(qcmark(1,1),10000.0))
     wqm(1)=nint(min(qcmark(5,1),10000.0))
     call grdcrd(dpres,levs,prsltmp(1),nsig,-1)
     do i=2,levs
        im=i-1
        wqm(i)=nint(min(qcmark(5,i),10000.0))
        zqm(i)=nint(min(qcmark(4,i),10000.0))
        pqm(i)=nint(min(qcmark(1,i),10000.0))
        if(  wqm(i)<4 .and.  wqm(im)<4 .and.  pqm(i)<4 .and.  pqm(im)<4 .and.&
        (cat(i)==2 .or. cat(im)==2 .or. cat(i)==5 .or. cat(im)==5) )then
           ku=dpres(i)-1
           ku=min(nsig,ku)
           kl=dpres(im)+2
           kl=max(2,kl)
           do k = kl,ku
              ll=ll+1
              if(ll>255)then
                 write(6,*)'error in SONDE_EXT levs > 255'
                 stop
              endif
              obsdat(1,ll)=dpmdl(k)
              qcmark(1,ll)  =max (qcmark(1,i),qcmark(1,im)) !PQM
              qcmark(2,ll) = bmiss
              qcmark(3,ll) = bmiss
              qcmark(4,ll) = bmiss
              qcmark(5,ll) = bmiss
              qcmark(7,ll) = bmiss
              wim=(prsltmp(k)-dpobs(i))/(dpobs(im)-dpobs(i))
              wi=(dpobs(im)-prsltmp(k))/(dpobs(im)-dpobs(i))
!!! find wob (wint)
              obsdat(5,ll)=obsdat(5,im)*wim + obsdat(5,i)*wi
              obsdat(6,ll)=obsdat(6,im)*wim + obsdat(6,i)*wi
              drfdat(1,ll)  = drfdat(1,im)*wim + drfdat(1,i)*wi
              drfdat(2,ll)  = drfdat(2,im)*wim + drfdat(2,i)*wi
              drfdat(3,ll)  = drfdat(3,im)*wim + drfdat(3,i)*wi
              qcmark(5,ll)  =max (qcmark(5,i),qcmark(5,im)) !WQM
              obserr(5,ll)  =max (obserr(5,i),obserr(5,im))  ! WOE
              qcmark(1,ll)  =max (qcmark(1,i),qcmark(1,im))
!!! find zob
              if(  zqm(i)<4 .and.  zqm(im)<4  ) then
                 obsdat(4,ll)=obsdat(4,im)*wim + obsdat(4,i)*wi
              else
                 obsdat(4,ll)=max(obsdat(4,im),obsdat(4,i))
              endif
           enddo !kl,ku
        endif !cat
     enddo !levs
  endif ! 120,220

!11 change the number of levels and output
  levsio=ll

! End of routine
  return

end subroutine sonde_ext
<|MERGE_RESOLUTION|>--- conflicted
+++ resolved
@@ -117,15 +117,12 @@
 !   2013-06-07  zhu  - read aircraft data from prepbufr_profl when aircraft_t_bc=.true.
 !   2013-09-08  s.liu  - increase nmsgmax to 100000 to read NESDIS cloud product
 !   2013-12-08  s.liu  - identify VAD wind based on sub type
-<<<<<<< HEAD
-=======
+!   2014-02-28  sienkiewicz - added code for option aircraft_t_bc_ext for external aircraft bias table
 !   2014-03-19  pondeca - add 10m wind speed
 !   2014-04-10  pondeca - add td2m,mxtm,mitm,pmsl
 !   2014-05-07  pondeca - add significant wave height (howv)
-!
->>>>>>> 3aa43e59
-!   2014-02-28  sienkiewicz - added code for option aircraft_t_bc_ext for external aircraft bias table
 !   2014-06-16  carley/zhu - add tcamt and lcbas
+!   2014-06-26  carley - simplify call to apply_hilbertcurve 
 !
 !   input argument list:
 !     infile   - unit from which to read BUFR data
@@ -214,13 +211,8 @@
 ! integer(i_kind),parameter:: nmsgmax=10000 ! max message count
 
 ! Declare local variables
-<<<<<<< HEAD
-  logical tob,qob,uvob,spdob,sstob,pwob,psob,gustob,visob
+  logical tob,qob,uvob,spdob,sstob,pwob,psob,gustob,visob,tdob,mxtmob,mitmob,pmob,howvob
   logical metarcldobs,goesctpobs,tcamtob,lcbasob
-=======
-  logical tob,qob,uvob,spdob,sstob,pwob,psob,gustob,visob,tdob,mxtmob,mitmob,pmob,howvob
-  logical metarcldobs,geosctpobs
->>>>>>> 3aa43e59
   logical outside,driftl,convobs,inflate_error
   logical sfctype
   logical luse,ithinp,windcorr
@@ -230,12 +222,8 @@
   logical,allocatable,dimension(:,:):: lmsg           ! set true when convinfo entry id found in a message
 
   character(40) drift,hdstr,qcstr,oestr,sststr,satqcstr,levstr,hdstr2
-<<<<<<< HEAD
   character(40) metarcldstr,goescldstr,metarvisstr,metarwthstr,cldseqstr,cld2seqstr
-=======
-  character(40) metarcldstr,geoscldstr,metarvisstr,metarwthstr
   character(40) maxtmintstr,owavestr
->>>>>>> 3aa43e59
   character(80) obstr
   character(10) date
   character(8) subset
@@ -278,7 +266,7 @@
   integer(i_kind),dimension(nconvtype)::ntxall
   integer(i_kind),dimension(nconvtype+1)::ntx
   integer(i_kind),allocatable,dimension(:):: isort,iloc
-  integer(i_kind) ibfms
+  integer(i_kind) ibfms,thisobtype_usage
 
   real(r_kind) time,timex,time_drift,timeobs,toff,t4dv,zeps
   real(r_kind) qtflg,tdry,rmesh,ediff,usage
@@ -317,13 +305,9 @@
   real(r_double),dimension(2,10):: metarcld
   real(r_double),dimension(1,10):: metarwth
   real(r_double),dimension(2,1) :: metarvis
-<<<<<<< HEAD
   real(r_double),dimension(4,1) :: goescld
-=======
-  real(r_double),dimension(4,1) :: geoscld
   real(r_double),dimension(2,255):: maxtmint
   real(r_double),dimension(1,255):: owave
->>>>>>> 3aa43e59
   real(r_double),dimension(1):: satqc
   real(r_double),dimension(1,1):: r_prvstg,r_sprvstg 
   real(r_double),dimension(1,255):: levdat
@@ -1528,8 +1512,9 @@
                  cdata_all(8,iout)=nc                      ! type
                  cdata_all(9,iout)=qtflg                   ! qtflg (virtual temperature flag)
                  cdata_all(10,iout)=tqm(k)                 ! quality mark
-                 cdata_all(11,iout)=obserr(3,k)            ! original obs error
+                 cdata_all(11,iout)=obserr(3,k)            ! original obs error            
                  cdata_all(12,iout)=usage                  ! usage parameter
+                 if (lhilbert) thisobtype_usage=12         ! save INDEX of where usage is stored for hilbertcurve cross validation (if requested)
                  cdata_all(13,iout)=idomsfc                ! dominate surface type
                  cdata_all(14,iout)=tsavg                  ! skin temperature
                  cdata_all(15,iout)=ff10                   ! 10 meter wind factor
@@ -1654,6 +1639,7 @@
                  cdata_all(12,iout)=wqm(k)                 ! quality mark
                  cdata_all(13,iout)=obserr(5,k)            ! original obs error
                  cdata_all(14,iout)=usage                  ! usage parameter
+                 if (lhilbert) thisobtype_usage=14         ! save INDEX of where usage is stored for hilbertcurve cross validation (if requested)
                  cdata_all(15,iout)=idomsfc                ! dominate surface type
                  cdata_all(16,iout)=tsavg                  ! skin temperature
                  cdata_all(17,iout)=ff10                   ! 10 meter wind factor
@@ -1690,6 +1676,7 @@
                  cdata_all(11,iout)=wqm(k)                 ! quality mark
                  cdata_all(12,iout)=obserr(5,k)            ! original obs error
                  cdata_all(13,iout)=usage                  ! usage parameter
+                 if (lhilbert) thisobtype_usage=13         ! save INDEX of where usage is stored for hilbertcurve cross validation (if requested)
                  cdata_all(14,iout)=idomsfc                ! dominate surface type
                  cdata_all(15,iout)=tsavg                  ! skin temperature
                  cdata_all(16,iout)=ff10                   ! 10 meter wind factor
@@ -1720,6 +1707,7 @@
                  cdata_all(10,iout)=pqm(k)                 ! quality mark
                  cdata_all(11,iout)=obserr(1,k)*one_tenth  ! original obs error (cb)
                  cdata_all(12,iout)=usage                  ! usage parameter
+                 if (lhilbert) thisobtype_usage=12         ! save INDEX of where usage is stored for hilbertcurve cross validation (if requested)
                  cdata_all(13,iout)=idomsfc                ! dominate surface type
                  cdata_all(14,iout)=tsavg                  ! skin temperature
                  cdata_all(15,iout)=ff10                   ! 10 meter wind factor
@@ -1758,6 +1746,7 @@
                  cdata_all(11,iout)=qqm(k)                 ! quality mark
                  cdata_all(12,iout)=obserr(2,k)*one_tenth  ! original obs error
                  cdata_all(13,iout)=usage                  ! usage parameter
+                 if (lhilbert) thisobtype_usage=13         ! save INDEX of where usage is stored for hilbertcurve cross validation (if requested)
                  cdata_all(14,iout)=idomsfc                ! dominate surface type
                  cdata_all(15,iout)=tsavg                  ! skin temperature
                  cdata_all(16,iout)=ff10                   ! 10 meter wind factor
@@ -1790,6 +1779,7 @@
                  cdata_all(9,iout)=pwq                     ! quality mark
                  cdata_all(10,iout)=obserr(7,k)            ! original obs error
                  cdata_all(11,iout)=usage                  ! usage parameter
+                 if (lhilbert) thisobtype_usage=11         ! save INDEX of where usage is stored for hilbertcurve cross validation (if requested)
                  cdata_all(12,iout)=idomsfc                ! dominate surface type
                  cdata_all(13,iout)=tsavg                  ! skin temperature
                  cdata_all(14,iout)=ff10                   ! 10 meter wind factor
@@ -1822,6 +1812,7 @@
                  cdata_all(11,iout)=sstq                   ! quality mark
                  cdata_all(12,iout)=sstdat(5,k)            ! original obs error
                  cdata_all(13,iout)=usage                  ! usage parameter
+                 if (lhilbert) thisobtype_usage=13         ! save INDEX of where usage is stored for hilbertcurve cross validation (if requested)
                  cdata_all(14,iout)=idomsfc                ! dominate surface type
                  cdata_all(15,iout)=tsavg                  ! skin temperature
                  cdata_all(16,iout)=ff10                   ! 10 meter wind factor
@@ -1904,6 +1895,7 @@
                  cdata_all(10,iout)=gustoe*three           ! max error
                  cdata_all(11,iout)=gustqm                 ! quality mark
                  cdata_all(12,iout)=usage                  ! usage parameter
+                 if (lhilbert) thisobtype_usage=12         ! save INDEX of where usage is stored for hilbertcurve cross validation (if requested)
                  cdata_all(13,iout)=idomsfc                ! dominate surface type
                  cdata_all(14,iout)=tsavg                  ! skin temperature
                  cdata_all(15,iout)=ff10                   ! 10 meter wind factor
@@ -1931,6 +1923,7 @@
                  cdata_all(8,iout)=visoe*three             ! max error
                  cdata_all(9,iout)=visqm                   ! quality mark
                  cdata_all(10,iout)=usage                  ! usage parameter
+                 if (lhilbert) thisobtype_usage=10         ! save INDEX of where usage is stored for hilbertcurve cross validation (if requested)
                  cdata_all(11,iout)=idomsfc                ! dominate surface type
                  cdata_all(12,iout)=tsavg                  ! skin temperature
                  cdata_all(13,iout)=ff10                   ! 10 meter wind factor
@@ -1962,6 +1955,7 @@
                  cdata_all(11,iout)=tdqm                   ! quality mark
                  cdata_all(12,iout)=tdoe                   ! original obs error
                  cdata_all(13,iout)=usage                  ! usage parameter
+                 if (lhilbert) thisobtype_usage=13         ! save INDEX of where usage is stored for hilbertcurve cross validation (if requested)
                  cdata_all(14,iout)=idomsfc                ! dominate surface type
                  cdata_all(15,iout)=tsavg                  ! skin temperature
                  cdata_all(16,iout)=ff10                   ! 10 meter wind factor
@@ -1991,6 +1985,7 @@
                  cdata_all(10,iout)=mxtmqm                 ! quality mark
                  cdata_all(11,iout)=obserr(3,k)            ! original obs error
                  cdata_all(12,iout)=usage                  ! usage parameter
+                 if (lhilbert) thisobtype_usage=12         ! save INDEX of where usage is stored for hilbertcurve cross validation (if requested)
                  cdata_all(13,iout)=idomsfc                ! dominate surface type
                  cdata_all(14,iout)=tsavg                  ! skin temperature
                  cdata_all(15,iout)=ff10                   ! 10 meter wind factor
@@ -2020,6 +2015,7 @@
                  cdata_all(10,iout)=mitmqm                 ! quality mark
                  cdata_all(11,iout)=obserr(3,k)            ! original obs error
                  cdata_all(12,iout)=usage                  ! usage parameter
+                 if (lhilbert) thisobtype_usage=12         ! save INDEX of where usage is stored for hilbertcurve cross validation (if requested)
                  cdata_all(13,iout)=idomsfc                ! dominate surface type
                  cdata_all(14,iout)=tsavg                  ! skin temperature
                  cdata_all(15,iout)=ff10                   ! 10 meter wind factor
@@ -2053,6 +2049,7 @@
                  cdata_all(11,iout)=pmq(k)                 ! quality mark
                  cdata_all(12,iout)=obserr(1,k)*one_tenth  ! original obs error (cb)
                  cdata_all(13,iout)=usage                  ! usage parameter
+                 if (lhilbert) thisobtype_usage=13         ! save INDEX of where usage is stored for hilbertcurve cross validation (if requested)
                  cdata_all(14,iout)=idomsfc                ! dominate surface type
                  cdata_all(15,iout)=tsavg                  ! skin temperature
                  cdata_all(16,iout)=ff10                   ! 10 meter wind factor
@@ -2082,6 +2079,7 @@
                  cdata_all(9,iout)=howvqm                  ! quality mark
                  cdata_all(10,iout)=howvoe                 ! original obs error (m)
                  cdata_all(11,iout)=usage                  ! usage parameter
+                 if (lhilbert) thisobtype_usage=11         ! save INDEX of where usage is stored for hilbertcurve cross validation (if requested)
                  cdata_all(12,iout)=idomsfc                ! dominate surface type
                  cdata_all(13,iout)=tsavg                  ! skin temperature
                  cdata_all(14,iout)=ff10                   ! 10 meter wind factor
@@ -2127,6 +2125,7 @@
                  enddo
                  cdata_all(21,iout)=timeobs     !  time observation
                  cdata_all(22,iout)=usage
+                 if (lhilbert) thisobtype_usage=22         ! save INDEX of where usage is stored for hilbertcurve cross validation (if requested)
                  cdata_all(23,iout)=0.0_r_kind  ! reserved for distance between obs and grid
 !     Calculate dewpoint depression from surface obs, to be used later
 !         with haze and ceiling logic to exclude dust-caused ceiling obs
@@ -2147,7 +2146,7 @@
                  cdata_all(6,iout)=goescld(3,k)         !  Cloud top temperature (K)
                  cdata_all(7,iout)=timeobs              !  time
                  cdata_all(8,iout)=usage
-
+                 if (lhilbert) thisobtype_usage=8       ! save INDEX of where usage is stored for hilbertcurve cross validation (if requested)
 !             Total cloud amount
               else if(tcamtob) then
                  if (k==1) then
@@ -2175,7 +2174,8 @@
                     cdata_all( 6,iout)=t4dv                   !  time
                     cdata_all( 7,iout)=nc                     !  type
                     cdata_all( 8,iout)=tcamt_qc               !  quality mark
-                    cdata_all( 9,iout)=usage                  !  usage paramete
+                    cdata_all( 9,iout)=usage                  !  usage parameter
+                    if (lhilbert) thisobtype_usage=9          ! save INDEX of where usage is stored for hilbertcurve cross validation (if requested)
                     cdata_all(10,iout)=idomsfc                !  dominate surface type
                     cdata_all(11,iout)=tsavg                  ! skin temperature
                     cdata_all(12,iout)=ff10                   ! 10 meter wind factor
@@ -2218,7 +2218,8 @@
                     cdata_all( 6,iout)=t4dv                   !  time
                     cdata_all( 7,iout)=nc                     !  type
                     cdata_all( 8,iout)=lcbas_qc               !  quality mark
-                    cdata_all( 9,iout)=usage                  !  usage paramete
+                    cdata_all( 9,iout)=usage                  !  usage parameter
+                    if (lhilbert) thisobtype_usage=9          ! save INDEX of where usage is stored for hilbertcurve cross validation (if requested)
                     cdata_all(10,iout)=idomsfc                !  dominate surface type
                     cdata_all(11,iout)=tsavg                  ! skin temperature
                     cdata_all(12,iout)=ff10                   ! 10 meter wind factor
@@ -2270,15 +2271,9 @@
   enddo loop_convinfo! loops over convinfo entry matches
   deallocate(lmsg)
 
+! Apply hilbert curve for cross validation if requested
     if(lhilbert) &
-<<<<<<< HEAD
-       call apply_hilbertcurve(maxobs,cdata_all(10:14,1:maxobs),10,14,&
-                  tob,12,uvob,14,spdob,13,psob,12,qob,13,pwob,11,sstob,13, &
-                  gustob,12,visob,10,tcamtob,9,lcbasob,9)
-=======
-       call apply_hilbertcurve(maxobs,obstype,cdata_all(10:14,1:maxobs),10,14,&
-                  12,14,13,12,13,11,13,12,10,14,13,12,12,13,11)
->>>>>>> 3aa43e59
+       call apply_hilbertcurve(maxobs,obstype,cdata_all(thisobtype_usage))   
 
 ! Write header record and data to output file for further processing
   allocate(iloc(ndata))
