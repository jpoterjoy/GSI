--- conflicted
+++ resolved
@@ -186,11 +186,7 @@
   use convb_t,only: btabl_t
   use convb_uv,only: btabl_uv
   use gsi_4dvar, only: l4dvar,l4densvar,time_4dvar,winlen,thin4d
-<<<<<<< HEAD
-  use qcmod, only: errormod,errormod_aircraft,noiqc,newvad,njqc,vqc
-=======
-  use qcmod, only: errormod,noiqc,newvad,njqc
->>>>>>> bc6a2c80
+  use qcmod, only: errormod,errormod_aircraft,noiqc,newvad,njqc
   use convthin, only: make3grids,map3grids,del3grids,use_all
   use blacklist, only : blacklist_read,blacklist_destroy
   use blacklist, only : blkstns,blkkx,ibcnt
