--- conflicted
+++ resolved
@@ -19,10 +19,7 @@
 !                         new interface to general_sub2grid (but equally suspicious)
 !   2013-02-20  wu      - add call to general_destroy_spec_vars to deallocate large arrays in sp_gfs.
 !                           Also deallocate other locally allocated arrays.
-<<<<<<< HEAD
-=======
 !   2013-10-19  todling - metguess now holds background
->>>>>>> fde44a02
 !   2013-12-06  eliu    - add FGAT capability 
 !
 !   input argument list:
@@ -45,12 +42,7 @@
   use general_specmod, only: spec_vars,general_init_spec_vars,general_destroy_spec_vars
   use egrid2agrid_mod, only: g_create_egrid2points_slow,egrid2agrid_parm,g_egrid2points_faster
   use sigio_module, only: sigio_intkind,sigio_head,sigio_srhead
-<<<<<<< HEAD
-  use guess_grids, only: ges_prsl,ges_oz,ntguessig
-  use guess_grids, only: nfldsig,ifilesig 
-=======
   use guess_grids, only: ges_prsl,ntguessig,nfldsig,ifilesig
->>>>>>> fde44a02
   use aniso_ens_util, only: intp_spl
   use obsmod, only: iadate
   use gsi_bundlemod, only : gsi_bundlegetpointer
@@ -69,11 +61,7 @@
   integer(i_kind) iret,i,j,k,k2,m,n,il,jl,mm1,ndim
   integer(i_kind) it,it_beg,it_end   
   character(24) filename
-<<<<<<< HEAD
-  character(255),allocatable, dimension(:)::infiles   
-=======
   character(255),allocatable,dimension(:)::infiles
->>>>>>> fde44a02
   logical ice
   logical uv_hyb_ens
   integer(sigio_intkind):: lunges = 11
@@ -119,20 +107,6 @@
      write(filename,'("gfs_sigf",i2.2)')ifilesig(it)
      infiles(it)=filename
      if(mype==0) then
-<<<<<<< HEAD
-        write(6,*) 'read_gfs_ozone_for_regional: gfs file required: nfldsig     = ',nfldsig                           
-        write(6,*) 'read_gfs_ozone_for_regional: gfs file required: ifilesig(it)= ',ifilesig(it)          
-        write(6,*) 'read_gfs_ozone_for_regional: gfs file required: infiles(it) = ',trim(infiles(it))                             
-        write(6,*) 'read_gfs_ozone_for_regional: gfs file required: ntguessig   = ',ntguessig                       
-     endif
-  enddo
-
-! Loop through input GFS files
-  it_loop: do it = it_beg,it_end
-
-  filename=infiles(it)
-  if (mype==0) write(6,*)'read_gfs_ozone_for_regional: reading in gfs file:',trim(filename)                  
-=======
         write(6,*) 'read_gfs_ozone_for_regional: gfs file required: nfldsig = ',nfldsig                           
         write(6,*) 'read_gfs_ozone_for_regional: gfs file required: ifilesig(it)= ',ifilesig(it)          
         write(6,*) 'read_gfs_ozone_for_regional: gfs file required: infiles(it) = ',trim(infiles(it))
@@ -146,7 +120,6 @@
   filename=infiles(it)
   if (mype==0) write(6,*)'read_gfs_ozone_for_regional: reading in gfs file:',trim(filename)                  
 
->>>>>>> fde44a02
   open(lunges,file=trim(filename),form='unformatted')
 
   call sigio_srhead(lunges,sighead,iret)
@@ -432,11 +405,7 @@
         end do
         do k=1,nsig
            if(ysplo(k) < zero)ysplo(k)=1.e-10_r_kind
-<<<<<<< HEAD
-           ges_oz(i,j,k,it)=ysplo(k)  
-=======
            ges_oz(i,j,k,it)=ysplo(k)   !  for now, only read in ges at analysis time and copy to time levels
->>>>>>> fde44a02
            reg_ozmax(k)=max(ysplo(k),reg_ozmax(k))
            reg_ozmin(k)=min(ysplo(k),reg_ozmin(k))
         end do
@@ -456,12 +425,6 @@
      end do
   end if
   call general_destroy_spec_vars(sp_gfs)
-<<<<<<< HEAD
-  deallocate(xspli,yspli,xsplo,ysplo,glb_ozmin,glb_ozmax,reg_ozmin,reg_ozmax,&       
-             glb_ozmin0,glb_ozmax0,reg_ozmin0,reg_ozmax0)
-
-  enddo it_loop
-=======
   deallocate(xspli,yspli,xsplo,ysplo,glb_ozmin,glb_ozmax,reg_ozmin,reg_ozmax,&
              glb_ozmin0,glb_ozmax0,reg_ozmin0,reg_ozmax0)
 
@@ -470,7 +433,6 @@
 ! copy ges_oz to met-bundle ...
   call copy_vars_
   call final_vars_
->>>>>>> fde44a02
   deallocate(infiles)
 
   return
