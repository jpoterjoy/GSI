--- conflicted
+++ resolved
@@ -65,11 +65,8 @@
 !   2008-11-28  todling  - turn FOTO optional; changed ptr%time handle
 !   2010-03-13  todling  - update to use gsi_bundle; update interface
 !   2012-09-14  Syed RH Rizvi, NCAR/NESL/MMM/DAS  - introduced ladtest_obs         
-<<<<<<< HEAD
 !   2014-04-12       su - add non linear qc from Purser's scheme
-=======
 !   2014-12-03  derber  - modify so that use of obsdiags can be turned off
->>>>>>> 9f68332d
 !
 !   input argument list:
 !     whead    - obs type pointer to obs structure
@@ -88,13 +85,8 @@
 !
 !$$$
   use kinds, only: r_kind,i_kind
-<<<<<<< HEAD
   use constants, only: half,one,tiny_r_kind,cg_term,r3600,two
-  use obsmod, only: w_ob_type,lsaveobsens,l_do_adjoint
-=======
-  use constants, only: half,one,tiny_r_kind,cg_term,r3600
   use obsmod, only: w_ob_type,lsaveobsens,l_do_adjoint,luse_obsdiag
->>>>>>> 9f68332d
   use qcmod, only: nlnqc_iter,varqc_iter
   use gridmod, only: latlon1n
   use jfunc, only: jiter,l_foto,xhat_dt,dhat_dt
