subroutine read_gmi(mype,val_gmi,ithin,rmesh,jsatid,gstime,&
     infile,lunout,obstype,nread,ndata,nodata,twind,sis,&
     mype_root,mype_sub,npe_sub,mpi_comm_sub,nobs,radmod)

!$$$  subprogram documentation block
! subprogram:    read_gmi           read  GMI  bufr data
!   prgmmr: j.jin    copied from read_tmi.f90    date: 2014-5-08
!
! abstract:  This routine reads BUFR format  GMI radiance 
!            (brightness temperature) files.  Optionally, the data 
!            are thinned to a specified resolution using simple 
!            quality control (QC) checks.
!            QC performed in this subroutine are
!             1.obs time check  |obs-anal|<time_window
!             2.remove overlap orbit
!             3.climate check  reject for tb<tbmin or tb>tbmax 
!
!            When running the gsi in regional mode, the code only
!            retains those observations that fall within the regional
!            domain
!
! program history log:
!   2014-03-29  j.jin   - read gmi.
!   2014-05-08  j.jin   - copy/separate from read_tmi.f90. Needs clean up.
!   2014-09-03  j.jin   - read GMI 1CR data, obstype=gmi. Increase the size 
!                         of data_all for channel 10-13 geo-information.
!   2014-12-15  ejones  - add rfi check
!   2015-03-02  ejones  - add logical "use_swath_edge" to allow user to choose 
!                         whether obs are used at swath edges where there are 
!                         no TBs for ch10-13. If the logical is set to true, the missing
!                         observations for ch10-13 are given a TB of 500K, and
!                         these obs will be removed by the gross check elsewhere
!                         in the GSI, allowing the observations from ch1-9
!                         through. If the logical is set to false, the swath
!                         edge obs are skipped in the read loop. 
<<<<<<< HEAD
!   2015-08-20  zhu - add radmod for all-sky and aerosol usages in radiance assimilation
=======
!   2015-09-17  Thomas  - add l4densvar and thin4d to data selection procedure
>>>>>>> 38a96ddc
!
!   input argument list:
!     mype     - mpi task id
!     val_gmi - weighting factor applied to super obs
!     ithin    - flag to thin data
!     rmesh    - thinning mesh size (km)
!     jsatid   - satellite to read  ex. 'f15'
!     gstime   - analysis time in minutes from reference date
!     infile   - unit from which to read BUFR data
!     lunout   - unit to which to write data for further processing
!     obstype  - observation type to process
!     twind    - input group time window (hours)
!     sis      - satellite/instrument/sensor indicator
!     mype_root - "root" task for sub-communicator
!     mype_sub - mpi task id within sub-communicator
!     npe_sub  - number of data read tasks
!     mpi_comm_sub - sub-communicator for data read
!
!   output argument list:
!     nread    - number of BUFR  observations read (after eliminating orbit overlap)
!     ndata    - number of BUFR  profiles retained for further processing (thinned)
!     nodata   - number of BUFR  observations retained for further processing (thinned)
!     nobs     - array of observations on each subdomain for each processor
!
! attributes:
!   language: f90
!
! Note:
!   2013-10-21  j.jin   - there is not a procedure for isfcalc.
!                         (isfcalc - specifies method to determine surface fields
!                         within a FOV. When it is equal to one, integrate
!                         model fields over a FOV. When it is not equal to one, bilinearly
!                         interpolate model fields at a FOV center.)
!$$$  end documentation block
  use kinds, only: r_kind,r_double,i_kind
  use satthin, only: super_val,itxmax,makegrids,map2tgrid,destroygrids, &
      checkob,finalcheck,score_crit
  use radinfo, only: iuse_rad,jpch_rad,nusis,nuchan,nst_gsi,nstinfo,use_edges,radedge1,radedge2
  use gridmod, only: diagnostic_reg,regional,rlats,rlons,nlat,nlon,&
      tll2xy,txy2ll
  use constants, only: deg2rad,rad2deg,zero,one,two,three,four,r60inv,rearth
  use gsi_4dvar, only: l4dvar,iwinbgn,winlen,l4densvar,thin4d
  use deter_sfc_mod, only: deter_sfc
  use gsi_nstcouplermod, only: gsi_nstcoupler_skindepth, gsi_nstcoupler_deter
  use mpimod, only: npe
  use radiance_mod, only: rad_obs_type

  implicit none

! Declare passed variables
  character(len=*),intent(in   ) :: infile,obstype,jsatid
  character(len=*),intent(in   ) :: sis
  integer(i_kind), intent(in   ) :: mype,lunout,ithin
  integer(i_kind), intent(in   ) :: mype_root
  integer(i_kind), intent(in   ) :: mype_sub
  integer(i_kind), intent(in   ) :: npe_sub
  integer(i_kind), intent(in   ) :: mpi_comm_sub
  real(r_kind)   , intent(in   ) :: rmesh,gstime,twind
  real(r_kind)   , intent(inout) :: val_gmi
  integer(i_kind),intent(inout)  :: nread
  integer(i_kind),intent(inout)  :: ndata,nodata
  integer(i_kind),dimension(npe)  ,intent(inout) :: nobs
  type(rad_obs_type),intent(in ) :: radmod

! Declare local parameters
  logical                   :: use_swath_edge
  integer(i_kind)           :: maxinfo
  integer(i_kind)           :: maxchanl,ngs

  real(r_kind),  allocatable, dimension(:) :: tbob
  integer(i_kind),allocatable,dimension(:) :: tbmin     ! different tbmin for the channels.
  real(r_double), allocatable,dimension(:) :: mirad, gmichq, gmirfi   ! TBB from strtmbr
  real(r_double)            :: fovn      ! FOVN 
  real(r_kind),parameter    :: r360=360.0_r_kind
  character(80),parameter   :: satinfo='SAID SIID OGCE GSES SACV'          !use for ufbint()
  character(80),parameter   :: hdr1b='YEAR MNTH DAYS HOUR MINU SECO ORBN'  !use for ufbint()
  integer(i_kind),parameter :: ntime=7, ninfo=5                                     !time header
  real(r_kind)              :: tbmax, satinfo_v(ninfo)
  real(r_double),dimension(ntime):: bfr1bhdr

  character(40)             :: strscan                                     !for GMI, 'GMISQ SCLAT SCLON HMSL'
  integer(i_kind),parameter :: nloc=4                                      !location dat used for ufbint()
  real(r_double),dimension(nloc) :: midat                                  !location data from 

  character(40),parameter   :: strloc='CLATH CLONH'                        !use for ufbint() 
  character(40),parameter   :: strsaza='SAZA'                              !use for ufbint() 
  real(r_double)            :: pixelloc(2)                                 !location data
  character(40),parameter   :: strtmbr='TMBR', strfovn='FOVN'              !use for ufbrep()  
  character(8)              :: subset
  real(r_kind), parameter   :: bmiss=990_r_kind   ! miss values are 999 in bufr
                                                  ! undefined value is 1.0e+11 in bufr data files.

  character(40),parameter   :: str_angls='SAMA SZA  SMA SGA'               ! for gmi bufr only
  integer(i_kind),parameter :: n_angls=4
  real(r_double),allocatable:: val_angls(:,:),pixelsaza(:)

! Declare local variables
  logical        :: assim,outside,iuse,gmi

  integer(i_kind):: i,k,ntest,ireadsb,ireadmg,irec,next,j
  integer(i_kind):: iret,idate,nchanl,nchanla
  integer(i_kind):: isflg,nreal,idomsfc
  integer(i_kind):: nmind,itx,nele,itt
  integer(i_kind):: iskip
  integer(i_kind):: lnbufr
  integer(i_kind):: ilat,ilon

  real(r_kind) :: sfcr
  real(r_kind) :: sstime,tdiff,t4dv
  real(r_kind) :: crit1,dist1
  real(r_kind) :: timedif
  real(r_kind),allocatable,dimension(:,:):: data_all
  integer(i_kind),allocatable,dimension(:)::nrec

  real(r_kind) :: disterr,disterrmax,dlon00,dlat00

  integer(i_kind) :: nscan,jc,bufsat,npos,n, npos_bin
  integer(i_kind),dimension(5):: iobsdate
  real(r_kind):: flgch
  real(r_kind),dimension(0:3):: sfcpct
  real(r_kind),dimension(0:3):: ts
  real(r_kind),dimension(0:4):: rlndsea
  real(r_kind) :: tsavg,vty,vfr,sty,stp,sm,sn,zz,ff10
  real(r_kind) :: zob,tref,dtw,dtc,tz_tr

  real(r_kind):: dlat,dlon,dlon_earth,dlat_earth
  real(r_kind):: sat_def_ang,sat_zen_ang,sat_def_ang2,sat_zen_ang2        ! default and derived satellite zenith angle
  real(r_kind):: sat_scan_ang,sat_azimuth_ang,sat_scan_ang2,sat_azimuth_ang2

! ---- sun glint ----
  integer(i_kind):: doy,mlen(12),mday(12),mon,m
  real(r_kind)   :: time_4_sun_glint_calc,clath_sun_glint_calc,clonh_sun_glint_calc
  real(r_kind)   :: sun_zenith,sun_azimuth_ang
  data  mlen/31,28,31,30,31,30, &
             31,31,30,31,30,31/

  integer(i_kind) :: ang_nn, pos_max 
  integer(i_kind),allocatable :: pos_statis(:), npos_all(:,:)

! ---- skip some obs at the beginning and end of a scan ----
  integer(i_kind):: radedge_min,radedge_max,iscan_pos,iedge_log,j2


!**************************************************************************

! Initialize variables
  use_swath_edge = .false.
  lnbufr = 15
  disterrmax=zero
  ntest=0
  iscan_pos = 8     ! id in data_all for scan positions
  iedge_log  = 32    ! id in data_all for log if obs is to be obleted beause of locating near scan edges.

  ndata  = 0
  nodata = 0
  nread  = 0
  sat_def_ang =52.8_r_kind   ! default TMI/GMI satellite zenith angle.
  sat_def_ang2=49.2_r_kind   ! default GMI channel 10-13 satellite zenith angle.

  ilon=3 
  ilat=4

  if(nst_gsi>0) then   
     call gsi_nstcoupler_skindepth(obstype, zob)         ! get penetration depth (zob) for the obstype
  endif
  m = 0
  do mon=1,12
     mday(mon) = m
     m = m + mlen(mon)
  end do

! Set various variables depending on type of data to be read

  gmi      = obstype  == 'gmi'

     nscan  = 221                          ! number of pixels 
     npos_bin = 3                          ! max number of high resolution pixels at a position 
                                           !     (for grouping the obs at a position)
     if(jsatid == 'gpm')bufsat=288         ! Satellite ID (WMO as of 03Jun2014)
     tbmax = 320.0_r_kind                  ! one value for all tmi channels (see data document).
     strscan='GMISQ SCLAT SCLON HMSL' 

     if (gmi) then
       maxinfo=39
       maxchanl = 13                       ! number of channels
       nchanl = 13                         ! 13 channls
       nchanla = 9                         ! first 9 channels
       ngs=2
       allocate (tbmin(maxchanl))
       tbmin = (/50,50,50,50,50,50,50,50,50,70,70,70,70/)             !
     endif
     ang_nn=nscan/npos_bin+1
     allocate (tbob(maxchanl), mirad(maxchanl),gmichq(maxchanl),gmirfi(maxchanl))
     allocate (val_angls(n_angls,ngs), pixelsaza(ngs))
     rlndsea(0) = zero
     rlndsea(1) = 30._r_kind
     rlndsea(2) = 30._r_kind
     rlndsea(3) = 30._r_kind
     rlndsea(4) = 100._r_kind

! If all channels of a given sensor are set to monitor or not
! assimilate mode (iuse_rad<1), reset relative weight to zero.
! We do not want such observations affecting the relative
! weighting between observations within a given thinning group.

  radedge_min = 0
  radedge_max = 1000
  assim=.false.
  search: do i=1,jpch_rad
    if (trim(nusis(i))==trim(sis)) then
        if (radedge1(i)/=-1 .and. radedge2(i)/=-1) then
           radedge_min=radedge1(i)
           radedge_max=radedge2(i)
        end if
        if (iuse_rad(i)>=0) then
           if (iuse_rad(i)>0) assim=.true.
           if (assim) exit
        endif
     endif
  end do search
  if (.not.assim) val_gmi=zero

! Make thinning grids
  call makegrids(rmesh,ithin)

! Open unit to satellite bufr file
  open(lnbufr,file=infile,form='unformatted')
  call openbf(lnbufr,'IN',lnbufr)
  call datelen(10)

! Allocate arrays to hold data
  nreal  = maxinfo + nstinfo
  nele   = nreal   + nchanl
  allocate(data_all(nele,itxmax),nrec(itxmax))

!       Extract satellite id from the 1st MG.  If it is not the one we want, exit reading.
        call readmg(lnbufr, subset, iret, idate)
        rd_loop: do while (ireadsb(lnbufr)==0)

          call ufbint(lnbufr,satinfo_v,ninfo,1,iret,satinfo)
          if(nint(satinfo_v(1)) /= bufsat) then 
            write(6,*) 'READ_GMI: Bufr satellie ID SAID', nint(satinfo_v(1)), &
                       ' does not match ', bufsat
            go to 690
          endif
        enddo rd_loop
! Big loop to read data file
  next=0
  irec=0
  nrec=999999
  read_subset: do while(ireadmg(lnbufr,subset,idate)>=0) ! GMI scans
     irec=irec+1
     next=next+1
     if(next == npe_sub)next=0
     if(next /= mype_sub)cycle
     read_loop: do while (ireadsb(lnbufr)==0)            ! GMI pixels
        call ufbrep(lnbufr,fovn,1, 1,iret, strfovn)
        ! npos must .LE. 90 because nstep=90 in bias_angle correction code
        !   ../../../../Applications/NCEP_Etc/NCEP_bias/main.f90
        npos = fovn/npos_bin + 1  ! always group scan positions according channel-9's positions. 
        if (.not. use_edges .and. &
             (npos < radedge_min .OR. npos > radedge_max )) then 
             cycle read_loop             
        endif                            

! ----- extract time information  
        call ufbint(lnbufr,bfr1bhdr,ntime,1,iret,hdr1b)

!       calc obs seqential time. If time is outside window, skip this obs
        iobsdate(1:5) = bfr1bhdr(1:5) !year,month,day,hour,min
        call w3fs21(iobsdate,nmind)
        t4dv=(real(nmind-iwinbgn,r_kind) + real(bfr1bhdr(6),r_kind)*r60inv)*r60inv
        sstime=real(nmind,r_kind) + real(bfr1bhdr(6),r_kind)*r60inv
        tdiff=(sstime-gstime)*r60inv
        if (l4dvar.or.l4densvar) then
           if (t4dv<zero .OR. t4dv>winlen) cycle read_loop
        else
           if(abs(tdiff) > twind) then 
             cycle read_loop             
           endif                        

        endif

! ----- Read header record to extract obs location information  
        if (gmi) then
          call ufbint(lnbufr,midat(2:4),nloc,1,iret,'SCLAT SCLON HMSL')
          call ufbrep(lnbufr,gmichq,1,nchanl,iret,'GMICHQ')
          call ufbrep(lnbufr,gmirfi,1,nchanl,iret,'GMIRFI')
          call ufbrep(lnbufr,pixelsaza,1,ngs,iret,strsaza)
          call ufbrep(lnbufr,val_angls,n_angls,ngs,iret,str_angls)
        endif

        call ufbint(lnbufr,pixelloc,2, 1,iret,strloc)

!---    Extract brightness temperature data.  Apply gross check to data. 
!       If obs fails gross check, reset to missing obs value.
        call ufbrep(lnbufr,mirad,1,nchanl,iret,strtmbr)
!          Regional case
           dlat_earth = pixelloc(1)  !deg
           dlon_earth = pixelloc(2)  !deg
           if(abs(dlat_earth)>90.0_r_kind .or. abs(dlon_earth)>r360) then 
             cycle read_loop             
           endif                        

           if(dlon_earth< zero) dlon_earth = dlon_earth+r360
           if(dlon_earth==r360) dlon_earth = dlon_earth-r360
           dlat_earth = dlat_earth*deg2rad
           dlon_earth = dlon_earth*deg2rad

           if(regional)then
              call tll2xy(dlon_earth,dlat_earth,dlon,dlat,outside)
              if(diagnostic_reg) then
                 call txy2ll(dlon,dlat,dlon00,dlat00)
                 ntest=ntest+1
                 disterr=acos(sin(dlat_earth)*sin(dlat00)+cos(dlat_earth)*cos(dlat00)* &
                      (sin(dlon_earth)*sin(dlon00)+cos(dlon_earth)*cos(dlon00)))*rad2deg
                 disterrmax=max(disterrmax,disterr)
              end if

!             Check to see if in domain
              if(outside) cycle read_loop

!          Global case
           else
              dlat = dlat_earth  
              dlon = dlon_earth  
              call grdcrd1(dlat,rlats,nlat,1)
              call grdcrd1(dlon,rlons,nlon,1)
           endif
!          If available, set value of zenith angle
           if (pixelsaza(1) < bmiss ) then
              sat_zen_ang = pixelsaza(1)*deg2rad
           else
              sat_zen_ang = sat_def_ang*deg2rad
           endif
           sat_azimuth_ang = val_angls(1,1)   !*deg2rad
           sun_zenith      = val_angls(2,1)
           sun_azimuth_ang = val_angls(3,1)
           sat_scan_ang = asin( sin(sat_zen_ang)*rearth/(rearth+midat(4)) )
           if (pixelsaza(ngs) < bmiss ) then
             sat_zen_ang2 = pixelsaza(ngs)*deg2rad
           else
             sat_zen_ang2 = sat_def_ang2*deg2rad
           endif
           sat_scan_ang2 = asin( sin(sat_zen_ang2)*rearth/(rearth+midat(4)) )
           sat_azimuth_ang2 = val_angls(1,ngs)     !*deg2rad

           !  -------- Retreive Sun glint angle -----------
           clath_sun_glint_calc = pixelloc(1)
           clonh_sun_glint_calc = pixelloc(2)
           if(clonh_sun_glint_calc > 180._r_kind) clonh_sun_glint_calc = clonh_sun_glint_calc - 360.0_r_kind
           doy = mday( int(bfr1bhdr(2)) ) + int(bfr1bhdr(3))
           if ((mod( int(bfr1bhdr(1)),4)==0).and.( int(bfr1bhdr(2)) > 2))  then
              doy = doy + 1
           end if
           time_4_sun_glint_calc = bfr1bhdr(4)+bfr1bhdr(5)*r60inv+bfr1bhdr(6)*r60inv*r60inv
           call zensun(doy,time_4_sun_glint_calc,clath_sun_glint_calc,clonh_sun_glint_calc,sun_zenith,sun_azimuth_ang)
           ! output solar zenith angles are between -90 and 90
           ! make sure solar zenith angles are between 0 and 180
           sun_zenith = 90.0_r_kind-sun_zenith
        
!          If use_swath_edge is true, set missing ch10-13 TBs to 500, so they
!          can be tossed in gross check while ch1-9 TBs go through. If
!          use_swath_edge is false, skip these obs 

           do jc=10,nchanl
              if(mirad(jc)>1000.0_r_kind) then         
                 if(use_swath_edge) then
                   mirad(jc) = 500.0_r_kind !-replace missing tbs(ch10-13, swath edge)
                 else
                   cycle read_loop   ! skip obs 
                 endif
              endif
           enddo

           iskip=0
           do jc=1, nchanla    ! only does such check the first 9 channels for GMI 1C-R data
              if( mirad(jc)<tbmin(jc) .or. mirad(jc)>tbmax .or. &
                 gmichq(jc) < -0.5_r_kind .or. gmichq(jc) > 1.5_r_kind .or. & 
                 gmirfi(jc)>0.0_r_kind) then ! &
                 iskip = iskip + 1
              else
                 nread=nread+1
              end if
           enddo

           if(iskip == nchanla) then 
             cycle read_loop             
           endif                        
           tbob = mirad 
           nread=nread + (nchanl - nchanla)

           flgch = 0
           if (thin4d) then
              crit1 = 0.01_r_kind+ flgch
           else
              timedif = 6.0_r_kind*abs(tdiff) ! range: 0 to 18
              crit1 = 0.01_r_kind+timedif + flgch
           endif

!          Map obs to thinning grid
           call map2tgrid(dlat_earth,dlon_earth,dist1,crit1,itx,ithin,itt,iuse,sis)
           if(.not. iuse) then  
             cycle read_loop             
           endif                       


           ! if the obs is far from the grid box center, do not use it.
           if(ithin /= 0) then
             if(.not. regional .and. dist1 > 0.75_r_kind) cycle read_loop  
           endif

           crit1 = crit1 + 10._r_kind * float(iskip)
           call checkob(dist1,crit1,itx,iuse)
           if(.not. iuse) then 
             cycle read_loop  
           endif            


!          Locate the observation on the analysis grid.  Get sst and land/sea/ice
!          mask.  

!       isflg    - surface flag
!                  0 sea
!                  1 land
!                  2 sea ice
!                  3 snow
!                  4 mixed                     

           call deter_sfc(dlat,dlon,dlat_earth,dlon_earth,t4dv,isflg,idomsfc,sfcpct, &
              ts,tsavg,vty,vfr,sty,stp,sm,sn,zz,ff10,sfcr)

!          Only keep obs over ocean    - ej
           if(isflg /= 0) cycle read_loop

           crit1 = crit1 + rlndsea(isflg)
           call checkob(dist1,crit1,itx,iuse)
           if(.not. iuse) then  
             cycle read_loop           
           endif                      



           call finalcheck(dist1,crit1,itx,iuse)
           if(.not. iuse) then 
             cycle read_loop           
           endif                      

!          interpolate NSST variables to Obs. location and get dtw, dtc, tz_tr
!
           if(nst_gsi>0) then
              tref  = ts(0)
              dtw   = zero
              dtc   = zero
              tz_tr = one
              if(sfcpct(0)>zero) then
                 call gsi_nstcoupler_deter(dlat_earth,dlon_earth,t4dv,zob,tref,dtw,dtc,tz_tr)
              endif
           endif

!          Transfer observation parameters to output array.  
           data_all( 1,itx) = bufsat              ! satellite id
           data_all( 2,itx) = t4dv                ! time diff between obs and anal (min)
           data_all( 3,itx) = dlon                ! grid relative longitude
           data_all( 4,itx) = dlat                ! grid relative latitude
           data_all( 5,itx) = sat_zen_ang         ! local (satellite) zenith angle (radians)
           data_all( 6,itx) = sat_azimuth_ang     ! local (satellite) azimuth_ang angle (degrees)
           data_all( 7,itx) = sat_scan_ang        ! scan(look) angle (rad)
           data_all( 8,itx) = npos                ! scan position,  .le. 90
           data_all( 9,itx) = sun_zenith          ! solar zenith angle (deg)
           data_all(10,itx) = sun_azimuth_ang         ! solar azimuth_ang angle (deg)
           data_all(11,itx) = sfcpct(0)           ! sea percentage of
           data_all(12,itx) = sfcpct(1)           ! land percentage
           data_all(13,itx) = sfcpct(2)           ! sea ice percentage
           data_all(14,itx) = sfcpct(3)           ! snow percentage
           data_all(15,itx)= ts(0)                ! ocean skin temperature
           data_all(16,itx)= ts(1)                ! land skin temperature
           data_all(17,itx)= ts(2)                ! ice skin temperature
           data_all(18,itx)= ts(3)                ! snow skin temperature
           data_all(19,itx)= tsavg                ! average skin temperature
           data_all(20,itx)= vty                  ! vegetation type
           data_all(21,itx)= vfr                  ! vegetation fraction
           data_all(22,itx)= sty                  ! soil type
           data_all(23,itx)= stp                  ! soil temperature
           data_all(24,itx)= sm                   ! soil moisture
           data_all(25,itx)= sn                   ! snow depth
           data_all(26,itx)= zz                   ! surface height
           data_all(27,itx)= idomsfc + 0.001_r_kind ! dominate surface type
           data_all(28,itx)= sfcr                 ! surface roughness
           data_all(29,itx)= ff10                 ! ten meter wind factor
           data_all(30,itx)= dlon_earth*rad2deg   ! earth relative longitude (degrees)
           data_all(31,itx)= dlat_earth*rad2deg   ! earth relative latitude (degrees)
           data_all(iedge_log,itx) = 0            ! =0, not to be obsoleted as at scan edges
           data_all(33,itx) = sat_zen_ang2      ! local (satellite) zenith angle (radians)
           data_all(34,itx) = sat_azimuth_ang2  ! local (satellite) azimuth_ang angle (degrees)
           data_all(35,itx) = sat_scan_ang2     ! scan(look) angle (rad)
!           data_all(36,itx) = val_angls(2,ngs)  ! solar zenith angle (deg)
!           data_all(37,itx) = val_angls(3,ngs)  ! solar azimuth_ang angle (deg)
           data_all(36,itx) = sun_zenith        ! solar zenith angle (deg)
           data_all(37,itx) = sun_azimuth_ang   ! solar azimuth_ang angle (deg)

           data_all(maxinfo-1,itx)= val_gmi
           data_all(maxinfo,itx)= itt

           if(nst_gsi>0) then
              data_all(maxinfo+1,itx) = tref       ! foundation temperature
              data_all(maxinfo+2,itx) = dtw        ! dt_warm at zob
              data_all(maxinfo+3,itx) = dtc        ! dt_cool at zob
              data_all(maxinfo+4,itx) = tz_tr      ! d(Tz)/d(Tr)
           endif

           do i=1,nchanl
              data_all(i+nreal,itx)=tbob(i)
           end do
           nrec(itx)=irec

     end do read_loop
  end do read_subset
690 continue
  call closbf(lnbufr)


! If multiple tasks read input bufr file, allow each tasks to write out
! information it retained and then let single task merge files together
  call combine_radobs(mype_sub,mype_root,npe_sub,mpi_comm_sub,&
     nele,itxmax,nread,ndata,data_all,score_crit,nrec)
  write(6,*) 'READ_GMI: after combine_obs, nread,ndata is ',nread,ndata

!=========================================================================================================
  if( use_edges .and. (radedge_min > 1 .or. radedge_max < ang_nn).and. mype_sub==mype_root )then
    ! Obsolete some obs at the beginning and end positions of a scan by flagging
    !       obs at these positions with negative NPOS values.
    ! Note: This is an arbitary process. Just want to phase out part of these obs
    !       at the scan edges in the QC process (qc_ssmi, ifail_scanedge_qc=58).
    !       However, there is not a known quality issue at the edge of scans.
    !       JJJ, 2/12/2014
     pos_max=ndata  
     allocate(pos_statis(ang_nn))
     allocate(npos_all(pos_max,ang_nn))
     npos_all = 0
     pos_statis = 0
     do n=1,ndata
        i = nint(data_all(iscan_pos,n))
        pos_statis(i) = pos_statis(i) + 1
        npos_all(pos_statis(i), i) = n
     enddo

     do n=1, ndata
        i = nint(data_all(iscan_pos,n))
        if(i < radedge_min .or. i > radedge_max) then
          data_all(iedge_log,n) = 1     ! assume all at scan edges at the beginning.
        endif
     enddo
     if( radedge_min > 1 )then
       pos_max = sum(pos_statis(radedge_min : (radedge_min+1)))/2 
       do i=radedge_min-1, 1, -1
         if(pos_max==0) then
           j2=1
         else
           j2=nint(float(pos_statis(i))/pos_max)
           j2=max(1,j2)
         endif
         do j=1,pos_statis(i),j2
           n = npos_all(j,i)
           data_all(iedge_log,n)= 0     ! flag back
         enddo      
       enddo
     endif

     if( radedge_max < ang_nn )then
       pos_max = sum(pos_statis((radedge_max-1) : radedge_max))/2 
       do i=radedge_max+1,ang_nn
         if(pos_max==0) then
           j2=1
         else
           j2=nint(float(pos_statis(i))/pos_max)
           j2=max(1,j2)
         endif
         do j=1,pos_statis(i),j2
           n = npos_all(j,i)
           data_all(iedge_log,n)= 0     ! flag back
         enddo      
       enddo
     endif

     ! new pos_statis
     pos_statis=0
     do n=1,ndata
        i = nint(data_all(iscan_pos,n))
        if(data_all(iedge_log,n)>0) cycle
        pos_statis(i) = pos_statis(i) + 1
     enddo
     write(6,*) 'READ_', trim(obstype), ': after obsolete_obs near edges, ndata ', sum(pos_statis)
     !write(6,*) 'READ_', trim(obstype), ': number of observations: '
     !write(6, '(5x, 10I10)')  pos_statis
     deallocate(pos_statis, npos_all)
  endif ! use_edges, but flag part of obs at the scan edges with negative FOV values.
!=========================================================================================================

! Allow single task to check for bad obs, update superobs sum,
! and write out data to scratch file for further processing.
  if (mype_sub==mype_root.and.ndata>0) then

!    Identify "bad" observation (unreasonable brightness temperatures).
!    Update superobs sum according to observation location

     do n=1,ndata
        do i=1,nchanl
           if(data_all(i+nreal,n) > tbmin(i) .and. &
              data_all(i+nreal,n) < tbmax)nodata=nodata+1
        end do
        itt=nint(data_all(maxinfo,n))
        super_val(itt)=super_val(itt)+val_gmi
     end do
!    Write final set of "best" observations to output file
     call count_obs(ndata,nele,ilat,ilon,data_all,nobs)
     write(lunout) obstype,sis,nreal,nchanl,ilat,ilon
     write(lunout) ((data_all(k,n),k=1,nele),n=1,ndata)
  
  endif

! Deallocate data arrays
  deallocate(data_all)


! Deallocate satthin arrays
1000 continue
  call destroygrids

  if(diagnostic_reg .and. ntest>0 .and. mype_sub==mype_root) &
     write(6,*)'READ_GMI:  mype,ntest,disterrmax=',&
        mype,ntest,disterrmax

  deallocate(tbmin, tbob, mirad, gmichq, gmirfi)
  deallocate(val_angls, pixelsaza)
! End of routine
 return
end subroutine read_gmi

<|MERGE_RESOLUTION|>--- conflicted
+++ resolved
@@ -33,11 +33,8 @@
 !                         in the GSI, allowing the observations from ch1-9
 !                         through. If the logical is set to false, the swath
 !                         edge obs are skipped in the read loop. 
-<<<<<<< HEAD
 !   2015-08-20  zhu - add radmod for all-sky and aerosol usages in radiance assimilation
-=======
 !   2015-09-17  Thomas  - add l4densvar and thin4d to data selection procedure
->>>>>>> 38a96ddc
 !
 !   input argument list:
 !     mype     - mpi task id
