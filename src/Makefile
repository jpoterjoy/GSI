--- conflicted
+++ resolved
@@ -324,12 +324,9 @@
         intjcmod.f90 \
 	intjo.f90 \
 	intlag.f90 \
-<<<<<<< HEAD
 	intlcbas.f90 \
-=======
 	intmitm.f90 \
 	intmxtm.f90 \
->>>>>>> 3aa43e59
 	intoz.f90 \
 	intpblh.f90 \
 	intpcp.f90 \
@@ -592,12 +589,9 @@
 	setupgust.f90 \
 	setuphowv.f90 \
 	setuplag.f90 \
-<<<<<<< HEAD
 	setuplcbas.f90 \
-=======
 	setupmitm.f90 \
 	setupmxtm.f90 \
->>>>>>> 3aa43e59
 	setupoz.f90 \
 	setuppblh.f90 \
 	setuppcp.f90 \
