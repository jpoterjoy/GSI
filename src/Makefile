SHELL=/bin/sh

#==============================================================================
#
# GSI Makefile
#
# <Usage>
#   0) Export this makefile name to a variable 'MAKE_FILE' as 
#       export MAKE_FILE = makefile
#      If this file is named neither 'makefile' nor 'Makefile' but 
#      'makeairs' for instance, then call this makefile by typing
#      'make -f makeairs' instead of 'make'.
#
#  0a) Modify the include link to either use compile.config.ibm
#      or compile.config.sgi for compilation on the ibm sp or sgi
#
#   1) To make a GSI executable file, type
#         > make  or  > make all
#
#   2) To make a GSI executable file with debug options, type
#         > make debug
#
#   3) To copy the GSI load module to installing directory, type
#         > make install
#      . Specify the directory to a variable 'INSTALL_DIR' below.
#
#   4) To crean up files created by make, type
#         > make clean
#
#   5) To create a library, libgsi.a, in the lib directory, type
#         > make library
#
#
# Created by Y.Tahara in May,2002
# Edited by D.Kleist Oct. 2003
#==============================================================================

#-----------------------------------------------------------------------------
#                          -- Parent make (calls child make) --
#-----------------------------------------------------------------------------

# -----------------------------------------------------------
# Default configuration, possibily redefined in Makefile.conf
# -----------------------------------------------------------

ARCH	 = `uname -s`
SED      = sed
DASPERL  = /usr/bin/perl
COREROOT = ../../..
COREBIN  = $(COREROOT)/bin
CORELIB  = $(COREROOT)/lib
COREINC  = $(COREROOT)/include
COREETC  = $(COREROOT)/etc


# -------------
# General Rules
# -------------

CP              = /bin/cp -p
RM              = /bin/rm -f
MKDIR           = /bin/mkdir -p
AR              = ar cq
PROTEX          = protex -f # -l
ProTexMake      = protex -S # -l
LATEX           = pdflatex
DVIPS           = dvips

# Preprocessing
# -------------
_DDEBUG =
_D      = $(_DDEBUG)

# ---------
# Libraries
# ---------
LIBmpeu   = -L$(CORELIB) -lmpeu
LIBbfr    = -L$(CORELIB) -lbfr
LIBw3     = -L$(CORELIB) -lw3
LIBsp     = -L$(CORELIB) -lsp
LIBbacio  = -L$(CORELIB) -lbacio
LIBsfcio  = -L$(CORELIB) -lsfcio
LIBsigio  = -L$(CORELIB) -lsigio
LIBcrtm   = -L$(CORELIB) -lcrtm_2.0.5
LIBtransf = -L$(CORELIB) -ltransf
LIBhermes = -L$(CORELIB) -lhermes
LIBgfio   = -L$(CORELIB) -lgfio

# --------------------------
# Default Baselibs Libraries
# --------------------------
INChdf          = -I$(BASEDIR)/$(ARCH)/include/hdf
LIBhdf          = -L$(BASEDIR)/$(ARCH)/lib  -lmfhdf -ldf -lhdfjpeg -lhdfz -lsz
LIBnetcdf       = -L$(BASEDIR)/$(ARCH)/lib -lnetcdf
LIBwrf          = -L$(BASEDIR)/$(ARCH)/lib -lwrflib
LIBwrfio_int    = -L$(BASEDIR)/$(ARCH)/lib -lwrfio_int
LIBwrfio_netcdf = -L$(BASEDIR)/$(ARCH)/lib -lwrfio_nf

# ------------------------
# Default System Libraries
# ------------------------
LIBmpi          = -lmpi
LIBsys          = 


#------------
# Include machine dependent compile & load options
#------------
  MAKE_CONF = Makefile.conf
include $(MAKE_CONF)


# -------------
# This makefile
# -------------

  MAKE_FILE = Makefile


# -----------
# Load module
# -----------

  EXE_FILE = global_gsi


# --------------------
# Installing directory
# --------------------

  INSTALL_DIR = ../bin


# --------
# Log file
# --------

  LOG_FILE = log.make.$(EXE_FILE)


# ---------------
# Call child make
# ---------------

"" :
	@$(MAKE) -f $(MAKE_FILE) all


# ------------
# Make install
# ------------

install:
	@echo
	@echo '==== INSTALL ================================================='
	@if [ -e $(INSTALL_DIR) ]; then \
	  if [ ! -d $(INSTALL_DIR) ]; then \
	    echo '### Fail to create installing directory ###' ;\
	    echo '### Stop the installation               ###' ;\
	    exit ;\
	  fi ;\
	else \
	  echo "	mkdir -p $(INSTALL_DIR)" ;\
	  mkdir -p $(INSTALL_DIR) ;\
	fi
	cp $(EXE_FILE) $(INSTALL_DIR)
	@cd $(INSTALL_DIR) ; ls -l `pwd`/$(EXE_FILE)


# ----------
# Make clean
# ----------

clean:
	@echo
	@echo '==== CLEAN ==================================================='
	- $(RM) $(EXE_FILE) *.o *.mod *.MOD *.lst *.a *.x
	- $(RM) loadmap.txt log.make.$(EXE_FILE)
	- $(MAKE) -f ${MAKE_FILE} doclean


#-----------------------------------------------------------------------------
#                          -- Child make --
#-----------------------------------------------------------------------------

# ------------
# Source files
# ------------

  SRCSF90C = \
	adjtest.f90 \
	aeroinfo.f90 \
	anberror.f90 \
	anbkerror.f90 \
	aniso_ens_util.f90 \
	anisofilter.f90 \
	anisofilter_glb.f90 \
	antcorr_application.f90 \
	antest_maps0.f90 \
	antest_maps0_glb.f90 \
	atms_spatial_average_mod.f90 \
	balmod.f90 \
	berror.f90 \
	bias_predictors.f90 \
	bicg.f90 \
	bicglanczos.F90 \
	bkerror.f90 \
	bkgcov.f90 \
	bkgvar.f90 \
	bkgvar_rewgt.f90 \
	blacklist.f90 \
	cal_tztr.f90 \
	calc_fov_conical.f90 \
	calc_fov_crosstrk.f90 \
	calctends.f90 \
	calctends_ad.f90 \
	calctends_tl.f90 \
	calctends_no_ad.f90 \
	calctends_no_tl.f90 \
	chemmod.f90 \
	clw_mod.f90 \
	cmaq_routines.f90 \
	co_mop_ak.f90 \
	coinfo.f90 \
	combine_radobs.f90 \
	compact_diffs.f90 \
	compute_derived.f90 \
	compute_fact10.f90 \
	compute_qvar3d.f90 \
	constants.f90 \
	control2model.f90 \
	control2state.f90 \
	control_vectors.f90 \
	converr.f90 \
	convinfo.f90 \
	convthin.f90 \
	crtm_cloud.f90 \
	crtm_interface.f90 \
	cvsection.f90 \
	dtast.f90 \
	deter_nst.f90 \
	deter_sfc_mod.f90 \
	egrid2agrid_mod.f90 \
	enorm_state.f90 \
	evaljgrad.f90 \
	evaljcdfi.f90 \
	evaljo.f90 \
	evalqlim.f90 \
	fgrid2agrid_mod.f90 \
	fill_mass_grid2.f90 \
	fill_nmm_grid2.f90 \
	fpvsx_ad.f90 \
	general_read_gfsatm.f90 \
	general_specmod.f90 \
	general_spectral_transforms.f90 \
	general_sub2grid_mod.f90 \
	general_transform.f90 \
	gengrid_vars.f90 \
	genqsat.f90 \
	genstats_gps.f90 \
	gesinfo.f90 \
	get_derivatives.f90 \
	get_derivatives2.f90 \
	get_gefs_ensperts_dualres.f90 \
	get_gefs_for_regional.f90 \
	get_wrf_mass_ensperts_netcdf.F90 \
	get_semimp_mats.f90 \
	getprs.f90 \
	getsiga.f90 \
	getuv.f90 \
	getvvel.f90 \
	glbsoi.f90 \
	grtest.f90 \
	grdcrd.f90 \
	grid2sub.f90 \
	gridmod.F90 \
	gscond_ad.f90 \
	gsd_terrain_match_surfTobs.f90 \
	gsdcloudanalysis.F90 \
	gsi_4dvar.f90 \
	gsi_4dcouplermod.f90 \
	gsi_bundlemod.F90 \
	gsi_chemguess_mod.F90 \
	gsi_io.f90 \
	gsi_metguess_mod.F90 \
	gsi_nemsio_mod.f90 \
	gsimod.F90 \
	gsisub.F90 \
	guess_grids.F90 \
	half_nmm_grid2.f90 \
	hilbert_curve.f90 \
	hybrid_ensemble_isotropic.F90 \
	hybrid_ensemble_parameters.f90 \
	inc2guess.f90 \
	init_commvars.f90 \
	init_jcdfi.f90 \
	insitu_info.f90 \
	int3dvar.f90 \
	intall.f90 \
	intco.f90 \
	intdw.f90 \
	intgps.f90 \
	intgust.f90 \
	intjcpdry.f90 \
	intjo.f90 \
	intlag.f90 \
	intlimq.f90 \
	intlimg.f90 \
	intlimv.f90 \
	intlimp.f90 \
	intoz.f90 \
	intpblh.f90 \
	intpcp.f90 \
	intpm2_5.f90 \
	intps.f90 \
	intpw.f90 \
	intq.f90 \
	intrad.f90 \
	intrp2a.f90 \
	intrp3oz.f90 \
	intrw.f90 \
	intspd.f90 \
	intsrw.f90 \
	intsst.f90 \
	intt.f90 \
	inttcp.f90 \
	intvis.f90 \
	intw.f90 \
	jcmod.f90 \
	jfunc.f90 \
	jgrad.f90 \
	kinds.F90 \
	lag_fields.f90 \
	lag_interp.f90 \
	lag_traj.f90 \
	lagmod.f90 \
	lanczos.F90 \
	logvis_to_vis.f90 \
	looplimits.f90 \
	m_berror_stats.f90 \
	m_berror_stats_reg.f90 \
	m_dgeevx.F90 \
	m_dtime.F90	\
	m_gpsrhs.F90 \
	m_gsiBiases.f90 \
	m_rerank.f90 \
	m_obdiag.F90	\
	m_rhs.F90	\
	m_stats.f90 \
	m_tick.F90 \
	mpeu_mpif.F90 \
	mpeu_util.F90 \
	mod_nmmb_to_a.f90 \
	mod_strong.f90 \
	mod_vtrans.f90 \
	model_ad.F90 \
	model_tl.F90 \
	model2control.f90 \
	mp_compact_diffs_mod1.f90 \
	mp_compact_diffs_support.f90 \
	mpimod.F90 \
	mpl_allreduce.F90 \
	mpl_bcast.f90 \
	ncepgfs_ghg.f90 \
	ncepgfs_io.f90 \
	ncepnems_io.f90 \
	nlmsas_ad.f90 \
	normal_rh_to_q.f90 \
	nstio_module.f90 \
	obs_ferrscale.F90 \
	obs_sensitivity.f90 \
	obsmod.F90 \
	omegas_ad.f90 \
	ozinfo.f90 \
	patch2grid_mod.f90 \
	pcgsoi.f90 \
	pcgsqrt.f90 \
	pcp_k.f90 \
	pcpinfo.f90 \
	penal.f90 \
	phil.f90 \
	phil1.f90 \
	plib8.f90 \
	polcarf.f90 \
	prad_bias.f90 \
	precond.f90 \
	precpd_ad.f90 \
	prewgt.f90 \
	prewgt_reg.f90 \
	projmethod_support.f90 \
	prt_guess.f90 \
	psichi2uv_reg.f90 \
	psichi2uvt_reg.f90 \
	q_diag.f90 \
	qcmod.f90 \
	qnewton3.f90 \
	radinfo.f90 \
	raflib.f90 \
	rapidrefresh_cldsurf_mod.f90 \
	rdgrbsst.f90 \
	read_co.f90 \
	read_diag.f90 \
	read_files.f90 \
	read_gfs_ozone_for_regional.f90 \
	read_guess.F90 \
	read_obsdiags.F90 \
	read_wrf_mass_files.f90 \
	read_wrf_mass_guess.F90 \
	read_wrf_nmm_files.f90 \
	read_wrf_nmm_guess.F90 \
	regional_io.f90 \
	reorg_metar_cloud.f90 \
	rfdpar.f90 \
	rsearch.F90 \
	rtlnmc_version3.f90 \
	satthin.F90 \
	set_crtm_aerosolmod.f90 \
	set_crtm_cloudmod.f90 \
	setupyobs.f90 \
	skindepth.f90 \
	sfc_model.f90 \
	sfcobsqc.f90 \
	simpin1.f90 \
	simpin1_init.f90 \
	smooth_polcarf.f90 \
	smoothrf.f90 \
	smoothwwrf.f90 \
	smoothzrf.f90 \
	sqrtmin.f90 \
	state2control.f90 \
	state_vectors.f90 \
	statsco.f90 \
	statsconv.f90 \
	statsoz.f90 \
	statspcp.f90 \
	statsrad.f90 \
	stop1.f90 \
	stp3dvar.f90 \
	stpcalc.f90 \
	stpco.f90 \
	stpdw.f90 \
	stpgps.f90 \
	stpgust.f90 \
	stpjo.f90 \
	stpjcpdry.f90 \
	stplimq.f90 \
	stplimg.f90 \
	stplimv.f90 \
	stplimp.f90 \
	stpoz.f90 \
	stppblh.f90 \
	stppcp.f90 \
	stppm2_5.f90 \
	stpps.f90 \
	stppw.f90 \
	stpq.f90 \
	stprad.f90 \
	stprw.f90 \
	stpspd.f90 \
	stpsrw.f90 \
	stpsst.f90 \
	stpt.f90 \
	stptcp.f90 \
	stpvis.f90 \
	stpw.f90 \
	strong_bal_correction.f90 \
	strong_baldiag_inc.f90 \
	strong_fast_global_mod.f90 \
	strong_slow_global_mod.f90 \
	sub2fslab_mod.f90 \
	sub2grid.f90 \
	support_2dvar.f90 \
	stub_set_crtm_aerosol.f90 \
	stub_set_crtm_cloud.f90 \
	stub_pertmod.F90 \
	stub_timermod.f90 \
	tendsmod.f90 \
	test_obsens.f90 \
	tcv_mod.f90 \
	timermod.f90 \
	tintrp2a.f90 \
	tintrp3.f90 \
	tpause.f90 \
	tpause_t.F90 \
	turbl.f90 \
	turbl_ad.f90 \
	turbl_tl.f90 \
	turblmod.f90 \
	tv_to_tsen.f90 \
	unfill_mass_grid2.f90 \
	unfill_nmm_grid2.f90 \
	unhalf_nmm_grid2.f90 \
	update_guess.f90 \
	update_geswtend.f90 \
	wind_fft.f90 \
	wrf_mass_guess_mod.f90 \
	wrf_binary_interface.F90 \
	wrf_netcdf_interface.F90 \
	write_all.F90 \
	write_bkgvars_grid.f90 \
	write_obsdiags.F90 \
	wrwrfmassa.F90 \
	wrwrfnmma.F90 \
	xhat_vordivmod.f90 \
	zrnmi_mod.f90

  SRCSF90C_NOSWAP = \
	obs_para.f90 \
	observer.F90 \
	oneobmod.F90 \
	read_Lightning.f90 \
	read_NASA_LaRC.f90 \
	read_RadarRef_mosaic.f90 \
	read_aerosol.f90 \
	read_airs.f90 \
	read_amsre.f90 \
	read_anowbufr.f90 \
	read_avhrr.f90 \
	read_avhrr_navy.f90 \
<<<<<<< HEAD
=======
	read_atms.f90 \
>>>>>>> 7e893336
	read_bufrtovs.f90 \
	read_co.f90 \
	read_cris.f90 \
	read_goesimg.f90 \
	read_goesndr.f90 \
	read_gps.f90 \
	read_lag.f90 \
	read_iasi.f90 \
	read_l2bufr_mod.f90 \
	read_lidar.f90 \
	read_modsbufr.f90 \
	read_obs.F90 \
	read_ozone.f90 \
	read_pblh.f90 \
	read_pcp.f90 \
	read_prepbufr.f90 \
	read_radar.f90 \
	read_satwnd.f90 \
	read_seviri.f90 \
	read_ssmi.f90 \
	read_ssmis.f90 \
	read_superwinds.f90 \
	read_tcps.f90 \
	setupbend.f90 \
	setupco.f90 \
	setupdw.f90 \
	setupgust.f90 \
	setuplag.f90 \
	setupoz.f90 \
	setuppblh.f90 \
	setuppcp.f90 \
	setuppm2_5.f90 \
	setupps.f90 \
	setuppw.f90 \
	setupq.f90 \
	setuprad.f90 \
	setupref.f90 \
	setuprhsall.f90 \
	setuprw.f90 \
	setupspd.f90 \
	setupsrw.f90 \
	setupsst.f90 \
	setupt.f90 \
	setuptcp.f90 \
	setupvis.f90 \
	setupw.f90 \
	sst_retrieval.f90

  GSIGC_SRCS =

  SRCSF77 =

  SRCSC = blockIO.c

  SRCS = $(SRCSF90C) $(GSIGC_SRCS) $(SRCSF77) $(SRCSC) $(XSRCSC)

  DOCSRCS = *.f90 *.F90

# ------------
# Object files
# ------------

  SRCSF90	= ${SRCSF90C:.F90=.f90}
  SRCSF90_NOSWAP= ${SRCSF90C_NOSWAP:.F90=.f90}

  OBJS 		= ${SRCSF90:.f90=.o} ${SRCSF77:.f=.o} ${SRCSC:.c=.o}
  OBJS_NOSWAP	= ${SRCSF90_NOSWAP:.f90=.o}


# -----------------------
# Default compiling rules
# -----------------------

.SUFFIXES :
.SUFFIXES : .F90 .f90 .f .c .o

.F90.o  :
	@echo
	@echo '---> Compiling $<'
	$(CF) $(FFLAGS) $(_D) -c $<

.f90.o  :
	@echo
	@echo '---> Compiling $<'
	$(CF) $(FFLAGS) -c $<

.f.o  :
	@echo
	@echo '---> Compiling $<'
	$(CF) $(FFLAGS_f) -c $<

.c.o  :
	@echo
	@echo '---> Compiling $<'
	$(CC) $(CFLAGS) -c $<

$(OBJS_NOSWAP) :
	@echo '---> Special handling of Fortran "native" BUFR-OPEN $<'
	$(CF) -c $(FFLAGS_NOSWAP) $<


# ------------
# Dependencies
# ------------
  MAKE_DEPEND = Makefile.dependency
include $(MAKE_DEPEND)

# ----

$(EXE_FILE) :  $(OBJS) $(OBJS_NOSWAP) gsimain.o
	$(LD) $(LDFLAGS) -o $@ gsimain.o $(OBJS) $(OBJS_NOSWAP) $(LIBS)


# ------------------------
# Call compiler and linker
# ------------------------

all :
	@$(MAKE) -f $(MAKE_FILE) "COMP_MODE=$@" check_mode
	@echo
	@echo '==== COMPILE ================================================='
	@$(MAKE) -f $(MAKE_FILE) \
		"FFLAGS=$(FFLAGS_N)" \
		"FFLAGS_NOSWAP=$(FFLAGS_NOSWAP_N)" \
		"CFLAGS=$(CFLAGS_N)" \
		$(OBJS) $(OBJS_NOSWAP) gsimain.o
	@echo
	@echo '==== LINK ===================================================='
	@$(MAKE) -f $(MAKE_FILE) \
		"LIBS=$(LIBS_N)" "LDFLAGS=$(LDFLAGS_N)" \
		$(EXE_FILE)

library :
	@$(MAKE) -f $(MAKE_FILE) "COMP_MODE=$@" check_mode
	@echo
	@echo '==== COMPILE ================================================='
	@$(MAKE) -f $(MAKE_FILE) \
		"FFLAGS=$(FFLAGS_N)" \
		"FFLAGS_NOSWAP=$(FFLAGS_NOSWAP_N)" \
		"CFLAGS=$(CFLAGS_N)" \
		$(OBJS) $(OBJS_NOSWAP) gsimain.o
	@echo
	@echo '==== CREATING LIBRARY ========================================'
	$(MAKE) lib
	mv $(LIB) ../lib

debug :
	@$(MAKE) -f $(MAKE_FILE) "COMP_MODE=$@" check_mode
	@echo
	@echo '==== COMPILE ================================================='
	@$(MAKE) -f $(MAKE_FILE) \
		"FFLAGS=$(FFLAGS_D)" \
		"FFLAGS_NOSWAP=$(FFLAGS_NOSWAP_D)" \
		"CFLAGS=$(CFLAGS_D)" \
		$(OBJS) $(OBJS_NOSWAP) gsimain.o
	@echo
	@echo '==== LINK ===================================================='
	@$(MAKE) -f $(MAKE_FILE) \
		"LIBS=$(LIBS_D)" "LDFLAGS=$(LDFLAGS_D)" \
		$(EXE_FILE)

check_mode :
	@if [ -e $(LOG_FILE) ]; then \
	  if [ '$(COMP_MODE)' != `head -n 1 $(LOG_FILE)` ]; then \
	    echo ;\
	    echo "### COMPILE MODE WAS CHANGED ###" ;\
	    $(MAKE) -f $(MAKE_FILE) clean ;\
	  fi ;\
	else \
	  echo ;\
	  echo "### NO LOG FILE ###" ;\
	  $(MAKE) -f $(MAKE_FILE) clean ;\
	fi
	@echo $(COMP_MODE) > $(LOG_FILE)

# -------------------------
# GMAO Nomenclature/targets
# -------------------------
LIB =   libgsi.a

lib: $(LIB)

gsi.x:  $(OBJS) $(OBJS_NOSWAP) $(LIB) gsimain.o
	$(FC) $(LDFLAGS) -o gsi.x gsimain.o libgsi.a $(LIBcrtm) $(LIBsfcio) $(LIBsigio) $(LIBw3) $(LIBbacio) $(LIBbfr) $(LIBsp) $(LIBtransf) $(LIBhermes) $(LIBmpeu) $(LIBgfio) $(LIBhdf) $(LIBmpi) $(LIBsys)

ut_gsibundle.x:  $(OBJS) $(OBJS_NOSWAP) $(LIB) ut_gsibundle.o
	$(FC) $(LDFLAGS) -o ut_gsibundle.x ut_gsibundle.o libgsi.a $(LIBcrtm) $(LIBsfcio) $(LIBsigio) $(LIBw3) $(LIBbacio) $(LIBbfr) $(LIBsp) $(LIBtransf) $(LIBhermes) $(LIBmpeu) $(LIBgfio) $(LIBhdf) $(LIBmpi) $(LIBsys)

prepbykx.x: prepbykx.o
	$(FC) $(LDFLAGS) -o prepbykx.x prepbykx.o $(LIBbfr)

$(LIB): $(OBJS) $(OBJS_NOSWAP)
	$(RM) $(LIB)
	$(AR) $@ $(OBJS) $(OBJS_NOSWAP)

export: libgsi.a gsi.x prepbykx.x
	$(MKDIR)               $(COREBIN)
	$(CP) $(LIB)           $(CORELIB)
	$(CP) gsi.x            $(COREBIN)
	$(CP) gsi.rc.sample    $(COREETC)/gsi.rc
	$(CP) tlmadj_parameter.rc.sample $(COREETC)/tlmadj_parameter.rc
	$(CP) gmao_airs_bufr.tbl       $(COREETC)/gmao_airs_bufr.tbl
	$(CP) gmao_global_pcpinfo.txt  $(COREETC)/gmao_global_pcpinfo.rc
	$(CP) gmao_global_satinfo.txt  $(COREETC)/gmao_global_satinfo.rc
	$(CP) gmao_global_ozinfo.txt   $(COREETC)/gmao_global_ozinfo.rc
	$(CP) gmao_global_convinfo.txt $(COREETC)/gmao_global_convinfo.rc
	$(SED) -e "s^@DASPERL^$(DASPERL)^" < analyzer > $(COREBIN)/analyzer
	chmod 755 $(COREBIN)/analyzer

doc:              AnIntro $(DOCSRC)
	$(PROTEX) AnIntro *.f90 *.F90 >  gsi.tex
	$(LATEX) gsi.tex
	$(LATEX) gsi.tex

doclean:
	- $(RM) *.tex *.dvi *.aux *.toc *.log *.ps *.pdf

help:
	@ echo "Available targets:"
	@ echo "NCEP:  make             creates gsi executable        "
	@ echo "NPEP:  make debug       created gsi exec for debugging purposes"
	@ echo "NCEP:  make install     creates gsi exec & places it in bin"
	@ echo "GMAO:  make lib         creates gsi library"
	@ echo "GMAO:  make export      creates lib, exec, & copies all to bin/inc/etc"
	@ echo "       make clean       cleans objects, exec, and alien files"  
	@ echo "       make doc         creates documentation"
	@ echo "       make doclean     clean doc-related temporary files"
<|MERGE_RESOLUTION|>--- conflicted
+++ resolved
@@ -517,10 +517,7 @@
 	read_anowbufr.f90 \
 	read_avhrr.f90 \
 	read_avhrr_navy.f90 \
-<<<<<<< HEAD
-=======
 	read_atms.f90 \
->>>>>>> 7e893336
 	read_bufrtovs.f90 \
 	read_co.f90 \
 	read_cris.f90 \
