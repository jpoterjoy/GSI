subroutine read_atms(mype,val_tovs,ithin,isfcalc,&
     rmesh,jsatid,gstime,infile,lunout,obstype,&
     nread,ndata,nodata,twind,sis, &
     mype_root,mype_sub,npe_sub,mpi_comm_sub,nobs, &
<<<<<<< HEAD
     nrec_start,dval_use,radmod)
=======
     nrec_start,nrec_start_ears,nrec_start_db,dval_use)
>>>>>>> 13432726
!$$$  subprogram documentation block
!                .      .    .                                       .
! subprogram:    read_atms                  read atms 1b data
!   prgmmr: collard          org: np23                date: 2011-12-07
!
! abstract:  This routine reads BUFR format ATMS radiance 
!            (brightness temperature) files. Optionally the data
!            are filtered using the AAPP filtering code. This requires
!            This code to differ from read_bufrtovs in that all the
!            data needs to be read in together before it is processed further. 
!
!            Also optionally, the data 
!            are thinned to a specified resolution using simple 
!            quality control checks.
!
!            When running the gsi in regional mode, the code only
!            retains those observations that fall within the regional
!            domain
!
! program history log:
!  2011-12-06  Original version based on r16656 version of read_bufrtovs.  A. Collard
!  2012-03-05  akella  - nst now controlled via coupler
!  2013-01-26  parrish - change from grdcrd to grdcrd1 (to allow successful debug compile on WCOSS)
!  2013-12-20  eliu - change icw4crtm>0 to icw4crtm>10 (bug fix))
!  2014-01-31  mkim - add iql4crtm and set qval= 0 for all-sky mw data assimilation
!  2015-02-23  Rancic/Thomas - add thin4d to time window logical
<<<<<<< HEAD
!  2015-08-20  zhu - add radmod for all-sky and aerosol usages in radiance assimilation
=======
!  2016-04-28  jung - added logic for RARS and direct broadcast from NESDIS/UW
!  2016-10-20  collard - fix to allow monitoring and limited assimilation of spectra when key 
!                         channels are missing.
>>>>>>> 13432726
!
!   input argument list:
!     mype     - mpi task id
!     val_tovs - weighting factor applied to super obs
!     ithin    - flag to thin data
!     isfcalc  - method to calculate surface fields within FOV
!                when one, calculate accounting for size/shape of FOV.
!                otherwise, use bilinear interpolation.
!     rmesh    - thinning mesh size (km)
!     jsatid   - satellite to read
!     gstime   - analysis time in minutes from reference date
!     infile   - unit from which to read BUFR data
!     lunout   - unit to which to write data for further processing
!     obstype  - observation type to process
!     twind    - input group time window(hours)
!     sis      - sensor/instrument/satellite indicator
!     mype_root - "root" task for sub-communicator
!     mype_sub - mpi task id within sub-communicator
!     npe_sub  - number of data read tasks
!     mpi_comm_sub - sub-communicator for data read
!     nrec_start - first subset with useful information
!     nrec_start_ears - first ears subset with useful information
!     nrec_start_db - first db subset with useful information
!
!   output argument list:
!     nread    - number of BUFR ATMS 1b observations read
!     ndata    - number of BUFR ATMS 1b profiles retained for further processing
!     nodata   - number of BUFR ATMS 1b observations retained for further processing
!     nobs     - array of observations on each subdomain for each processor
!
! attributes:
!   language: f90
!   machine:  ibm RS/6000 SP
!
!$$$
  use kinds, only: r_kind,r_double,i_kind
  use satthin, only: super_val,itxmax,makegrids,destroygrids,checkob, &
      finalcheck,map2tgrid,score_crit
  use radinfo, only: iuse_rad,newchn,cbias,predx,nusis,jpch_rad,air_rad,ang_rad, &
      use_edges,radedge1,radedge2,nusis,radstart,radstep,newpc4pred,maxscan
  use radinfo, only: crtm_coeffs_path,adp_anglebc
  use gridmod, only: diagnostic_reg,regional,nlat,nlon,tll2xy,txy2ll,rlats,rlons
  use constants, only: deg2rad,zero,one,two,three,rad2deg,r60inv,r100
  use crtm_module, only : max_sensor_zenith_angle
  use calc_fov_crosstrk, only : instrument_init, fov_cleanup, fov_check
  use gsi_4dvar, only: l4dvar,l4densvar,iwinbgn,winlen,thin4d
  use deter_sfc_mod, only: deter_sfc_fov,deter_sfc
  use atms_spatial_average_mod, only : atms_spatial_average
  use gsi_nstcouplermod, only: nst_gsi,nstinfo
  use gsi_nstcouplermod, only: gsi_nstcoupler_skindepth,gsi_nstcoupler_deter
  use mpimod, only: npe
  use radiance_mod, only: rad_obs_type

  implicit none

! Declare passed variables
  character(len=*),intent(in   ) :: infile,obstype,jsatid
  character(len=20),intent(in  ) :: sis
  integer(i_kind) ,intent(in   ) :: mype,lunout,ithin
  integer(i_kind) ,intent(in   ) :: nrec_start,nrec_start_ears,nrec_start_db
  integer(i_kind) ,intent(inout) :: isfcalc
  integer(i_kind) ,intent(inout) :: nread
  integer(i_kind),dimension(npe) ,intent(inout) :: nobs
  integer(i_kind) ,intent(  out) :: ndata,nodata
  real(r_kind)    ,intent(in   ) :: rmesh,gstime,twind
  real(r_kind)    ,intent(inout) :: val_tovs
  integer(i_kind) ,intent(in   ) :: mype_root
  integer(i_kind) ,intent(in   ) :: mype_sub
  integer(i_kind) ,intent(in   ) :: npe_sub
  integer(i_kind) ,intent(in   ) :: mpi_comm_sub
  logical         ,intent(in   ) :: dval_use
  type(rad_obs_type),intent(in ) :: radmod

! Declare local parameters

  character(8),parameter:: fov_flag="crosstrk"
  integer(i_kind),parameter:: n1bhdr=12
  integer(i_kind),parameter:: n2bhdr=4
  integer(i_kind),parameter:: maxobs = 800000
  integer(i_kind),parameter:: max_chanl = 22
  real(r_kind),parameter:: r360=360.0_r_kind
  real(r_kind),parameter:: tbmin=50.0_r_kind
  real(r_kind),parameter:: tbmax=550.0_r_kind
  ! The next two are one minute in hours
  real(r_kind),parameter:: one_minute=0.01666667_r_kind
  real(r_kind),parameter:: minus_one_minute=-0.01666667_r_kind
  real(r_kind),parameter:: rato=1.1363987_r_kind ! ratio of satellite height to 
                                                 ! distance from Earth's centre

! Declare local variables
  logical outside,iuse,assim,valid

  character(40) :: infile2
  character(8) subset
  character(80) hdr1b,hdr2b

  integer(i_kind) ireadsb,ireadmg,nrec_startx
  integer(i_kind) i,j,k,ntest,iob,llll
  integer(i_kind) iret,idate,nchanl,n,idomsfc(1)
  integer(i_kind) ich1,ich2,ich8,ich15,ich16,ich17
  integer(i_kind) kidsat,maxinfo
  integer(i_kind) nmind,itx,nreal,nele,itt,num_obs
  integer(i_kind) iskip,ichan2,ichan1,ichan16,ichan17
  integer(i_kind) lnbufr,ksatid,isflg,ichan3,ich3,ich4,ich6
  integer(i_kind) ilat,ilon, ifovmod, nadir
  integer(i_kind),dimension(5):: idate5
<<<<<<< HEAD
  integer(i_kind) instr,ichan
  integer(i_kind):: ier
=======
  integer(i_kind) instr,ichan,icw4crtm
  integer(i_kind):: ier,ierr
>>>>>>> 13432726
  integer(i_kind):: radedge_min, radedge_max
  integer(i_kind), POINTER :: ifov
  integer(i_kind), TARGET :: ifov_save(maxobs)
  integer(i_kind), ALLOCATABLE :: IScan(:)

  real(r_kind) cosza,sfcr
  real(r_kind) ch1,ch2,ch3,d0,d1,d2,ch16,qval
  real(r_kind) expansion
  real(r_kind),dimension(0:3):: sfcpct
  real(r_kind),dimension(0:3):: ts
  real(r_kind) :: tsavg,vty,vfr,sty,stp,sm,sn,zz,ff10
  real(r_kind) :: zob,tref,dtw,dtc,tz_tr

  real(r_kind) pred
  real(r_kind) dlat,panglr,dlon,tdiff
  real(r_kind) dlon_earth_deg,dlat_earth_deg,r01
  real(r_kind) step,start,dist1
  real(r_kind) tt,lzaest
  real(r_kind),dimension(0:4):: rlndsea
  real(r_kind),allocatable :: Relative_Time_In_Seconds(:)
  real(r_kind),allocatable,dimension(:,:):: data_all
  real(r_kind), POINTER :: bt_in(:), crit1,rsat, t4dv, solzen, solazi
  real(r_kind), POINTER :: dlon_earth,dlat_earth,satazi, lza

  real(r_kind), ALLOCATABLE, TARGET :: rsat_save(:)
  real(r_kind), ALLOCATABLE, TARGET :: t4dv_save(:)
  real(r_kind), ALLOCATABLE, TARGET :: dlon_earth_save(:)
  real(r_kind), ALLOCATABLE, TARGET :: dlat_earth_save(:)
  real(r_kind), ALLOCATABLE, TARGET :: crit1_save(:)
  real(r_kind), ALLOCATABLE, TARGET :: lza_save(:)
  real(r_kind), ALLOCATABLE, TARGET :: satazi_save(:)
  real(r_kind), ALLOCATABLE, TARGET :: solzen_save(:) 
  real(r_kind), ALLOCATABLE, TARGET :: solazi_save(:) 
  real(r_kind), ALLOCATABLE, TARGET :: bt_save(:,:)

  integer(i_kind),allocatable,dimension(:):: nrec
  real(r_double),allocatable,dimension(:):: data1b8
  real(r_double),dimension(n1bhdr):: bfr1bhdr
  real(r_double),dimension(n2bhdr):: bfr2bhdr

  real(r_kind) cdist,disterr,disterrmax,dlon00,dlat00

  logical :: critical_channels_missing

!**************************************************************************
! Initialize variables

  maxinfo=31
  lnbufr = 15
  disterrmax=zero
  ntest=0
  ndata  = 0
  nodata  = 0
  nread  = 0

  ilon=3
  ilat=4

  if(nst_gsi>0) then
     call gsi_nstcoupler_skindepth(obstype,zob)
  endif

! Make thinning grids
  call makegrids(rmesh,ithin)

! Set nadir position based on value of maxscan
  if (maxscan < 96) then
     ! For ATMS when using the old style satang files, 
     ! we shift the FOV number down by three as we can only use
     ! 90 of the 96 positions right now because of the scan bias limitation.
     nadir=45
  else
     nadir=48
  endif

! Set various variables depending on type of data to be read

  if (obstype /= 'atms') then
     write(*,*) 'READ_ATMS called for obstype '//obstype//': RETURNING'
     return
  end if

!  instrument specific variables
  d1 =  0.754_r_kind
  d2 = -2.265_r_kind 
  r01 = 0.01_r_kind
  ich1   = 1   !1
  ich2   = 2   !2
  ich3   = 3   !3
  ich4   = 4   !4
  ich6   = 6   !6
  ich8   = 8   !8
  ich15  = 15  !15
  ich16  = 16  !16
  ich17  = 17  !17
! Set array index for surface-sensing channels
  ichan1  = newchn(sis,ich1)
  ichan2  = newchn(sis,ich2)
  ichan3  = newchn(sis,ich3)

  ichan16 = newchn(sis,ich16)
  ichan17 = newchn(sis,ich17)

  if(jsatid == 'npp') then
     kidsat=224
  elseif (jsatid == 'n20') then
     kidsat = 225
  elseif (jsatid == 'n21') then
     kidsat = 226
  else 
     write(*,*) 'READ_ATMS: Unrecognized value for jsatid '//jsatid//': RETURNING'
     return
  end if

  radedge_min = 0
  radedge_max = 1000
  do i=1,jpch_rad
     if (trim(nusis(i))==trim(sis)) then
        step  = radstep(i)
        start = radstart(i)
        if (radedge1(i)/=-1 .or. radedge2(i)/=-1) then
           radedge_min=radedge1(i)
           radedge_max=radedge2(i)
        end if
        exit 
     endif
  end do 

! Allocate arrays to hold all data for given satellite
  nchanl=22
  if(dval_use) maxinfo = maxinfo+2
  nreal = maxinfo + nstinfo
  nele  = nreal   + nchanl
  allocate(data_all(nele,itxmax),nrec(itxmax))
  nrec=999999

! IFSCALC setup
  if (isfcalc==1) then
     instr=14                    ! This section isn't really updated.
     ichan=15                    ! pick a surface sens. channel
     expansion=2.9_r_kind        ! use almost three for microwave sensors.
  endif
!   Set rlndsea for types we would prefer selecting
  rlndsea(0) = zero
  rlndsea(1) = 15._r_kind
  rlndsea(2) = 10._r_kind
  rlndsea(3) = 15._r_kind
  rlndsea(4) = 100._r_kind
     
! If all channels of a given sensor are set to monitor or not
! assimilate mode (iuse_rad<1), reset relative weight to zero.
! We do not want such observations affecting the relative
! weighting between observations within a given thinning group.

  assim=.false.
  search: do i=1,jpch_rad
     if ((nusis(i)==sis) .and. (iuse_rad(i)>0)) then
        assim=.true.
        exit search
     endif
  end do search
  if (.not.assim) val_tovs=zero

! Initialize variables for use by FOV-based surface code.
  if (isfcalc == 1) then
     call instrument_init(instr,jsatid,expansion,valid)
     if (.not. valid) then
       if (assim) then
         write(6,*)'READ_ATMS:  ***ERROR*** IN SETUP OF FOV-SFC CODE. STOP'
         call stop2(71)
       else
         call fov_cleanup
         isfcalc = 0
         write(6,*)'READ_ATMS:  ***ERROR*** IN SETUP OF FOV-SFC CODE'
       endif
     endif
  endif

! This eventually needs to be spit between MHS and AMSU-A like channels
  if (isfcalc==1) then
!   if (amsub.or.mhs)then
!     rlndsea(4) = max(rlndsea(0),rlndsea(1),rlndsea(2),rlndsea(3))
!   else
      rlndsea=0
!   endif
  endif

! Allocate arrays for BUFR I/O
  ALLOCATE(data1b8(nchanl))
  ALLOCATE(rsat_save(maxobs))
  ALLOCATE(t4dv_save(maxobs))
  ALLOCATE(dlon_earth_save(maxobs))
  ALLOCATE(dlat_earth_save(maxobs))
  ALLOCATE(crit1_save(maxobs))
  ALLOCATE(lza_save(maxobs))
  ALLOCATE(satazi_save(maxobs))
  ALLOCATE(solzen_save(maxobs)) 
  ALLOCATE(solazi_save(maxobs)) 
  ALLOCATE(bt_save(max_chanl,maxobs))

  iob=1
! Big loop over standard data feed and possible rars/db data
! llll=1 normal feed, llll=2 RARS/EARS data, llll=3 DB/UW data
  ears_db_loop: do llll= 1, 3

     if(llll == 1)then
        nrec_startx = nrec_start
        infile2 = trim(infile)         ! Set bufr subset names based on type of data to read
     elseif(llll == 2) then
        nrec_startx = nrec_start_ears
        infile2 = trim(infile)//'ears' ! Set bufr subset names based on type of data to read
     elseif(llll == 3) then
        nrec_startx = nrec_start_db
        infile2 = trim(infile)//'_db'  ! Set bufr subset names based on type of data to read
     end if

!    Reopen unit to satellite bufr file
     call closbf(lnbufr)
     open(lnbufr,file=trim(infile2),form='unformatted',status = 'old', &
         iostat = ierr)
     if(ierr /= 0) cycle ears_db_loop

     call openbf(lnbufr,'IN',lnbufr)
     hdr1b ='SAID FOVN YEAR MNTH DAYS HOUR MINU SECO CLAT CLON CLATH CLONH'
     hdr2b ='SAZA SOZA BEARAZ SOLAZI'
   
!    Loop to read bufr file
     read_subset: do while(ireadmg(lnbufr,subset,idate)>=0 .AND. iob < maxobs)

        read_loop: do while (ireadsb(lnbufr)==0 .and. iob < maxobs)

           rsat       => rsat_save(iob)
           t4dv       => t4dv_save(iob)
           dlon_earth => dlon_earth_save(iob)
           dlat_earth => dlat_earth_save(iob)
           crit1      => crit1_save(iob)
           ifov       => ifov_save(iob)
           lza        => lza_save(iob)
           satazi     => satazi_save(iob)
           solzen     => solzen_save(iob)
           solazi     => solazi_save(iob)

!          inflate selection value for ears_db data
           crit1 = zero
           if ( llll > 1 ) crit1 = r100 * float(llll)

           call ufbint(lnbufr,bfr1bhdr,n1bhdr,1,iret,hdr1b)

!          Extract satellite id.  If not the one we want, read next record
           rsat=bfr1bhdr(1) 
           ksatid=nint(bfr1bhdr(1))
           if(ksatid /= kidsat) cycle read_subset

!          Extract observation location and other required information
           if(abs(bfr1bhdr(11)) <= 90._r_kind .and. abs(bfr1bhdr(12)) <= r360)then
              dlat_earth = bfr1bhdr(11)
              dlon_earth = bfr1bhdr(12)
           elseif(abs(bfr1bhdr(9)) <= 90._r_kind .and. abs(bfr1bhdr(10)) <= r360)then
              dlat_earth = bfr1bhdr(9)
              dlon_earth = bfr1bhdr(10)
           else
              cycle read_loop
           end if
           if(dlon_earth<zero)  dlon_earth = dlon_earth+r360
           if(dlon_earth>=r360) dlon_earth = dlon_earth-r360


!          Extract date information.  If time outside window, skip this obs
           idate5(1) = bfr1bhdr(3) !year
           idate5(2) = bfr1bhdr(4) !month
           idate5(3) = bfr1bhdr(5) !day
           idate5(4) = bfr1bhdr(6) !hour
           idate5(5) = bfr1bhdr(7) !minute
           call w3fs21(idate5,nmind)
           t4dv= (real((nmind-iwinbgn),r_kind) + bfr1bhdr(8)*r60inv)*r60inv    ! add in seconds
           tdiff=t4dv+(iwinbgn-gstime)*r60inv

           if (l4dvar.or.l4densvar) then
              if (t4dv<minus_one_minute .OR. t4dv>winlen+one_minute) &
                  cycle read_loop
           else
              if(abs(tdiff) > twind+one_minute) cycle read_loop
           endif
           if (thin4d) then
              crit1 = crit1 + zero
           else
              crit1 = crit1 + two*abs(tdiff)        ! range:  0 to 6
           endif
 
           call ufbint(lnbufr,bfr2bhdr,n2bhdr,1,iret,hdr2b)

           satazi=bfr2bhdr(3)
           if (abs(satazi) > r360) then
              satazi=zero
           endif

           ifov = nint(bfr1bhdr(2))
           lza = bfr2bhdr(1)*deg2rad      ! local zenith angle
           if(ifov <= 48)    lza=-lza

           panglr=(start+float(ifov-1)*step)*deg2rad
           lzaest = asin(rato*sin(panglr))

           if(abs(lza)*rad2deg > MAX_SENSOR_ZENITH_ANGLE) then
              write(6,*)'READ_ATMS WARNING lza error ',lza,panglr
              cycle read_loop
           end if

!          Check for errors in satellite zenith angles 
           if(abs(lzaest-lza)*rad2deg > one) then
              write(6,*)' READ_ATMS WARNING uncertainty in lza ', &
              lza*rad2deg,lzaest*rad2deg,sis,ifov,start,step
              cycle read_loop
           end if

           solzen_save(iob)=bfr2bhdr(2) 
           solazi_save(iob)=bfr2bhdr(4) 

!          Read data record.  Increment data counter
!          TMBR is actually the antenna temperature for most microwave sounders but for
!          ATMS it is stored in TMANT.
!          ATMS is assumed not to come via EARS
           call ufbrep(lnbufr,data1b8,1,nchanl,iret,'TMANT')

           bt_save(1:nchanl,iob) = data1b8(1:nchanl)

           iob=iob+1

        end do read_loop
     end do read_subset
     call closbf(lnbufr)
  end do ears_db_loop
  deallocate(data1b8)

  num_obs = iob-1

  if (num_obs <= 0) then
     write(*,*) 'READ_ATMS: No ATMS Data were read in'
     return
  end if

! Call filtering code 

  ALLOCATE(Relative_Time_In_Seconds(Num_Obs))
  ALLOCATE(IScan(Num_Obs))
  Relative_Time_In_Seconds = 3600.0_r_kind*T4DV_Save(1:Num_Obs)
  write(*,*) 'Calling ATMS_Spatial_Average'
  CALL ATMS_Spatial_Average(Num_Obs, NChanl, IFOV_Save(1:Num_Obs), &
       Relative_Time_In_Seconds, BT_Save(1:nchanl,1:Num_Obs), IScan, IRet)
  write(*,*) 'ATMS_Spatial_Average Called with IRet=',IRet
  DEALLOCATE(Relative_Time_In_Seconds)
  
  IF (IRet /= 0) THEN
     write(*,*) 'Error Calling ATMS_Spatial_Average from READ_ATMS'
     RETURN
  END IF

! Complete Read_ATMS thinning and QC steps

  ObsLoop: do iob = 1, num_obs  

     rsat       => rsat_save(iob)
     t4dv       => t4dv_save(iob)
     dlon_earth => dlon_earth_save(iob)
     dlat_earth => dlat_earth_save(iob)
     crit1      => crit1_save(iob)
     ifov       => ifov_save(iob)
     lza        => lza_save(iob)
     satazi     => satazi_save(iob)
     solzen     => solzen_save(iob)
     solazi     => solazi_save(iob)
     bt_in      => bt_save(1:nchanl,iob)
     
     dlat_earth_deg = dlat_earth
     dlon_earth_deg = dlon_earth
     dlat_earth = dlat_earth*deg2rad
     dlon_earth = dlon_earth*deg2rad   

! Just use every fifth scan position and scanline (and make sure that we have
! position 48 as we need it for scan bias)
     if (5*NINT(REAL(IScan(Iob))/5_r_kind) /= IScan(IOb) .OR. &
          5*NINT(REAL(IFov-3)/5_r_kind) /= IFOV -3 ) CYCLE ObsLoop 

!    Regional case
     if(regional)then
        call tll2xy(dlon_earth,dlat_earth,dlon,dlat,outside)
        if(diagnostic_reg) then
           call txy2ll(dlon,dlat,dlon00,dlat00)
           ntest=ntest+1
           cdist=sin(dlat_earth)*sin(dlat00)+cos(dlat_earth)*cos(dlat00)* &
                (sin(dlon_earth)*sin(dlon00)+cos(dlon_earth)*cos(dlon00))
           cdist=max(-one,min(cdist,one))
           disterr=acos(cdist)*rad2deg
           disterrmax=max(disterrmax,disterr)
        end if
           
!       Check to see if in domain
        if(outside) cycle ObsLoop
           
!    Global case
     else
        dlat=dlat_earth
        dlon=dlon_earth
        call grdcrd1(dlat,rlats,nlat,1)
        call grdcrd1(dlon,rlons,nlon,1)
     endif

! Check time window
     if (l4dvar.or.l4densvar) then
        if (t4dv<zero .OR. t4dv>winlen) cycle ObsLoop
     else
        tdiff=t4dv+(iwinbgn-gstime)*r60inv
        if(abs(tdiff) > twind) cycle ObsLoop
     endif
 
!    Map obs to thinning grid
     call map2tgrid(dlat_earth,dlon_earth,dist1,crit1,itx,ithin,itt,iuse,sis)
     if(.not. iuse)cycle ObsLoop

!
!    Check FOV and scan-edge usage
     if (.not. use_edges .and. (ifov < radedge_min .OR. ifov > radedge_max )) &
          cycle ObsLoop

     if (maxscan < 96) then
       ! For ATMS when using the old style satang files, 
       ! we shift the FOV number down by three as we can only use
       ! 90 of the 96 positions right now because of the scan bias limitation.
       ifovmod=ifov-3
       ! Check that ifov is not out of range of cbias dimension
       if (ifovmod < 1 .OR. ifovmod > 90) cycle ObsLoop
     else
       ! This line is for consistency with previous treatment
       if (ifov < 4 .OR. ifov > 93) cycle ObsLoop
       ifovmod=ifov
     endif

     nread=nread+nchanl
     
!    Transfer observed brightness temperature to work array.  If any
!    temperature exceeds limits, reset observation to "bad" value
     iskip=0
     critical_channels_missing = .false.
     do j=1,nchanl
        if (bt_in(j) < tbmin .or. bt_in(j) > tbmax) then
           iskip = iskip + 1
           
!          Flag profiles where key channels are bad  
           if((j == ich1 .or. j == ich2 .or. &
                j == ich16 .or. j == ich17)) critical_channels_missing = .true.
        endif
     end do
     if (iskip >= nchanl) cycle ObsLoop

!    Determine surface properties based on 
!    sst and land/sea/ice mask   
!
!    isflg    - surface flag
!               0 sea
!               1 land
!               2 sea ice
!               3 snow
!               4 mixed                       

!    FOV-based surface code requires fov number.  if out-of-range, then
!    skip this ob.

     if (isfcalc == 1) then
        call fov_check(ifov,instr,ichan,valid)
        if (.not. valid) cycle ObsLoop

!    When isfcalc is one, calculate surface fields based on size/shape of fov.
!    Otherwise, use bilinear method.

        call deter_sfc_fov(fov_flag,ifov,instr,ichan,satazi,dlat_earth_deg,&
             dlon_earth_deg,expansion,t4dv,isflg,idomsfc(1), &
             sfcpct,vfr,sty,vty,stp,sm,ff10,sfcr,zz,sn,ts,tsavg)
     else
        call deter_sfc(dlat,dlon,dlat_earth,dlon_earth,t4dv,isflg, &
             idomsfc(1),sfcpct,ts,tsavg,vty,vfr,sty,stp,sm,sn,zz,ff10,sfcr)
     endif

     crit1 = crit1 + rlndsea(isflg) + 10._r_kind*float(iskip) + 0.01_r_kind * abs(zz)
     call checkob(dist1,crit1,itx,iuse)
     if(.not. iuse)cycle ObsLoop

           if (critical_channels_missing) then

              pred=1.0e8_r_kind

           else

!    Set data quality predictor
!    Simply modify the AMSU-A-Type calculations and use them for all ATMS channels.
!    Remove angle dependent pattern (not mean).
<<<<<<< HEAD
     if (adp_anglebc .and. newpc4pred) then
        ch1 = bt_in(ich1)-ang_rad(ichan1)*cbias(ifovmod,ichan1)
        ch2 = bt_in(ich2)-ang_rad(ichan2)*cbias(ifovmod,ichan2)
     else
        ch1 = bt_in(ich1)-ang_rad(ichan1)*cbias(ifovmod,ichan1)+ &
             air_rad(ichan1)*cbias(nadir,ichan1)
        ch2 = bt_in(ich2)-ang_rad(ichan2)*cbias(ifovmod,ichan2)+ &
             air_rad(ichan2)*cbias(nadir,ichan2)   
     end if
     if (isflg == 0 .and. ch1<285.0_r_kind .and. ch2<285.0_r_kind) then
        cosza = cos(lza)
        d0    = 8.24_r_kind - 2.622_r_kind*cosza + 1.846_r_kind*cosza*cosza
        if (radmod%lcloud_fwd) then
           qval  = zero 
        else 
           qval  = cosza*(d0+d1*log(285.0_r_kind-ch1)+d2*log(285.0_r_kind-ch2))
        endif
        pred  = max(zero,qval)*100.0_r_kind
     else
!       This is taken straight from AMSU-A even though Ch 3 has a different polarisation
!       and ATMS Ch16 is at a slightly different frequency to AMSU-A Ch 15.
        if (adp_anglebc .and. newpc4pred) then
           ch3 = bt_in(ich3)-ang_rad(ichan3)*cbias(ifovmod,ichan3)
           ch16 = bt_in(ich16)-ang_rad(ichan16)*cbias(ifovmod,ichan16)
        else
           ch3  = bt_in(ich3)-ang_rad(ichan3)*cbias(ifovmod,ichan3)+ &
                air_rad(ichan3)*cbias(nadir,ichan3)   
           ch16 = bt_in(ich16)-ang_rad(ichan16)*cbias(ifovmod,ichan16)+ &
                air_rad(ichan16)*cbias(nadir,ichan16)
        end if
        pred = abs(ch1-ch16)
        if(ch1-ch16 >= three) then
           tt   = 168._r_kind-0.49_r_kind*ch16
           if(ch1 > 261._r_kind .or. ch1 >= tt .or. &
                (ch16 <= 273._r_kind))then
              pred = 100._r_kind
=======
              if (adp_anglebc .and. newpc4pred) then
                 ch1 = bt_in(ich1)-ang_rad(ichan1)*cbias(ifovmod,ichan1)
                 ch2 = bt_in(ich2)-ang_rad(ichan2)*cbias(ifovmod,ichan2)
              else
                 ch1 = bt_in(ich1)-ang_rad(ichan1)*cbias(ifovmod,ichan1)+ &
                      air_rad(ichan1)*cbias(nadir,ichan1)
                 ch2 = bt_in(ich2)-ang_rad(ichan2)*cbias(ifovmod,ichan2)+ &
                      air_rad(ichan2)*cbias(nadir,ichan2)   
              end if
              if (isflg == 0 .and. ch1<285.0_r_kind .and. ch2<285.0_r_kind) then
                 cosza = cos(lza)
                 d0    = 8.24_r_kind - 2.622_r_kind*cosza + 1.846_r_kind*cosza*cosza
                 if (icw4crtm>10) then
                    qval  = zero 
                 else 
                    qval  = cosza*(d0+d1*log(285.0_r_kind-ch1)+d2*log(285.0_r_kind-ch2))
                 endif
                 pred  = max(zero,qval)*100.0_r_kind
              else
!          This is taken straight from AMSU-A even though Ch 3 has a different polarisation
!          and ATMS Ch16 is at a slightly different frequency to AMSU-A Ch 15.
                 if (adp_anglebc .and. newpc4pred) then
                    ch3 = bt_in(ich3)-ang_rad(ichan3)*cbias(ifovmod,ichan3)
                    ch16 = bt_in(ich16)-ang_rad(ichan16)*cbias(ifovmod,ichan16)
                 else
                    ch3  = bt_in(ich3)-ang_rad(ichan3)*cbias(ifovmod,ichan3)+ &
                         air_rad(ichan3)*cbias(nadir,ichan3)   
                    ch16 = bt_in(ich16)-ang_rad(ichan16)*cbias(ifovmod,ichan16)+ &
                         air_rad(ichan16)*cbias(nadir,ichan16)
                 end if
                 pred = abs(ch1-ch16)
                 if(ch1-ch16 >= three) then
                    tt   = 168._r_kind-0.49_r_kind*ch16
                    if(ch1 > 261._r_kind .or. ch1 >= tt .or. &
                         (ch16 <= 273._r_kind))then
                       pred = 100._r_kind
                    end if
                 end if
              endif
>>>>>>> 13432726
           end if

!    Compute "score" for observation.  All scores>=0.0.  Lowest score is "best"
     crit1 = crit1+pred 
     call finalcheck(dist1,crit1,itx,iuse)
     if(.not. iuse)cycle ObsLoop
     
!    interpolate NSST variables to Obs. location and get dtw, dtc, tz_tr
     if(nst_gsi>0) then
        tref  = ts(0)
        dtw   = zero
        dtc   = zero
        tz_tr = one
        if(sfcpct(0)>zero) then
           call gsi_nstcoupler_deter(dlat_earth,dlon_earth,t4dv,zob,tref,dtw,dtc,tz_tr)
        endif
     endif

! Re-calculate look angle
     panglr=(start+float(ifov-1)*step)*deg2rad


!     Load selected observation into data array
              
     data_all(1 ,itx)= rsat                      ! satellite ID
     data_all(2 ,itx)= t4dv                      ! time
     data_all(3 ,itx)= dlon                      ! grid relative longitude
     data_all(4 ,itx)= dlat                      ! grid relative latitude
     data_all(5 ,itx)= lza                       ! local zenith angle
     data_all(6 ,itx)= satazi                    ! local azimuth angle
     data_all(7 ,itx)= panglr                    ! look angle
     data_all(8 ,itx)= ifovmod                   ! scan position
     data_all(9 ,itx)= solzen                    ! solar zenith angle
     data_all(10,itx)= solazi                    ! solar azimuth angle
     data_all(11,itx) = sfcpct(0)                ! sea percentage of
     data_all(12,itx) = sfcpct(1)                ! land percentage
     data_all(13,itx) = sfcpct(2)                ! sea ice percentage
     data_all(14,itx) = sfcpct(3)                ! snow percentage
     data_all(15,itx)= ts(0)                     ! ocean skin temperature
     data_all(16,itx)= ts(1)                     ! land skin temperature
     data_all(17,itx)= ts(2)                     ! ice skin temperature
     data_all(18,itx)= ts(3)                     ! snow skin temperature
     data_all(19,itx)= tsavg                     ! average skin temperature
     data_all(20,itx)= vty                       ! vegetation type
     data_all(21,itx)= vfr                       ! vegetation fraction
     data_all(22,itx)= sty                       ! soil type
     data_all(23,itx)= stp                       ! soil temperature
     data_all(24,itx)= sm                        ! soil moisture
     data_all(25,itx)= sn                        ! snow depth
     data_all(26,itx)= zz                        ! surface height
     data_all(27,itx)= idomsfc(1) + 0.001_r_kind ! dominate surface type
     data_all(28,itx)= sfcr                      ! surface roughness
     data_all(29,itx)= ff10                      ! ten meter wind factor
     data_all(30,itx) = dlon_earth_deg           ! earth relative longitude (deg)
     data_all(31,itx) = dlat_earth_deg           ! earth relative latitude (deg)
     
     if(dval_use) then
        data_all(32,itx)= val_tovs
        data_all(33,itx)= itt
     end if
     
     if(nst_gsi>0) then
        data_all(maxinfo+1,itx) = tref            ! foundation temperature
        data_all(maxinfo+2,itx) = dtw             ! dt_warm at zob
        data_all(maxinfo+3,itx) = dtc             ! dt_cool at zob
        data_all(maxinfo+4,itx) = tz_tr           ! d(Tz)/d(Tr)
     endif

     do i=1,nchanl
        data_all(i+nreal,itx)=bt_in(i)
     end do
     nrec(itx)=iob

  end do ObsLoop


  DEALLOCATE(iscan)
! DEAllocate I/O arrays
  DEALLOCATE(rsat_save)
  DEALLOCATE(t4dv_save)
  DEALLOCATE(dlon_earth_save)
  DEALLOCATE(dlat_earth_save)
  DEALLOCATE(crit1_save)
  DEALLOCATE(lza_save)
  DEALLOCATE(satazi_save)
  DEALLOCATE(solzen_save) 
  DEALLOCATE(solazi_save) 
  DEALLOCATE(bt_save)

  call combine_radobs(mype_sub,mype_root,npe_sub,mpi_comm_sub,&
       nele,itxmax,nread,ndata,data_all,score_crit,nrec)

! 
  if(mype_sub==mype_root)then
     do n=1,ndata
        do i=1,nchanl
           if(data_all(i+nreal,n) > tbmin .and. &
                data_all(i+nreal,n) < tbmax)nodata=nodata+1
        end do
     end do

     if(dval_use .and. assim)then
        do n=1,ndata
           itt=nint(data_all(33,n))
           super_val(itt)=super_val(itt)+val_tovs
        end do
     end if
     
!    Write final set of "best" observations to output file
     call count_obs(ndata,nele,ilat,ilon,data_all,nobs)
     write(lunout) obstype,sis,nreal,nchanl,ilat,ilon
     write(lunout) ((data_all(k,n),k=1,nele),n=1,ndata)
  end if
     
! Deallocate local arrays
  deallocate(data_all,nrec)

! Deallocate satthin arrays
  call destroygrids

! Deallocate FOV surface code arrays and nullify pointers.
  if (isfcalc == 1) call fov_cleanup

  if(diagnostic_reg.and.ntest>0) write(6,*)'READ_ATMS:  ',&
     'mype,ntest,disterrmax=',mype,ntest,disterrmax

! End of routine
  return

end subroutine read_atms<|MERGE_RESOLUTION|>--- conflicted
+++ resolved
@@ -2,11 +2,7 @@
      rmesh,jsatid,gstime,infile,lunout,obstype,&
      nread,ndata,nodata,twind,sis, &
      mype_root,mype_sub,npe_sub,mpi_comm_sub,nobs, &
-<<<<<<< HEAD
-     nrec_start,dval_use,radmod)
-=======
-     nrec_start,nrec_start_ears,nrec_start_db,dval_use)
->>>>>>> 13432726
+     nrec_start,nrec_start_ears,nrec_start_db,dval_use,radmod)
 !$$$  subprogram documentation block
 !                .      .    .                                       .
 ! subprogram:    read_atms                  read atms 1b data
@@ -33,13 +29,10 @@
 !  2013-12-20  eliu - change icw4crtm>0 to icw4crtm>10 (bug fix))
 !  2014-01-31  mkim - add iql4crtm and set qval= 0 for all-sky mw data assimilation
 !  2015-02-23  Rancic/Thomas - add thin4d to time window logical
-<<<<<<< HEAD
 !  2015-08-20  zhu - add radmod for all-sky and aerosol usages in radiance assimilation
-=======
 !  2016-04-28  jung - added logic for RARS and direct broadcast from NESDIS/UW
 !  2016-10-20  collard - fix to allow monitoring and limited assimilation of spectra when key 
 !                         channels are missing.
->>>>>>> 13432726
 !
 !   input argument list:
 !     mype     - mpi task id
@@ -146,13 +139,8 @@
   integer(i_kind) lnbufr,ksatid,isflg,ichan3,ich3,ich4,ich6
   integer(i_kind) ilat,ilon, ifovmod, nadir
   integer(i_kind),dimension(5):: idate5
-<<<<<<< HEAD
   integer(i_kind) instr,ichan
-  integer(i_kind):: ier
-=======
-  integer(i_kind) instr,ichan,icw4crtm
   integer(i_kind):: ier,ierr
->>>>>>> 13432726
   integer(i_kind):: radedge_min, radedge_max
   integer(i_kind), POINTER :: ifov
   integer(i_kind), TARGET :: ifov_save(maxobs)
@@ -648,44 +636,6 @@
 !    Set data quality predictor
 !    Simply modify the AMSU-A-Type calculations and use them for all ATMS channels.
 !    Remove angle dependent pattern (not mean).
-<<<<<<< HEAD
-     if (adp_anglebc .and. newpc4pred) then
-        ch1 = bt_in(ich1)-ang_rad(ichan1)*cbias(ifovmod,ichan1)
-        ch2 = bt_in(ich2)-ang_rad(ichan2)*cbias(ifovmod,ichan2)
-     else
-        ch1 = bt_in(ich1)-ang_rad(ichan1)*cbias(ifovmod,ichan1)+ &
-             air_rad(ichan1)*cbias(nadir,ichan1)
-        ch2 = bt_in(ich2)-ang_rad(ichan2)*cbias(ifovmod,ichan2)+ &
-             air_rad(ichan2)*cbias(nadir,ichan2)   
-     end if
-     if (isflg == 0 .and. ch1<285.0_r_kind .and. ch2<285.0_r_kind) then
-        cosza = cos(lza)
-        d0    = 8.24_r_kind - 2.622_r_kind*cosza + 1.846_r_kind*cosza*cosza
-        if (radmod%lcloud_fwd) then
-           qval  = zero 
-        else 
-           qval  = cosza*(d0+d1*log(285.0_r_kind-ch1)+d2*log(285.0_r_kind-ch2))
-        endif
-        pred  = max(zero,qval)*100.0_r_kind
-     else
-!       This is taken straight from AMSU-A even though Ch 3 has a different polarisation
-!       and ATMS Ch16 is at a slightly different frequency to AMSU-A Ch 15.
-        if (adp_anglebc .and. newpc4pred) then
-           ch3 = bt_in(ich3)-ang_rad(ichan3)*cbias(ifovmod,ichan3)
-           ch16 = bt_in(ich16)-ang_rad(ichan16)*cbias(ifovmod,ichan16)
-        else
-           ch3  = bt_in(ich3)-ang_rad(ichan3)*cbias(ifovmod,ichan3)+ &
-                air_rad(ichan3)*cbias(nadir,ichan3)   
-           ch16 = bt_in(ich16)-ang_rad(ichan16)*cbias(ifovmod,ichan16)+ &
-                air_rad(ichan16)*cbias(nadir,ichan16)
-        end if
-        pred = abs(ch1-ch16)
-        if(ch1-ch16 >= three) then
-           tt   = 168._r_kind-0.49_r_kind*ch16
-           if(ch1 > 261._r_kind .or. ch1 >= tt .or. &
-                (ch16 <= 273._r_kind))then
-              pred = 100._r_kind
-=======
               if (adp_anglebc .and. newpc4pred) then
                  ch1 = bt_in(ich1)-ang_rad(ichan1)*cbias(ifovmod,ichan1)
                  ch2 = bt_in(ich2)-ang_rad(ichan2)*cbias(ifovmod,ichan2)
@@ -698,7 +648,7 @@
               if (isflg == 0 .and. ch1<285.0_r_kind .and. ch2<285.0_r_kind) then
                  cosza = cos(lza)
                  d0    = 8.24_r_kind - 2.622_r_kind*cosza + 1.846_r_kind*cosza*cosza
-                 if (icw4crtm>10) then
+                 if (radmod%lcloud_fwd) then
                     qval  = zero 
                  else 
                     qval  = cosza*(d0+d1*log(285.0_r_kind-ch1)+d2*log(285.0_r_kind-ch2))
@@ -725,7 +675,6 @@
                     end if
                  end if
               endif
->>>>>>> 13432726
            end if
 
 !    Compute "score" for observation.  All scores>=0.0.  Lowest score is "best"
