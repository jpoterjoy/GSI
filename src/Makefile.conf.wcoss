# This config file contains the compile options for compilation
# of the GSI code on the NOAA HPCS.

# ----------------------------------
# Redefine variables for WCOSS
# ----------------------------------

# Set library versions
BACIO_VER = v2.0.1
BUFR_VER = v10.2.5
CRTM_VER = v2.1.3
NEMSIO_VER = v2.2.1
NETCDF_VER = 3.6.3
SFCIO_VER = v1.0.0
SIGIO_VER = v2.0.1
SP_VER = v2.0.2
W3EMC_VER = v2.0.5
W3NCO_VER = v2.0.6

CORELIB  = /nwprod/lib

CRTM_INC=$(CORELIB)/crtm/$(CRTM_VER)/incmod/crtm_$(CRTM_VER)
NEMSIO_INC=$(CORELIB)/nemsio/$(NEMSIO_VER)/incmod/nemsio_$(NEMSIO_VER)
SFCIO_INC4=$(CORELIB)/sfcio/$(SFCIO_VER)/incmod/sfcio_$(SFCIO_VER)_4
SIGIO_INC4=$(CORELIB)/sigio/$(SIGIO_VER)/incmod/sigio_$(SIGIO_VER)_4
W3EMC_INCd=$(CORELIB)/w3emc/$(W3EMC_VER)/incmod/w3emc_$(W3EMC_VER)_d

BACIO_LIB4=$(CORELIB)/bacio/$(BACIO_VER)/libbacio_$(BACIO_VER)_4.a
BUFR_LIBd=$(CORELIB)/bufr/$(BUFR_VER)/libbufr_$(BUFR_VER)_d_64.a
CRTM_LIB=$(CORELIB)/crtm/$(CRTM_VER)/libcrtm_$(CRTM_VER).a
NEMSIO_LIB=$(CORELIB)/nemsio/$(NEMSIO_VER)/libnemsio_$(NEMSIO_VER).a
SFCIO_LIB4=$(CORELIB)/sfcio/$(SFCIO_VER)/libsfcio_$(SFCIO_VER)_4.a
SIGIO_LIB4=$(CORELIB)/sigio/$(SIGIO_VER)/libsigio_$(SIGIO_VER)_4.a
SP_LIBd=$(CORELIB)/sp/$(SP_VER)/libsp_$(SP_VER)_d.a
W3EMC_LIBd=$(CORELIB)/w3emc/$(W3EMC_VER)/libw3emc_$(W3EMC_VER)_d.a
W3NCO_LIBd=$(CORELIB)/w3nco/$(W3NCO_VER)/libw3nco_$(W3NCO_VER)_d.a

NETCDFPATH = /usrx/local/NetCDF/$(NETCDF_VER)
NETCDF_INCLUDE = $(NETCDFPATH)/include
NETCDF_LDFLAGS_F = -L$(NETCDFPATH)/lib -lnetcdf


# WRF locations
WRFPATH = /nwprod/sorc/wrf_shared.fd
LIBwrfio_int    = $(WRFPATH)/external/io_int/libwrfio_int.a
LIBwrfio_netcdf = $(WRFPATH)/external/io_netcdf/libwrfio_nf.a
OBJwrf_frame_pk = $(WRFPATH)/frame/pack_utils.o
OBJwrf_sizeof_int = $(WRFPATH)/frame/module_machine.o
WRFLIB = $(LIBwrfio_int) $(LIBwrfio_netcdf) $(OBJwrf_frame_pk) $(OBJwrf_sizeof_int)


# Empty out definition of libs use by GMAO GSI building structure
LIBtransf = #-L$(CORELIB) -ltransf
LIBhermes = #-L$(CORELIB) -lhermes
LIBgfio   = #-L$(CORELIB) -lgfio
INChdf    = #-I$(BASEDIR)/$(ARCH)/include/hdf
LIBhdf    = #-L$(BASEDIR)/$(ARCH)/lib  -lmfhdf -ldf -lhdfjpeg -lhdfz -lsz


# ---------------------------
# General targets/definitions
# ---------------------------

  AR     = ar -v

# ----------------------------
# Fortran compiler and options
# ----------------------------

  CF            = mpfort
  FC            = $(CF)

#--- Normal mode options
  PROF= #-pg
  OMP = -openmp

  FFLAGS_F90    = -D_REAL8_ -DWRF

<<<<<<< HEAD
  FFLAGS_COM_N  = -I ./ -I $(INCcrtm) -I $(INCsfcio) -I $(INCsigio) -I $(INCnemsio) \
  		-I $(INCnetcdf) -I $(INCw3) \
                -O3 -fp-model source -convert big_endian -assume byterecl \
                -implicitnone $(OMP)

  FFLAGS_COM_N_NOSWAP  = -I ./ -I $(INCcrtm) -I $(INCsfcio) -I $(INCsigio) -I $(INCnemsio) \
  		       -I $(INCnetcdf) -I $(INCw3) \
=======
  FFLAGS_COM_N  = -I ./ -I $(CRTM_INC) -I $(SFCIO_INC4) -I $(SIGIO_INC4) \
  		-I $(NEMSIO_INC) -I $(NETCDF_INCLUDE) -I $(W3EMC_INCd) \
                -O3 -fp-model source -convert big_endian -assume byterecl \
                -implicitnone $(OMP)

  FFLAGS_COM_N_NOSWAP  = -I ./ -I $(CRTM_INC) -I $(SFCIO_INC4) -I $(SIGIO_INC4) \
  		       -I $(NEMSIO_INC) -I $(NETCDF_INCLUDE) -I $(W3EMC_INCd) \
>>>>>>> 3e8680a2
                       -O3 -fp-model source -convert big_endian -assume byterecl \
                       -implicitnone $(OMP)

  FFLAGS_N  = $(FFLAGS_F90) $(FFLAGS_COM_N) $(PROF) 
  FFLAGS_NOSWAP_N  = $(FFLAGS_F90) $(FFLAGS_COM_N_NOSWAP) $(PROF) 
  FFLAGS_f  = $(FFLAGS_COM_N) $(PROF) 
  FFLAGS    = $(FFLAGS_N) $(PROF) 


#--- Debug mode options
  FFLAGS_COM_D  =  -I ./ -I $(CRTM_INC) -I $(SFCIO_INC4) -I $(SIGIO_INC4) \
  		-I $(NEMSIO_INC) -I $(NETCDF_INCLUDE) -I $(W3EMC_INCd) \
  		-O0 -fp-model source -convert big_endian -assume byterecl \
		-implicitnone -g -traceback -debug \
                -ftrapuv -check all  -fp-stack-check  -fstack-protector -warn
  FFLAGS_COM_NOSWAP_D  =  -I ./ -I $(CRTM_INC) -I $(SFCIO_INC4) -I $(SIGIO_INC4) \
  		       -I $(NEMSIO_INC) -I $(NETCDF_INCLUDE) -I $(W3EMC_INCd) \
  		       -O0 -fp-model source -convert big_endian -assume byterecl \
		       -implicitnone -g -traceback -debug \
                       -ftrapuv -check all  -fp-stack-check  -fstack-protector -warn
  FFLAGS_D  = $(FFLAGS_F90) $(FFLAGS_COM_D)
  FFLAGS_NOSWAP_D = $(FFLAGS_F90) $(FFLAGS_COM_NOSWAP_D)



# ----------------------
# C Compiler and options
# ----------------------

  CC            = mpcc

#--- Normal mode options

  CFLAGS_N      = -DLINUX -Dfunder -I ./ -DFortranByte=char -DFortranInt=int -DFortranLlong='long long' -O3 $(OMP)

#--- Debug mode options

  CFLAGS_D      = -DLINUX -Dfunder -I ./ -DFortranByte=char -DFortranInt=int -DFortranLlong='long long' -g


# ------------------
# Linker and options
# ------------------

  LD            = $(CF)

#--- Normal mode options

  LIBS_N        = $(SP_LIBd) $(NEMSIO_LIB) $(BACIO_LIB4) $(SIGIO_LIB4) \
  		$(SFCIO_LIB4) $(BUFR_LIBd) $(W3NCO_LIBd) $(W3EMC_LIBd) \
  		$(CRTM_LIB) $(WRFLIB) $(NETCDF_LDFLAGS_F)
#               -L../lib/GSD/gsdcloud4nmmb -lgsdcloud

  LDFLAGS_N     = -mkl -Wl,-Map,loadmap.txt $(OMP)

  LDFLAGS       = $(LDFLAGS_N)

#--- Debug mode options

  LIBS_D        = $(LIBS_N)

  LDFLAGS_D     = -mkl -Wl,-Map,loadmap.txt

#--- Empty out mpi library definition: embedded in compiler

  LIBmpi	= <|MERGE_RESOLUTION|>--- conflicted
+++ resolved
@@ -76,15 +76,6 @@
 
   FFLAGS_F90    = -D_REAL8_ -DWRF
 
-<<<<<<< HEAD
-  FFLAGS_COM_N  = -I ./ -I $(INCcrtm) -I $(INCsfcio) -I $(INCsigio) -I $(INCnemsio) \
-  		-I $(INCnetcdf) -I $(INCw3) \
-                -O3 -fp-model source -convert big_endian -assume byterecl \
-                -implicitnone $(OMP)
-
-  FFLAGS_COM_N_NOSWAP  = -I ./ -I $(INCcrtm) -I $(INCsfcio) -I $(INCsigio) -I $(INCnemsio) \
-  		       -I $(INCnetcdf) -I $(INCw3) \
-=======
   FFLAGS_COM_N  = -I ./ -I $(CRTM_INC) -I $(SFCIO_INC4) -I $(SIGIO_INC4) \
   		-I $(NEMSIO_INC) -I $(NETCDF_INCLUDE) -I $(W3EMC_INCd) \
                 -O3 -fp-model source -convert big_endian -assume byterecl \
@@ -92,7 +83,6 @@
 
   FFLAGS_COM_N_NOSWAP  = -I ./ -I $(CRTM_INC) -I $(SFCIO_INC4) -I $(SIGIO_INC4) \
   		       -I $(NEMSIO_INC) -I $(NETCDF_INCLUDE) -I $(W3EMC_INCd) \
->>>>>>> 3e8680a2
                        -O3 -fp-model source -convert big_endian -assume byterecl \
                        -implicitnone $(OMP)
 
