--- conflicted
+++ resolved
@@ -39,7 +39,7 @@
 
 NETCDFPATH = /usrx/local/NetCDF/$(NETCDF_VER)
 NETCDF_INCLUDE = $(NETCDFPATH)/include
-NETCDF_LDFLAGS_F = -L$(NETCDFPATH)/lib -lnetcdf
+LIBnetcdf = -L$(NETCDFPATH)/lib -lnetcdf
 
 
 # WRF locations
@@ -50,15 +50,6 @@
 OBJwrf_sizeof_int = $(WRFPATH)/frame/module_machine.o
 WRFLIB = $(LIBwrfio_int) $(LIBwrfio_netcdf) $(OBJwrf_frame_pk) $(OBJwrf_sizeof_int)
 
-<<<<<<< HEAD
-NETCDFPATH = /usrx/local/NetCDF/$(NETCDF_VERSION)
-INCnetcdf  = $(NETCDFPATH)/include
-LIBnetcdf  = -L$(NETCDFPATH)/lib -lnetcdf
-
-
-
-=======
->>>>>>> d216e5ce
 
 # Empty out definition of libs use by GMAO GSI building structure
 LIBtransf = #-L$(CORELIB) -ltransf
@@ -142,18 +133,9 @@
 
 #--- Normal mode options
 
-<<<<<<< HEAD
-  LIBS_N        = -L$(CORELIB) -lsp_v$(SP_VERSION)_d -lnemsio_v$(NEMSIO_VERSION) \
-  		-lbacio_v$(BACIO_VERSION)_4 -lsigio_v$(SIGIO_VERSION)_4 \
-		-lsfcio_v$(SFCIO_VERSION)_4 -lbufr_v$(BUFR_VERSION)_d_64 \
-		-lw3nco_v$(W3NCO_VERSION)_d -lw3emc_v$(W3EMC_VERSION)_d \
-		$(WRFLIB) -L$(CRTM_PATH) -lcrtm_v$(CRTM_VERSION) \
-		$(LIBnetcdf)
-=======
   LIBS_N        = $(SP_LIBd) $(NEMSIO_LIB) $(BACIO_LIB4) $(SIGIO_LIB4) \
   		$(SFCIO_LIB4) $(BUFR_LIBd) $(W3NCO_LIBd) $(W3EMC_LIBd) \
-  		$(CRTM_LIB) $(WRFLIB) $(NETCDF_LDFLAGS_F)
->>>>>>> d216e5ce
+  		$(CRTM_LIB) $(WRFLIB) $(LIBnetcdf)
 #               -L../lib/GSD/gsdcloud4nmmb -lgsdcloud
 
   LDFLAGS_N     = -mkl -Wl,-Map,loadmap.txt $(OMP)
