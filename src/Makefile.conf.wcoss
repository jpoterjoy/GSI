--- conflicted
+++ resolved
@@ -76,15 +76,6 @@
 
   FFLAGS_F90    = -D_REAL8_ -DWRF
 
-<<<<<<< HEAD
-  FFLAGS_COM_N  = -I ./ -I $(INCcrtm) -I $(INCsfcio) -I $(INCsigio) -I $(INCnemsio) \
-  		-I $(INCnetcdf) -I $(INCw3) \
-                -O3 -fp-model source -convert big_endian -assume byterecl \
-                -implicitnone $(OMP)
-
-  FFLAGS_COM_N_NOSWAP  = -I ./ -I $(INCcrtm) -I $(INCsfcio) -I $(INCsigio) -I $(INCnemsio) \
-  		       -I $(INCnetcdf) -I $(INCw3) \
-=======
   FFLAGS_COM_N  = -I ./ -I $(CRTM_INC) -I $(SFCIO_INC4) -I $(SIGIO_INC4) \
   		-I $(NEMSIO_INC) -I $(NETCDF_INCLUDE) -I $(W3EMC_INCd) \
                 -O3 -fp-model source -convert big_endian -assume byterecl \
@@ -92,7 +83,6 @@
 
   FFLAGS_COM_N_NOSWAP  = -I ./ -I $(CRTM_INC) -I $(SFCIO_INC4) -I $(SIGIO_INC4) \
   		       -I $(NEMSIO_INC) -I $(NETCDF_INCLUDE) -I $(W3EMC_INCd) \
->>>>>>> d52629c4
                        -O3 -fp-model source -convert big_endian -assume byterecl \
                        -implicitnone $(OMP)
 
@@ -141,20 +131,10 @@
 
 #--- Normal mode options
 
-<<<<<<< HEAD
-  LIBS_N        = -L$(CORELIB) -lsp_v$(SP_VERSION)_d -lnemsio_v$(NEMSIO_VERSION) \
-  		-lbacio_v$(BACIO_VERSION)_4 -lsigio_v$(SIGIO_VERSION)_4 \
-		-lsfcio_v$(SFCIO_VERSION)_4 -lbufr_v$(BUFR_VERSION)_d_64 \
-		-lw3nco_v$(W3NCO_VERSION)_d -lw3emc_v$(W3EMC_VERSION)_d \
-		$(WRFLIB) -L$(CRTM_PATH) -lcrtm_v$(CRTM_VERSION) \
-		-L$(NETCDFPATH)/lib -lnetcdf \
-                -L../lib/GSD/gsdcloud4nmmb -lgsdcloud
-=======
   LIBS_N        = $(SP_LIBd) $(NEMSIO_LIB) $(BACIO_LIB4) $(SIGIO_LIB4) \
   		$(SFCIO_LIB4) $(BUFR_LIBd) $(W3NCO_LIBd) $(W3EMC_LIBd) \
-  		$(CRTM_LIB) $(WRFLIB) $(NETCDF_LDFLAGS_F)
-#               -L../lib/GSD/gsdcloud4nmmb -lgsdcloud
->>>>>>> d52629c4
+  		$(CRTM_LIB) $(WRFLIB) $(NETCDF_LDFLAGS_F)              \
+                -L../lib/GSD/gsdcloud4nmmb -lgsdcloud
 
   LDFLAGS_N     = -mkl -Wl,-Map,loadmap.txt $(OMP)
 
