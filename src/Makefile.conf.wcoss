--- conflicted
+++ resolved
@@ -4,14 +4,27 @@
 # ----------------------------------
 # Redefine variables for WCOSS
 # ----------------------------------
+
+# Set library versions
+BACIO_VERSION = 2.0.1
+BUFR_VERSION = 10.2.5
+CRTM_VERSION = 2.1.3
+NEMSIO_VERSION = 2.2.1
+NETCDF_VERSION = 3.6.3
+SFCIO_VERSION = 1.0.0
+SIGIO_VERSION = 1.0.1
+SP_VERSION = 2.0.1
+W3EMC_VERSION = 2.0.5
+W3NCO_VERSION = 2.0.6
+
 COREINC  = /nwprod/lib/incmod
 CORELIB  = /nwprod/lib
-INCsfcio = $(COREINC)/sfcio_4
-INCsigio = $(COREINC)/sigio_4
-INCnemsio= $(COREINC)/nemsio
-INCw3    = $(COREINC)/w3emc_d
+INCsfcio = $(COREINC)/sfcio_v$(SFCIO_VERSION)_4
+INCsigio = $(COREINC)/sigio_v$(SIGIO_VERSION)_4
+INCnemsio= $(COREINC)/nemsio_v$(NEMSIO_VERSION)
+INCw3    = $(COREINC)/w3emc_v$(W3EMC_VERSION)_d
 
-CRTM_VERSION = 2.1.3
+
 CRTM_PATH    = /usrx/local/nceplibs
 INCcrtm      = $(CRTM_PATH)/incmod/crtm_v$(CRTM_VERSION)
 
@@ -24,7 +37,7 @@
 OBJwrf_sizeof_int = $(WRFPATH)/frame/module_machine.o
 WRFLIB = $(LIBwrfio_int) $(LIBwrfio_netcdf) $(OBJwrf_frame_pk) $(OBJwrf_sizeof_int)
 
-NETCDFPATH = /usrx/local/NetCDF/3.6.3
+NETCDFPATH = /usrx/local/NetCDF/$(NETCDF_VERSION)
 INCnetcdf  = $(NETCDFPATH)/include
 
 
@@ -111,12 +124,6 @@
 
 #--- Normal mode options
 
-<<<<<<< HEAD
-  LIBS_N        = -L$(CORELIB) -lsp_d -lnemsio -lbacio_4 -lsigio_4 \
-		-lsfcio_4 -lbufr_d_64 -lw3nco_d -lw3emc_d $(WRFLIB) \
-		-L$(CRTM_PATH) -lcrtm_v$(CRTM_VERSION) \
-		-L$(NETCDFPATH)/lib -lnetcdf
-=======
   LIBS_N        = -L$(CORELIB) -lsp_v$(SP_VERSION)_d -lnemsio_v$(NEMSIO_VERSION) \
   		-lbacio_v$(BACIO_VERSION)_4 -lsigio_v$(SIGIO_VERSION)_4 \
 		-lsfcio_v$(SFCIO_VERSION)_4 -lbufr_v$(BUFR_VERSION)_d_64 \
@@ -124,7 +131,6 @@
 		$(WRFLIB) -L$(CRTM_PATH) -lcrtm_v$(CRTM_VERSION) \
 		-L$(NETCDFPATH)/lib -lnetcdf \
                 -L../lib/GSD/gsdcloud4nmmb -lgsdcloud
->>>>>>> 20c48b4d
 
   LDFLAGS_N     = -mkl -Wl,-Map,loadmap.txt $(OMP)
 
