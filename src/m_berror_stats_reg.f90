!~~~~~~~~~~~~~~~~~~~~~~~~~~~~~~~~~~~~~~~~~~~~~~~~~~~~~~~~~~~~~~~~~~~~~~~
! NASA/GSFC, Global Modeling and Assimilation Office, 900.3, GEOS/DAS  !
!BOP -------------------------------------------------------------------
!
! !MODULE: m_berror_stats_reg - a module of berror_stats input
!
! !DESCRIPTION:
!
! !INTERFACE:

    module m_berror_stats_reg
      use kinds,only : i_kind,r_kind
      use constants, only: zero,one,max_varname_length
      use gridmod, only: nsig
      use chemmod, only : berror_chem

      implicit none

      private	! except

        ! reconfigurable parameters, via NAMELIST/setup/
      public :: berror_stats	! reconfigurable filename

        ! interfaces to file berror_stats.
      public :: berror_get_dims_reg	! get dimensions, jfunc::createj_func()
      public :: berror_read_bal_reg	! get cross-cov.stats., balmod::prebal()
      public :: berror_read_wgt_reg	! get auto-cov.stats., prewgt()


! !REVISION HISTORY:
!       25Feb10 - Zhu - adopt code format from m_berror_stats
!                     - extract from rdgstat_reg
!                     - change sructure of error file
!                     - make changes for generalized control variables
!EOP ___________________________________________________________________

  character(len=*),parameter :: myname='m_berror_stats_reg'

  	! Reconfigurable parameters, vai NAMELISt/setup/
  character(len=256),save :: berror_stats = "berror_stats"	! filename

  integer(i_kind),parameter :: default_unit_ = 22
  integer(i_kind),parameter :: ERRCODE=2

  integer(i_kind),allocatable,dimension(:):: lsig
  real(r_kind),allocatable,dimension(:):: coef1,coef2

contains
!~~~~~~~~~~~~~~~~~~~~~~~~~~~~~~~~~~~~~~~~~~~~~~~~~~~~~~~~~~~~~~~~~~~~~~~
! NASA/GSFC, Global Modeling and Assimilation Office, 900.3, GEOS/DAS  !
!BOP -------------------------------------------------------------------
!
! !IROUTINE: berror_get_dims_reg - get dimensions
!
! !DESCRIPTION:
!
! !INTERFACE:

    subroutine berror_get_dims_reg(msig,mlat,unit)

      implicit none

      integer(i_kind)         ,intent(  out) :: msig  ! dimension of levels
      integer(i_kind)         ,intent(  out) :: mlat  ! dimension of latitudes
      integer(i_kind),optional,intent(in   ) :: unit  ! logical unit [22]

! !REVISION HISTORY:
!EOP ___________________________________________________________________

  character(len=*),parameter :: myname_=myname//'::berror_get_dims_reg'

  integer(i_kind) :: inerr

! Read dimension of stats file
  inerr=default_unit_
  if(present(unit)) inerr = unit
  open(inerr,file=berror_stats,form='unformatted',status='old')
  rewind inerr
  read(inerr) msig,mlat
  close(inerr)
end subroutine berror_get_dims_reg
!~~~~~~~~~~~~~~~~~~~~~~~~~~~~~~~~~~~~~~~~~~~~~~~~~~~~~~~~~~~~~~~~~~~~~~~
! NASA/GSFC, Global Modeling and Assimilation Office, 900.3, GEOS/DAS  !
!BOP -------------------------------------------------------------------
!
! !IROUTINE: berror_read_bal_reg - get cross-corr. coefficients
!
! !DESCRIPTION:
!
! !INTERFACE:

    subroutine berror_read_bal_reg(msig,mlat,agvi,bvi,wgvi,mype,unit)
      use kinds,only : r_single
      use gridmod,only : nlat,nlon
      use guess_grids, only:  ges_psfcavg,ges_prslavg

      implicit none

      integer(i_kind)                              ,intent(in   ) :: msig,mlat
      real(r_kind),dimension(0:mlat+1,nsig,nsig),intent(  out) :: agvi
      real(r_kind),dimension(0:mlat+1,nsig)     ,intent(  out) :: wgvi
      real(r_kind),dimension(0:mlat+1,nsig)     ,intent(  out) :: bvi
      integer(i_kind)                              ,intent(in   ) :: mype  ! "my" processor ID
      integer(i_kind),optional                     ,intent(in   ) :: unit ! an alternative unit

! !REVISION HISTORY:
!       25Feb10 - Zhu  - extracted from rdgstat_reg
!                      - change the structure of error file
!                      - make changes for generalized control variables
!EOP ___________________________________________________________________

  character(len=*),parameter :: myname_=myname//'::berror_read_bal_reg'

!   workspaces/variables for data not returned

  integer(i_kind) k,i,m,n,j,m1,l1,l
  integer(i_kind):: nsigstat,nlatstat
  integer(i_kind):: inerr

  real(r_kind),dimension(nsig) :: rlsig
  real(r_single),dimension(:),allocatable::  clat_avn,sigma_avn
  real(r_single),dimension(:,:),allocatable::  bv_avn,wgv_avn
  real(r_single),dimension(:,:,:),allocatable:: agv_avn
  real(r_kind),dimension(:),allocatable::  rlsigo

!   Open background error statistics file
    inerr=default_unit_
    if(present(unit)) inerr=unit
    open(inerr,file=berror_stats,form='unformatted',status='old')

!   Read header. 
    rewind inerr
    read(inerr) nsigstat,nlatstat

    if(mype==0) then
       write(6,*) myname_,'(PREBAL_REG):  get balance variables', &
         '"',trim(berror_stats),'".  ', &
         'mype,nsigstat,nlatstat =', &
          mype,nsigstat,nlatstat
    end if

    allocate ( clat_avn(mlat) )
    allocate ( sigma_avn(1:msig) )
    allocate ( rlsigo(1:msig) )
    allocate ( agv_avn(0:mlat+1,1:msig,1:msig) )
    allocate ( bv_avn(0:mlat+1,1:msig),wgv_avn(0:mlat+1,1:msig) )

!   Read background error file to get balance variables
    read(inerr)clat_avn,(sigma_avn(k),k=1,msig)
    read(inerr)agv_avn,bv_avn,wgv_avn
    close(inerr)

!   compute vertical(pressure) interpolation index and weight
    do k=1,nsig
       rlsig(k)=log(ges_prslavg(k)/ges_psfcavg)
    enddo
    do k=1,msig
       rlsigo(k)=log(sigma_avn(k))
    enddo

    allocate(lsig(nsig),coef1(nsig),coef2(nsig))
    do k=1,nsig
       if(rlsig(k)>=rlsigo(1))then
          m=1
          m1=2
          lsig(k)=1
          coef1(k)=one
          coef2(k)=zero
       else if(rlsig(k)<=rlsigo(msig))then
          m=msig-1
          m1=msig
          lsig(k)=msig-1
          coef1(k)=zero
          coef2(k)=one
       else
          m_loop: do m=1,msig-1
             m1=m+1
             if((rlsig(k)<=rlsigo(m))   .and.  &
                  (rlsig(k)>rlsigo(m1))     )then
                lsig(k)=m
                exit m_loop
             end if
          enddo m_loop
          coef1(k)=(rlsigo(m1)-rlsig(k))/(rlsigo(m1)-rlsigo(m))
          coef2(k)=one-coef1(k)
          if(lsig(k)==msig)then
             lsig(k)=msig-1
             coef2(k)=one
             coef1(k)=zero
          endif
       endif
    end do

!   Load agv wgv bv
    do k=1,nsig
       m=lsig(k)
       m1=m+1
       do i=1,mlat
          wgvi(i,k)=wgv_avn(i,m)*coef1(k)+wgv_avn(i,m1)*coef2(k)
          bvi (i,k)=bv_avn (i,m)*coef1(k)+bv_avn (i,m1)*coef2(k)
       enddo

       do j=1,nsig
          l=lsig(j)
          l1=l+1
          do i=1,mlat
             agvi(i,j,k)=(agv_avn(i,l,m)*coef1(j)+agv_avn(i,l1,m)*coef2(j))*coef1(k) &
                      +(agv_avn(i,l,m1)*coef1(j)+agv_avn(i,l1,m1)*coef2(j))*coef2(k)
          enddo
       enddo
    enddo

    agvi(0,:,:)=agvi(1,:,:)
    wgvi(0,:)=wgvi(1,:)
    bvi(0,:)=bvi(1,:)
    agvi(mlat+1,:,:)=agvi(mlat,:,:)
    wgvi(mlat+1,:)=wgvi(mlat,:)
    bvi(mlat+1,:)=bvi(mlat,:)
     
    deallocate (agv_avn,bv_avn,wgv_avn,clat_avn,sigma_avn,rlsigo)
    return
end subroutine berror_read_bal_reg
!~~~~~~~~~~~~~~~~~~~~~~~~~~~~~~~~~~~~~~~~~~~~~~~~~~~~~~~~~~~~~~~~~~~~~~~
! NASA/GSFC, Global Modeling and Assimilation Office, 900.3, GEOS/DAS  !
!BOP -------------------------------------------------------------------
!
! !IROUTINE: berror_read_wgt_reg - read auto-corr. coeffs.
!
! !DESCRIPTION:
!
! !INTERFACE:

    subroutine berror_read_wgt_reg(msig,mlat,corz,corp,hwll,hwllp,vz,rlsig,varq,qoption,mype,unit)

      use kinds,only : r_single,r_kind
      use gridmod,only : nlat,nlon,nsig
      use control_vectors,only: nrf,nc2d,nc3d,mvars,nvars
      use control_vectors,only: cvars => nrf_var
      use control_vectors,only: cvars2d,cvars3d,cvarsmd
      use guess_grids, only:  ges_psfcavg,ges_prslavg
      use constants, only: zero,one,ten
      use mpeu_util,only: getindex

      implicit none

      integer(i_kind)                    ,intent(in   ) :: qoption
      integer(i_kind)                    ,intent(in   ) :: msig,mlat
      integer(i_kind)                    ,intent(in   ) :: mype  ! "my" processor ID
      integer(i_kind),optional           ,intent(in   ) :: unit ! an alternative unit

      real(r_kind),dimension(:,:,:),intent(inout):: corz
      real(r_kind),dimension(:,:)  ,intent(inout)  :: corp

      real(r_kind),dimension(0:mlat+1,1:nsig,1:nc3d), intent(inout):: hwll
      real(r_kind),dimension(0:mlat+1,nvars-nc3d)   , intent(inout):: hwllp
      real(r_kind),dimension(nsig,0:mlat+1,1:nc3d),intent(inout):: vz
      real(r_kind),dimension(mlat,nsig),intent(inout)::varq

      real(r_kind),dimension(nsig),intent(out):: rlsig

! !REVISION HISTORY:
!       25Feb10 - Zhu - extract from rdgstat_reg
!                     - change the structure of background error file
!                     - make changes for generalizing control variables
!                     - move varq,factoz here from prewgt_reg
!       28May10 Todling Obtain variable id's on the fly (add getindex)
!       01Jun10 Todling These are now alloctable: corz,corp,hwll,hwllp,vz
!       22Jun10 Treadon - move nrf3_loc and nrf2_loc allocate outside read loop
!       23Jun10 Treadon - explicitly specify dimensions for hwll,hwllp,vz
!       20Nov10 Pagowski - make var name longer for chemical berror and
!                          related change in read
!       16Feb11 Zhu - add gust,vis,pblh
!       03Feb14 Todling - varq & qoption in arg list (remove dep on jfunc)
<<<<<<< HEAD
!       19Jun14 Carley/Zhu - add tcamt and lcbas
=======
!       19Mar14 pondeca - add wspd10m
!       10Apr14 pondeca - add td2m,mxtm,mitm,pmsl
!       07May14 pondeca - add howv
>>>>>>> 3aa43e59
!
!EOP ___________________________________________________________________

  character(len=*),parameter :: myname_=myname//'::berror_read_wgt_reg'

  real(r_kind),parameter:: r25      = one/25.0_r_kind
  real(r_kind),parameter:: zero_3   = 0.3_r_kind
  real(r_kind),parameter:: vz_oz    = 0.53333333_r_kind

!  workspace variables not returned
  real(r_single),dimension(:),allocatable::  clat_avn,sigma_avn
  real(r_single),dimension(:,:),allocatable::  bv_avn,wgv_avn,corqq_avn
  real(r_single),dimension(:,:,:),allocatable:: agv_avn
  real(r_single),dimension(:,:),allocatable:: corz_avn,hwll_avn,vztdq_avn

  real(r_single),dimension(1:mlat,msig,nrf):: corz_tmp
  real(r_single),dimension(0:mlat+1,msig,nrf):: hwll_tmp
  real(r_single),dimension(msig,0:mlat+1,nrf):: vz_tmp


  character*5 :: varshort
  character(len=max_varname_length) :: var_chem,var
  logical,dimension(nrf):: nrf_err

<<<<<<< HEAD
  integer(i_kind) :: nrf3_oz,nrf3_q,nrf3_cw,nrf3_sf,nrf2_sst
  integer(i_kind) :: nrf3_t,nrf2_gust,nrf2_vis,nrf2_pblh,nrf2_tcamt,nrf2_lcbas
=======
  integer(i_kind) :: nrf3_oz,nrf3_q,nrf3_cw,nrf3_sf,nrf3_vp,nrf2_sst
  integer(i_kind) :: nrf3_t,nrf2_gust,nrf2_vis,nrf2_pblh,nrf2_ps,nrf2_wspd10m
  integer(i_kind) :: nrf2_td2m,nrf2_mxtm,nrf2_mitm,nrf2_pmsl,nrf2_howv
  integer(i_kind) :: nrf3_sfwter,nrf3_vpwter
>>>>>>> 3aa43e59
  integer(i_kind) :: inerr,istat
  integer(i_kind) :: nsigstat,nlatstat,isig
  integer(i_kind) :: loc,nn,m1,m,i,n,j,k,n0
  integer(i_kind),allocatable,dimension(:) :: nrf2_loc,nrf3_loc,nmotl_loc
  real(r_kind) :: corq2x
  real(r_kind) :: factoz
  real(r_kind) :: raux

  real(r_kind), parameter :: corz_default=one,hwll_default=100000_r_kind,&
                             vz_default=one

  allocate ( clat_avn(mlat) )
  allocate ( sigma_avn(1:msig) )
  allocate ( agv_avn(0:mlat+1,1:msig,1:msig) )
  allocate ( bv_avn(0:mlat+1,1:msig),wgv_avn(0:mlat+1,1:msig) )

! Open background error statistics file
  inerr=default_unit_
  if(present(unit)) inerr=unit
  open(inerr,file=berror_stats,form='unformatted',status='old')

! Read header.
  rewind inerr
  read(inerr) nsigstat,nlatstat

! Read background error file to get balance variables
  read(inerr)clat_avn,(sigma_avn(k),k=1,msig)
  read(inerr)agv_avn,bv_avn,wgv_avn

! compute vertical(pressure) interpolation index and weight
  do k=1,nsig
     rlsig(k)=log(ges_prslavg(k)/ges_psfcavg)
  enddo

  if(mype==0) then
     write(6,*) myname_,'(PREWGT_REG):  read error amplitudes ', &
       '"',trim(berror_stats),'".  ', &
       'mype,nsigstat,nlatstat =', &
        mype,nsigstat,nlatstat
  end if

   allocate(nrf3_loc(nc3d),nrf2_loc(nc2d),nmotl_loc(mvars))
   do n=1,nc3d
      nrf3_loc(n)=getindex(cvars,cvars3d(n))
   enddo
   do n=1,nc2d
      nrf2_loc(n)=getindex(cvars,cvars2d(n))
   enddo
   do n=1,mvars
      nmotl_loc(n)=getindex(cvars,cvarsmd(n))
   enddo


! Read amplitudes
  nrf_err=.false.
  read: do
     if (berror_chem) then
        read(inerr,iostat=istat) var_chem,isig
        var=var_chem
!chem variable names can be longer than 5 chars
     else 
        read(inerr,iostat=istat) varshort, isig
        var=varshort
     endif

     if (istat /= 0) exit
     allocate ( corz_avn(1:mlat,1:isig) )
     allocate ( hwll_avn(0:mlat+1,1:isig) )
     allocate ( vztdq_avn(1:isig,0:mlat+1) )

     if (var/='q') then
        read(inerr) corz_avn
     else
        allocate ( corqq_avn(1:mlat,1:isig) )
        read(inerr) corz_avn,corqq_avn
     end if

     read(inerr) hwll_avn
     if (isig>1) then
        read(inerr) vztdq_avn
     end if

!    load the variances
     do n=1,nrf
        if (var==cvars(n)) then
           nrf_err(n)=.true.
           loc=n
           exit
        end if
     end do

     if (isig==msig) then
        do n=1,nc3d
           if (nrf3_loc(n)==loc) then
              if (var=='q' .and. qoption==2) then
!                choose which q stat to use
                 do k=1,msig
                    do i=1,mlat
                       corz_tmp(i,k,n)=corqq_avn(i,k)
                    end do
                 end do
              else
                 do k=1,msig
                    do i=1,mlat
                       corz_tmp(i,k,n)=corz_avn(i,k)
                    end do
                 end do
              end if
              do k=1,msig
                 do i=0,mlat+1
                    hwll_tmp(i,k,n)=hwll_avn(i,k)
                    vz_tmp(k,i,n)=vztdq_avn(k,i)
                 end do
              end do
              exit
           end if
        end do
     end if

     if (isig==1) then
       do n=1,nc2d
          if (nrf2_loc(n)==loc) then
             do i=1,mlat
                 corp(i,n)=corz_avn(i,1)
                 hwllp(i,n)=hwll_avn(i,1)
             end do
             hwllp(0,n)=hwll_avn(0,1)
             hwllp(mlat+1,n)=hwll_avn(mlat+1,1)
             exit
          end if
       end do
     end if

     deallocate ( corz_avn )
     deallocate ( hwll_avn )
     deallocate ( vztdq_avn )
     if (var=='q') deallocate ( corqq_avn )
  enddo read
  close(inerr)

  deallocate(clat_avn,sigma_avn)
  deallocate(agv_avn,bv_avn,wgv_avn)

! 3d variable
  do n=1,nc3d
     loc=nrf3_loc(n)
     if (nrf_err(loc)) then
        do k=1,nsig
           m=lsig(k)
           m1=m+1
           do i=1,mlat
              corz(i,k,n)=corz_tmp(i,m,n)*coef1(k)+corz_tmp(i,m1,n)*coef2(k)
           enddo

           do i=0,mlat+1
              hwll(i,k,n)=hwll_tmp(i,m,n)*coef1(k)+hwll_tmp(i,m1,n)*coef2(k)
              vz(k,i,n)=vz_tmp(m,i,n)*coef1(k)+vz_tmp(m1,i,n)*coef2(k)
           enddo
        enddo
     else
        do k=1,nsig
           do i=1,mlat
              corz(i,k,n)=corz_default
           enddo

           do i=0,mlat+1
              hwll(i,k,n)=hwll_default
              vz(k,i,n)=vz_default
           enddo
        enddo
        if(mype==0) then
           write(6,*)'Assigned default statistics to variable ',cvars(loc)
        endif
     end if
  enddo

! Get control variable indexes
  nrf3_t  =getindex(cvars3d,'t')
  nrf3_q  =getindex(cvars3d,'q')
  nrf3_oz =getindex(cvars3d,'oz')
  nrf3_cw =getindex(cvars3d,'cw')
  nrf3_sf =getindex(cvars3d,'sf')
  nrf3_vp =getindex(cvars3d,'vp')
  nrf2_sst=getindex(cvars2d,'sst')
  nrf2_gust=getindex(cvars2d,'gust')
  nrf2_vis=getindex(cvars2d,'vis')
  nrf2_pblh=getindex(cvars2d,'pblh')
<<<<<<< HEAD
  nrf2_tcamt=getindex(cvars2d,'tcamt')
  nrf2_lcbas=getindex(cvars2d,'lcbas')
=======
  nrf2_ps=getindex(cvars2d,'ps')
  nrf2_wspd10m=getindex(cvars2d,'wspd10m')
  nrf2_td2m=getindex(cvars2d,'td2m')
  nrf2_mxtm=getindex(cvars2d,'mxtm')
  nrf2_mitm=getindex(cvars2d,'mitm')
  nrf2_pmsl=getindex(cvars2d,'pmsl')
  nrf2_howv=getindex(cvars2d,'howv')
  nrf3_sfwter =getindex(cvars3d,'sfwter')
  nrf3_vpwter =getindex(cvars3d,'vpwter')
>>>>>>> 3aa43e59

  if(nrf3_q>0 .and. qoption==2)then
     do k=1,nsig
        do j=1,mlat
           varq(j,k)=min(max(real(corz(j,k,nrf3_q),r_kind),0.0015_r_kind),one)
           corz(j,k,nrf3_q)=one
        enddo
     enddo
  endif

  if (nrf3_oz>0) then 
     factoz = 0.0002_r_kind*r25
     corz(:,:,nrf3_oz)=factoz
!    hwll:,:,nrf3_oz)=400000.0_r_kind
     vz(:,:,nrf3_oz)=vz_oz
  end if

  if (nrf3_cw>0) then
     corz(:,:,nrf3_cw)=zero
     do k=1,nsig
        if (ges_prslavg(k)>ten) then 
           do j=1,mlat
              corz(j,k,nrf3_cw)=1.0e-10_r_kind
           end do
        end if
     end do
     hwll(:,:,nrf3_cw)=0.75_r_kind*hwll(:,:,nrf3_q)
     vz(:,:,nrf3_cw)=1.2_r_kind*vz(:,:,nrf3_q)
  end if


  if (nrf3_sfwter>0) then
      if(mype==0) write(6,*)'Replace default with appropriate statistics for variable sfwter'
      corz(1:mlat,1:nsig,nrf3_sfwter)=corz(1:mlat,1:nsig,nrf3_sf)
      hwll(0:mlat+1,1:nsig,nrf3_sfwter)=hwll(0:mlat+1,1:nsig,nrf3_sf)
  endif

  if (nrf3_vpwter>0) then
      if(mype==0) write(6,*)'Replace default with appropriate statistics for variable vpwter'
      corz(1:mlat,1:nsig,nrf3_vpwter)=corz(1:mlat,1:nsig,nrf3_vp)
      hwll(0:mlat+1,1:nsig,nrf3_vpwter)=hwll(0:mlat+1,1:nsig,nrf3_vp)
  endif

! 2d variable
  do n=1,nc2d
     loc=nrf2_loc(n)
     if (nrf_err(loc)) cycle
     if (n==nrf2_sst) then
        do i=1,mlat
           corp(i,n)=zero_3
        end do
        do i=0,mlat+1
           hwllp(i,n)=hwll(i,1,nrf3_sf)
           hwllp(i,nc2d+1)=hwll(i,1,nrf3_sf) !not very nice, since it assumes that stl and sti
           hwllp(i,nc2d+2)=hwll(i,1,nrf3_sf) !are always the first motley variables in convinfo
        end do
     end if
     if (n==nrf2_gust) then
        do i=1,mlat
           corp(i,n)=3.0_r_kind
        end do
        do i=0,mlat+1
           hwllp(i,n)=hwll(i,1,nrf3_q)
        end do
     end if
     if (n==nrf2_vis) then
        do i=1,mlat
           corp(i,n)=20000.0_r_kind
        end do
        do i=0,mlat+1
           hwllp(i,n)=hwll(i,1,nrf3_t)
        end do
     end if
     if (n==nrf2_pblh) then
        do i=1,mlat
           corp(i,n)=500.0_r_kind
        end do
        do i=0,mlat+1
           hwllp(i,n)=3.0_r_kind*hwll(i,1,nrf3_t)
        end do
     end if
<<<<<<< HEAD
     if (n==nrf2_tcamt) then
        do i=1,mlat
           corp(i,n)=50.0_r_kind
=======
     if (n==nrf2_wspd10m) then
        do i=1,mlat
           corp(i,n)=3.0_r_kind
        end do
        do i=0,mlat+1
           hwllp(i,n)=hwll(i,1,nrf3_q)
        end do
     end if
     if (n==nrf2_td2m) then
        raux=maxval(corz(1:mlat,1,nrf3_q))
        do i=1,mlat
           corp(i,n)=(corz(i,1,nrf3_q)/raux)*3.0_r_kind !tentatively
        end do
        do i=0,mlat+1
           hwllp(i,n)=hwll(i,1,nrf3_q) !tentatively
        end do
     end if
     if (n==nrf2_mxtm) then
        do i=1,mlat
           corp(i,n)=corz(i,1,nrf3_t)
>>>>>>> 3aa43e59
        end do
        do i=0,mlat+1
           hwllp(i,n)=hwll(i,1,nrf3_t)
        end do
     end if
<<<<<<< HEAD
     if (n==nrf2_lcbas) then
        do i=1,mlat
           corp(i,n)=40000.0_r_kind
=======
     if (n==nrf2_mitm) then
        do i=1,mlat
           corp(i,n)=corz(i,1,nrf3_t)
>>>>>>> 3aa43e59
        end do
        do i=0,mlat+1
           hwllp(i,n)=hwll(i,1,nrf3_t)
        end do
<<<<<<< HEAD
        print*, 'm_berror_reg: maxhwllp_lcbas=',maxval(hwllp(:,n))
     end if
=======
     end if
     if (n==nrf2_pmsl) then
        do i=1,mlat
           corp(i,n)=corp(i,nrf2_ps)
        end do
        do i=0,mlat+1
           hwllp(i,n)=hwllp(i,nrf2_ps)
        end do
     end if
     if (n==nrf2_howv) then
        do i=1,mlat
           corp(i,n)=0.3_r_kind
        end do
        do i=0,mlat+1
           hwllp(i,n)=hwll(i,1,nrf3_sf) !tentatively
        end do
     end if
  enddo


! motley variable
  n0=nc2d 
  do n=1,mvars
     if (cvarsmd(n)=='stl') cycle
     if (cvarsmd(n)=='sti') cycle

     if (cvarsmd(n)=='pswter') then
        do i=1,mlat
           corp(i,n0+n)=corp(i,nrf2_ps)
        end do
        do i=0,mlat+1
           hwllp(i,n0+n)=hwllp(i,nrf2_ps)
        end do
     endif

     if (cvarsmd(n)=='twter') then
        do i=1,mlat
           corp(i,n0+n)=corz(i,1,nrf3_t)
        end do
        do i=0,mlat+1
           hwllp(i,n0+n)=hwll(i,1,nrf3_t)
        end do
     endif

     if (cvarsmd(n)=='qwter') then
        do i=1,mlat
           corp(i,n0+n)=corz(i,1,nrf3_q)
        end do
        do i=0,mlat+1
           hwllp(i,n0+n)=hwll(i,1,nrf3_q)
        end do
     endif

     if (cvarsmd(n)=='gustwter') then
        do i=1,mlat
           corp(i,n0+n)=corp(i,nrf2_gust)
        end do
        do i=0,mlat+1
           hwllp(i,n0+n)=hwllp(i,nrf2_gust)
        end do
     endif

     if (cvarsmd(n)=='wspd10mwter') then
        do i=1,mlat
           corp(i,n0+n)=corp(i,nrf2_wspd10m)
        end do
        do i=0,mlat+1
           hwllp(i,n0+n)=hwllp(i,nrf2_wspd10m)
        end do
     endif

     if (cvarsmd(n)=='td2mwter') then
        do i=1,mlat
           corp(i,n0+n)=corp(i,nrf2_td2m)
        end do
        do i=0,mlat+1
           hwllp(i,n0+n)=hwllp(i,nrf2_td2m)
        end do
     endif

     if (cvarsmd(n)=='mxtmwter') then
        do i=1,mlat
           corp(i,n0+n)=corp(i,nrf2_mxtm)
        end do
        do i=0,mlat+1
           hwllp(i,n0+n)=hwllp(i,nrf2_mxtm)
        end do
     endif

     if (cvarsmd(n)=='mitmwter') then
        do i=1,mlat
           corp(i,n0+n)=corp(i,nrf2_mitm)
        end do
        do i=0,mlat+1
           hwllp(i,n0+n)=hwllp(i,nrf2_mitm)
        end do
     endif
>>>>>>> 3aa43e59
  enddo

  deallocate(nrf3_loc,nrf2_loc,nmotl_loc)

  return
end subroutine berror_read_wgt_reg

end module m_berror_stats_reg<|MERGE_RESOLUTION|>--- conflicted
+++ resolved
@@ -238,7 +238,7 @@
       use control_vectors,only: cvars => nrf_var
       use control_vectors,only: cvars2d,cvars3d,cvarsmd
       use guess_grids, only:  ges_psfcavg,ges_prslavg
-      use constants, only: zero,one,ten
+      use constants, only: zero,one,ten,three
       use mpeu_util,only: getindex
 
       implicit none
@@ -271,13 +271,10 @@
 !                          related change in read
 !       16Feb11 Zhu - add gust,vis,pblh
 !       03Feb14 Todling - varq & qoption in arg list (remove dep on jfunc)
-<<<<<<< HEAD
-!       19Jun14 Carley/Zhu - add tcamt and lcbas
-=======
 !       19Mar14 pondeca - add wspd10m
 !       10Apr14 pondeca - add td2m,mxtm,mitm,pmsl
 !       07May14 pondeca - add howv
->>>>>>> 3aa43e59
+!       19Jun14 carley/zhu - add tcamt and lcbas
 !
 !EOP ___________________________________________________________________
 
@@ -302,15 +299,10 @@
   character(len=max_varname_length) :: var_chem,var
   logical,dimension(nrf):: nrf_err
 
-<<<<<<< HEAD
-  integer(i_kind) :: nrf3_oz,nrf3_q,nrf3_cw,nrf3_sf,nrf2_sst
-  integer(i_kind) :: nrf3_t,nrf2_gust,nrf2_vis,nrf2_pblh,nrf2_tcamt,nrf2_lcbas
-=======
   integer(i_kind) :: nrf3_oz,nrf3_q,nrf3_cw,nrf3_sf,nrf3_vp,nrf2_sst
   integer(i_kind) :: nrf3_t,nrf2_gust,nrf2_vis,nrf2_pblh,nrf2_ps,nrf2_wspd10m
-  integer(i_kind) :: nrf2_td2m,nrf2_mxtm,nrf2_mitm,nrf2_pmsl,nrf2_howv
+  integer(i_kind) :: nrf2_td2m,nrf2_mxtm,nrf2_mitm,nrf2_pmsl,nrf2_howv,nrf2_tcamt,nrf2_lcbas
   integer(i_kind) :: nrf3_sfwter,nrf3_vpwter
->>>>>>> 3aa43e59
   integer(i_kind) :: inerr,istat
   integer(i_kind) :: nsigstat,nlatstat,isig
   integer(i_kind) :: loc,nn,m1,m,i,n,j,k,n0
@@ -498,10 +490,6 @@
   nrf2_gust=getindex(cvars2d,'gust')
   nrf2_vis=getindex(cvars2d,'vis')
   nrf2_pblh=getindex(cvars2d,'pblh')
-<<<<<<< HEAD
-  nrf2_tcamt=getindex(cvars2d,'tcamt')
-  nrf2_lcbas=getindex(cvars2d,'lcbas')
-=======
   nrf2_ps=getindex(cvars2d,'ps')
   nrf2_wspd10m=getindex(cvars2d,'wspd10m')
   nrf2_td2m=getindex(cvars2d,'td2m')
@@ -511,7 +499,8 @@
   nrf2_howv=getindex(cvars2d,'howv')
   nrf3_sfwter =getindex(cvars3d,'sfwter')
   nrf3_vpwter =getindex(cvars3d,'vpwter')
->>>>>>> 3aa43e59
+  nrf2_tcamt=getindex(cvars2d,'tcamt')
+  nrf2_lcbas=getindex(cvars2d,'lcbas')
 
   if(nrf3_q>0 .and. qoption==2)then
      do k=1,nsig
@@ -571,7 +560,7 @@
      end if
      if (n==nrf2_gust) then
         do i=1,mlat
-           corp(i,n)=3.0_r_kind
+           corp(i,n)=three
         end do
         do i=0,mlat+1
            hwllp(i,n)=hwll(i,1,nrf3_q)
@@ -590,17 +579,12 @@
            corp(i,n)=500.0_r_kind
         end do
         do i=0,mlat+1
-           hwllp(i,n)=3.0_r_kind*hwll(i,1,nrf3_t)
-        end do
-     end if
-<<<<<<< HEAD
-     if (n==nrf2_tcamt) then
-        do i=1,mlat
-           corp(i,n)=50.0_r_kind
-=======
+           hwllp(i,n)=three*hwll(i,1,nrf3_t)
+        end do
+     end if
      if (n==nrf2_wspd10m) then
         do i=1,mlat
-           corp(i,n)=3.0_r_kind
+           corp(i,n)=three
         end do
         do i=0,mlat+1
            hwllp(i,n)=hwll(i,1,nrf3_q)
@@ -609,7 +593,7 @@
      if (n==nrf2_td2m) then
         raux=maxval(corz(1:mlat,1,nrf3_q))
         do i=1,mlat
-           corp(i,n)=(corz(i,1,nrf3_q)/raux)*3.0_r_kind !tentatively
+           corp(i,n)=(corz(i,1,nrf3_q)/raux)*three !tentatively
         end do
         do i=0,mlat+1
            hwllp(i,n)=hwll(i,1,nrf3_q) !tentatively
@@ -618,46 +602,53 @@
      if (n==nrf2_mxtm) then
         do i=1,mlat
            corp(i,n)=corz(i,1,nrf3_t)
->>>>>>> 3aa43e59
         end do
         do i=0,mlat+1
            hwllp(i,n)=hwll(i,1,nrf3_t)
         end do
      end if
-<<<<<<< HEAD
+     if (n==nrf2_mitm) then
+        do i=1,mlat
+           corp(i,n)=corz(i,1,nrf3_t)
+        end do
+        do i=0,mlat+1
+           hwllp(i,n)=hwll(i,1,nrf3_t)
+        end do
+     end if
+     if (n==nrf2_pmsl) then
+        do i=1,mlat
+           corp(i,n)=corp(i,nrf2_ps)
+        end do
+        do i=0,mlat+1
+           hwllp(i,n)=hwllp(i,nrf2_ps)
+        end do
+     end if
+     if (n==nrf2_howv) then
+        do i=1,mlat
+           corp(i,n)=0.3_r_kind
+        end do
+        do i=0,mlat+1
+           hwllp(i,n)=hwll(i,1,nrf3_sf) !tentatively
+        end do
+     end if
+     if (n==nrf2_tcamt) then
+        do i=1,mlat
+           corp(i,n)=50.0_r_kind
+        end do
+        do i=0,mlat+1
+           hwllp(i,n)=hwll(i,1,nrf3_t)
+        end do
+     end if
      if (n==nrf2_lcbas) then
         do i=1,mlat
            corp(i,n)=40000.0_r_kind
-=======
-     if (n==nrf2_mitm) then
-        do i=1,mlat
-           corp(i,n)=corz(i,1,nrf3_t)
->>>>>>> 3aa43e59
         end do
         do i=0,mlat+1
            hwllp(i,n)=hwll(i,1,nrf3_t)
         end do
-<<<<<<< HEAD
         print*, 'm_berror_reg: maxhwllp_lcbas=',maxval(hwllp(:,n))
      end if
-=======
-     end if
-     if (n==nrf2_pmsl) then
-        do i=1,mlat
-           corp(i,n)=corp(i,nrf2_ps)
-        end do
-        do i=0,mlat+1
-           hwllp(i,n)=hwllp(i,nrf2_ps)
-        end do
-     end if
-     if (n==nrf2_howv) then
-        do i=1,mlat
-           corp(i,n)=0.3_r_kind
-        end do
-        do i=0,mlat+1
-           hwllp(i,n)=hwll(i,1,nrf3_sf) !tentatively
-        end do
-     end if
+
   enddo
 
 
@@ -738,7 +729,6 @@
            hwllp(i,n0+n)=hwllp(i,nrf2_mitm)
         end do
      endif
->>>>>>> 3aa43e59
   enddo
 
   deallocate(nrf3_loc,nrf2_loc,nmotl_loc)
