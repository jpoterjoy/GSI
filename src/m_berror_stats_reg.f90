!~~~~~~~~~~~~~~~~~~~~~~~~~~~~~~~~~~~~~~~~~~~~~~~~~~~~~~~~~~~~~~~~~~~~~~~
! NASA/GSFC, Global Modeling and Assimilation Office, 900.3, GEOS/DAS  !
!BOP -------------------------------------------------------------------
!
! !MODULE: m_berror_stats_reg - a module of berror_stats input
!
! !DESCRIPTION:
!
! !INTERFACE:

    module m_berror_stats_reg
      use kinds,only : i_kind,r_kind
      use constants, only: zero,one,max_varname_length
      use gridmod, only: nsig
      use chemmod, only : berror_chem

      implicit none

      private	! except

        ! reconfigurable parameters, via NAMELIST/setup/
      public :: berror_stats	! reconfigurable filename

        ! interfaces to file berror_stats.
      public :: berror_get_dims_reg	! get dimensions, jfunc::createj_func()
      public :: berror_read_bal_reg	! get cross-cov.stats., balmod::prebal()
      public :: berror_read_wgt_reg	! get auto-cov.stats., prewgt()


! !REVISION HISTORY:
!       25Feb10 - Zhu - adopt code format from m_berror_stats
!                     - extract from rdgstat_reg
!                     - change sructure of error file
!                     - make changes for generalized control variables
!EOP ___________________________________________________________________

  character(len=*),parameter :: myname='m_berror_stats_reg'

  	! Reconfigurable parameters, vai NAMELISt/setup/
  character(len=256),save :: berror_stats = "berror_stats"	! filename

  integer(i_kind),parameter :: default_unit_ = 22
  integer(i_kind),parameter :: ERRCODE=2

  integer(i_kind),allocatable,dimension(:):: lsig
  real(r_kind),allocatable,dimension(:):: coef1,coef2

contains
!~~~~~~~~~~~~~~~~~~~~~~~~~~~~~~~~~~~~~~~~~~~~~~~~~~~~~~~~~~~~~~~~~~~~~~~
! NASA/GSFC, Global Modeling and Assimilation Office, 900.3, GEOS/DAS  !
!BOP -------------------------------------------------------------------
!
! !IROUTINE: berror_get_dims_reg - get dimensions
!
! !DESCRIPTION:
!
! !INTERFACE:

    subroutine berror_get_dims_reg(msig,mlat,unit)

      implicit none

      integer(i_kind)         ,intent(  out) :: msig  ! dimension of levels
      integer(i_kind)         ,intent(  out) :: mlat  ! dimension of latitudes
      integer(i_kind),optional,intent(in   ) :: unit  ! logical unit [22]

! !REVISION HISTORY:
!EOP ___________________________________________________________________

  character(len=*),parameter :: myname_=myname//'::berror_get_dims_reg'

  integer(i_kind) :: inerr

! Read dimension of stats file
  inerr=default_unit_
  if(present(unit)) inerr = unit
  open(inerr,file=berror_stats,form='unformatted',status='old')
  rewind inerr
  read(inerr) msig,mlat
  close(inerr)
end subroutine berror_get_dims_reg
!~~~~~~~~~~~~~~~~~~~~~~~~~~~~~~~~~~~~~~~~~~~~~~~~~~~~~~~~~~~~~~~~~~~~~~~
! NASA/GSFC, Global Modeling and Assimilation Office, 900.3, GEOS/DAS  !
!BOP -------------------------------------------------------------------
!
! !IROUTINE: berror_read_bal_reg - get cross-corr. coefficients
!
! !DESCRIPTION:
!
! !INTERFACE:

    subroutine berror_read_bal_reg(msig,mlat,agvi,bvi,wgvi,mype,unit)
      use kinds,only : r_single
      use gridmod,only : nlat,nlon
      use guess_grids, only:  ges_psfcavg,ges_prslavg

      implicit none

      integer(i_kind)                              ,intent(in   ) :: msig,mlat
      real(r_kind),dimension(0:mlat+1,nsig,nsig),intent(  out) :: agvi
      real(r_kind),dimension(0:mlat+1,nsig)     ,intent(  out) :: wgvi
      real(r_kind),dimension(0:mlat+1,nsig)     ,intent(  out) :: bvi
      integer(i_kind)                              ,intent(in   ) :: mype  ! "my" processor ID
      integer(i_kind),optional                     ,intent(in   ) :: unit ! an alternative unit

! !REVISION HISTORY:
!       25Feb10 - Zhu  - extracted from rdgstat_reg
!                      - change the structure of error file
!                      - make changes for generalized control variables
!EOP ___________________________________________________________________

  character(len=*),parameter :: myname_=myname//'::berror_read_bal_reg'

!   workspaces/variables for data not returned

  integer(i_kind) k,i,m,j,m1,l1,l
  integer(i_kind):: nsigstat,nlatstat
  integer(i_kind):: inerr

  real(r_kind),dimension(nsig) :: rlsig
  real(r_single),dimension(:),allocatable::  clat_avn,sigma_avn
  real(r_single),dimension(:,:),allocatable::  bv_avn,wgv_avn
  real(r_single),dimension(:,:,:),allocatable:: agv_avn
  real(r_kind),dimension(:),allocatable::  rlsigo

!   Open background error statistics file
    inerr=default_unit_
    if(present(unit)) inerr=unit
    open(inerr,file=berror_stats,form='unformatted',status='old')

!   Read header. 
    rewind inerr
    read(inerr) nsigstat,nlatstat

    if(mype==0) then
       write(6,*) myname_,'(PREBAL_REG):  get balance variables', &
         '"',trim(berror_stats),'".  ', &
         'mype,nsigstat,nlatstat =', &
          mype,nsigstat,nlatstat
    end if

    allocate ( clat_avn(mlat) )
    allocate ( sigma_avn(1:msig) )
    allocate ( rlsigo(1:msig) )
    allocate ( agv_avn(0:mlat+1,1:msig,1:msig) )
    allocate ( bv_avn(0:mlat+1,1:msig),wgv_avn(0:mlat+1,1:msig) )

!   Read background error file to get balance variables
    read(inerr)clat_avn,(sigma_avn(k),k=1,msig)
    read(inerr)agv_avn,bv_avn,wgv_avn
    close(inerr)

!   compute vertical(pressure) interpolation index and weight
    do k=1,nsig
       rlsig(k)=log(ges_prslavg(k)/ges_psfcavg)
    enddo
    do k=1,msig
       rlsigo(k)=log(sigma_avn(k))
    enddo

    allocate(lsig(nsig),coef1(nsig),coef2(nsig))
    do k=1,nsig
       if(rlsig(k)>=rlsigo(1))then
          m=1
          m1=2
          lsig(k)=1
          coef1(k)=one
          coef2(k)=zero
       else if(rlsig(k)<=rlsigo(msig))then
          m=msig-1
          m1=msig
          lsig(k)=msig-1
          coef1(k)=zero
          coef2(k)=one
       else
          m_loop: do m=1,msig-1
             m1=m+1
             if((rlsig(k)<=rlsigo(m))   .and.  &
                  (rlsig(k)>rlsigo(m1))     )then
                lsig(k)=m
                exit m_loop
             end if
          enddo m_loop
          coef1(k)=(rlsigo(m1)-rlsig(k))/(rlsigo(m1)-rlsigo(m))
          coef2(k)=one-coef1(k)
          if(lsig(k)==msig)then
             lsig(k)=msig-1
             coef2(k)=one
             coef1(k)=zero
          endif
       endif
    end do

!   Load agv wgv bv
    do k=1,nsig
       m=lsig(k)
       m1=m+1
       do i=1,mlat
          wgvi(i,k)=wgv_avn(i,m)*coef1(k)+wgv_avn(i,m1)*coef2(k)
          bvi (i,k)=bv_avn (i,m)*coef1(k)+bv_avn (i,m1)*coef2(k)
       enddo

       do j=1,nsig
          l=lsig(j)
          l1=l+1
          do i=1,mlat
             agvi(i,j,k)=(agv_avn(i,l,m)*coef1(j)+agv_avn(i,l1,m)*coef2(j))*coef1(k) &
                      +(agv_avn(i,l,m1)*coef1(j)+agv_avn(i,l1,m1)*coef2(j))*coef2(k)
          enddo
       enddo
    enddo

    agvi(0,:,:)=agvi(1,:,:)
    wgvi(0,:)=wgvi(1,:)
    bvi(0,:)=bvi(1,:)
    agvi(mlat+1,:,:)=agvi(mlat,:,:)
    wgvi(mlat+1,:)=wgvi(mlat,:)
    bvi(mlat+1,:)=bvi(mlat,:)
     
    deallocate (agv_avn,bv_avn,wgv_avn,clat_avn,sigma_avn,rlsigo)
    return
end subroutine berror_read_bal_reg
!~~~~~~~~~~~~~~~~~~~~~~~~~~~~~~~~~~~~~~~~~~~~~~~~~~~~~~~~~~~~~~~~~~~~~~~
! NASA/GSFC, Global Modeling and Assimilation Office, 900.3, GEOS/DAS  !
!BOP -------------------------------------------------------------------
!
! !IROUTINE: berror_read_wgt_reg - read auto-corr. coeffs.
!
! !DESCRIPTION:
!
! !INTERFACE:

    subroutine berror_read_wgt_reg(msig,mlat,corz,corp,hwll,hwllp,vz,rlsig,varq,qoption,mype,unit)

      use kinds,only : r_single,r_kind
      use gridmod,only : nlat,nlon,nsig
      use control_vectors,only: nrf,nc2d,nc3d,mvars,nvars
      use control_vectors,only: cvars => nrf_var
      use control_vectors,only: cvars2d,cvars3d,cvarsmd
      use guess_grids, only:  ges_psfcavg,ges_prslavg
      use constants, only: zero,one,ten,three
      use mpeu_util,only: getindex

      implicit none

      integer(i_kind)                    ,intent(in   ) :: qoption
      integer(i_kind)                    ,intent(in   ) :: msig,mlat
      integer(i_kind)                    ,intent(in   ) :: mype  ! "my" processor ID
      integer(i_kind),optional           ,intent(in   ) :: unit ! an alternative unit

      real(r_kind),dimension(:,:,:),intent(inout):: corz
      real(r_kind),dimension(:,:)  ,intent(inout)  :: corp

      real(r_kind),dimension(0:mlat+1,1:nsig,1:nc3d), intent(inout):: hwll
      real(r_kind),dimension(0:mlat+1,nvars-nc3d)   , intent(inout):: hwllp
      real(r_kind),dimension(nsig,0:mlat+1,1:nc3d),intent(inout):: vz
      real(r_kind),dimension(mlat,nsig),intent(inout)::varq

      real(r_kind),dimension(nsig),intent(out):: rlsig

! !REVISION HISTORY:
!       25Feb10 - Zhu - extract from rdgstat_reg
!                     - change the structure of background error file
!                     - make changes for generalizing control variables
!                     - move varq,factoz here from prewgt_reg
!       28May10 Todling Obtain variable id's on the fly (add getindex)
!       01Jun10 Todling These are now alloctable: corz,corp,hwll,hwllp,vz
!       22Jun10 Treadon - move nrf3_loc and nrf2_loc allocate outside read loop
!       23Jun10 Treadon - explicitly specify dimensions for hwll,hwllp,vz
!       20Nov10 Pagowski - make var name longer for chemical berror and
!                          related change in read
!       16Feb11 Zhu - add gust,vis,pblh
!       03Feb14 Todling - varq & qoption in arg list (remove dep on jfunc)
!       19Mar14 pondeca - add wspd10m
!       10Apr14 pondeca - add td2m,mxtm,mitm,pmsl
!       07May14 pondeca - add howv
!       19Jun14 carley/zhu - add tcamt and lcbas
!
!EOP ___________________________________________________________________

  character(len=*),parameter :: myname_=myname//'::berror_read_wgt_reg'

  real(r_kind),parameter:: r25      = one/25.0_r_kind
  real(r_kind),parameter:: zero_3   = 0.3_r_kind
  real(r_kind),parameter:: vz_oz    = 0.53333333_r_kind

!  workspace variables not returned
  real(r_single),dimension(:),allocatable::  clat_avn,sigma_avn
  real(r_single),dimension(:,:),allocatable::  bv_avn,wgv_avn,corqq_avn
  real(r_single),dimension(:,:,:),allocatable:: agv_avn
  real(r_single),dimension(:,:),allocatable:: corz_avn,hwll_avn,vztdq_avn

  real(r_single),dimension(1:mlat,msig,nrf):: corz_tmp
  real(r_single),dimension(0:mlat+1,msig,nrf):: hwll_tmp
  real(r_single),dimension(msig,0:mlat+1,nrf):: vz_tmp


  character*5 :: varshort
  character(len=max_varname_length) :: var_chem,var
  logical,dimension(nrf):: nrf_err

  integer(i_kind) :: nrf3_oz,nrf3_q,nrf3_cw,nrf3_sf,nrf3_vp,nrf2_sst
  integer(i_kind) :: nrf3_t,nrf2_gust,nrf2_vis,nrf2_pblh,nrf2_ps,nrf2_wspd10m
  integer(i_kind) :: nrf2_td2m,nrf2_mxtm,nrf2_mitm,nrf2_pmsl,nrf2_howv,nrf2_tcamt,nrf2_lcbas
  integer(i_kind) :: nrf3_sfwter,nrf3_vpwter
  integer(i_kind) :: inerr,istat
  integer(i_kind) :: nsigstat,nlatstat,isig
<<<<<<< HEAD
  integer(i_kind) :: loc,nn,m1,m,i,n,j,k,n0
  integer(i_kind),allocatable,dimension(:) :: nrf2_loc,nrf3_loc,nmotl_loc
  real(r_kind) :: corq2x
=======
  integer(i_kind) :: loc,m1,m,i,n,j,k
  integer(i_kind),allocatable,dimension(:) :: nrf2_loc,nrf3_loc
>>>>>>> cb8745c0
  real(r_kind) :: factoz
  real(r_kind) :: raux

  real(r_kind), parameter :: corz_default=one,hwll_default=100000_r_kind,&
                             vz_default=one

  allocate ( clat_avn(mlat) )
  allocate ( sigma_avn(1:msig) )
  allocate ( agv_avn(0:mlat+1,1:msig,1:msig) )
  allocate ( bv_avn(0:mlat+1,1:msig),wgv_avn(0:mlat+1,1:msig) )

! Open background error statistics file
  inerr=default_unit_
  if(present(unit)) inerr=unit
  open(inerr,file=berror_stats,form='unformatted',status='old')

! Read header.
  rewind inerr
  read(inerr) nsigstat,nlatstat

! Read background error file to get balance variables
  read(inerr)clat_avn,(sigma_avn(k),k=1,msig)
  read(inerr)agv_avn,bv_avn,wgv_avn

! compute vertical(pressure) interpolation index and weight
  do k=1,nsig
     rlsig(k)=log(ges_prslavg(k)/ges_psfcavg)
  enddo

  if(mype==0) then
     write(6,*) myname_,'(PREWGT_REG):  read error amplitudes ', &
       '"',trim(berror_stats),'".  ', &
       'mype,nsigstat,nlatstat =', &
        mype,nsigstat,nlatstat
  end if

   allocate(nrf3_loc(nc3d),nrf2_loc(nc2d),nmotl_loc(mvars))
   do n=1,nc3d
      nrf3_loc(n)=getindex(cvars,cvars3d(n))
   enddo
   do n=1,nc2d
      nrf2_loc(n)=getindex(cvars,cvars2d(n))
   enddo
   do n=1,mvars
      nmotl_loc(n)=getindex(cvars,cvarsmd(n))
   enddo


! Read amplitudes
  nrf_err=.false.
  read: do
     if (berror_chem) then
        read(inerr,iostat=istat) var_chem,isig
        var=var_chem
!chem variable names can be longer than 5 chars
     else 
        read(inerr,iostat=istat) varshort, isig
        var=varshort
     endif

     if (istat /= 0) exit
     allocate ( corz_avn(1:mlat,1:isig) )
     allocate ( hwll_avn(0:mlat+1,1:isig) )
     allocate ( vztdq_avn(1:isig,0:mlat+1) )

     if (var/='q') then
        read(inerr) corz_avn
     else
        allocate ( corqq_avn(1:mlat,1:isig) )
        read(inerr) corz_avn,corqq_avn
     end if

     read(inerr) hwll_avn
     if (isig>1) then
        read(inerr) vztdq_avn
     end if

!    load the variances
     do n=1,nrf
        if (var==cvars(n)) then
           nrf_err(n)=.true.
           loc=n
           exit
        end if
     end do

     if (isig==msig) then
        do n=1,nc3d
           if (nrf3_loc(n)==loc) then
              if (var=='q' .and. qoption==2) then
!                choose which q stat to use
                 do k=1,msig
                    do i=1,mlat
                       corz_tmp(i,k,n)=corqq_avn(i,k)
                    end do
                 end do
              else
                 do k=1,msig
                    do i=1,mlat
                       corz_tmp(i,k,n)=corz_avn(i,k)
                    end do
                 end do
              end if
              do k=1,msig
                 do i=0,mlat+1
                    hwll_tmp(i,k,n)=hwll_avn(i,k)
                    vz_tmp(k,i,n)=vztdq_avn(k,i)
                 end do
              end do
              exit
           end if
        end do
     end if

     if (isig==1) then
       do n=1,nc2d
          if (nrf2_loc(n)==loc) then
             do i=1,mlat
                 corp(i,n)=corz_avn(i,1)
                 hwllp(i,n)=hwll_avn(i,1)
             end do
             hwllp(0,n)=hwll_avn(0,1)
             hwllp(mlat+1,n)=hwll_avn(mlat+1,1)
             exit
          end if
       end do
     end if

     deallocate ( corz_avn )
     deallocate ( hwll_avn )
     deallocate ( vztdq_avn )
     if (var=='q') deallocate ( corqq_avn )
  enddo read
  close(inerr)

  deallocate(clat_avn,sigma_avn)
  deallocate(agv_avn,bv_avn,wgv_avn)

! 3d variable
  do n=1,nc3d
     loc=nrf3_loc(n)
     if (nrf_err(loc)) then
        do k=1,nsig
           m=lsig(k)
           m1=m+1
           do i=1,mlat
              corz(i,k,n)=corz_tmp(i,m,n)*coef1(k)+corz_tmp(i,m1,n)*coef2(k)
           enddo

           do i=0,mlat+1
              hwll(i,k,n)=hwll_tmp(i,m,n)*coef1(k)+hwll_tmp(i,m1,n)*coef2(k)
              vz(k,i,n)=vz_tmp(m,i,n)*coef1(k)+vz_tmp(m1,i,n)*coef2(k)
           enddo
        enddo
     else
        do k=1,nsig
           do i=1,mlat
              corz(i,k,n)=corz_default
           enddo

           do i=0,mlat+1
              hwll(i,k,n)=hwll_default
              vz(k,i,n)=vz_default
           enddo
        enddo
        if(mype==0) then
           write(6,*)'Assigned default statistics to variable ',cvars(loc)
        endif
     end if
  enddo

! Get control variable indexes
  nrf3_t  =getindex(cvars3d,'t')
  nrf3_q  =getindex(cvars3d,'q')
  nrf3_oz =getindex(cvars3d,'oz')
  nrf3_cw =getindex(cvars3d,'cw')
  nrf3_sf =getindex(cvars3d,'sf')
  nrf3_vp =getindex(cvars3d,'vp')
  nrf2_sst=getindex(cvars2d,'sst')
  nrf2_gust=getindex(cvars2d,'gust')
  nrf2_vis=getindex(cvars2d,'vis')
  nrf2_pblh=getindex(cvars2d,'pblh')
  nrf2_ps=getindex(cvars2d,'ps')
  nrf2_wspd10m=getindex(cvars2d,'wspd10m')
  nrf2_td2m=getindex(cvars2d,'td2m')
  nrf2_mxtm=getindex(cvars2d,'mxtm')
  nrf2_mitm=getindex(cvars2d,'mitm')
  nrf2_pmsl=getindex(cvars2d,'pmsl')
  nrf2_howv=getindex(cvars2d,'howv')
  nrf3_sfwter =getindex(cvars3d,'sfwter')
  nrf3_vpwter =getindex(cvars3d,'vpwter')
  nrf2_tcamt=getindex(cvars2d,'tcamt')
  nrf2_lcbas=getindex(cvars2d,'lcbas')

  if(nrf3_q>0 .and. qoption==2)then
     do k=1,nsig
        do j=1,mlat
           varq(j,k)=min(max(real(corz(j,k,nrf3_q),r_kind),0.0015_r_kind),one)
           corz(j,k,nrf3_q)=one
        enddo
     enddo
  endif

  if (nrf3_oz>0) then 
     factoz = 0.0002_r_kind*r25
     corz(:,:,nrf3_oz)=factoz
!    hwll:,:,nrf3_oz)=400000.0_r_kind
     vz(:,:,nrf3_oz)=vz_oz
  end if

  if (nrf3_cw>0) then
     corz(:,:,nrf3_cw)=zero
     do k=1,nsig
        if (ges_prslavg(k)>ten) then 
           do j=1,mlat
              corz(j,k,nrf3_cw)=1.0e-10_r_kind
           end do
        end if
     end do
     hwll(:,:,nrf3_cw)=0.75_r_kind*hwll(:,:,nrf3_q)
     vz(:,:,nrf3_cw)=1.2_r_kind*vz(:,:,nrf3_q)
  end if


  if (nrf3_sfwter>0) then
      if(mype==0) write(6,*)'Replace default with appropriate statistics for variable sfwter'
      corz(1:mlat,1:nsig,nrf3_sfwter)=corz(1:mlat,1:nsig,nrf3_sf)
      hwll(0:mlat+1,1:nsig,nrf3_sfwter)=hwll(0:mlat+1,1:nsig,nrf3_sf)
  endif

  if (nrf3_vpwter>0) then
      if(mype==0) write(6,*)'Replace default with appropriate statistics for variable vpwter'
      corz(1:mlat,1:nsig,nrf3_vpwter)=corz(1:mlat,1:nsig,nrf3_vp)
      hwll(0:mlat+1,1:nsig,nrf3_vpwter)=hwll(0:mlat+1,1:nsig,nrf3_vp)
  endif

! 2d variable
  do n=1,nc2d
     loc=nrf2_loc(n)
     if (nrf_err(loc)) cycle
     if (n==nrf2_sst) then
        do i=1,mlat
           corp(i,n)=zero_3
        end do
        do i=0,mlat+1
           hwllp(i,n)=hwll(i,1,nrf3_sf)
           hwllp(i,nc2d+1)=hwll(i,1,nrf3_sf) !not very nice, since it assumes that stl and sti
           hwllp(i,nc2d+2)=hwll(i,1,nrf3_sf) !are always the first motley variables in convinfo
        end do
     end if
     if (n==nrf2_gust) then
        do i=1,mlat
           corp(i,n)=three
        end do
        do i=0,mlat+1
           hwllp(i,n)=hwll(i,1,nrf3_q)
        end do
     end if
     if (n==nrf2_vis) then
        do i=1,mlat
           corp(i,n)=20000.0_r_kind
        end do
        do i=0,mlat+1
           hwllp(i,n)=hwll(i,1,nrf3_t)
        end do
     end if
     if (n==nrf2_pblh) then
        do i=1,mlat
           corp(i,n)=500.0_r_kind
        end do
        do i=0,mlat+1
           hwllp(i,n)=three*hwll(i,1,nrf3_t)
        end do
     end if
     if (n==nrf2_wspd10m) then
        do i=1,mlat
           corp(i,n)=three
        end do
        do i=0,mlat+1
           hwllp(i,n)=hwll(i,1,nrf3_q)
        end do
     end if
     if (n==nrf2_td2m) then
        raux=maxval(corz(1:mlat,1,nrf3_q))
        do i=1,mlat
           corp(i,n)=(corz(i,1,nrf3_q)/raux)*three !tentatively
        end do
        do i=0,mlat+1
           hwllp(i,n)=hwll(i,1,nrf3_q) !tentatively
        end do
     end if
     if (n==nrf2_mxtm) then
        do i=1,mlat
           corp(i,n)=corz(i,1,nrf3_t)
        end do
        do i=0,mlat+1
           hwllp(i,n)=hwll(i,1,nrf3_t)
        end do
     end if
     if (n==nrf2_mitm) then
        do i=1,mlat
           corp(i,n)=corz(i,1,nrf3_t)
        end do
        do i=0,mlat+1
           hwllp(i,n)=hwll(i,1,nrf3_t)
        end do
     end if
     if (n==nrf2_pmsl) then
        do i=1,mlat
           corp(i,n)=corp(i,nrf2_ps)
        end do
        do i=0,mlat+1
           hwllp(i,n)=hwllp(i,nrf2_ps)
        end do
     end if
     if (n==nrf2_howv) then
        do i=1,mlat
           corp(i,n)=0.3_r_kind
        end do
        do i=0,mlat+1
           hwllp(i,n)=hwll(i,1,nrf3_sf) !tentatively
        end do
     end if
     if (n==nrf2_tcamt) then
        do i=1,mlat
           corp(i,n)=50.0_r_kind
        end do
        do i=0,mlat+1
           hwllp(i,n)=hwll(i,1,nrf3_t)
        end do
     end if
     if (n==nrf2_lcbas) then
        do i=1,mlat
           corp(i,n)=40000.0_r_kind
        end do
        do i=0,mlat+1
           hwllp(i,n)=hwll(i,1,nrf3_t)
        end do
        print*, 'm_berror_reg: maxhwllp_lcbas=',maxval(hwllp(:,n))
     end if

  enddo


! motley variable
  n0=nc2d 
  do n=1,mvars
     if (cvarsmd(n)=='stl') cycle
     if (cvarsmd(n)=='sti') cycle

     if (cvarsmd(n)=='pswter') then
        do i=1,mlat
           corp(i,n0+n)=corp(i,nrf2_ps)
        end do
        do i=0,mlat+1
           hwllp(i,n0+n)=hwllp(i,nrf2_ps)
        end do
     endif

     if (cvarsmd(n)=='twter') then
        do i=1,mlat
           corp(i,n0+n)=corz(i,1,nrf3_t)
        end do
        do i=0,mlat+1
           hwllp(i,n0+n)=hwll(i,1,nrf3_t)
        end do
     endif

     if (cvarsmd(n)=='qwter') then
        do i=1,mlat
           corp(i,n0+n)=corz(i,1,nrf3_q)
        end do
        do i=0,mlat+1
           hwllp(i,n0+n)=hwll(i,1,nrf3_q)
        end do
     endif

     if (cvarsmd(n)=='gustwter') then
        do i=1,mlat
           corp(i,n0+n)=corp(i,nrf2_gust)
        end do
        do i=0,mlat+1
           hwllp(i,n0+n)=hwllp(i,nrf2_gust)
        end do
     endif

     if (cvarsmd(n)=='wspd10mwter') then
        do i=1,mlat
           corp(i,n0+n)=corp(i,nrf2_wspd10m)
        end do
        do i=0,mlat+1
           hwllp(i,n0+n)=hwllp(i,nrf2_wspd10m)
        end do
     endif

     if (cvarsmd(n)=='td2mwter') then
        do i=1,mlat
           corp(i,n0+n)=corp(i,nrf2_td2m)
        end do
        do i=0,mlat+1
           hwllp(i,n0+n)=hwllp(i,nrf2_td2m)
        end do
     endif

     if (cvarsmd(n)=='mxtmwter') then
        do i=1,mlat
           corp(i,n0+n)=corp(i,nrf2_mxtm)
        end do
        do i=0,mlat+1
           hwllp(i,n0+n)=hwllp(i,nrf2_mxtm)
        end do
     endif

     if (cvarsmd(n)=='mitmwter') then
        do i=1,mlat
           corp(i,n0+n)=corp(i,nrf2_mitm)
        end do
        do i=0,mlat+1
           hwllp(i,n0+n)=hwllp(i,nrf2_mitm)
        end do
     endif
  enddo

  deallocate(nrf3_loc,nrf2_loc,nmotl_loc)

  return
end subroutine berror_read_wgt_reg

end module m_berror_stats_reg<|MERGE_RESOLUTION|>--- conflicted
+++ resolved
@@ -305,14 +305,8 @@
   integer(i_kind) :: nrf3_sfwter,nrf3_vpwter
   integer(i_kind) :: inerr,istat
   integer(i_kind) :: nsigstat,nlatstat,isig
-<<<<<<< HEAD
   integer(i_kind) :: loc,nn,m1,m,i,n,j,k,n0
   integer(i_kind),allocatable,dimension(:) :: nrf2_loc,nrf3_loc,nmotl_loc
-  real(r_kind) :: corq2x
-=======
-  integer(i_kind) :: loc,m1,m,i,n,j,k
-  integer(i_kind),allocatable,dimension(:) :: nrf2_loc,nrf3_loc
->>>>>>> cb8745c0
   real(r_kind) :: factoz
   real(r_kind) :: raux
 
