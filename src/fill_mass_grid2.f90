subroutine fill_mass_grid2t(gin,nx,ny,gout,iorder)
!$$$  subprogram documentation block
!                .      .    .                                       .
! subprogram:    fill_mass_grid2t    move wrf mass core c-grid to a-grid
!   prgmmr: parrish          org: np22                date: 2004-06-22
!
! abstract: creates an unstaggered A grid from the staggered C grid used 
!           by the wrf mass core.  This is for mass points, for which the
!           output grid is a direct copy of the input grid.  The final 
!           output grid is rearranged for transfer to subdomains.
!
! program history log:
!   2004-07-15  parrish
<<<<<<< HEAD
=======
!   2013-10-25  todling - reposition ltosi and others to commvars
>>>>>>> fde44a02
!   2014-03-12  Hu       Code for GSI analysis on grid larger than background grid: 
!                        Here output grid is larger than input grid.
!
!   input argument list:
!     gin      - input C grid field over entire horizontal domain
!     nx,ny    - input grid dimensions
!
!   output argument list
!     gout     - output A-grid  (reorganized for distibution to local domains)
!
! attributes:
!   language: f90
!   machine:  ibm RS/6000 SP
!
!$$$
  use kinds, only: r_single,i_kind
  use constants, only: zero
<<<<<<< HEAD
  use gridmod, only: iglobal, itotsub, ltosi, ltosj, ltosi_s, ltosj_s
=======
  use gridmod, only: iglobal, itotsub
  use general_commvars_mod, only: ltosi, ltosj, ltosi_s, ltosj_s
>>>>>>> fde44a02
  use mod_wrfmass_to_a, only: wrfmass_h_to_a4
  use gridmod, only: nlon, nlat

  implicit none

  integer(i_kind),intent(in   ) :: nx,ny,iorder
  real(r_single) ,intent(in   ) :: gin(nx,ny)
  real(r_single) ,intent(  out) :: gout(itotsub)
  
  real(r_single) b(nlon,nlat)
  integer(i_kind) i,j

!---------------------------mass grids--just copy
  if(nlon == nx .and. nlat == ny) then
     do j=1,ny
        do i=1,nx
           b(i,j)=gin(i,j)
        end do
     end do
  else
     call wrfmass_h_to_a4(gin,b)
  endif
  
! Reorganize for eventual distribution to local domains
  do i=1,itotsub
     gout(i)=zero
  end do
  if(iorder==1)then
     do i=1,itotsub
        gout(i)=b(ltosj_s(i),ltosi_s(i))
     end do
  else
     do i=1,iglobal
        gout(i)=b(ltosj(i),ltosi(i))
     end do
  endif
  
end subroutine fill_mass_grid2t


subroutine fill_mass_grid2u(gin,nx,ny,gout,iorder)
!$$$  subprogram documentation block
!                .      .    .                                       .
! subprogram:    fill_mass_grid2u   move wrf mass core c-grid to a-grid
!   prgmmr: parrish          org: np22                date: 2004-06-22
!
! abstract: creates an unstaggered A grid from the staggered C grid used 
!           by the wrf mass core.  This interpolates u-grid points in x 
!           to the location of mass grid points.
!
! program history log:
!   2004-07-15  parrish
<<<<<<< HEAD
=======
!   2013-10-25  todling - reposition ltosi and others to commvars
>>>>>>> fde44a02
!   2014-03-12  Hu       Code for GSI analysis on grid larger than background grid: 
!                        Here output grid is larger than input grid.
!
!   input argument list:
!     gin      - input C grid field over entire horizontal domain
!     nx,ny    - input grid dimensions
!
!            INDEXING FOR C-GRID (u-points relative to h-points
!
!
!       ^    3         u  h  u  h  u  h  u  h  u
!       |
!           
!
!       y    2         u  h  u  h  u  h  u  h  u
!
!          
!
!        h,u 1         u  h  u  h  u  h  u  h  u 
!
!                                       (note extra u point in x direction)
!
!                u     1     2     3
!                h        1     2     3
!
!                           x -->
!
!   output argument list
!     gout     - output A-grid  (reorganized for distibution to local domains)
!
! attributes:
!   language: f90
!   machine:  ibm RS/6000 SP
!
!$$$
  use kinds, only: r_single,i_kind
  use constants, only: half,zero
<<<<<<< HEAD
  use gridmod, only: iglobal, itotsub, ltosi, ltosj, ltosi_s, ltosj_s
=======
  use gridmod, only: iglobal, itotsub
  use general_commvars_mod, only: ltosi, ltosj, ltosi_s, ltosj_s
>>>>>>> fde44a02
  use mod_wrfmass_to_a, only: wrfmass_h_to_a4
  use gridmod, only: nlon, nlat

  implicit none

  integer(i_kind),intent(in   ) :: nx,ny,iorder
  real(r_single) ,intent(in   ) :: gin(nx+1,ny)
  real(r_single) ,intent(  out) :: gout(itotsub)
  
  real(r_single) bh(nx,ny)
  real(r_single) b(nlon,nlat)
  integer(i_kind) i,ip,j

  do j=1,ny
     do i=1,nx
        ip=i+1
        bh(i,j)=half*(gin(i,j)+gin(ip,j))
     end do
  end do
  if(nlon == nx .and. nlat == ny) then
     b=bh
  else
     call wrfmass_h_to_a4(bh,b)
  endif

! Reorganize for eventual distribution to local domains
  do i=1,itotsub
     gout(i)=zero
  end do
  if(iorder==1)then
     do i=1,itotsub
        gout(i)=b(ltosj_s(i),ltosi_s(i))
     end do
  else
     do i=1,iglobal
        gout(i)=b(ltosj(i),ltosi(i))
     end do
  endif

end subroutine fill_mass_grid2u


subroutine fill_mass_grid2v(gin,nx,ny,gout,iorder)
!$$$  subprogram documentation block
!                .      .    .                                       .
! subprogram:    fill_mass_grid2    move wrf mass core c-grid to a-grid
!   prgmmr: parrish          org: np22                date: 2004-06-22
!
! abstract: creates an unstaggered A grid from the staggered C grid used 
!           by the wrf mass core.  For the mass points, the output grid 
!           is a direct copy of the input grid.  The u-grid (v-grid) is interpolated
!           in the x-direction (y-direction) to the mass grid points.
!
! program history log:
!   2004-07-15  parrish
<<<<<<< HEAD
=======
!   2013-10-25  todling - reposition ltosi and others to commvars
>>>>>>> fde44a02
!   2014-03-12  Hu       Code for GSI analysis on grid larger than background grid: 
!                        Here output grid is larger than input grid.
!
!   input argument list:
!     gin      - input C grid field over entire horizontal domain
!     nx,ny    - input grid dimensions
!
!            INDEXING FOR C-GRID
!
!              4          v     v     v     v
!
!       ^    3            h     h     h     h
!       |
!              3          v     v     v     v
!
!       y    2            h     h     h     h
!
!              2          v     v     v     v
!
!        h   1            h     h     h     h
!
!         v    1          v     v     v     v
!
!                h,v      1     2     3
!                          (note extra v point in y direction)
!
!                           x -->
!
!   output argument list
!     gout     - output A-grid  (reorganized for distibution to local domains)
!
! attributes:
!   language: f90
!   machine:  ibm RS/6000 SP
!
!$$$
  use kinds, only: r_single,i_kind
  use constants, only: half, zero
<<<<<<< HEAD
  use gridmod, only: iglobal, itotsub, ltosi, ltosj, ltosi_s, ltosj_s
=======
  use gridmod, only: iglobal, itotsub
  use general_commvars_mod, only: ltosi, ltosj, ltosi_s, ltosj_s
>>>>>>> fde44a02
  use mod_wrfmass_to_a, only: wrfmass_h_to_a4
  use gridmod, only: nlon, nlat

  implicit none

  integer(i_kind),intent(in   ) :: nx,ny,iorder
  real(r_single) ,intent(in   ) :: gin(nx,ny+1)
  real(r_single) ,intent(  out) :: gout(itotsub)
  
  real(r_single) bh(nx,ny)
  real(r_single) b(nlon,nlat)
  integer(i_kind) i,j,jp

  do j=1,ny
     jp=j+1
     do i=1,nx
        bh(i,j)=half*(gin(i,j)+gin(i,jp))
     end do
  end do
  if(nlon == nx .and. nlat == ny) then
     b=bh
  else
     call wrfmass_h_to_a4(bh,b)
  endif

! Reorganize for eventual distribution to local domains
  do i=1,itotsub
     gout(i)=zero
  end do
  if(iorder==1)then
     do i=1,itotsub
        gout(i)=b(ltosj_s(i),ltosi_s(i))
     end do
  else
     do i=1,iglobal
        gout(i)=b(ltosj(i),ltosi(i))
     end do
  endif
  
end subroutine fill_mass_grid2v<|MERGE_RESOLUTION|>--- conflicted
+++ resolved
@@ -11,10 +11,7 @@
 !
 ! program history log:
 !   2004-07-15  parrish
-<<<<<<< HEAD
-=======
 !   2013-10-25  todling - reposition ltosi and others to commvars
->>>>>>> fde44a02
 !   2014-03-12  Hu       Code for GSI analysis on grid larger than background grid: 
 !                        Here output grid is larger than input grid.
 !
@@ -32,12 +29,8 @@
 !$$$
   use kinds, only: r_single,i_kind
   use constants, only: zero
-<<<<<<< HEAD
-  use gridmod, only: iglobal, itotsub, ltosi, ltosj, ltosi_s, ltosj_s
-=======
   use gridmod, only: iglobal, itotsub
   use general_commvars_mod, only: ltosi, ltosj, ltosi_s, ltosj_s
->>>>>>> fde44a02
   use mod_wrfmass_to_a, only: wrfmass_h_to_a4
   use gridmod, only: nlon, nlat
 
@@ -90,10 +83,7 @@
 !
 ! program history log:
 !   2004-07-15  parrish
-<<<<<<< HEAD
-=======
 !   2013-10-25  todling - reposition ltosi and others to commvars
->>>>>>> fde44a02
 !   2014-03-12  Hu       Code for GSI analysis on grid larger than background grid: 
 !                        Here output grid is larger than input grid.
 !
@@ -131,12 +121,8 @@
 !$$$
   use kinds, only: r_single,i_kind
   use constants, only: half,zero
-<<<<<<< HEAD
-  use gridmod, only: iglobal, itotsub, ltosi, ltosj, ltosi_s, ltosj_s
-=======
   use gridmod, only: iglobal, itotsub
   use general_commvars_mod, only: ltosi, ltosj, ltosi_s, ltosj_s
->>>>>>> fde44a02
   use mod_wrfmass_to_a, only: wrfmass_h_to_a4
   use gridmod, only: nlon, nlat
 
@@ -192,10 +178,7 @@
 !
 ! program history log:
 !   2004-07-15  parrish
-<<<<<<< HEAD
-=======
 !   2013-10-25  todling - reposition ltosi and others to commvars
->>>>>>> fde44a02
 !   2014-03-12  Hu       Code for GSI analysis on grid larger than background grid: 
 !                        Here output grid is larger than input grid.
 !
@@ -234,12 +217,8 @@
 !$$$
   use kinds, only: r_single,i_kind
   use constants, only: half, zero
-<<<<<<< HEAD
-  use gridmod, only: iglobal, itotsub, ltosi, ltosj, ltosi_s, ltosj_s
-=======
   use gridmod, only: iglobal, itotsub
   use general_commvars_mod, only: ltosi, ltosj, ltosi_s, ltosj_s
->>>>>>> fde44a02
   use mod_wrfmass_to_a, only: wrfmass_h_to_a4
   use gridmod, only: nlon, nlat
 
