subroutine read_ahi(mype,val_img,ithin,rmesh,jsatid,gstime,&
     infile,lunout,obstype,nread,ndata,nodata,twind,sis, &
     mype_root,mype_sub,npe_sub,mpi_comm_sub,nobs,radmod)
!$$$  subprogram documentation block
!                .      .    .                                       .
! subprogram:    read_ahi                    read himawari-8 ahi data
!   prgmmr: zaizhong ma     org: np23                date: 2014-11-19
!
! abstract:  This routine reads Himawari8 AHI radiance (brightness
!            temperature) files.  Optionally, the data are thinned to
!            a specified resolution using simple quality control checks.
!
!            When running the gsi in regional mode, the code only
!            retains those observations that fall within the regional
!            domain
!
! program history log:
!   2014-11-19 zaizhong began developping with the proxy data from JMA
!   2014-12-12 zaizhong done the first version of this subroutine
!   2014-12-23 zaizhong cleaned up and finalized with the proxy data
!   2015-03-23 zaizhong cleaned up and finalized with the real sample data
<<<<<<< HEAD
!   2015-08-20 zhu - add radmod for all-sky and aerosol usages in radiance assimilation 
=======
!   2015-09-17 Thomas   add l4densvar and thin4d to data selection procedure
>>>>>>> 38a96ddc
!
!   input argument list:
!     mype     - mpi task id
!     val_img  - weighting factor applied to super obs
!     ithin    - flag to thin data
!     rmesh    - thinning mesh size (km)
!     jsatid   - satellite to read
!     gstime   - analysis time in minutes from reference date
!     infile   - unit from which to read BUFR data
!     lunout   - unit to which to write data for further processing
!     obstype  - observation type to process
!     twind    - input group time window (hours)
!     sis      - satellite/instrument/sensor indicator
!
!   output argument list:
!     nread    - number of BUFR GOES imager observations read
!     ndata    - number of BUFR GOES imager profiles retained for further processing
!     nodata   - number of BUFR GOES imager observations retained for further processing
!     nobs     - array of observations on each subdomain for each processor
!
! attributes:
!   language: f90
!   machine:  ibm RS/6000 SP
!
!$$$
  use kinds, only: r_kind,r_double,i_kind
  use satthin, only: super_val,itxmax,makegrids,map2tgrid,destroygrids, &
      checkob,finalcheck,score_crit
  use gridmod, only: diagnostic_reg,regional,nlat,nlon,txy2ll,tll2xy,rlats,rlons
  use constants, only: deg2rad,zero,one,rad2deg,r60inv,r60
  use radinfo, only: iuse_rad,jpch_rad,nusis,nst_gsi,nstinfo,fac_dtl,fac_tsl
  use gsi_4dvar, only: l4dvar,iwinbgn,winlen,l4densvar,thin4d
  use deter_sfc_mod, only: deter_sfc
  use gsi_nstcouplermod, only: gsi_nstcoupler_skindepth, gsi_nstcoupler_deter
  use file_utility, only : get_lun     
  use mpimod, only: npe
  use radiance_mod, only: rad_obs_type
  implicit none

! Declare passed variables
  character(len=*),intent(in   ) :: infile,obstype,jsatid
  character(len=*),intent(in  ) :: sis
  integer(i_kind) ,intent(in   ) :: mype,lunout,ithin
  integer(i_kind),dimension(npe)  ,intent(inout) :: nobs
  integer(i_kind) ,intent(inout) :: ndata,nodata
  integer(i_kind) ,intent(inout) :: nread
  real(r_kind)    ,intent(in   ) :: rmesh,gstime,twind
  real(r_kind)    ,intent(inout) :: val_img
  integer(i_kind) ,intent(in   ) :: mype_root
  integer(i_kind) ,intent(in   ) :: mype_sub
  integer(i_kind) ,intent(in   ) :: npe_sub
  integer(i_kind) ,intent(in   ) :: mpi_comm_sub
  type(rad_obs_type),intent(in ) :: radmod

! Declare local parameters
  integer(i_kind),parameter:: nimghdr=13
  integer(i_kind),parameter:: maxinfo=33
  integer(i_kind),parameter:: maxchanl=11
  real(r_kind),parameter:: r360=360.0_r_kind
  real(r_kind),parameter:: r180=180.0_r_kind
  real(r_kind),parameter:: tbmin=50.0_r_kind
  real(r_kind),parameter:: tbmax=550.0_r_kind
  character(80),parameter:: hdrh8  = &            ! Himawari-8 AHI header
              'SAID YEAR MNTH DAYS HOUR MINU SECW CLATH CLONH SAZA SOZA BEARAZ SOLAZI'

! Declare local variables
  logical outside,iuse,assim

  character(8) subset

  integer(i_kind) nchanl,ilath,ilonh,ilzah,iszah,irec,next
  integer(i_kind) nmind,lnbufr,idate,ilat,ilon
  integer(i_kind) ireadmg,ireadsb,iret,nreal,nele,itt
  integer(i_kind) itx,i,k,isflg,kidsat,n,iscan,idomsfc
  integer(i_kind) idate5(5)
  integer(i_kind),allocatable,dimension(:)::nrec

  real(r_kind) dg2ew,sstime,tdiff,t4dv,sfcr
  real(r_kind) dlon,dlat,timedif,crit1,dist1
  real(r_kind) dlon_earth,dlat_earth
  real(r_kind) pred
  real(r_kind),dimension(0:3):: sfcpct
  real(r_kind),dimension(0:3):: ts
  real(r_kind) :: tsavg,vty,vfr,sty,stp,sm,sn,zz,ff10
  real(r_kind) :: zob,tref,dtw,dtc,tz_tr
  real(r_kind),allocatable,dimension(:,:):: data_all

  real(r_double),dimension(nimghdr) :: hdrh8arr       !   Himawari8 AHI data
  real(r_double),dimension(3,12) :: dataahi              !   Himawari8 AHI data

!--start-- variables for AHI cloud detection
  real(r_kind)                        :: ts_coef0
  real(r_kind), dimension(4)          :: ts_coef
  integer(i_kind), dimension(2)       :: ts_ichan
  real(r_kind)                        :: seca, dbt_ts
  real(r_kind)                        :: dts_thresh = 330.0_r_kind
  integer(i_kind)                     :: qc_thresh = 1
  real(r_kind), dimension(2)          :: bt_ts
  !---regression sst from split window test
  real(r_kind)                        :: ts_reg
  !---difference between sst from regression and surface
  real(r_kind)                        :: sst_test
!-end--- variables for AHI cloud detection

  real(r_kind) disterr,disterrmax,dlon00,dlat00
  integer(i_kind) ntest

!**************************************************************************
! Initialize variables
  lnbufr = 10
  disterrmax=zero
  ntest=0
  dg2ew = r360*deg2rad

  ilon=3
  ilat=4

  if (nst_gsi > 0 ) then
     call gsi_nstcoupler_skindepth(obstype, zob)         ! get penetration depth (zob) for the obstype
  endif

  ndata=0
  nodata=0
  nchanl=10       ! the channel number
  ilath=8        ! the position of latitude in the header
  ilonh=9        ! the position of longitude in the header
  ilzah=10       ! satellite zenith angle
  iszah=11       ! solar zenith angle

! If all channels of a given sensor are set to monitor or not
! assimilate mode (iuse_rad<1), reset relative weight to zero.
! We do not want such observations affecting the relative
! weighting between observations within a given thinning group.

  assim=.false.
  search: do i=1,jpch_rad
     if ((nusis(i)==sis) .and. (iuse_rad(i)>0)) then
        assim=.true.
        exit search
     endif
  end do search
  if (.not.assim) val_img=zero


! Make thinning grids
  call makegrids(rmesh,ithin)


! Open bufr file.
  call closbf(lnbufr)
  open(lnbufr,file=trim(infile),form='unformatted')
  call openbf(lnbufr,'IN',lnbufr)
  call datelen(10)
  if(jsatid == 'himawari8') kidsat = 173

! Allocate arrays to hold all data for given satellite
  nreal = maxinfo + nstinfo
  nele  = nreal   + nchanl
  allocate(data_all(nele,itxmax),nrec(itxmax))

  next=0
  nrec=999999
  irec=0

!---regression coefficients trained in clear simulation
  !   using CRTM v2.1.3 AHI and ECMWF
  ts_coef    = (/1.16778_r_kind, -1.27133_r_kind, 0.416716_r_kind, &
                 2.16380_r_kind/)
  ts_coef0   = -51.0104_r_kind
  !---should be channels 11.2 and 12.38 microns
  ts_ichan   = (/10,11/) ! (8,9) offset by two for bands 5 and 6 of AHI
  !---threshold for difference in regression from tsavg
  !   COAT used 1.25 so we may need to make this smaller.
  dts_thresh = 2.00
  !---currently not used
  qc_thresh  = -1

! Big loop over bufr file
  do while(IREADMG(lnbufr,subset,idate) >= 0)
     irec=irec+1
     next=next+1
     if(next == npe_sub)next=0
     if(next /= mype_sub)cycle
     read_loop: do while (IREADSB(lnbufr) == 0)

!       Read through each reacord
        call ufbint(lnbufr,hdrh8arr,nimghdr,1,iret,hdrh8)
        if(hdrh8arr(1) /= kidsat) cycle read_loop
        call ufbrep(lnbufr,dataahi,3,12,iret,'TMBR CHNM CHWL')
        nread=nread+nchanl

!      first step QC filter out data with less clear sky fraction
        if (hdrh8arr(ilzah) >r60) cycle read_loop
        if (hdrh8arr(iszah) >= r180) cycle read_loop

!       Compare relative obs time with window.  If obs 
!       falls outside of window, don't use this obs
        idate5(1) = hdrh8arr(2)     !year
        idate5(2) = hdrh8arr(3)     ! month
        idate5(3) = hdrh8arr(4)     ! day
        idate5(4) = hdrh8arr(5)     ! hours
        idate5(5) = hdrh8arr(6)     ! minutes
        call w3fs21(idate5,nmind)
        t4dv = (real((nmind-iwinbgn),r_kind) + real(hdrh8arr(7),r_kind)*r60inv)*r60inv
        sstime = real(nmind,r_kind) + real(hdrh8arr(7),r_kind)*r60inv
        tdiff=(sstime-gstime)*r60inv
        if (l4dvar.or.l4densvar) then
           if (t4dv<zero .OR. t4dv>winlen) cycle read_loop
        else
           if (abs(tdiff)>twind) cycle read_loop
        endif

!       Convert obs location from degrees to radians
        if (hdrh8arr(ilonh)>=r360) hdrh8arr(ilonh)=hdrh8arr(ilonh)-r360
        if (hdrh8arr(ilonh)< zero) hdrh8arr(ilonh)=hdrh8arr(ilonh)+r360

        dlon_earth=hdrh8arr(ilonh)*deg2rad
        dlat_earth=hdrh8arr(ilath)*deg2rad

!       If regional, map obs lat,lon to rotated grid.
        if(regional)then

!          Convert to rotated coordinate.  dlon centered on 180 (pi), 
!          so always positive for limited area
           call tll2xy(dlon_earth,dlat_earth,dlon,dlat,outside)

           if(diagnostic_reg) then
              call txy2ll(dlon,dlat,dlon00,dlat00)
              ntest=ntest+1
              disterr=acos(sin(dlat_earth)*sin(dlat00)+cos(dlat_earth)*cos(dlat00)* &
                   (sin(dlon_earth)*sin(dlon00)+cos(dlon_earth)*cos(dlon00)))*rad2deg
              disterrmax=max(disterrmax,disterr)
           end if

!          Check to see if in domain.  outside=.true. if dlon_earth,
!          dlat_earth outside domain, =.false. if inside
           if(outside) cycle read_loop

!       Global case
        else
           dlon=dlon_earth
           dlat=dlat_earth
           call grdcrd1(dlat,rlats,nlat,1)
           call grdcrd1(dlon,rlons,nlon,1)
        endif

        if (thin4d) then
           crit1=0.01_r_kind
        else
           timedif = 6.0_r_kind*abs(tdiff)        ! range:  0 to 18
           crit1=0.01_r_kind+timedif
        endif
        call map2tgrid(dlat_earth,dlon_earth,dist1,crit1,itx,ithin,itt,iuse,sis)
        if(.not. iuse)cycle read_loop


!       Locate the observation on the analysis grid.  Get sst and land/sea/ice
!       mask.  

!     isflg    - surface flag
!                0 sea
!                1 land
!                2 sea ice
!                3 snow
!                4 mixed                         


        call deter_sfc(dlat,dlon,dlat_earth,dlon_earth,t4dv,isflg,idomsfc,sfcpct, &
            ts,tsavg,vty,vfr,sty,stp,sm,sn,zz,ff10,sfcr)

        if (isflg >= 1) cycle read_loop   !!!test ocean only

!       Set common predictor parameters

!! comment the following line to add the clear filter for Himawari-8 AHI !!
!start by ZZMA

        !---secant of the sensor zenith angle  
        seca = 1.0_r_kind / COS( hdrh8arr(ilzah) * deg2rad )
        !---brightness temperature of channels used for regression
        bt_ts   = dataahi(1,ts_ichan)
         
        !---difference in BTs water-window or window-water 
        !  (depends on channel selection)
        dbt_ts  = bt_ts(2)-bt_ts(1)

        !---calculate regression surface temperature using 
        !   empirical relation
        ts_reg = &
             ts_coef0 + ts_coef(1)*bt_ts(2) + ts_coef(2)*dbt_ts + &
             ts_coef(3)*dbt_ts*dbt_ts + ts_coef(4) * seca
        !---automatically reject freezing regression temperatures
        if ( ts_reg <= 273.00_r_kind) ts_reg = -10.
        
        !---two options with the split window test
        ! 1.) throw out observations with large SST_reg - SST_detersfc
        ! 2.) use thinning routines from satthin.F90 module :: checkob () 
        !     to pick "best" observation in thinning box

        !---Option 1.)
        ! the following line will through out any observation 
        ! with delta.ts > dts_threshold
        !  tsavg from deter_sfc
        sst_test = tsavg-ts_reg
        if (abs(sst_test) >= dts_thresh) cycle read_loop

        !---Option 2.)
        !---or we can do this --use sathin module to select best pixels
        !   in thinning box
        !---larger values are bad
        ! sst_test = max(zero,sst_test)
        !---or i would prefer -- larger values still bad for whatever reason
        sst_test = ABS(sst_test)
        pred  = 15._r_kind*sst_test
        
        crit1 = crit1 + pred
!end by ZZMA
        call checkob(dist1,crit1,itx,iuse)
        if(.not. iuse)cycle read_loop

!       Compute "score" for observation.  All scores>=0.0.  Lowest score is "best"
        call finalcheck(dist1,crit1,itx,iuse)
        if(.not. iuse) cycle read_loop

!       Map obs to grids
        iscan = nint(hdrh8arr(ilzah))+1.001_r_kind ! integer scan position
!
!       interpolate NSST variables to Obs. location and get dtw, dtc, tz_tr
!
        if ( nst_gsi > 0 ) then
           tref  = ts(0)
           dtw   = zero
           dtc   = zero
           tz_tr = one
           if ( sfcpct(0) > zero ) then
              call gsi_nstcoupler_deter(dlat_earth,dlon_earth,t4dv,zob,tref,dtw,dtc,tz_tr)
           endif
        endif

!       Transfer information to work array
        data_all( 1,itx) = hdrh8arr(1)                ! satellite id
        data_all( 2,itx) = t4dv                       ! analysis relative time
        data_all( 3,itx) = dlon                       ! grid relative longitude
        data_all( 4,itx) = dlat                       ! grid relative latitude
        data_all( 5,itx) = hdrh8arr(ilzah)*deg2rad    ! satellite zenith angle (radians)
        data_all( 6,itx) = hdrh8arr(12)               ! satellite azimuth angle (radians)
!ZZ        data_all( 7,itx) = dataahi(2,1)               ! clear sky amount
        data_all( 8,itx) = iscan                      ! integer scan position
        data_all( 9,itx) = hdrh8arr(iszah)            ! solar zenith angle
        data_all(10,itx) = hdrh8arr(13)               ! solar azimuth angle
        data_all(11,itx) = sfcpct(0)                  ! sea percentage of
        data_all(12,itx) = sfcpct(1)                  ! land percentage
        data_all(13,itx) = sfcpct(2)                  ! sea ice percentage
        data_all(14,itx) = sfcpct(3)                  ! snow percentage
        data_all(15,itx)= ts(0)                       ! ocean skin temperature
        data_all(16,itx)= ts(1)                       ! land skin temperature
        data_all(17,itx)= ts(2)                       ! ice skin temperature
        data_all(18,itx)= ts(3)                       ! snow skin temperature
        data_all(19,itx)= tsavg                       ! average skin temperature
        data_all(20,itx)= vty                         ! vegetation type
        data_all(21,itx)= vfr                         ! vegetation fraction
        data_all(22,itx)= sty                         ! soil type
        data_all(23,itx)= stp                         ! soil temperature
        data_all(24,itx)= sm                          ! soil moisture
        data_all(25,itx)= sn                          ! snow depth
        data_all(26,itx)= zz                          ! surface height
        data_all(27,itx)= idomsfc + 0.001_r_kind      ! dominate surface type
        data_all(28,itx)= sfcr                        ! surface roughness
        data_all(29,itx)= ff10                        ! ten meter wind factor
        data_all(30,itx)= dlon_earth*rad2deg          ! earth relative longitude (degrees)
        data_all(31,itx)= dlat_earth*rad2deg          ! earth relative latitude (degrees)
        data_all(32,itx) = val_img
        data_all(33,itx) = itt

        if ( nst_gsi > 0 ) then
           data_all(maxinfo+1,itx) = tref         ! foundation temperature
           data_all(maxinfo+2,itx) = dtw          ! dt_warm at zob
           data_all(maxinfo+3,itx) = dtc          ! dt_cool at zob
           data_all(maxinfo+4,itx) = tz_tr        ! d(Tz)/d(Tr)
        endif

!       Transfer observation location and other data to local arrays

        do k=1,nchanl
           data_all(k+nreal,itx)=dataahi(1,k+2)   ! test only for AHI channels:7-16
        end do

        nrec(itx)=irec

     enddo read_loop
  enddo

  call combine_radobs(mype_sub,mype_root,npe_sub,mpi_comm_sub,&
     nele,itxmax,nread,ndata,data_all,score_crit,nrec)

! If no observations read, jump to end of routine.
  do n=1,ndata
     do k=1,nchanl
        if(data_all(k+nreal,n) > tbmin .and. &
           data_all(k+nreal,n) < tbmax)nodata=nodata+1
    end do
    itt=nint(data_all(maxinfo,n))
    super_val(itt)=super_val(itt)+val_img
  end do

! Write final set of "best" observations to output file
  call count_obs(ndata,nele,ilat,ilon,data_all,nobs)
  write(lunout) obstype,sis,nreal,nchanl,ilat,ilon
  write(lunout) ((data_all(k,n),k=1,nele),n=1,ndata)

! Deallocate local arrays
  deallocate(data_all,nrec)

! Deallocate satthin arrays
900 continue
  call destroygrids
  call closbf(lnbufr)

  if(diagnostic_reg.and.ntest>0) write(6,*)'READ_AHI:  ',&
     'mype,ntest,disterrmax=',mype,ntest,disterrmax

  return
end subroutine read_ahi<|MERGE_RESOLUTION|>--- conflicted
+++ resolved
@@ -19,11 +19,8 @@
 !   2014-12-12 zaizhong done the first version of this subroutine
 !   2014-12-23 zaizhong cleaned up and finalized with the proxy data
 !   2015-03-23 zaizhong cleaned up and finalized with the real sample data
-<<<<<<< HEAD
 !   2015-08-20 zhu - add radmod for all-sky and aerosol usages in radiance assimilation 
-=======
 !   2015-09-17 Thomas   add l4densvar and thin4d to data selection procedure
->>>>>>> 38a96ddc
 !
 !   input argument list:
 !     mype     - mpi task id
