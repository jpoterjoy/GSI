subroutine statsconv(mype,&
     i_ps,i_uv,i_srw,i_t,i_q,i_pw,i_rw,i_dw,i_gps,i_sst,i_tcp,i_lag, &
<<<<<<< HEAD
     i_gust,i_vis,i_pblh,i_tcamt,i_lcbas,i_ref,bwork,awork,ndata)
=======
     i_gust,i_vis,i_pblh,i_wspd10m,i_td2m,i_mxtm,i_mitm,i_pmsl,i_howv, & 
     i_ref,bwork,awork,ndata)
>>>>>>> 3aa43e59
!$$$  subprogram documentation block
!                .      .    .                                       .
! subprogram:    statconv    prints statistics for conventional data
!   prgmmr: derber           org: np23                date: 2003-05-22
!
! abstract: The routine computes and prints statistics regarding the
!           use of conventional observations.  Printed information 
!           includes that about data counts, quality control decisions,
!           statistics based on the innovations, and penalties - all 
!           as a observation type
!
! program history log:
!   2003-05-22  derber
!   2004-06-15  treadon - update documentation
!   2004-07-20  derber - add sst
!   2004-07-29  treadon - add only to module use, add intent in/out
!   2004-10-06  parrish - increase diagnostic array sizes and add
!                         output from nonlinear qc
!   2004-12-23  treadon - use module jfunc to pass jiter,first
!   2005-01-28  cucurull - modify summary output for refractivity to include
!                          the QC checks on incremental refractivity
!   2005-03-23  cucurull - cosmetic changes for refractivity print out
!   2005-04-20  treadon - correct error in wind ntot sum
!   2005-05-27  derber - level output changed
!   2005-07-27  derber  - add print of monitoring and reject data
!   2005-12-02  cucurull - cosmetic changes for gps data
!   2006-02-03  derber  - modify for new obs control and to clean up output
!   2006-02-24  derber  - modify to take advantage of convinfo module
!   2006-04-02  derber  - modify to eliminate dvast and move ob type printing to dtast
!   2008-04-11  safford - rm unused uses
!   2009-02-02  kleist  - add synthetic tc-mslp
!   2009-03-05  meunier - add lagrangean data
!   2011-01-06  cucurull - replace gps_ref/gps_bnd with gps due to a change in the convinfo files gps structure
!                        - maintain dtype information in the output file, add ctype
<<<<<<< HEAD
!   2014-06-06  carley/zhu - add tcamt and lcbas
=======
!   2014-03-19  pondeca - add wspd10m
!   2014-04-10  pondeca - add td2m,mxtm,mitm,pmsl
!   2014-05-07  pondeca - add howv
>>>>>>> 3aa43e59
!
!   input argument list:
!     mype     - mpi task number
!     i_ps     - index in awork array holding surface pressure info
!     i_uv     - index in awork array holding wind info
!     i_srw    - index in awork array holding radar wind superobs info
!     i_t      - index in awork array holding temperature info
!     i_q      - index in awork array holding specific humidity info
!     i_pw     - index in awork array holding total precipitable water info
!     i_rw     - index in awork array holding radar radial winds info
!     i_dw     - index in awork array holding doppler lidar winds info
!     i_gps    - index in awork array holding gps info
!     i_sst    - index in awork array holding sst info
!     i_tcp    - index in awork array holding tcps info
!     i_lag    - index in awork array holding lag info
!     i_gust   - index in awork array holding gust info
!     i_vis    - index in awork array holding vis info
!     i_pblh   - index in awork array holding pblh info
<<<<<<< HEAD
!     i_tcamt   - index in awork array holding tcamt info
!     i_lcbas   - index in awork array holding lcbas info
=======
!     i_wspd10m- index in awork array holding wspd10m info
!     i_td2m   - index in awork array holding td2m info
!     i_mxtm   - index in awork array holding mxtm info
!     i_mitm   - index in awork array holding mitm info
!     i_pmsl   - index in awork array holding pmsl info
!     i_howv   - index in awork array holding howv info
>>>>>>> 3aa43e59
!     i_ref    - size of second dimension of awork array
!     bwork    - array containing information for statistics
!     awork    - array containing information for data counts and gross checks
!     ndata(*,1)- number of profiles retained for further processing
!     ndata(*,2)- number of observations read
!     ndata(*,3)- number of observations keep after read
!
!   output argument list:
!
! attributes:
!   language: f90
!   machine:  ibm RS/6000 SP
!
!$$$
  use kinds, only: r_kind,i_kind
  use constants, only: zero,three,five
  use obsmod, only: iout_sst,iout_pw,iout_t,iout_rw,iout_dw,&
       iout_srw,iout_uv,iout_gps,iout_ps,iout_q,iout_tcp,iout_lag,&
<<<<<<< HEAD
       iout_gust,iout_vis,iout_pblh,iout_tcamt,iout_lcbas,mype_dw,&
       mype_rw,mype_srw,mype_sst,mype_gps,mype_uv,mype_ps,mype_t, &
       mype_pw,mype_q,mype_tcp,ndat,dtype,mype_lag,mype_gust,     &
       mype_vis,mype_pblh,mype_tcamt,mype_lcbas
=======
       iout_gust,iout_vis,iout_pblh,iout_wspd10m,iout_td2m,& 
       iout_mxtm,iout_mitm,iout_pmsl,iout_howv,mype_dw,mype_rw,mype_srw,&
       mype_sst,mype_gps,mype_uv,mype_ps,mype_t,mype_pw,mype_q,&
       mype_tcp,ndat,dtype,mype_lag,mype_gust,mype_vis,mype_pblh,&
       mype_wspd10m,mype_td2m,mype_mxtm,mype_mitm,mype_pmsl,mype_howv
>>>>>>> 3aa43e59
  use qcmod, only: npres_print,ptop,pbot,ptopq,pbotq
  use jfunc, only: first,jiter
  use gridmod, only: nsig
  use convinfo, only: nconvtype,ioctype
  implicit none

! Declare passed variables
  integer(i_kind)                                  ,intent(in   ) :: mype,i_ps,i_uv,&
<<<<<<< HEAD
       i_srw,i_t,i_q,i_pw,i_rw,i_dw,i_gps,i_sst,i_tcp,i_lag,i_gust,i_vis,i_pblh,    &
       i_tcamt,i_lcbas,i_ref
=======
       i_srw,i_t,i_q,i_pw,i_rw,i_dw,i_gps,i_sst,i_tcp,i_lag,i_gust,i_vis,i_pblh,&
       i_wspd10m,i_td2m,i_mxtm,i_mitm,i_pmsl,i_howv,i_ref
>>>>>>> 3aa43e59
  real(r_kind),dimension(7*nsig+100,i_ref)     ,intent(in   ) :: awork
  real(r_kind),dimension(npres_print,nconvtype,5,3),intent(in   ) :: bwork
  integer(i_kind),dimension(ndat,3)                ,intent(in   ) :: ndata

! Declare local variables
  character(100) mesage

  integer(i_kind) numgrspw,numsst,nsuperp,nump,nhitopo,ntoodif
<<<<<<< HEAD
  integer(i_kind) numgrsq,numhgh,numgust,numvis,numpblh,numtcamt,numlcbas
=======
  integer(i_kind) numgrsq,numhgh,numgust,numvis,numpblh,numwspd10m
  integer(i_kind) numtd2m,nummxtm,nummitm,numpmsl,numhowv
>>>>>>> 3aa43e59
  integer(i_kind) ntot,numlow,k,numssm,i,j
  integer(i_kind) numgross,numfailqc,numfailqc_ssmi,nread,nkeep
  integer(i_kind) numfail1_gps,numfail2_gps,numfail3_gps,nreadspd,nkeepspd
  integer(i_kind),dimension(nsig)::num

  real(r_kind) grsmlt,tq,pw,rat,tgps,qmplty,tpw,tdw,rwmplty,trw
  real(r_kind) tmplty,tt,dwmplty,gpsmplty,umplty,tssm,qctssm,tu,tv,tuv
  real(r_kind) vmplty,uvqcplty,rat1,rat2,rat3
  real(r_kind) dwqcplty,tqcplty,qctt,qctrw,rwqcplty,qctdw,qqcplty,qctgps
  real(r_kind) gpsqcplty,tpw3,pw3,qctq
  real(r_kind),dimension(1):: pbotall,ptopall
  
  logical,dimension(nconvtype):: pflag
  character(7):: ctype
!*********************************************************************************
! Initialize constants and variables.

  ptopall(1)=zero; pbotall(1)=2000.0_r_kind
  

! Generate summary statistics as a function of observation type.  
! Extensive comments are given for the winds.  Similar comments
! apply for the remaining observation types in this routine

  pflag=.false.
! Summary report for winds
  if(mype==mype_uv) then

!    Open output file so as to point to correct position in output file
     if(first)then
        open(iout_uv)
     else
        open(iout_uv,position='append')
     end if


!    Compute and write counts, penalties, and ratio of penalty
!    to data counts for each model level
     numssm=nint(awork(6,i_uv)); numgross=nint(awork(4,i_uv))
     umplty=zero; vmplty=zero; uvqcplty=zero ; ntot=0;
     tu=zero; tv=zero ; tuv=zero
     tssm=zero ; qctssm=zero
     nread=0
     nkeep=0
     nreadspd=0
     nkeepspd=0
     do i=1,ndat
        if(dtype(i)== 'uv')then
           nread=nread+ndata(i,2)  
           nkeep=nkeep+ndata(i,3)
        else if(dtype(i)== 'spd')then
           nreadspd=nreadspd+ndata(i,2)
           nkeepspd=nkeepspd+ndata(i,3)
        end if
     end do
     if(nkeep > 0 .or. nkeepspd > 0)then
!       Write header information  
        mesage='current vfit of wind data, ranges in m/s$'

!       Call routine to compute and write count, rms, and penalty information
        do j=1,nconvtype
           pflag(j)=trim(ioctype(j)) == 'spd' .or. trim(ioctype(j)) == 'uv'
        end do
        call dtast(bwork,npres_print,pbot,ptop,mesage,jiter,iout_uv,pflag)
        numlow      = nint(awork(2,i_uv))
        numhgh      = nint(awork(3,i_uv))
        write(iout_uv,900) 'wind',numhgh,numlow
        numfailqc=nint(awork(21,i_uv))
!       keep a seperate record of numfailqc for ssmi wind speeds
        numfailqc_ssmi=nint(awork(61,i_uv))
        do k=1,nsig
           num(k)=nint(awork(6*nsig+k+100,i_uv))
           rat1=zero
           rat2=zero
           if(num(k) > 0)then
              rat1=awork(4*nsig+k+100,i_uv)/float(num(k))
              rat2=awork(5*nsig+k+100,i_uv)/float(num(k))
           end if
           umplty=umplty+awork(4*nsig+k+100,i_uv)
           vmplty=vmplty+awork(5*nsig+k+100,i_uv)
           ntot=ntot+num(k)
           write(iout_uv,241) 'w',num(k),k,awork(4*nsig+k+100,i_uv),&
                           awork(5*nsig+k+100,i_uv),rat1,rat2
        end do
        do k=1,nsig
           num(k)=nint(awork(6*nsig+k+100,i_uv))
           rat1=zero
           rat3=zero
           if(num(k) > 0)then
              rat1=(awork(4*nsig+k+100,i_uv)+awork(5*nsig+k+100,i_uv))/float(num(k))
              rat3=awork(3*nsig+k+100,i_uv)/float(num(k))
           end if
           uvqcplty=uvqcplty+awork(3*nsig+k+100,i_uv)
           write(iout_uv,240) 'w',num(k),k,awork(4*nsig+k+100,i_uv)+awork(5*nsig+k+100,i_uv), &
                           awork(3*nsig+k+100,i_uv),rat1,rat3
        end do

!       Write statistics  gross checks
        write(iout_uv,920)' number ssm/i winds that fail nonlinear qc =',numfailqc_ssmi
        write(iout_uv,925) 'wind',numgross,numfailqc
!       Write statistics regarding penalties                   
        if(ntot > 0)then
           tu=umplty/float(ntot)
           tv=vmplty/float(ntot)
           tuv=uvqcplty/float(ntot)
        end if
        if(numssm > 0)then
           tssm=awork(5,i_uv)/awork(6,i_uv)
           qctssm=awork(22,i_uv)/awork(6,i_uv)
        end if
     end if
     write(iout_uv,949) 'u',ntot,umplty,tu
     write(iout_uv,949) 'v',ntot,vmplty,tv
     write(iout_uv,950) 'uv',jiter,nread,nkeep,ntot*2
     write(iout_uv,951) 'uv',umplty+vmplty,uvqcplty,tu+tv,tuv
     write(iout_uv,950) 'spd',jiter,nreadspd,nkeepspd,numssm
     write(iout_uv,951) 'spd',awork(5,i_uv),awork(22,i_uv),tssm,qctssm

!    Close unit receiving summary output     
     close(iout_uv)
  end if


! Summary report for radar wind superobs
  if(mype==mype_srw) then
     if(first)then
        open(iout_srw)
     else
        open(iout_srw,position='append')
     end if

     umplty=zero; vmplty=zero; uvqcplty=zero ; ntot=0;
     tu=zero; tv=zero ; tuv=zero
     nread=0
     nkeep=0
     do i=1,ndat
        if(dtype(i)== 'srw')then
           nread=nread+ndata(i,2)
           nkeep=nkeep+ndata(i,3)
        end if
     end do
     if(nkeep > 0)then
        mesage='current fit of radar superob wind data, ranges in stderr$'
        do j=1,nconvtype
           pflag(j)= trim(ioctype(j)) == 'srw' 
        end do
        call dtast(bwork,npres_print,pbot,ptop,mesage,jiter,iout_srw,pflag)

        do k=1,nsig
           num(k)=nint(awork(6*nsig+k+100,i_srw))
           rat1=zero
           rat2=zero
           rat3=zero
           if(num(k) > 0)then
              rat1=awork(4*nsig+k+100,i_srw)/float(num(k))
              rat2=awork(5*nsig+k+100,i_srw)/float(num(k))
              rat3=awork(3*nsig+k+100,i_srw)/float(num(k))
           end if
           umplty=umplty+awork(4*nsig+k+100,i_srw)
           vmplty=vmplty+awork(5*nsig+k+100,i_srw)
           uvqcplty=uvqcplty+awork(3*nsig+k+100,i_srw)
           ntot=ntot+num(k)
           write(iout_srw,241) 's',num(k),k,awork(4*nsig+k+100,i_srw),&
                awork(5*nsig+k+100,i_srw),awork(3*nsig+k+100,i_srw),rat1,rat2,rat3
        end do
        numgross=nint(awork(4,i_srw))
        numfailqc=nint(awork(21,i_srw))
        write(iout_srw,925) 'srw',numgross,numfailqc
        if(ntot > 0) then
           tu=umplty/float(ntot)
           tv=vmplty/float(ntot)
           tuv=uvqcplty/float(ntot)
        endif
        numlow      = nint(awork(2,i_srw))
        numhgh      = nint(awork(3,i_srw))
        write(iout_srw,900) 'srw',numhgh,numlow
     end if

     write(iout_srw,950) 'srw1',jiter,nread,nkeep,ntot
     write(iout_srw,951) 'srw1',umplty,uvqcplty,tu,tuv
     write(iout_srw,950) 'srw2',jiter,nread,nkeep,ntot
     write(iout_srw,951) 'srw2',vmplty,uvqcplty,tv,tuv
     
     close(iout_srw)
  end if


! Summary report for gps 
  if (mype==mype_gps)then
     if(first)then
        open(iout_gps)
     else
        open(iout_gps,position='append')
     end if


     gpsmplty=zero; gpsqcplty=zero ; ntot=0
     tgps=zero ; qctgps=zero
     nread=0
     nkeep=0
     ctype=' '
     do i=1,ndat
        if(dtype(i)== 'gps_ref' .or. dtype(i) == 'gps_bnd')then
           nread=nread+ndata(i,2)
           nkeep=nkeep+ndata(i,3)
           ctype=dtype(i)
        end if
     end do
     if(nkeep > 0)then
        mesage='current fit of gps data in fractional difference$'
        do j=1,nconvtype
            pflag(j)=trim(ioctype(j)) == 'gps'
        end do
        call dtast(bwork,npres_print,pbot,ptop,mesage,jiter,iout_gps,pflag)
        do k=1,nsig
           num(k)=nint(awork(5*nsig+k+100,i_gps))
           rat=zero
           rat3=zero
           if(num(k)>0) then
              rat=awork(6*nsig+k+100,i_gps)/float(num(k))
              rat3=awork(3*nsig+k+100,i_gps)/float(num(k))
           end if
           ntot=ntot+num(k); gpsmplty=gpsmplty+awork(6*nsig+k+100,i_gps)
           gpsqcplty=gpsqcplty+awork(3*nsig+k+100,i_gps)
           write(iout_gps,240)'gps',num(k),k,awork(6*nsig+k+100,i_gps), &
                             awork(3*nsig+k+100,i_gps),rat,rat3
        end do
        numgross=nint(awork(4,i_gps))
        numfailqc=nint(awork(21,i_gps))
        numfail1_gps=nint(awork(22,i_gps))
        numfail2_gps=nint(awork(23,i_gps))
        numfail3_gps=nint(awork(24,i_gps))
        write(iout_gps,925)'gps',numgross,numfailqc
        write(iout_gps,920)' number of gps obs failed stats qc in NH =',numfail1_gps
        write(iout_gps,920)' number of gps obs failed stats qc in SH =',numfail2_gps
        write(iout_gps,920)' number of gps obs failed stats qc in TR =',numfail3_gps

        numlow        = nint(awork(2,i_gps))
        numhgh        = nint(awork(3,i_gps))
        write(iout_gps,900) 'gps',numhgh,numlow
        if(ntot > 0) then
           tgps=gpsmplty/ntot
           qctgps=gpsqcplty/ntot
        endif
     end if

     write(iout_gps,950) ctype,jiter,nread,nkeep,ntot
     write(iout_gps,951) ctype,gpsmplty,gpsqcplty,tgps,qctgps

     close(iout_gps)
  endif


! Summary report for specific humidity
  if(mype==mype_q) then
     if(first)then
        open(iout_q)
     else
        open(iout_q,position='append')
     end if

     mesage='current fit of q data, units in per-cent of guess q-sat$'
     do j=1,nconvtype
        pflag(j)=trim(ioctype(j)) == 'q'  
     end do
     call dtast(bwork,npres_print,pbotq,ptopq,mesage,jiter,iout_q,pflag)

     qmplty=zero; qqcplty=zero ; ntot=0
     tq=zero ; qctq=zero
     nread=0
     nkeep=0
     do i=1,ndat
        if(dtype(i)== 'q')then
           nread=nread+ndata(i,2)
           nkeep=nkeep+ndata(i,3)
        end if
     end do
     if(nkeep > 0)then
        do k=1,nsig
           num(k)=nint(awork(k+6*nsig+100,i_q))
           rat=zero
           rat3=zero
           if(num(k) > 0)then
              rat=awork(5*nsig+k+100,i_q)/float(num(k))
              rat3=awork(3*nsig+k+100,i_q)/float(num(k))
           end if
           qmplty=qmplty+awork(5*nsig+k+100,i_q)
           qqcplty=qqcplty+awork(3*nsig+k+100,i_q)
           ntot=ntot+num(k)
           write(iout_q,240) 'q',num(k),k,awork(5*nsig+k+100,i_q), &
                                  awork(3*nsig+k+100,i_q),rat,rat3
        end do
        grsmlt=five
        numgrsq=nint(awork(4,i_q))
        numfailqc=nint(awork(21,i_q))
        write(iout_q,924)'  (scaled as precent of guess specific humidity)'
        write(iout_q,925) 'q',numgrsq,numfailqc
        write(iout_q,975) grsmlt,'q',awork(5,i_q)
        numlow      = nint(awork(2,i_q))
        numhgh      = nint(awork(3,i_q))
        write(iout_q,900) 'q',numhgh,numlow
        if(ntot > 0) then
           tq=qmplty/float(ntot)
           qctq=qqcplty/float(ntot)
        end if
     end if

     write(iout_q,950) 'q',jiter,nread,nkeep,ntot
     write(iout_q,951) 'q',qmplty,qqcplty,tq,qctq

     close(iout_q)
  end if


! Summary report for surface pressure
  if(mype==mype_ps) then
     if(first)then
        open(iout_ps)
     else
        open(iout_ps,position='append')
     end if

     nump=nint(awork(5,i_ps))
     pw=zero ; pw3=zero
     nread=0
     nkeep=0
     do i=1,ndat
        if(dtype(i)== 'ps')then
           nread=nread+ndata(i,2)
           nkeep=nkeep+ndata(i,3)
        end if
     end do
     if(nkeep > 0)then
        mesage='current fit of surface pressure data, ranges in mb$'
        do j=1,nconvtype
           pflag(j)=trim(ioctype(j)) == 'ps'  
        end do
        call dtast(bwork,1,pbotall,ptopall,mesage,jiter,iout_ps,pflag)
 
        numgross=nint(awork(6,i_ps))
        numfailqc=nint(awork(21,i_ps))
        write(iout_ps,925) 'psfc',numgross,numfailqc
        if(nump > 0)then
           pw=awork(4,i_ps)/float(nump)
           pw3=awork(22,i_ps)/float(nump)
        end if
     end if

     write(iout_ps,950) 'psfc',jiter,nread,nkeep,nump
     write(iout_ps,951) 'psfc',awork(4,i_ps),awork(22,i_ps),pw,pw3

     close(iout_ps)
  end if


! Summary report for total precipitable water
  if(mype==mype_pw) then
     if(first)then
        open(iout_pw)
     else
        open(iout_pw,position='append')
     end if

     nsuperp=nint(awork(4,i_pw))

     tpw=zero ; tpw3=zero
     nread=0
     nkeep=0
     do i=1,ndat
        if(dtype(i)== 'pw')then
           nread=nread+ndata(i,2)
           nkeep=nkeep+ndata(i,3)
        end if
     end do
     if(nkeep > 0)then
        mesage='current fit of precip. water data, ranges in mm$'
        do j=1,nconvtype
           pflag(j)=trim(ioctype(j)) == 'pw'  
        end do
        call dtast(bwork,1,pbotall,ptopall,mesage,jiter,iout_pw,pflag)

        numgrspw=nint(awork(6,i_pw))
        numfailqc=nint(awork(21,i_pw))
        grsmlt=three
        tpw=zero
        tpw3=zero
        if(nsuperp > 0)then
           tpw=awork(5,i_pw)/nsuperp
           tpw3=awork(22,i_pw)/nsuperp
        end if
        write(iout_pw,925) 'p.w.',numgrspw,numfailqc
        write(iout_pw,975) grsmlt,'p.w.',awork(7,i_pw)
     end if
     write(iout_pw,950) 'pw',jiter,nread,nkeep,nsuperp
     write(iout_pw,951) 'pw',awork(5,i_pw),awork(22,i_pw),tpw,tpw3

     close(iout_pw)
  end if

! Summary report for conventional sst
  if(mype==mype_sst) then
     if(first)then
        open(iout_sst)
     else
        open(iout_sst,position='append')
     end if

     numsst=nint(awork(5,i_sst))
     pw=zero ; pw3=zero
     nread=0
     nkeep=0
     do i=1,ndat
        if(dtype(i)== 'sst')then
           nread=nread+ndata(i,2)
           nkeep=nkeep+ndata(i,3)
        end if
     end do
     if(nkeep > 0)then
        mesage='current fit of conventional sst data, ranges in  C$'
        do j=1,nconvtype
           pflag(j)=trim(ioctype(j)) == 'sst'  
        end do
        call dtast(bwork,1,pbotall,ptopall,mesage,jiter,iout_sst,pflag)

        numgross=nint(awork(6,i_sst))
        numfailqc=nint(awork(21,i_sst))
        if(numsst > 0)then
           pw=awork(4,i_sst)/numsst
           pw3=awork(22,i_sst)/numsst
        end if
        write(iout_sst,925) 'sst',numgross,numfailqc
     end if
     write(iout_sst,950) 'sst',jiter,nread,nkeep,numsst
     write(iout_sst,951) 'sst',awork(4,i_sst),awork(22,i_sst),pw,pw3

     close(iout_sst)
  end if

! Summary report for conventional gust
  if(mype==mype_gust) then
     if(first)then
        open(iout_gust)
     else
        open(iout_gust,position='append')
     end if

     numgust=nint(awork(5,i_gust))
     pw=zero ; pw3=zero
     nread=0
     nkeep=0
     do i=1,ndat
        if(dtype(i)== 'gust')then
           nread=nread+ndata(i,2)
           nkeep=nkeep+ndata(i,3)
        end if
     end do
     if(nkeep > 0)then
        mesage='current fit of conventional gust data, ranges in  m/s$'
        do j=1,nconvtype
           pflag(j)=trim(ioctype(j)) == 'gust'
        end do
        call dtast(bwork,1,pbotall,ptopall,mesage,jiter,iout_gust,pflag)

        numgross=nint(awork(6,i_gust))
        numfailqc=nint(awork(21,i_gust))
        if(numgust > 0)then
           pw=awork(4,i_gust)/numgust
           pw3=awork(22,i_gust)/numgust
        end if
        write(iout_gust,925) 'gust',numgross,numfailqc
     end if
     write(iout_gust,950) 'gust',jiter,nread,nkeep,numgust
     write(iout_gust,951) 'gust',awork(4,i_gust),awork(22,i_gust),pw,pw3

     close(iout_gust)
  end if

! Summary report for conventional vis
  if(mype==mype_vis) then
     if(first)then
        open(iout_vis)
     else
        open(iout_vis,position='append')
     end if

     numvis=nint(awork(5,i_vis))
     pw=zero ; pw3=zero
     nread=0
     nkeep=0
     do i=1,ndat
        if(dtype(i)== 'vis')then
           nread=nread+ndata(i,2)
           nkeep=nkeep+ndata(i,3)
        end if
     end do
     if(nkeep > 0)then
        mesage='current fit of conventional vis data, ranges in  m$'
        do j=1,nconvtype
           pflag(j)=trim(ioctype(j)) == 'vis'
        end do
        call dtast(bwork,1,pbotall,ptopall,mesage,jiter,iout_vis,pflag)

        numgross=nint(awork(6,i_vis))
        numfailqc=nint(awork(21,i_vis))
        if(numvis > 0)then
           pw=awork(4,i_vis)/numvis
           pw3=awork(22,i_vis)/numvis
        end if
        write(iout_vis,925) 'vis',numgross,numfailqc
     end if
     write(iout_vis,950) 'vis',jiter,nread,nkeep,numvis
     write(iout_vis,951) 'vis',awork(4,i_vis),awork(22,i_vis),pw,pw3

     close(iout_vis)
  end if

! Summary report for conventional pblh
  if(mype==mype_pblh) then
     if(first)then
        open(iout_pblh)
     else
        open(iout_pblh,position='append')
     end if

     numpblh=nint(awork(5,i_pblh))
     pw=zero ; pw3=zero
     nread=0
     nkeep=0
     do i=1,ndat
        if(dtype(i)== 'pblh')then
           nread=nread+ndata(i,2)
           nkeep=nkeep+ndata(i,3)
        end if
     end do
     if(nkeep > 0)then
        mesage='current fit of conventional pblh data, ranges in  m$'
        do j=1,nconvtype
           pflag(j)=trim(ioctype(j)) == 'pblh'
        end do
        call dtast(bwork,1,pbotall,ptopall,mesage,jiter,iout_pblh,pflag)

        numgross=nint(awork(6,i_pblh))
        numfailqc=nint(awork(21,i_pblh))
        if(numpblh > 0)then
           pw=awork(4,i_pblh)/numpblh
           pw3=awork(22,i_pblh)/numpblh
        end if
        write(iout_pblh,925) 'pblh',numgross,numfailqc
     end if
     write(iout_pblh,950) 'pblh',jiter,nread,nkeep,numpblh
     write(iout_pblh,951) 'pblh',awork(4,i_pblh),awork(22,i_pblh),pw,pw3

     close(iout_pblh)
  end if

<<<<<<< HEAD
! Summary report for tcamt
  if(mype==mype_tcamt) then
     if(first)then
        open(iout_tcamt)
     else
        open(iout_tcamt,position='append')
     end if

     numtcamt=nint(awork(5,i_tcamt))
=======
! Summary report for conventional wspd10m
  if(mype==mype_wspd10m) then
     if(first)then
        open(iout_wspd10m)
     else
        open(iout_wspd10m,position='append')
     end if

     numwspd10m=nint(awork(5,i_wspd10m))
>>>>>>> 3aa43e59
     pw=zero ; pw3=zero
     nread=0
     nkeep=0
     do i=1,ndat
<<<<<<< HEAD
        if(dtype(i)== 'tcamt')then
=======
        if(dtype(i)== 'wspd10m')then
>>>>>>> 3aa43e59
           nread=nread+ndata(i,2)
           nkeep=nkeep+ndata(i,3)
        end if
     end do
     if(nkeep > 0)then
<<<<<<< HEAD
        mesage='current fit of conventional tcamt data, ranges in  %$'
        do j=1,nconvtype
           pflag(j)=trim(ioctype(j)) == 'tcamt'
        end do
        call dtast(bwork,1,pbotall,ptopall,mesage,jiter,iout_tcamt,pflag)

        numgross=nint(awork(6,i_tcamt))
        numfailqc=nint(awork(21,i_tcamt))
        if(numtcamt > 0)then
           pw=awork(4,i_tcamt)/numtcamt
           pw3=awork(22,i_tcamt)/numtcamt
        end if
        write(iout_tcamt,925) 'tcamt',numgross,numfailqc
     end if
     write(iout_tcamt,950) 'tcamt',jiter,nread,nkeep,numtcamt
     write(iout_tcamt,951) 'tcamt',awork(4,i_tcamt),awork(22,i_tcamt),pw,pw3

     close(iout_tcamt)
  end if

! Summary report for lcbas
  if(mype==mype_lcbas) then
     if(first)then
        open(iout_lcbas)
     else
        open(iout_lcbas,position='append')
     end if

     numlcbas=nint(awork(5,i_lcbas))
=======
        mesage='current fit of conventional wspd10m data, ranges in  m/s$'
        do j=1,nconvtype
           pflag(j)=trim(ioctype(j)) == 'wspd10m'
        end do
        call dtast(bwork,1,pbotall,ptopall,mesage,jiter,iout_wspd10m,pflag)

        numgross=nint(awork(6,i_wspd10m))
        numfailqc=nint(awork(21,i_wspd10m))
        if(numwspd10m > 0)then
           pw=awork(4,i_wspd10m)/numwspd10m
           pw3=awork(22,i_wspd10m)/numwspd10m
        end if
        write(iout_wspd10m,925) 'wspd10m',numgross,numfailqc
     end if
     write(iout_wspd10m,950) 'wspd10m',jiter,nread,nkeep,numwspd10m
     write(iout_wspd10m,951) 'wspd10m',awork(4,i_wspd10m),awork(22,i_wspd10m),pw,pw3

     close(iout_wspd10m)
  end if

! Summary report for conventional td2m
  if(mype==mype_td2m) then
     if(first)then
        open(iout_td2m)
     else
        open(iout_td2m,position='append')
     end if

     numtd2m=nint(awork(5,i_td2m))
>>>>>>> 3aa43e59
     pw=zero ; pw3=zero
     nread=0
     nkeep=0
     do i=1,ndat
<<<<<<< HEAD
        if(dtype(i)== 'lcbas')then
=======
        if(dtype(i)== 'td2m')then
>>>>>>> 3aa43e59
           nread=nread+ndata(i,2)
           nkeep=nkeep+ndata(i,3)
        end if
     end do
     if(nkeep > 0)then
<<<<<<< HEAD
        mesage='current fit of conventional lcbas data, ranges in  m$'
        do j=1,nconvtype
           pflag(j)=trim(ioctype(j)) == 'lcbas'
        end do
        call dtast(bwork,1,pbotall,ptopall,mesage,jiter,iout_lcbas,pflag)

        numgross=nint(awork(6,i_lcbas))
        numfailqc=nint(awork(21,i_lcbas))
        if(numlcbas > 0)then
           pw=awork(4,i_lcbas)/numlcbas
           pw3=awork(22,i_lcbas)/numlcbas
        end if
        write(iout_lcbas,925) 'lcbas',numgross,numfailqc
     end if
     write(iout_lcbas,950) 'lcbas',jiter,nread,nkeep,numlcbas
     write(iout_lcbas,951) 'lcbas',awork(4,i_lcbas),awork(22,i_lcbas),pw,pw3

     close(iout_lcbas)
=======
        mesage='current fit of conventional td2m data, ranges in K $'
        do j=1,nconvtype
           pflag(j)=trim(ioctype(j)) == 'td2m'
        end do
        call dtast(bwork,1,pbotall,ptopall,mesage,jiter,iout_td2m,pflag)

        numgross=nint(awork(6,i_td2m))
        numfailqc=nint(awork(21,i_td2m))
        if(numtd2m > 0)then
           pw=awork(4,i_td2m)/numtd2m
           pw3=awork(22,i_td2m)/numtd2m
        end if
        write(iout_td2m,925) 'td2m',numgross,numfailqc
     end if
     write(iout_td2m,950) 'td2m',jiter,nread,nkeep,numtd2m
     write(iout_td2m,951) 'td2m',awork(4,i_td2m),awork(22,i_td2m),pw,pw3

     close(iout_td2m)
  end if

! Summary report for conventional mxtm
  if(mype==mype_mxtm) then
     if(first)then
        open(iout_mxtm)
     else
        open(iout_mxtm,position='append')
     end if

     nummxtm=nint(awork(5,i_mxtm))
     pw=zero ; pw3=zero
     nread=0
     nkeep=0
     do i=1,ndat
        if(dtype(i)== 'mxtm')then
           nread=nread+ndata(i,2)
           nkeep=nkeep+ndata(i,3)
        end if
     end do
     if(nkeep > 0)then
        mesage='current fit of conventional mxtm data, ranges in K $'
        do j=1,nconvtype
           pflag(j)=trim(ioctype(j)) == 'mxtm'
        end do
        call dtast(bwork,1,pbotall,ptopall,mesage,jiter,iout_mxtm,pflag)

        numgross=nint(awork(6,i_mxtm))
        numfailqc=nint(awork(21,i_mxtm))
        if(nummxtm > 0)then
           pw=awork(4,i_mxtm)/nummxtm
           pw3=awork(22,i_mxtm)/nummxtm
        end if
        write(iout_mxtm,925) 'mxtm',numgross,numfailqc
     end if
     write(iout_mxtm,950) 'mxtm',jiter,nread,nkeep,nummxtm
     write(iout_mxtm,951) 'mxtm',awork(4,i_mxtm),awork(22,i_mxtm),pw,pw3

     close(iout_mxtm)
  end if

! Summary report for conventional mitm
  if(mype==mype_mitm) then
     if(first)then
        open(iout_mitm)
     else
        open(iout_mitm,position='append')
     end if

     nummitm=nint(awork(5,i_mitm))
     pw=zero ; pw3=zero
     nread=0
     nkeep=0
     do i=1,ndat
        if(dtype(i)== 'mitm')then
           nread=nread+ndata(i,2)
           nkeep=nkeep+ndata(i,3)
        end if
     end do
     if(nkeep > 0)then
        mesage='current fit of conventional mitm data, ranges in K $'
        do j=1,nconvtype
           pflag(j)=trim(ioctype(j)) == 'mitm'
        end do
        call dtast(bwork,1,pbotall,ptopall,mesage,jiter,iout_mitm,pflag)

        numgross=nint(awork(6,i_mitm))
        numfailqc=nint(awork(21,i_mitm))
        if(nummitm > 0)then
           pw=awork(4,i_mitm)/nummitm
           pw3=awork(22,i_mitm)/nummitm
        end if
        write(iout_mitm,925) 'mitm',numgross,numfailqc
     end if
     write(iout_mitm,950) 'mitm',jiter,nread,nkeep,nummitm
     write(iout_mitm,951) 'mitm',awork(4,i_mitm),awork(22,i_mitm),pw,pw3

     close(iout_mitm)
  end if

! Summary report for conventional pmsl
  if(mype==mype_pmsl) then
     if(first)then
        open(iout_pmsl)
     else
        open(iout_pmsl,position='append')
     end if

     numpmsl=nint(awork(5,i_pmsl))
     pw=zero ; pw3=zero
     nread=0
     nkeep=0
     do i=1,ndat
        if(dtype(i)== 'pmsl')then
           nread=nread+ndata(i,2)
           nkeep=nkeep+ndata(i,3)
        end if
     end do
     if(nkeep > 0)then
        mesage='current fit of conventional pmsl data, ranges in hPa $'
        do j=1,nconvtype
           pflag(j)=trim(ioctype(j)) == 'pmsl'
        end do
        call dtast(bwork,1,pbotall,ptopall,mesage,jiter,iout_pmsl,pflag)

        numgross=nint(awork(6,i_pmsl))
        numfailqc=nint(awork(21,i_pmsl))
        if(numpmsl > 0)then
           pw=awork(4,i_pmsl)/numpmsl
           pw3=awork(22,i_pmsl)/numpmsl
        end if
        write(iout_pmsl,925) 'pmsl',numgross,numfailqc
     end if
     write(iout_pmsl,950) 'pmsl',jiter,nread,nkeep,numpmsl
     write(iout_pmsl,951) 'pmsl',awork(4,i_pmsl),awork(22,i_pmsl),pw,pw3

     close(iout_pmsl)
  end if

! Summary report for conventional howv
  if(mype==mype_howv) then
     if(first)then
        open(iout_howv)
     else
        open(iout_howv,position='append')
     end if

     numhowv=nint(awork(5,i_howv))
     pw=zero ; pw3=zero
     nread=0
     nkeep=0
     do i=1,ndat
        if(dtype(i)== 'howv')then
           nread=nread+ndata(i,2)
           nkeep=nkeep+ndata(i,3)
        end if
     end do
     if(nkeep > 0)then
        mesage='current fit of conventional howv data, ranges in m $'
        do j=1,nconvtype
           pflag(j)=trim(ioctype(j)) == 'howv'
        end do
        call dtast(bwork,1,pbotall,ptopall,mesage,jiter,iout_howv,pflag)

        numgross=nint(awork(6,i_howv))
        numfailqc=nint(awork(21,i_howv))
        if(numhowv > 0)then
           pw=awork(4,i_howv)/numhowv
           pw3=awork(22,i_howv)/numhowv
        end if
        write(iout_howv,925) 'howv',numgross,numfailqc
     end if
     write(iout_howv,950) 'howv',jiter,nread,nkeep,numhowv
     write(iout_howv,951) 'howv',awork(4,i_howv),awork(22,i_howv),pw,pw3

     close(iout_howv)
>>>>>>> 3aa43e59
  end if

! Summary report for temperature  
  if (mype==mype_t)then
     if(first)then
        open(iout_t)
     else
        open(iout_t,position='append')
     end if

     tmplty=zero; tqcplty=zero ; ntot=0
     tt=zero ; qctt=zero
     nread=0
     nkeep=0
     do i=1,ndat
        if(dtype(i)== 't')then
           nread=nread+ndata(i,2)
           nkeep=nkeep+ndata(i,3)
        end if
     end do
     if(nkeep > 0)then
        mesage='current fit of temperature data, ranges in K $'
        do j=1,nconvtype
           pflag(j)=trim(ioctype(j)) == 't'  
        end do
        call dtast(bwork,npres_print,pbot,ptop,mesage,jiter,iout_t,pflag)
        do k=1,nsig
           num(k)=nint(awork(5*nsig+k+100,i_t))
           rat=zero ; rat3=zero
           if(num(k) > 0) then
              rat=awork(6*nsig+k+100,i_t)/float(num(k))
              rat3=awork(3*nsig+k+100,i_t)/float(num(k))
           end if
           ntot=ntot+num(k); tmplty=tmplty+awork(6*nsig+k+100,i_t)
           tqcplty=tqcplty+awork(3*nsig+k+100,i_t)
           write(iout_t,240) 't',num(k),k,awork(6*nsig+k+100,i_t), &
                                          awork(3*nsig+k+100,i_t),rat,rat3
        end do
        numgross=nint(awork(4,i_t))
        numfailqc=nint(awork(21,i_t))
        write(iout_t,925) 'temp',numgross,numfailqc
        numlow      = nint(awork(2,i_t))
        numhgh      = nint(awork(3,i_t))
        write(iout_t,900) 't',numhgh,numlow
        if(ntot > 0) then
           tt=tmplty/ntot
           qctt=tqcplty/ntot
        end if
     end if

     write(iout_t,950) 't',jiter,nread,nkeep,ntot
     write(iout_t,951) 't',tmplty,tqcplty,tt,qctt
     

     close(iout_t)
  endif


! Summary report for doppler lidar winds
  if(mype==mype_dw) then
     if(first)then
        open(iout_dw)
     else
        open(iout_dw,position='append')
     end if

     dwmplty=zero; dwqcplty=zero ; ntot=0
     tdw=zero ; qctdw=zero
     nread=0
     nkeep=0
     do i=1,ndat
        if(dtype(i)== 'dw')then
           nread=nread+ndata(i,2)
           nkeep=nkeep+ndata(i,3)
        end if
     end do
     if(nkeep > 0)then
        mesage='current vfit of lidar wind data, ranges in m/s$'
        do j=1,nconvtype
           pflag(j)=trim(ioctype(j)) == 'dw' 
        end do
        call dtast(bwork,npres_print,pbot,ptop,mesage,jiter,iout_dw,pflag)
 
        do k=1,nsig
           num(k)=nint(awork(k+5*nsig+100,i_dw))
           rat=zero
           rat3=zero
           if(num(k) > 0) then
              rat=awork(6*nsig+k+100,i_dw)/float(num(k))
              rat3=awork(3*nsig+k+100,i_dw)/float(num(k))
           end if
           ntot=ntot+num(k)
           dwmplty=dwmplty+awork(6*nsig+k+100,i_dw)
           dwqcplty=dwqcplty+awork(3*nsig+k+100,i_dw)
           write(iout_dw,240) 'r',num(k),k,awork(6*nsig+k+100,i_dw), &
                                           awork(3*nsig+k+100,i_dw),rat,rat3
        end do
        numgross=nint(awork(4,i_dw))
        numfailqc=nint(awork(21,i_dw))
        if(ntot > 0) then
           tdw=dwmplty/float(ntot)
           qctdw=dwqcplty/float(ntot)
        end if
        write(iout_dw,925) 'dw',numgross,numfailqc
        numlow       = nint(awork(2,i_dw))
        numhgh       = nint(awork(3,i_dw))
        write(iout_dw,900) 'dw',numhgh,numlow
     end if

     write(iout_dw,950) 'dw',jiter,nread,nkeep,ntot
     write(iout_dw,951) 'dw',dwmplty,dwqcplty,tdw,qctdw
     
     close(iout_dw)
  end if


! Summary report for radar radial winds
  if(mype==mype_rw) then
     if(first)then
        open(iout_rw)
     else
        open(iout_rw,position='append')
     end if
     
     rwmplty=zero; rwqcplty=zero ; ntot=0
     trw=zero ; qctrw=zero
     nread=0
     nkeep=0
     do i=1,ndat
        if(dtype(i)== 'rw')then
           nread=nread+ndata(i,2)
           nkeep=nkeep+ndata(i,3)
        end if
     end do
     if(nkeep > 0)then
        mesage='current vfit of radar wind data, ranges in m/s$'
        do j=1,nconvtype
           pflag(j)=trim(ioctype(j)) == 'rw' 
        end do
        call dtast(bwork,npres_print,pbot,ptop,mesage,jiter,iout_rw,pflag)
     
        numgross=nint(awork(4,i_rw))
        numfailqc=nint(awork(21,i_rw))
        do k=1,nsig
           num(k)=nint(awork(k+5*nsig+100,i_rw))
           rat=zero
           rat3=zero
           if(num(k) > 0) then
              rat=awork(6*nsig+k+100,i_rw)/float(num(k))
              rat3=awork(3*nsig+k+100,i_rw)/float(num(k))
           end if
           ntot=ntot+num(k)
           rwmplty=rwmplty+awork(6*nsig+k+100,i_rw)
           rwqcplty=rwqcplty+awork(3*nsig+k+100,i_rw)
           write(iout_rw,240) 'r',num(k),k,awork(6*nsig+k+100,i_rw), &
                                           awork(3*nsig+k+100,i_rw),rat,rat3
        end do
        if(ntot > 0) then
           trw=rwmplty/float(ntot)
           qctrw=rwqcplty/float(ntot)
        end if
        write(iout_rw,925) 'rw',numgross,numfailqc
        numlow       = nint(awork(2,i_rw))
        numhgh       = nint(awork(3,i_rw))
        nhitopo      = nint(awork(5,i_rw))
        ntoodif      = nint(awork(6,i_rw))
        write(iout_rw,900) 'rw',numhgh,numlow
        write(iout_rw,905) 'rw',nhitopo,ntoodif
     end if
     write(iout_rw,950) 'rw',jiter,nread,nkeep,ntot
     write(iout_rw,951) 'rw',rwmplty,rwqcplty,trw,qctrw
     
     close(iout_rw)
  end if

  if(mype==mype_tcp) then
     if(first)then
        open(iout_tcp)
     else
        open(iout_tcp,position='append')
     end if

     nump=nint(awork(5,i_tcp))
     pw=zero ; pw3=zero
     nread=0
     nkeep=0
     do i=1,ndat
        if(dtype(i)== 'tcp')then
           nread=nread+ndata(i,2)
           nkeep=nkeep+ndata(i,3)
        end if
     end do
     if(nkeep > 0)then
        mesage='current fit of surface pressure data, ranges in mb$'
        do j=1,nconvtype
           pflag(j)=trim(ioctype(j)) == 'tcp'
        end do
        call dtast(bwork,1,pbotall,ptopall,mesage,jiter,iout_tcp,pflag)

        numgross=nint(awork(6,i_tcp))
        numfailqc=nint(awork(21,i_tcp))
        write(iout_tcp,925) 'psfc',numgross,numfailqc

        if(nump > 0)then
           pw=awork(4,i_tcp)/float(nump)
           pw3=awork(22,i_tcp)/float(nump)
        end if
     end if

     write(iout_tcp,950) 'psfc',jiter,nread,nkeep,nump
     write(iout_tcp,951) 'psfc',awork(4,i_tcp),awork(22,i_tcp),pw,pw3

     close(iout_tcp)
  end if

 ! Summary report for lagrangian
  if (mype==mype_lag)then
     if(first)then
        open(iout_lag)
     else
        open(iout_lag,position='append')
     end if

     tmplty=zero; tqcplty=zero ; ntot=0
     tt=zero ; qctt=zero
     nread=0
     nkeep=0
     do i=1,ndat
        if(dtype(i)== 'lag')then
           nread=nread+ndata(i,2)
           nkeep=nkeep+ndata(i,3)
        end if
     end do
     if(nkeep > 0)then
        mesage='current fit of lagangian data, ranges in m $'
        do j=1,nconvtype
           pflag(j)=trim(ioctype(j)) == 'lag'
        end do
        call dtast(bwork,npres_print,pbot,ptop,mesage,jiter,iout_lag,pflag)
        do k=1,nsig
           num(k)=nint(awork(6*nsig+k+100,i_lag))
           rat=zero ; rat3=zero
           if(num(k) > 0) then
              rat=awork(4*nsig+k+100,i_lag)/float(num(k))
              rat3=awork(3*nsig+k+100,i_lag)/float(num(k))
           end if
           ntot=ntot+num(k); tmplty=tmplty+awork(4*nsig+k+100,i_lag)
           tqcplty=tqcplty+awork(3*nsig+k+100,i_lag)
           write(iout_lag,240) 'lag',num(k),k,awork(4*nsig+k+100,i_lag), &
                                          awork(3*nsig+k+100,i_lag),rat,rat3
        end do
        numgross=nint(awork(4,i_lag))
        numfailqc=nint(awork(21,i_lag))
        write(iout_lag,925) 'lag',numgross,numfailqc
       ! numlow      = nint(awork(2,i_t))
       ! numhgh      = nint(awork(3,i_t))
       ! write(iout_lag,900) 't',numhgh,numlow
        if(ntot > 0) then
           tt=tmplty/ntot
           qctt=tqcplty/ntot
        end if
     end if

     write(iout_lag,950) 'lag',jiter,nread,nkeep,ntot
     write(iout_lag,951) 'lag',tmplty,tqcplty,tt,qctt

     close(iout_lag)
  endif

 


! Format statements used above
111 format('obs lev   num     rms         bias        sumges       sumobs        cpen')
240 format(' num(',A1,') = ',i6,' at lev ',i4,' pen,qcpen,cpen,cqcpen = ',6(g12.5,1x))
241 format(' num(',A1,') = ',i6,' at lev ',i4,' upen,vpen,cupen,cvpen = ',6(g12.5,1x))
900 format(' number of ',a5,' obs extrapolated above',&
         ' top sigma layer=',i8,/,10x,' number extrapolated below',&
         ' bottom sigma layer=',i8)
905 format(' number of ',a5,' obs with station elevation > 2km = ',i8,/, &
         ' number with abs(guess topography-station elevation) > 200m = ',i8)
920 format(a44,i7)
924 format(a50)
925 format(' number of ',a5,' obs that failed gross test = ',I5,' nonlin qc test = ',I5)
949 format(' number of ',a5,' obs = ',i6,' pen= ',e25.18,' cpen= ',g13.6)
950 format(' type ',a7,' jiter ',i3,' nread ',i7,' nkeep ',i7,' num ',i7)
951 format(' type ',a7,' pen= ',e25.18,' qcpen= ',e25.18,' r= ',g13.6,' qcr= ',g13.6)
952 format(t5,'it',t13,'sat',t21,'# read',t32,'# keep',t42,'# assim',&
         t52,'penalty',t67,'cpen')
975 format(' grsmlt=',f7.1,' number of bad ',a5,' obs=',f8.0)
  
  return
end subroutine statsconv<|MERGE_RESOLUTION|>--- conflicted
+++ resolved
@@ -1,11 +1,7 @@
 subroutine statsconv(mype,&
      i_ps,i_uv,i_srw,i_t,i_q,i_pw,i_rw,i_dw,i_gps,i_sst,i_tcp,i_lag, &
-<<<<<<< HEAD
-     i_gust,i_vis,i_pblh,i_tcamt,i_lcbas,i_ref,bwork,awork,ndata)
-=======
      i_gust,i_vis,i_pblh,i_wspd10m,i_td2m,i_mxtm,i_mitm,i_pmsl,i_howv, & 
-     i_ref,bwork,awork,ndata)
->>>>>>> 3aa43e59
+     i_tcamt,i_lcbas,i_ref,bwork,awork,ndata)
 !$$$  subprogram documentation block
 !                .      .    .                                       .
 ! subprogram:    statconv    prints statistics for conventional data
@@ -40,13 +36,10 @@
 !   2009-03-05  meunier - add lagrangean data
 !   2011-01-06  cucurull - replace gps_ref/gps_bnd with gps due to a change in the convinfo files gps structure
 !                        - maintain dtype information in the output file, add ctype
-<<<<<<< HEAD
-!   2014-06-06  carley/zhu - add tcamt and lcbas
-=======
 !   2014-03-19  pondeca - add wspd10m
 !   2014-04-10  pondeca - add td2m,mxtm,mitm,pmsl
 !   2014-05-07  pondeca - add howv
->>>>>>> 3aa43e59
+!   2014-06-06  carley/zhu - add tcamt and lcbas
 !
 !   input argument list:
 !     mype     - mpi task number
@@ -65,17 +58,14 @@
 !     i_gust   - index in awork array holding gust info
 !     i_vis    - index in awork array holding vis info
 !     i_pblh   - index in awork array holding pblh info
-<<<<<<< HEAD
-!     i_tcamt   - index in awork array holding tcamt info
-!     i_lcbas   - index in awork array holding lcbas info
-=======
 !     i_wspd10m- index in awork array holding wspd10m info
 !     i_td2m   - index in awork array holding td2m info
 !     i_mxtm   - index in awork array holding mxtm info
 !     i_mitm   - index in awork array holding mitm info
 !     i_pmsl   - index in awork array holding pmsl info
 !     i_howv   - index in awork array holding howv info
->>>>>>> 3aa43e59
+!     i_tcamt   - index in awork array holding tcamt info
+!     i_lcbas   - index in awork array holding lcbas info
 !     i_ref    - size of second dimension of awork array
 !     bwork    - array containing information for statistics
 !     awork    - array containing information for data counts and gross checks
@@ -94,18 +84,12 @@
   use constants, only: zero,three,five
   use obsmod, only: iout_sst,iout_pw,iout_t,iout_rw,iout_dw,&
        iout_srw,iout_uv,iout_gps,iout_ps,iout_q,iout_tcp,iout_lag,&
-<<<<<<< HEAD
-       iout_gust,iout_vis,iout_pblh,iout_tcamt,iout_lcbas,mype_dw,&
-       mype_rw,mype_srw,mype_sst,mype_gps,mype_uv,mype_ps,mype_t, &
-       mype_pw,mype_q,mype_tcp,ndat,dtype,mype_lag,mype_gust,     &
-       mype_vis,mype_pblh,mype_tcamt,mype_lcbas
-=======
        iout_gust,iout_vis,iout_pblh,iout_wspd10m,iout_td2m,& 
        iout_mxtm,iout_mitm,iout_pmsl,iout_howv,mype_dw,mype_rw,mype_srw,&
        mype_sst,mype_gps,mype_uv,mype_ps,mype_t,mype_pw,mype_q,&
        mype_tcp,ndat,dtype,mype_lag,mype_gust,mype_vis,mype_pblh,&
-       mype_wspd10m,mype_td2m,mype_mxtm,mype_mitm,mype_pmsl,mype_howv
->>>>>>> 3aa43e59
+       mype_wspd10m,mype_td2m,mype_mxtm,mype_mitm,mype_pmsl,mype_howv,&
+       mype_tcamt,mype_lcbas
   use qcmod, only: npres_print,ptop,pbot,ptopq,pbotq
   use jfunc, only: first,jiter
   use gridmod, only: nsig
@@ -114,13 +98,8 @@
 
 ! Declare passed variables
   integer(i_kind)                                  ,intent(in   ) :: mype,i_ps,i_uv,&
-<<<<<<< HEAD
-       i_srw,i_t,i_q,i_pw,i_rw,i_dw,i_gps,i_sst,i_tcp,i_lag,i_gust,i_vis,i_pblh,    &
-       i_tcamt,i_lcbas,i_ref
-=======
        i_srw,i_t,i_q,i_pw,i_rw,i_dw,i_gps,i_sst,i_tcp,i_lag,i_gust,i_vis,i_pblh,&
-       i_wspd10m,i_td2m,i_mxtm,i_mitm,i_pmsl,i_howv,i_ref
->>>>>>> 3aa43e59
+       i_wspd10m,i_td2m,i_mxtm,i_mitm,i_pmsl,i_howv,i_tcamt,i_lcbas,i_ref
   real(r_kind),dimension(7*nsig+100,i_ref)     ,intent(in   ) :: awork
   real(r_kind),dimension(npres_print,nconvtype,5,3),intent(in   ) :: bwork
   integer(i_kind),dimension(ndat,3)                ,intent(in   ) :: ndata
@@ -129,12 +108,8 @@
   character(100) mesage
 
   integer(i_kind) numgrspw,numsst,nsuperp,nump,nhitopo,ntoodif
-<<<<<<< HEAD
-  integer(i_kind) numgrsq,numhgh,numgust,numvis,numpblh,numtcamt,numlcbas
-=======
   integer(i_kind) numgrsq,numhgh,numgust,numvis,numpblh,numwspd10m
-  integer(i_kind) numtd2m,nummxtm,nummitm,numpmsl,numhowv
->>>>>>> 3aa43e59
+  integer(i_kind) numtd2m,nummxtm,nummitm,numpmsl,numhowv,numtcamt,numlcbas
   integer(i_kind) ntot,numlow,k,numssm,i,j
   integer(i_kind) numgross,numfailqc,numfailqc_ssmi,nread,nkeep
   integer(i_kind) numfail1_gps,numfail2_gps,numfail3_gps,nreadspd,nkeepspd
@@ -690,7 +665,240 @@
      close(iout_pblh)
   end if
 
-<<<<<<< HEAD
+! Summary report for conventional wspd10m
+  if(mype==mype_wspd10m) then
+     if(first)then
+        open(iout_wspd10m)
+     else
+        open(iout_wspd10m,position='append')
+     end if
+
+     numwspd10m=nint(awork(5,i_wspd10m))
+     pw=zero ; pw3=zero
+     nread=0
+     nkeep=0
+     do i=1,ndat
+        if(dtype(i)== 'wspd10m')then
+           nread=nread+ndata(i,2)
+           nkeep=nkeep+ndata(i,3)
+        end if
+     end do
+     if(nkeep > 0)then
+        mesage='current fit of conventional wspd10m data, ranges in  m/s$'
+        do j=1,nconvtype
+           pflag(j)=trim(ioctype(j)) == 'wspd10m'
+        end do
+        call dtast(bwork,1,pbotall,ptopall,mesage,jiter,iout_wspd10m,pflag)
+
+        numgross=nint(awork(6,i_wspd10m))
+        numfailqc=nint(awork(21,i_wspd10m))
+        if(numwspd10m > 0)then
+           pw=awork(4,i_wspd10m)/numwspd10m
+           pw3=awork(22,i_wspd10m)/numwspd10m
+        end if
+        write(iout_wspd10m,925) 'wspd10m',numgross,numfailqc
+     end if
+     write(iout_wspd10m,950) 'wspd10m',jiter,nread,nkeep,numwspd10m
+     write(iout_wspd10m,951) 'wspd10m',awork(4,i_wspd10m),awork(22,i_wspd10m),pw,pw3
+
+     close(iout_wspd10m)
+  end if
+
+! Summary report for conventional td2m
+  if(mype==mype_td2m) then
+     if(first)then
+        open(iout_td2m)
+     else
+        open(iout_td2m,position='append')
+     end if
+
+     numtd2m=nint(awork(5,i_td2m))
+     pw=zero ; pw3=zero
+     nread=0
+     nkeep=0
+     do i=1,ndat
+        if(dtype(i)== 'td2m')then
+           nread=nread+ndata(i,2)
+           nkeep=nkeep+ndata(i,3)
+        end if
+     end do
+     if(nkeep > 0)then
+        mesage='current fit of conventional td2m data, ranges in K $'
+        do j=1,nconvtype
+           pflag(j)=trim(ioctype(j)) == 'td2m'
+        end do
+        call dtast(bwork,1,pbotall,ptopall,mesage,jiter,iout_td2m,pflag)
+
+        numgross=nint(awork(6,i_td2m))
+        numfailqc=nint(awork(21,i_td2m))
+        if(numtd2m > 0)then
+           pw=awork(4,i_td2m)/numtd2m
+           pw3=awork(22,i_td2m)/numtd2m
+        end if
+        write(iout_td2m,925) 'td2m',numgross,numfailqc
+     end if
+     write(iout_td2m,950) 'td2m',jiter,nread,nkeep,numtd2m
+     write(iout_td2m,951) 'td2m',awork(4,i_td2m),awork(22,i_td2m),pw,pw3
+
+     close(iout_td2m)
+  end if
+
+! Summary report for conventional mxtm
+  if(mype==mype_mxtm) then
+     if(first)then
+        open(iout_mxtm)
+     else
+        open(iout_mxtm,position='append')
+     end if
+
+     nummxtm=nint(awork(5,i_mxtm))
+     pw=zero ; pw3=zero
+     nread=0
+     nkeep=0
+     do i=1,ndat
+        if(dtype(i)== 'mxtm')then
+           nread=nread+ndata(i,2)
+           nkeep=nkeep+ndata(i,3)
+        end if
+     end do
+     if(nkeep > 0)then
+        mesage='current fit of conventional mxtm data, ranges in K $'
+        do j=1,nconvtype
+           pflag(j)=trim(ioctype(j)) == 'mxtm'
+        end do
+        call dtast(bwork,1,pbotall,ptopall,mesage,jiter,iout_mxtm,pflag)
+
+        numgross=nint(awork(6,i_mxtm))
+        numfailqc=nint(awork(21,i_mxtm))
+        if(nummxtm > 0)then
+           pw=awork(4,i_mxtm)/nummxtm
+           pw3=awork(22,i_mxtm)/nummxtm
+        end if
+        write(iout_mxtm,925) 'mxtm',numgross,numfailqc
+     end if
+     write(iout_mxtm,950) 'mxtm',jiter,nread,nkeep,nummxtm
+     write(iout_mxtm,951) 'mxtm',awork(4,i_mxtm),awork(22,i_mxtm),pw,pw3
+
+     close(iout_mxtm)
+  end if
+
+! Summary report for conventional mitm
+  if(mype==mype_mitm) then
+     if(first)then
+        open(iout_mitm)
+     else
+        open(iout_mitm,position='append')
+     end if
+
+     nummitm=nint(awork(5,i_mitm))
+     pw=zero ; pw3=zero
+     nread=0
+     nkeep=0
+     do i=1,ndat
+        if(dtype(i)== 'mitm')then
+           nread=nread+ndata(i,2)
+           nkeep=nkeep+ndata(i,3)
+        end if
+     end do
+     if(nkeep > 0)then
+        mesage='current fit of conventional mitm data, ranges in K $'
+        do j=1,nconvtype
+           pflag(j)=trim(ioctype(j)) == 'mitm'
+        end do
+        call dtast(bwork,1,pbotall,ptopall,mesage,jiter,iout_mitm,pflag)
+
+        numgross=nint(awork(6,i_mitm))
+        numfailqc=nint(awork(21,i_mitm))
+        if(nummitm > 0)then
+           pw=awork(4,i_mitm)/nummitm
+           pw3=awork(22,i_mitm)/nummitm
+        end if
+        write(iout_mitm,925) 'mitm',numgross,numfailqc
+     end if
+     write(iout_mitm,950) 'mitm',jiter,nread,nkeep,nummitm
+     write(iout_mitm,951) 'mitm',awork(4,i_mitm),awork(22,i_mitm),pw,pw3
+
+     close(iout_mitm)
+  end if
+
+! Summary report for conventional pmsl
+  if(mype==mype_pmsl) then
+     if(first)then
+        open(iout_pmsl)
+     else
+        open(iout_pmsl,position='append')
+     end if
+
+     numpmsl=nint(awork(5,i_pmsl))
+     pw=zero ; pw3=zero
+     nread=0
+     nkeep=0
+     do i=1,ndat
+        if(dtype(i)== 'pmsl')then
+           nread=nread+ndata(i,2)
+           nkeep=nkeep+ndata(i,3)
+        end if
+     end do
+     if(nkeep > 0)then
+        mesage='current fit of conventional pmsl data, ranges in hPa $'
+        do j=1,nconvtype
+           pflag(j)=trim(ioctype(j)) == 'pmsl'
+        end do
+        call dtast(bwork,1,pbotall,ptopall,mesage,jiter,iout_pmsl,pflag)
+
+        numgross=nint(awork(6,i_pmsl))
+        numfailqc=nint(awork(21,i_pmsl))
+        if(numpmsl > 0)then
+           pw=awork(4,i_pmsl)/numpmsl
+           pw3=awork(22,i_pmsl)/numpmsl
+        end if
+        write(iout_pmsl,925) 'pmsl',numgross,numfailqc
+     end if
+     write(iout_pmsl,950) 'pmsl',jiter,nread,nkeep,numpmsl
+     write(iout_pmsl,951) 'pmsl',awork(4,i_pmsl),awork(22,i_pmsl),pw,pw3
+
+     close(iout_pmsl)
+  end if
+
+! Summary report for conventional howv
+  if(mype==mype_howv) then
+     if(first)then
+        open(iout_howv)
+     else
+        open(iout_howv,position='append')
+     end if
+
+     numhowv=nint(awork(5,i_howv))
+     pw=zero ; pw3=zero
+     nread=0
+     nkeep=0
+     do i=1,ndat
+        if(dtype(i)== 'howv')then
+           nread=nread+ndata(i,2)
+           nkeep=nkeep+ndata(i,3)
+        end if
+     end do
+     if(nkeep > 0)then
+        mesage='current fit of conventional howv data, ranges in m $'
+        do j=1,nconvtype
+           pflag(j)=trim(ioctype(j)) == 'howv'
+        end do
+        call dtast(bwork,1,pbotall,ptopall,mesage,jiter,iout_howv,pflag)
+
+        numgross=nint(awork(6,i_howv))
+        numfailqc=nint(awork(21,i_howv))
+        if(numhowv > 0)then
+           pw=awork(4,i_howv)/numhowv
+           pw3=awork(22,i_howv)/numhowv
+        end if
+        write(iout_howv,925) 'howv',numgross,numfailqc
+     end if
+     write(iout_howv,950) 'howv',jiter,nread,nkeep,numhowv
+     write(iout_howv,951) 'howv',awork(4,i_howv),awork(22,i_howv),pw,pw3
+
+     close(iout_howv)
+  end if
+
 ! Summary report for tcamt
   if(mype==mype_tcamt) then
      if(first)then
@@ -700,32 +908,16 @@
      end if
 
      numtcamt=nint(awork(5,i_tcamt))
-=======
-! Summary report for conventional wspd10m
-  if(mype==mype_wspd10m) then
-     if(first)then
-        open(iout_wspd10m)
-     else
-        open(iout_wspd10m,position='append')
-     end if
-
-     numwspd10m=nint(awork(5,i_wspd10m))
->>>>>>> 3aa43e59
-     pw=zero ; pw3=zero
-     nread=0
-     nkeep=0
-     do i=1,ndat
-<<<<<<< HEAD
+     pw=zero ; pw3=zero
+     nread=0
+     nkeep=0
+     do i=1,ndat
         if(dtype(i)== 'tcamt')then
-=======
-        if(dtype(i)== 'wspd10m')then
->>>>>>> 3aa43e59
-           nread=nread+ndata(i,2)
-           nkeep=nkeep+ndata(i,3)
-        end if
-     end do
-     if(nkeep > 0)then
-<<<<<<< HEAD
+           nread=nread+ndata(i,2)
+           nkeep=nkeep+ndata(i,3)
+        end if
+     end do
+     if(nkeep > 0)then
         mesage='current fit of conventional tcamt data, ranges in  %$'
         do j=1,nconvtype
            pflag(j)=trim(ioctype(j)) == 'tcamt'
@@ -755,52 +947,16 @@
      end if
 
      numlcbas=nint(awork(5,i_lcbas))
-=======
-        mesage='current fit of conventional wspd10m data, ranges in  m/s$'
-        do j=1,nconvtype
-           pflag(j)=trim(ioctype(j)) == 'wspd10m'
-        end do
-        call dtast(bwork,1,pbotall,ptopall,mesage,jiter,iout_wspd10m,pflag)
-
-        numgross=nint(awork(6,i_wspd10m))
-        numfailqc=nint(awork(21,i_wspd10m))
-        if(numwspd10m > 0)then
-           pw=awork(4,i_wspd10m)/numwspd10m
-           pw3=awork(22,i_wspd10m)/numwspd10m
-        end if
-        write(iout_wspd10m,925) 'wspd10m',numgross,numfailqc
-     end if
-     write(iout_wspd10m,950) 'wspd10m',jiter,nread,nkeep,numwspd10m
-     write(iout_wspd10m,951) 'wspd10m',awork(4,i_wspd10m),awork(22,i_wspd10m),pw,pw3
-
-     close(iout_wspd10m)
-  end if
-
-! Summary report for conventional td2m
-  if(mype==mype_td2m) then
-     if(first)then
-        open(iout_td2m)
-     else
-        open(iout_td2m,position='append')
-     end if
-
-     numtd2m=nint(awork(5,i_td2m))
->>>>>>> 3aa43e59
-     pw=zero ; pw3=zero
-     nread=0
-     nkeep=0
-     do i=1,ndat
-<<<<<<< HEAD
+     pw=zero ; pw3=zero
+     nread=0
+     nkeep=0
+     do i=1,ndat
         if(dtype(i)== 'lcbas')then
-=======
-        if(dtype(i)== 'td2m')then
->>>>>>> 3aa43e59
-           nread=nread+ndata(i,2)
-           nkeep=nkeep+ndata(i,3)
-        end if
-     end do
-     if(nkeep > 0)then
-<<<<<<< HEAD
+           nread=nread+ndata(i,2)
+           nkeep=nkeep+ndata(i,3)
+        end if
+     end do
+     if(nkeep > 0)then
         mesage='current fit of conventional lcbas data, ranges in  m$'
         do j=1,nconvtype
            pflag(j)=trim(ioctype(j)) == 'lcbas'
@@ -819,182 +975,6 @@
      write(iout_lcbas,951) 'lcbas',awork(4,i_lcbas),awork(22,i_lcbas),pw,pw3
 
      close(iout_lcbas)
-=======
-        mesage='current fit of conventional td2m data, ranges in K $'
-        do j=1,nconvtype
-           pflag(j)=trim(ioctype(j)) == 'td2m'
-        end do
-        call dtast(bwork,1,pbotall,ptopall,mesage,jiter,iout_td2m,pflag)
-
-        numgross=nint(awork(6,i_td2m))
-        numfailqc=nint(awork(21,i_td2m))
-        if(numtd2m > 0)then
-           pw=awork(4,i_td2m)/numtd2m
-           pw3=awork(22,i_td2m)/numtd2m
-        end if
-        write(iout_td2m,925) 'td2m',numgross,numfailqc
-     end if
-     write(iout_td2m,950) 'td2m',jiter,nread,nkeep,numtd2m
-     write(iout_td2m,951) 'td2m',awork(4,i_td2m),awork(22,i_td2m),pw,pw3
-
-     close(iout_td2m)
-  end if
-
-! Summary report for conventional mxtm
-  if(mype==mype_mxtm) then
-     if(first)then
-        open(iout_mxtm)
-     else
-        open(iout_mxtm,position='append')
-     end if
-
-     nummxtm=nint(awork(5,i_mxtm))
-     pw=zero ; pw3=zero
-     nread=0
-     nkeep=0
-     do i=1,ndat
-        if(dtype(i)== 'mxtm')then
-           nread=nread+ndata(i,2)
-           nkeep=nkeep+ndata(i,3)
-        end if
-     end do
-     if(nkeep > 0)then
-        mesage='current fit of conventional mxtm data, ranges in K $'
-        do j=1,nconvtype
-           pflag(j)=trim(ioctype(j)) == 'mxtm'
-        end do
-        call dtast(bwork,1,pbotall,ptopall,mesage,jiter,iout_mxtm,pflag)
-
-        numgross=nint(awork(6,i_mxtm))
-        numfailqc=nint(awork(21,i_mxtm))
-        if(nummxtm > 0)then
-           pw=awork(4,i_mxtm)/nummxtm
-           pw3=awork(22,i_mxtm)/nummxtm
-        end if
-        write(iout_mxtm,925) 'mxtm',numgross,numfailqc
-     end if
-     write(iout_mxtm,950) 'mxtm',jiter,nread,nkeep,nummxtm
-     write(iout_mxtm,951) 'mxtm',awork(4,i_mxtm),awork(22,i_mxtm),pw,pw3
-
-     close(iout_mxtm)
-  end if
-
-! Summary report for conventional mitm
-  if(mype==mype_mitm) then
-     if(first)then
-        open(iout_mitm)
-     else
-        open(iout_mitm,position='append')
-     end if
-
-     nummitm=nint(awork(5,i_mitm))
-     pw=zero ; pw3=zero
-     nread=0
-     nkeep=0
-     do i=1,ndat
-        if(dtype(i)== 'mitm')then
-           nread=nread+ndata(i,2)
-           nkeep=nkeep+ndata(i,3)
-        end if
-     end do
-     if(nkeep > 0)then
-        mesage='current fit of conventional mitm data, ranges in K $'
-        do j=1,nconvtype
-           pflag(j)=trim(ioctype(j)) == 'mitm'
-        end do
-        call dtast(bwork,1,pbotall,ptopall,mesage,jiter,iout_mitm,pflag)
-
-        numgross=nint(awork(6,i_mitm))
-        numfailqc=nint(awork(21,i_mitm))
-        if(nummitm > 0)then
-           pw=awork(4,i_mitm)/nummitm
-           pw3=awork(22,i_mitm)/nummitm
-        end if
-        write(iout_mitm,925) 'mitm',numgross,numfailqc
-     end if
-     write(iout_mitm,950) 'mitm',jiter,nread,nkeep,nummitm
-     write(iout_mitm,951) 'mitm',awork(4,i_mitm),awork(22,i_mitm),pw,pw3
-
-     close(iout_mitm)
-  end if
-
-! Summary report for conventional pmsl
-  if(mype==mype_pmsl) then
-     if(first)then
-        open(iout_pmsl)
-     else
-        open(iout_pmsl,position='append')
-     end if
-
-     numpmsl=nint(awork(5,i_pmsl))
-     pw=zero ; pw3=zero
-     nread=0
-     nkeep=0
-     do i=1,ndat
-        if(dtype(i)== 'pmsl')then
-           nread=nread+ndata(i,2)
-           nkeep=nkeep+ndata(i,3)
-        end if
-     end do
-     if(nkeep > 0)then
-        mesage='current fit of conventional pmsl data, ranges in hPa $'
-        do j=1,nconvtype
-           pflag(j)=trim(ioctype(j)) == 'pmsl'
-        end do
-        call dtast(bwork,1,pbotall,ptopall,mesage,jiter,iout_pmsl,pflag)
-
-        numgross=nint(awork(6,i_pmsl))
-        numfailqc=nint(awork(21,i_pmsl))
-        if(numpmsl > 0)then
-           pw=awork(4,i_pmsl)/numpmsl
-           pw3=awork(22,i_pmsl)/numpmsl
-        end if
-        write(iout_pmsl,925) 'pmsl',numgross,numfailqc
-     end if
-     write(iout_pmsl,950) 'pmsl',jiter,nread,nkeep,numpmsl
-     write(iout_pmsl,951) 'pmsl',awork(4,i_pmsl),awork(22,i_pmsl),pw,pw3
-
-     close(iout_pmsl)
-  end if
-
-! Summary report for conventional howv
-  if(mype==mype_howv) then
-     if(first)then
-        open(iout_howv)
-     else
-        open(iout_howv,position='append')
-     end if
-
-     numhowv=nint(awork(5,i_howv))
-     pw=zero ; pw3=zero
-     nread=0
-     nkeep=0
-     do i=1,ndat
-        if(dtype(i)== 'howv')then
-           nread=nread+ndata(i,2)
-           nkeep=nkeep+ndata(i,3)
-        end if
-     end do
-     if(nkeep > 0)then
-        mesage='current fit of conventional howv data, ranges in m $'
-        do j=1,nconvtype
-           pflag(j)=trim(ioctype(j)) == 'howv'
-        end do
-        call dtast(bwork,1,pbotall,ptopall,mesage,jiter,iout_howv,pflag)
-
-        numgross=nint(awork(6,i_howv))
-        numfailqc=nint(awork(21,i_howv))
-        if(numhowv > 0)then
-           pw=awork(4,i_howv)/numhowv
-           pw3=awork(22,i_howv)/numhowv
-        end if
-        write(iout_howv,925) 'howv',numgross,numfailqc
-     end if
-     write(iout_howv,950) 'howv',jiter,nread,nkeep,numhowv
-     write(iout_howv,951) 'howv',awork(4,i_howv),awork(22,i_howv),pw,pw3
-
-     close(iout_howv)
->>>>>>> 3aa43e59
   end if
 
 ! Summary report for temperature  
