--- conflicted
+++ resolved
@@ -37,17 +37,13 @@
 use constants, only: zero,max_varname_length
 use mpeu_util, only: getindex
 use gsi_metguess_mod, only: gsi_metguess_get
-<<<<<<< HEAD
-use mod_strong, only: hybens_inmc_option
+use mod_strong, only: tlnmc_option
 
 use gridmod, only: latlon1n,latlon11,regional,lat2,lon2,nsig
 use jfunc, only: nsclen,npclen,do_gfsphys
 use cwhydromod, only: cw2hydro_ad
 use gfs_moistphys_mod, only: moistphys_ad
 
-=======
-use mod_strong, only: tlnmc_option
->>>>>>> c658c886
 implicit none
 
 ! Declare passed variables
