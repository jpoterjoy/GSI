subroutine read_sfcwnd(nread,ndata,nodata,infile,obstype,lunout,gstime,twind,sis,&
     prsl_full)
!$$$  subprogram documentation block
!                .      .    .                                       .
! subprogram:    read_sfcwnd                    read scatterometer winds
!   prgmmr: Li Bi                               date: 2012-08-20
!
! abstract:  This routine reads OSCAT scatterometer winds from dump.        
!            it also has options to thin the data by using conventional 
!            thinning programs 
!            When running the gsi in regional mode, the code only
!            retains those observations that fall within the regional
!            domain
!
! program history log:
!   2012-08-20 Li Bi      
<<<<<<< HEAD
!   2014-04-15 Su -  new error table
=======
!   2015-02-23  Rancic/Thomas - add thin4d to time window logical
!   2015-03-23  Su      -fix array size with maximum message and subset number from fixed number to
!                        dynamic allocated array
>>>>>>> 9f68332d
!
!   input argument list:
!     ithin    - flag to thin data
!     rmesh    - thinning mesh size (km)
!     gstime   - analysis time in minutes from reference date
!     infile   - unit from which to read BUFR data
!     lunout   - unit to which to write data for further processing
!     obstype  - observation type to process
!     twind    - input group time window (hours)
!     sis      - satellite/instrument/sensor indicator
!
!   output argument list:
!     nread    - number of satellite winds read 
!     ndata    - number of satellite winds retained for further processing
!     nodata   - number of satellite winds retained for further processing
!
! attributes:
!   language: f90
!   machine:  ibm RS/6000 SP
!
!$$$
  use kinds, only: r_kind,r_double,i_kind,r_single
  use gridmod, only: diagnostic_reg,regional,nlon,nlat,nsig,&
       tll2xy,txy2ll,rotate_wind_ll2xy,rotate_wind_xy2ll,&
       rlats,rlons,twodvar_regional
  use qcmod, only: errormod,noiqc
  use convthin, only: make3grids,map3grids,del3grids,use_all
  use constants, only: deg2rad,zero,rad2deg,one_tenth,&
        tiny_r_kind,huge_r_kind,r60inv,one_tenth,&
        one,two,three,four,five,half,quarter,r60inv,r10,r100,r2000
! use converr,only: etabl
  use converr_uv,only: etabl_uv,ptabl_uv,isuble_uv,maxsub_uv
  use convb_uv,only: btabl_uv,bptabl_uv
  use obsmod, only: iadate,oberrflg,perturb_obs,perturb_fact,ran01dom,bmiss
  use convinfo, only: nconvtype,ctwind, &
       ncmiter,ncgroup,ncnumgrp,icuse,ictype,icsubtype,ioctype, &
       ithin_conv,rmesh_conv,pmesh_conv,index_sub, &
       id_bias_ps,id_bias_t,conv_bias_ps,conv_bias_t,use_prepb_satwnd
  use gsi_4dvar, only: l4dvar,l4densvar,iwinbgn,winlen,time_4dvar,thin4d
  use deter_sfc_mod, only: deter_sfc_type,deter_sfc2
  implicit none

! Declare passed variables
  character(len=*)                      ,intent(in   ) :: infile,obstype
  character(len=20)                     ,intent(in   ) :: sis
  integer(i_kind)                       ,intent(in   ) :: lunout
  integer(i_kind)                       ,intent(inout) :: nread,ndata,nodata
  real(r_kind)                          ,intent(in   ) :: twind
  real(r_kind),dimension(nlat,nlon,nsig),intent(in   ) :: prsl_full

! Declare local parameters

  real(r_kind),parameter:: r6= 6.0_r_kind
  real(r_kind),parameter:: r90= 90.0_r_kind
  real(r_kind),parameter:: r110= 110.0_r_kind
  real(r_kind),parameter:: r360 = 360.0_r_kind
  real(r_kind),parameter:: r421=421.0_r_kind
  real(r_kind),parameter:: r1200= 1200.0_r_kind
  
  

! Declare local variables
  logical outside
  logical luse,ithinp
  logical,allocatable,dimension(:,:):: lmsg     ! set true when convinfo entry id found in a message

  character(70) obstr,hdrtr,wndstr
  character(8) subset
  character(8) c_prvstg,c_sprvstg

  integer(i_kind) ireadmg,ireadsb,iuse,mxtb,nmsgmax
  integer(i_kind) i,maxobs,idomsfc,nsattype
  integer(i_kind) nc,nx,isflg,itx,nchanl
  integer(i_kind) ntb,ntmatch,ncx,ncsave,ntread
  integer(i_kind) kk,klon1,klat1,klonp1,klatp1
  integer(i_kind) nmind,lunin,idate,ilat,ilon,iret,k
  integer(i_kind) nreal,ithin,iout,ntmp,icount,iiout,ii
  integer(i_kind) itype,iosub,ixsub,isubsub,iobsub 
  integer(i_kind) lim_qm
  integer(i_kind) nlevp         ! vertical level for thinning
  integer(i_kind) pflag
  integer(i_kind) ntest,nvtest
  integer(i_kind) kl,k1,k2
  integer(i_kind) nmsg                ! message index
<<<<<<< HEAD
  integer(i_kind) tab(mxtb,3)
  integer(i_kind) qc1,qc2,qc3,ierr,ierr2
=======
  integer(i_kind) qc1,qc2,qc3
>>>>>>> 9f68332d
  
  
 
  integer(i_kind),dimension(nconvtype) :: ntxall 
  integer(i_kind),dimension(nconvtype+1) :: ntx  
  
  integer(i_kind),dimension(5):: idate5 
  integer(i_kind),allocatable,dimension(:):: isort,iloc,nrep
  integer(i_kind),allocatable,dimension(:,:)::tab 

  integer(i_kind) itypex,lcount,iflag,m,itypey
  real(r_kind) toff,t4dv
  real(r_kind) rmesh,ediff,usage,tdiff
  real(r_kind) u0,v0,uob,vob,dx,dy,dx1,dy1,w00,w10,w01,w11
  real(r_kind) dlnpob,ppb,ppb2,qifn,qify,ee,var_jb
  real(r_kind) woe,dlat,dlon,dlat_earth,dlon_earth,oelev
  real(r_kind) cdist,disterr,disterrmax,rlon00,rlat00
  real(r_kind) vdisterrmax,u00,v00,uob1,vob1
  real(r_kind) del,werrmin,obserr,ppb1,wjbmin,wjbmax
  real(r_kind) tsavg,ff10,sfcr,sstime,gstime,zz
  real(r_kind) crit1,timedif,xmesh,pmesh
  real(r_kind),dimension(nsig):: presl
  real(r_kind) uob_1,uob_2,uob_3,uob_4,vob_1,vob_2,vob_3,vob_4
  real(r_kind) lkcs_1,lkcs_2,lkcs_3,lkcs_4
  
  real(r_double),dimension(8):: hdrdat
  real(r_double),dimension(2):: satqc
  real(r_double),dimension(5):: obsdat
  real(r_double),dimension(5,4):: wnddat
  real(r_double),dimension(1,1):: r_prvstg,r_sprvstg
  real(r_kind),allocatable,dimension(:):: presl_thin
  real(r_kind),allocatable,dimension(:,:):: cdata_all,cdata_out

! equivalence to handle character names
  equivalence(r_prvstg(1,1),c_prvstg)
  equivalence(r_sprvstg(1,1),c_sprvstg)


!******** Modify below from the bufrtable: 
  data hdrtr /'SAID CLAT CLON YEAR MNTH DAYS HOUR MINU'/ 
  data obstr/'WD10 WS10 SWVQ NWVA ISWV'/ 
  data wndstr/'WS10 FUWS WD10 FUWD LKCS'/ 
  
  
  data ithin / -9 /
  data lunin / 11 /
  data rmesh / -99.999_r_kind /

!**************************************************************************

! Return when SATWND are coming from prepbufr file
!  if(use_prepb_satwnd) return

! Read observation error table
! itype 291 has been modified in the error table 

!  allocate(etabl(300,33,6))
!  etabl=1.e9_r_kind
!  ietabl=19
!  open(ietabl,file='errtable',form='formatted')
!  rewind ietabl
!  etabl=1.e9_r_kind
!  lcount=0
!  loopd : do
!     read(ietabl,100,IOSTAT=iflag) itypex
!     if( iflag /= 0 ) exit loopd
!     lcount=lcount+1
!     do k=1,33
!        read(ietabl,110)(etabl(itypex,k,m),m=1,6)
!     end do
!  end do   loopd
!100     format(1x,i3)
!110     format(1x,6e12.5)
!  if(lcount<=0 ) then
!     write(6,*)'READ_SFCWND: obs error table not available to 3dvar. the program will stop'
!     call stop2(49) 
!  else
!     write(6,*)'READ_SFCWND: observation errors provided by local file errtable'
!  endif
!
!  close(ietabl)

! Set lower limits for observation errors
! ** keep this way for now
! nreal keep the dimension of cdata_all 
  werrmin=one
  nsattype=0
  nreal=24
  if (noiqc) then
     lim_qm=8
  else
     lim_qm=4
  endif

! ** read convtype from convinfo file 
! ** only read in OSCAT 291 for now ** 
  ntread=1
  ntmatch=0
  ntx(ntread)=0
  ntxall=0
  do nc=1,nconvtype
     if(trim(ioctype(nc)) == 'uv' .and. ictype(nc) ==291) then
        ntmatch=ntmatch+1
        ntxall(ntmatch)=nc
        ithin=ithin_conv(nc)
        if(ithin > 0)then
           ntread=ntread+1
           ntx(ntread)=nc
        end if
     end if
  end do
  if(ntmatch == 0)then
     write(6,*) ' READ_SFCWND: no matching obstype found in convinfo ',obstype
     return
  end if
      
!!  go through the satedump to find out how many subset to process
!** Open and read data from bufr data file

  call closbf(lunin)
  open(lunin,file=trim(infile),form='unformatted')
  call openbf(lunin,'IN',lunin)
  call datelen(10)

!! get message and subset counts

  call getcount_bufr(infile,nmsgmax,mxtb)

  allocate(lmsg(nmsgmax,ntread),tab(mxtb,3),nrep(nmsgmax))

!  allocate(lmsg(nmsgmax,ntread))
  lmsg = .false.
  maxobs=0
  tab=0
  nmsg=0
  nrep=0
  ntb =0
  
  msg_report: do while (ireadmg(lunin,subset,idate) == 0)
!    if(trim(subset) == 'NC005012') cycle msg_report 

!    Time offset
     if(nmsg == 0) call time_4dvar(idate,toff)
     nmsg=nmsg+1
     if (nmsg>nmsgmax) then
        write(6,*)'READ_SFCWND: messages exceed maximum ',nmsgmax
        call stop2(49)
     endif
     loop_report: do while (ireadsb(lunin) == 0)
        ntb = ntb+1
        maxobs=maxobs+1
        nrep(nmsg)=nrep(nmsg)+1
        if (ntb>mxtb) then
           write(6,*)'READ_SFCWND: reports exceed maximum ',mxtb   
           call stop2(49)
        endif

!** Extract sat ID information from BUFR and assign type 
!   This part will extract information from the bufrtable
!   bufrtable need to be modified including the OSCAT data entry
!   iobsub is the prepbufr subtype, still part of the convinfo file
!********* iobsub=0 for OSCAT*

        call ufbint(lunin,hdrdat,8,1,iret,hdrtr)
!       determine the satellite wind type 
!       291: KNMI OSCAT data                                              
        iobsub=0
        itype=-1
        if(trim(subset) == 'NC012255') then
           if( hdrdat(1) == r421 ) then           !    KNMI OSCAT data
             itype=291
           endif
        endif

!  Match ob to proper convinfo type
        ncsave=0
        matchloop:do ncx=1,ntmatch
           nc=ntxall(ncx)
           if (itype /= ictype(nc)) cycle matchloop

!  Find convtype which match ob type and subtype
           if(icsubtype(nc) == iobsub) then
              ncsave=nc
              exit matchloop
           else
!  Find convtype which match ob type and subtype group (isubtype == ?*)
!       where ? specifies the group and icsubtype = ?0)
              ixsub=icsubtype(nc)/10
              iosub=iobsub/10
              isubsub=icsubtype(nc)-ixsub*10
              if(ixsub == iosub .and. isubsub == 0) then
                 ncsave=nc
!  Find convtype which match ob type and subtype is all remaining
!       (icsubtype(nc) = 0)
              else if (ncsave == 0 .and. icsubtype(nc) == 0) then
                 ncsave=nc
              end if
           end if
        end do matchloop

!  Save information for next read
        if(ncsave /= 0) then
           maxobs=maxobs+1
           nx=1
           if(ithin_conv(ncsave) > 0)then
              do ii=2,ntread
                 if(ntx(ii) == ncsave)nx=ii
              end do
           end if
           tab(ntb,1)=ncsave
           tab(ntb,2)=nx
           tab(ntb,3)=1
           lmsg(nmsg,nx) = .true.
        end if
     enddo loop_report
  enddo msg_report

! Loop over convinfo file entries; operate on matches

  allocate(cdata_all(nreal,maxobs),isort(maxobs))
  isort = 0
  cdata_all=zero
  nread=0
  ntest=0
  nvtest=0
  nchanl=0
  ilon=2
  ilat=3

!!  read satellite winds one type a time
!   same as in the read_prepbufr.f90 file

  loop_convinfo: do nx=1,ntread 
     use_all = .true.
     ithin=0
     if(nx >1) then
        nc=ntx(nx)
        ithin=ithin_conv(nc)
        if (ithin > 0 ) then
           rmesh=rmesh_conv(nc)
           pmesh=pmesh_conv(nc)
           use_all = .false.
           if(pmesh > zero) then
              pflag=1
              nlevp=r1200/pmesh
           else
              pflag=0
              nlevp=nsig
           endif
           xmesh=rmesh

           call make3grids(xmesh,nlevp)

           if (.not.use_all) then
              allocate(presl_thin(nlevp))
              if (pflag==1) then
                 do k=1,nlevp
                    presl_thin(k)=(r1200-(k-1)*pmesh)*one_tenth
                 enddo
              endif
           endif

           write(6,*)'READ_SFCWND: ictype(nc),rmesh,pflag,nlevp,pmesh,nc ',&
                   ioctype(nc),ictype(nc),rmesh,pflag,nlevp,pmesh,nc
        endif
     endif

     call closbf(lunin)
     open(lunin,file=trim(infile),form='unformatted')
     call openbf(lunin,'IN',lunin)
     call datelen(10)

! Big loop over BUFR file

     ntb = 0
     nmsg = 0
     loop_msg:  do while(ireadmg(lunin,subset,idate) == 0)
        nmsg = nmsg+1
        if(.not.lmsg(nmsg,nx)) then
           ntb=ntb+nrep(nmsg)
           cycle loop_msg ! no useable reports this mesage, skip ahead report count
        end if

        loop_readsb: do while(ireadsb(lunin) == 0)
!          use msg lookup table to decide which messages to skip
!          use report id lookup table to only process matching reports
           ntb = ntb+1
           nc=tab(ntb,1)
           if(nc <= 0 .or. tab(ntb,2) /= nx) cycle loop_readsb

           hdrdat=bmiss
           obsdat=bmiss
           wnddat=bmiss
           satqc=bmiss
           iobsub=0
           itype=-1
           uob=bmiss
           vob=bmiss
           ppb=bmiss
           ppb1=bmiss
           ppb2=bmiss
           uob1=bmiss
           vob1=bmiss
           ee=r110
           qifn=r110
           qify=r110
           uob_1=bmiss
           vob_1=bmiss
           uob_2=bmiss
           vob_2=bmiss
           uob_3=bmiss
           vob_3=bmiss
           uob_4=bmiss
           vob_4=bmiss
           lkcs_1=bmiss
           lkcs_2=bmiss
           lkcs_3=bmiss
           lkcs_4=bmiss
 

! Extract type, date, and location information
           call ufbint(lunin,hdrdat,8,1,iret,hdrtr) 
           call ufbint(lunin,obsdat,5,1,iret,obstr)
           call ufbrep(lunin,wnddat,5,4,iret,wndstr)


!** potential can reject bad cell, etc, place holder for now
!   reject the data with bad quality mark from SDM
!** cycle loop means skip to the next record     

           if(hdrdat(1) /= r421) cycle loop_readsb

!       Compare relative obs time with window.  If obs 
!       falls outside of window, don't use this obs
           idate5(1) = hdrdat(4)     !year
           idate5(2) = hdrdat(5)     ! month
           idate5(3) = hdrdat(6)     ! day
           idate5(4) = hdrdat(7)     ! hours
           idate5(5) = hdrdat(8)     ! minutes
           call w3fs21(idate5,nmind)
           t4dv = real((nmind-iwinbgn),r_kind)*r60inv
           if (l4dvar.or.l4densvar) then
              if (t4dv<zero .OR. t4dv>winlen) cycle loop_readsb 
           else
              sstime = real(nmind,r_kind) 
              tdiff=(sstime-gstime)*r60inv
              if (abs(tdiff)>twind) cycle loop_readsb 
           endif


!       determine the satellite wind type as in prepbufr
!       291: OSCAT KNMI winds                              

           iosub=0
           if(abs(hdrdat(2)) >r90 ) cycle loop_readsb 
           if(hdrdat(3) <zero) hdrdat(3)=hdrdat(3)+r360
           if(hdrdat(3) == r360) hdrdat(3)=hdrdat(3)-r360
           if(hdrdat(3) >r360) cycle loop_readsb 
           if(abs(obsdat(2)) >= 100) cycle loop_readsb
           if(obsdat(3) >=1) cycle loop_readsb

           if(trim(subset) == 'NC012255') then    ! OSCAT KNMI wind
              if( hdrdat(1) == r421) then          
                   itype=291
              endif
           endif


           nread=nread+1
           dlon_earth=hdrdat(3)*deg2rad
           dlat_earth=hdrdat(2)*deg2rad
                              
!       If regional, map obs lat,lon to rotated grid.
           if(regional)then
              call tll2xy(dlon_earth,dlat_earth,dlon,dlat,outside)
              if(diagnostic_reg) then
                 call txy2ll(dlon,dlat,rlon00,rlat00)
                 ntest=ntest+1
                 cdist=sin(dlat_earth)*sin(rlat00)+cos(dlat_earth)*cos(rlat00)* &
                       (sin(dlon_earth)*sin(rlon00)+cos(dlon_earth)*cos(rlon00))
                 cdist=max(-one,min(cdist,one))
                 disterr=acos(cdist)*rad2deg
                 disterrmax=max(disterrmax,disterr)
              end if
              if(outside) cycle loop_readsb ! check to see if outside regional 
           else
              dlon=dlon_earth
              dlat=dlat_earth
              call grdcrd1(dlat,rlats,nlat,1)
              call grdcrd1(dlon,rlons,nlon,1)
           endif

!     If OSCAT data, determine primary surface type.  If not open sea,
!     skip this observation.  This check must be done before thinning.
!     isflg    - surface flag 0:sea 1:land 2:sea ice 3:snow 4:mixed

           if (itype==291) then                              
              call deter_sfc_type(dlat_earth,dlon_earth,t4dv,isflg,tsavg)
              if (isflg /= 0) cycle loop_readsb
              if (tsavg <= 273.0_r_kind) cycle loop_readsb
           endif

       
!!    convert from wind direction and speed to u,v component
           uob=-obsdat(2)*sin(obsdat(1)*deg2rad)
           vob=-obsdat(2)*cos(obsdat(1)*deg2rad)

           qc1=obsdat(3)
           qc2=obsdat(4)
           qc3=obsdat(5)

           uob_1=-wnddat(1,1)*sin(wnddat(3,1)*deg2rad)
           vob_1=-wnddat(1,1)*cos(wnddat(3,1)*deg2rad)
           uob_2=-wnddat(1,2)*sin(wnddat(3,2)*deg2rad)
           vob_2=-wnddat(1,2)*cos(wnddat(3,2)*deg2rad)
           uob_3=-wnddat(1,3)*sin(wnddat(3,3)*deg2rad)
           vob_3=-wnddat(1,3)*cos(wnddat(3,3)*deg2rad)
           uob_4=-wnddat(1,4)*sin(wnddat(3,4)*deg2rad)
           vob_4=-wnddat(1,4)*cos(wnddat(3,4)*deg2rad)

           lkcs_1=wnddat(5,1)
           lkcs_2=wnddat(5,2)
           lkcs_3=wnddat(5,3)
           lkcs_4=wnddat(5,4)
           



!!  Get observation error from PREPBUFR observation error table
!   only need read the 4th column for type 291 from the right
 
           ppb=max(zero,min(ppb,r2000))
           itypey=itype-199
           ierr=index_sub(nc)
           if (ierr >maxsub_uv) ierr=2
           ierr2=ierr-1
           if( iobsub /= isuble_uv(itypey,ierr2)) then
              write(6,*) ' READ_SFCWND: the subtypes do not match subtype &
              in the errortable,iobsub=',iobsub,isuble_uv(itypey,ierr2),itypey,itype,ierr2,nc,index_sub(nc)
              call stop2(49)
           endif

           ppb=max(zero,min(ppb,r2000))
           if(ppb>=etabl_uv(itypey,1,1)) k1=1
           do kl=1,32
              if(ppb>=etabl_uv(itypey,kl+1,1).and.ppb<=etabl_uv(itypey,kl,1)) k1=kl
           end do
           if(ppb<=etabl_uv(itypey,33,1)) k1=5
           k2=k1+1
           ediff = etabl_uv(itypey,k2,1)-etabl_uv(itypey,k1,1)
           if (abs(ediff) > tiny_r_kind) then
              del = (ppb-etabl_uv(itypey,k1,1))/ediff
           else
              del = huge_r_kind
           endif
           del=max(zero,min(del,one))
           obserr=(one-del)*etabl_uv(itypey,k1,ierr)+del*etabl_uv(itypey,k2,ierr)
           obserr=max(obserr,werrmin)
! get non linear qc parameter from b table
           var_jb=(one-del)*btabl_uv(itypey,k1,ierr)+del*btabl_uv(itypey,k2,ierr)
           var_jb=max(var_jb,wjbmin)
           if (var_jb >10.0_r_kind) var_jb=zero

!         Set usage variable
           usage = 0 
           iuse=icuse(nc)
           if(iuse <= 0)usage=r100

! Get information from surface file necessary for conventional data here
! This is different from the previous sfc_type call
           call deter_sfc2(dlat_earth,dlon_earth,t4dv,idomsfc,tsavg,ff10,sfcr,zz)
 
!!    process the thining procedure
                
           ithin=ithin_conv(nc)
           ithinp = ithin > 0 .and. pflag /= 0
           if(ithinp   )then
!          Interpolate guess pressure profile to observation location
              klon1= int(dlon);  klat1= int(dlat)
              dx   = dlon-klon1; dy   = dlat-klat1
              dx1  = one-dx;     dy1  = one-dy
              w00=dx1*dy1; w10=dx1*dy; w01=dx*dy1; w11=dx*dy

              klat1=min(max(1,klat1),nlat); klon1=min(max(0,klon1),nlon)
              if (klon1==0) klon1=nlon
              klatp1=min(nlat,klat1+1); klonp1=klon1+1
              if (klonp1==nlon+1) klonp1=1
              do kk=1,nsig
                 presl(kk)=w00*prsl_full(klat1 ,klon1 ,kk) +  &
                           w10*prsl_full(klatp1,klon1 ,kk) + &
                           w01*prsl_full(klat1 ,klonp1,kk) + &
                           w11*prsl_full(klatp1,klonp1,kk)
              end do
           end if

! The following two lines are new in SATWND:
           dlnpob=log(one_tenth*ppb)  ! ln(pressure in cb)
           ppb=one_tenth*ppb         ! from mb to cb

 !         Special block for data thinning - if requested
           if (ithin > 0 .and. iuse >=0) then
              ntmp=ndata  ! counting moved to map3gridS

 !         Set data quality index for thinning
              if (thin4d) then
                 timedif = zero
              else
                 timedif=abs(t4dv-toff)
              endif

              crit1 = timedif/r6+half

              if (pflag==0) then
                 do kk=1,nsig
                    presl_thin(kk)=presl(kk)
                 end do
              endif
 
              call map3grids(-1,pflag,presl_thin,nlevp,dlat_earth,dlon_earth,&
                              ppb,crit1,ndata,iout,ntb,iiout,luse,.false.,.false.)

              if (.not. luse) cycle loop_readsb
              if(iiout > 0) isort(iiout)=0
              if (ndata > ntmp) then
                 nodata=nodata+1
              endif
              isort(ntb)=iout

           else
              ndata=ndata+1
              nodata=nodata+1
              iout=ndata
              isort(ntb)=iout
           endif

           woe=obserr
           oelev=r10

           if(regional)then
              u0=uob
              v0=vob
              call rotate_wind_ll2xy(u0,v0,uob,vob,dlon_earth,dlon,dlat)
              if(diagnostic_reg) then
                 call rotate_wind_xy2ll(uob,vob,u00,v00,dlon_earth,dlon,dlat)
                 nvtest=nvtest+1
                 disterr=sqrt((u0-u00)**2+(v0-v00)**2)
                 vdisterrmax=max(vdisterrmax,disterr)
              end if
           endif

! Output result to array, need restruct from here. 


           cdata_all(1,iout)=woe                  ! wind error
           cdata_all(2,iout)=dlon                 ! grid relative longitude
           cdata_all(3,iout)=dlat                 ! grid relative latitude
           cdata_all(4,iout)=dlnpob               ! ln(pressure in cb)
           cdata_all(5,iout)=oelev                 ! index of height         
           cdata_all(6,iout)=uob                  ! u obs
           cdata_all(7,iout)=vob                  ! v obs 
           cdata_all(8,iout)=ndata                ! station id 
           cdata_all(9,iout)=t4dv                 ! time
           cdata_all(10,iout)=nc                  ! index of type in convinfo file
           cdata_all(11,iout)=0                   ! index of station elevation
           cdata_all(12,iout)=qc1                 ! index of quality mark
           cdata_all(13,iout)=obserr              ! original obs error
           cdata_all(14,iout)=usage               ! usage parameter
           cdata_all(15,iout)=idomsfc             ! dominate surface type
           cdata_all(16,iout)=tsavg               ! skin temperature
           cdata_all(17,iout)=ff10                ! 10 meter wind factor
           cdata_all(18,iout)=sfcr                ! surface roughness
           cdata_all(19,iout)=dlon_earth*rad2deg  ! earth relative longitude (degrees)
           cdata_all(20,iout)=dlat_earth*rad2deg  ! earth relative latitude (degrees)
           cdata_all(21,iout)=zz                  ! terrain height at ob location
           cdata_all(22,iout)=r_prvstg(1,1)       ! provider name
           cdata_all(23,iout)=r_sprvstg(1,1)      ! subprovider name
           cdata_all(24,iout)=var_jb              ! non linear qc parameter

        enddo  loop_readsb

     enddo loop_msg

!    Close unit to bufr file
     call closbf(lunin)
!    Deallocate arrays used for thinning data
     if (.not.use_all) then
        deallocate(presl_thin)
        call del3grids
     endif
! Normal exit

  enddo loop_convinfo! loops over convinfo entry matches
  deallocate(lmsg,tab,nrep)
 

  ! Write header record and data to output file for further processing
  allocate(iloc(ndata))
  icount=0
  do i=1,maxobs
     if(isort(i) > 0)then
        icount=icount+1
        iloc(icount)=isort(i)
     end if
  end do
  if(ndata /= icount)then
     write(6,*) ' READ_SFCWND: mix up in read_satwnd ,ndata,icount ',ndata,icount
     call stop2(49)
  end if

  allocate(cdata_out(nreal,ndata))
  do i=1,ndata
     itx=iloc(i)
     do k=1,nreal
        cdata_out(k,i)=cdata_all(k,itx)
     end do
  end do
  deallocate(iloc,isort,cdata_all)
!  deallocate(etabl)
  
  write(lunout) obstype,sis,nreal,nchanl,ilat,ilon
  write(lunout) cdata_out

  deallocate(cdata_out)
900 continue
  if(diagnostic_reg .and. ntest>0) write(6,*)'READ_SFCWND:  ',&
       'ntest,disterrmax=',ntest,disterrmax
  if(diagnostic_reg .and. nvtest>0) write(6,*)'READ_SFCWND:  ',&
       'nvtest,vdisterrmax=',ntest,vdisterrmax

  if (ndata == 0) then
     call closbf(lunin)
     write(6,*)'READ_SFCWND:  closbf(',lunin,')'
  endif
  
  write(6,*) 'READ_SFCWND,nread,ndata,nreal,nodata=',nread,ndata,nreal,nodata

  close(lunin)

! End of routine
  return



end subroutine read_sfcwnd<|MERGE_RESOLUTION|>--- conflicted
+++ resolved
@@ -14,13 +14,10 @@
 !
 ! program history log:
 !   2012-08-20 Li Bi      
-<<<<<<< HEAD
 !   2014-04-15 Su -  new error table
-=======
 !   2015-02-23  Rancic/Thomas - add thin4d to time window logical
 !   2015-03-23  Su      -fix array size with maximum message and subset number from fixed number to
 !                        dynamic allocated array
->>>>>>> 9f68332d
 !
 !   input argument list:
 !     ithin    - flag to thin data
@@ -105,12 +102,7 @@
   integer(i_kind) ntest,nvtest
   integer(i_kind) kl,k1,k2
   integer(i_kind) nmsg                ! message index
-<<<<<<< HEAD
-  integer(i_kind) tab(mxtb,3)
   integer(i_kind) qc1,qc2,qc3,ierr,ierr2
-=======
-  integer(i_kind) qc1,qc2,qc3
->>>>>>> 9f68332d
   
   
  
