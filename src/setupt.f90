!-------------------------------------------------------------------------
!    NOAA/NCEP, National Centers for Environmental Prediction GSI        !
!-------------------------------------------------------------------------
!BOP
!
! !ROUTINE:  setupt --- Compute rhs of oi for temperature obs
!
! !INTERFACE:
!
subroutine setupt(lunin,mype,bwork,awork,nele,nobs,is,conv_diagsave)

! !USES:

  use mpeu_util, only: die,perr
  use kinds, only: r_kind,r_single,r_double,i_kind

  use obsmod, only: ttail,thead,sfcmodel,perturb_obs,oberror_tune,&
       i_t_ob_type,obsdiags,lobsdiagsave,nobskeep,lobsdiag_allocated,time_offset
  use obsmod, only: t_ob_type
  use obsmod, only: obs_diag,luse_obsdiag
  use gsi_4dvar, only: nobs_bins,hr_obsbin

  use qcmod, only: npres_print,dfact,dfact1,ptop,pbot,buddycheck_t

  use oneobmod, only: oneobtest
  use oneobmod, only: maginnov
  use oneobmod, only: magoberr

  use gridmod, only: nsig,twodvar_regional,regional
  use gridmod, only: get_ijk
  use jfunc, only: jiter,last,jiterstart,miter

  use guess_grids, only: nfldsig, hrdifsig,ges_lnprsl,&
       geop_hgtl,ges_tsen,pt_ll,pbl_height

  use constants, only: zero, one, four,t0c,rd_over_cp,three,rd_over_cp_mass,ten
  use constants, only: tiny_r_kind,half,two,cg_term
  use constants, only: huge_single,r1000,wgtlim,r10,fv
  use constants, only: one_quad
  use convinfo, only: nconvtype,cermin,cermax,cgross,cvar_b,cvar_pg,ictype,icsubtype
  use converr, only: ptabl 
  use rapidrefresh_cldsurf_mod, only: l_gsd_terrain_match_surftobs,l_sfcobserror_ramp_t
  use rapidrefresh_cldsurf_mod, only: l_pbl_pseudo_surfobst, pblh_ration,pps_press_incr
  use rapidrefresh_cldsurf_mod, only: i_use_2mt4b,i_sfct_gross

  use aircraftinfo, only: npredt,predt,aircraft_t_bc_pof,aircraft_t_bc, &
       aircraft_t_bc_ext,ostats_t,rstats_t,upd_pred_t

  use m_dtime, only: dtime_setup, dtime_check, dtime_show

  use gsi_bundlemod, only : gsi_bundlegetpointer
  use gsi_metguess_mod, only : gsi_metguess_get,gsi_metguess_bundle
  use buddycheck_mod, only: buddy_check_t

  implicit none

! !INPUT PARAMETERS:

  integer(i_kind)                                  , intent(in   ) :: lunin   ! file unit from which to read observations
  integer(i_kind)                                  , intent(in   ) :: mype    ! mpi task id
  integer(i_kind)                                  , intent(in   ) :: nele    ! number of data elements per observation
  integer(i_kind)                                  , intent(in   ) :: nobs    ! number of observations
  integer(i_kind)                                  , intent(in   ) :: is      ! ndat index
  logical                                          , intent(in   ) :: conv_diagsave   ! logical to save innovation dignostics


! !INPUT/OUTPUT PARAMETERS:

                                                            ! array containing information ...
  real(r_kind),dimension(npres_print,nconvtype,5,3), intent(inout) :: bwork !  about o-g stats
  real(r_kind),dimension(100+7*nsig)               , intent(inout) :: awork !  for data counts and gross checks

! !DESCRIPTION:  For temperature observations, this routine
! \begin{enumerate}
!       \item reads obs assigned to given mpi task (geographic region),
!       \item simulates obs from guess,
!       \item apply some quality control to obs,
!       \item load weight and innovation arrays used in minimization
!       \item collects statistics for runtime diagnostic output
!       \item writes additional diagnostic information to output file
! \end{enumerate}
!
! !REVISION HISTORY:
!
!   1990-10-06  parrish
!   1998-04-10  weiyu yang
!   1999-03-01  wu - ozone processing moved into setuprhs from setupoz
!   1999-08-24  derber, j., treadon, r., yang, w., first frozen mpp version
!   2004-06-17  treadon - update documentation
!   2004-07-15  todling - protex-compliant prologue; added intent/only's
!   2004-10-06  parrish - increase size of twork array for nonlinear qc
!   2004-11-22  derber - remove weight, add logical for boundary point
!   2004-12-22  treadon - move logical conv_diagsave from obsmod to argument list
!   2005-03-02  dee - remove garbage from diagnostic file
!   2005-03-09  parrish - nonlinear qc change to account for inflated obs error
!   2005-05-27  derber - level output change
!   2005-07-27  derber  - add print of monitoring and reject data
!   2005-09-28  derber  - combine with prep,spr,remove tran and clean up
!   2005-10-14  derber  - input grid location and fix regional lat/lon
!   2005-10-21  su  -modified variational qc and diagnostic output
!   2005-10-27  su - correct error in longitude index for diagnostic output
!   2005-11-03  treadon - correct error in ilone,ilate data array indices
!   2005-11-22  wu - add option to perturb conventional obs
!   2005-11-29 derber - remove psfcg and use ges_lnps instead
!   2005-12-20  parrish - add boundary layer forward model option
!   2005-12-20  parrish - correct dimension error in declaration of prsltmp
!   2006-01-31  todling - storing wgt/wgtlim in diag file instead of wgt only
!   2006-02-02  treadon - rename lnprsl as ges_lnprsl
!   2006-02-24  derber  - modify to take advantage of convinfo module
!   2006-03-21  treadon - modify optional perturbation to observation
!   2006-04-03  derber  - optimize and fix bugs due to virtual temperature
!   2006-04-11  park    - reset land mask for surface data based on observation type
!   2006-04-27  park    - remove sensitivity test for surface TLM routine
!   2006-05-30  su,derber,treadon - modify diagnostic output
!   2006-06-06  su - move to wgtlim to constants module
!   2006-07-28  derber  - modify to use new inner loop obs data structure
!                       - modify handling of multiple data at same location
!                       - unify NL qc for surface model
!   2006-07-31  kleist - use ges_ps instead of lnps
!   2006-08-28      su - fix a bug in variational qc
!   2006-09-28  treadon - add 10m wind factor to sfc_wtq_fwd call
!   2006-10-28       su - turn off rawinsonde Vqc at south hemisphere
!   2007-03-09      su - modify the observation perturbation 
!   2007-03-19  tremolet - binning of observations
!   2007-06-05  tremolet - add observation diagnostics structure
!   2007-08-28      su - modify the observation gross check error 
!   2008-03-24      wu - oberror tuning and perturb obs
!   2008-05-21  safford - rm unused vars
!   2008-09-08  lueken  - merged ed's changes into q1fy09 code
!   2008-12-03  todling - changed handle of tail%time
!   2009-02-07  pondeca - for each observation site, add the following to the
!                         diagnostic file: local terrain height, dominate surface
!                         type, station provider name, and station subprovider name
!   2009-08-19  guo     - changed for multi-pass setup with dtime_check().
!   2010-06-10  Hu      - add call for terrain match for surface T obs    
!   2011-05-06  Su      - modify the observation gross check error
!   2011-12-14  wu      - add code for rawinsonde level enhancement ( ext_sonde )
!   2011-10-14  Hu      - add code for adjusting surface temperature observation error
!   2011-10-14  Hu      - add code for producing pseudo-obs in PBL 
!                                       layer based on surface obs T
!   2013-01-26  parrish - change grdcrd to grdcrd1, tintrp2a to tintrp2a1, tintrp2a11,
!                          tintrp3 to tintrp31 (so debug compile works on WCOSS)
!   2013-05-17  zhu     - add contribution from aircraft temperature bias correction
!                       - with option aircraft_t_bc_pof or aircraft_t_bc
!   2013-05-24  wu      - move rawinsonde level enhancement ( ext_sonde ) to read_prepbufr
!   2013-10-19  todling - metguess now holds background
!   2014-01-28  todling - write sensitivity slot indicator (idia) to header of diagfile
!   2014-03-04  sienkiewicz - implementation of option aircraft_t_bc_ext (external table)
!   2014-10-01  zhu     - apply aircraft temperature bias correction to kx=130
!   2014-10-06  carley  - add call to buddy check for twodvar_regional option
!   2014-12-30  derber - Modify for possibility of not using obsdiag
<<<<<<< HEAD
=======
!   2011-10-14  Hu      - add code for using 2-m temperature as background to
!                            calculate surface temperauture observation
!                            innovation
>>>>>>> d52629c4
!
! !REMARKS:
!   language: f90
!   machine:  ibm RS/6000 SP; SGI Origin 2000; Compaq/HP
!
! !AUTHOR: 
!   parrish          org: np22                date: 1990-10-06
!
!EOP
!-------------------------------------------------------------------------

! Declare local parameters
  real(r_kind),parameter:: r0_001 = 0.001_r_kind
  real(r_kind),parameter:: r0_7=0.7_r_kind
  real(r_kind),parameter:: r8 = 8.0_r_kind

  character(len=*),parameter :: myname='setupt'

! Declare external calls for code analysis
  external:: SFC_WTQ_FWD
  external:: get_tlm_tsfc
  external:: tintrp2a1,tintrp2a11
  external:: tintrp31
  external:: grdcrd1
  external:: stop2

! Declare local variables

  
  real(r_double) rstation_id
  real(r_kind) rsig,drpx,rsigp
  real(r_kind) psges,sfcchk,pres_diff,rlow,rhgh,ramp
  real(r_kind) pof_idx,poaf,effective
  real(r_kind) tges
  real(r_kind) obserror,ratio,val2,obserrlm,ratiosfc
  real(r_kind) residual,ressw2,scale,ress,ratio_errors,tob,ddiff
  real(r_kind) val,valqc,dlon,dlat,dtime,dpres,error,prest,rwgt
  real(r_kind) errinv_input,errinv_adjst,errinv_final
  real(r_kind) err_input,err_adjst,err_final,tfact
  real(r_kind) cg_t,wgross,wnotgross,wgt,arg,exp_arg,term,rat_err2,qcgross
  real(r_kind),dimension(nobs)::dup
  real(r_kind),dimension(nsig):: prsltmp
  real(r_kind),dimension(nele,nobs):: data
  real(r_kind),dimension(npredt):: predbias
  real(r_kind),dimension(npredt):: pred
  real(r_kind),dimension(npredt):: predcoef
  real(r_single),allocatable,dimension(:,:)::rdiagbuf
  real(r_kind) tgges,roges
  real(r_kind),dimension(nsig):: tvtmp,qtmp,utmp,vtmp,hsges
  real(r_kind) u10ges,v10ges,t2ges,q2ges,psges2,f10ges

  real(r_kind),dimension(nsig):: prsltmp2

  integer(i_kind) i,j,nchar,nreal,k,ii,jj,l,nn,ibin,idia,idia0,ix
  integer(i_kind) mm1,jsig,iqt
  integer(i_kind) itype,msges
  integer(i_kind) ier,ilon,ilat,ipres,itob,id,itime,ikx,iqc,iptrb,icat,ipof,ivvlc,idx
  integer(i_kind) ier2,iuse,ilate,ilone,ikxx,istnelv,iobshgt,izz,iprvd,isprvd
  integer(i_kind) regime,istat
  integer(i_kind) idomsfc,iskint,iff10,isfcr

  integer(i_kind),dimension(nobs):: buddyuse

  
  character(8) station_id
  character(8),allocatable,dimension(:):: cdiagbuf
  character(8),allocatable,dimension(:):: cprvstg,csprvstg
  character(8) c_prvstg,c_sprvstg
  real(r_double) r_prvstg,r_sprvstg

  logical,dimension(nobs):: luse,muse
  logical sfctype
  logical iqtflg
  logical aircraftobst

  logical:: in_curbin, in_anybin
  logical proceed
  integer(i_kind),dimension(nobs_bins) :: n_alloc
  integer(i_kind),dimension(nobs_bins) :: m_alloc
  type(t_ob_type),pointer:: my_head
  type(obs_diag),pointer:: my_diag
  real(r_kind) :: thisPBL_height,ratio_PBL_height,prestsfc,diffsfc,dthetav
  real(r_kind) :: tges2m,qges2m

  equivalence(rstation_id,station_id)
  equivalence(r_prvstg,c_prvstg)
  equivalence(r_sprvstg,c_sprvstg)

  real(r_kind),allocatable,dimension(:,:,:  ) :: ges_ps
  real(r_kind),allocatable,dimension(:,:,:  ) :: ges_z
  real(r_kind),allocatable,dimension(:,:,:,:) :: ges_u
  real(r_kind),allocatable,dimension(:,:,:,:) :: ges_v
  real(r_kind),allocatable,dimension(:,:,:,:) :: ges_tv
  real(r_kind),allocatable,dimension(:,:,:,:) :: ges_q
  real(r_kind),allocatable,dimension(:,:,:  ) :: ges_q2
  real(r_kind),allocatable,dimension(:,:,:  ) :: ges_th2

  n_alloc(:)=0
  m_alloc(:)=0

! Check to see if required guess fields are available
  call check_vars_(proceed)
  if(.not.proceed) return  ! not all vars available, simply return

! If require guess vars available, extract from bundle ...
  call init_vars_

!*********************************************************************************
! Read and reformat observations in work arrays.
  read(lunin)data,luse

!  call GSD terrain match for surface temperature observation
  if(l_gsd_terrain_match_surftobs) then
     call gsd_terrain_match_surfTobs(mype,nele,nobs,data)
  endif

!    index information for data array (see reading routine)
  ier=1       ! index of obs error
  ilon=2      ! index of grid relative obs location (x)
  ilat=3      ! index of grid relative obs location (y)
  ipres=4     ! index of pressure
  itob=5      ! index of t observation
  id=6        ! index of station id
  itime=7     ! index of observation time in data array
  ikxx=8      ! index of ob type
  iqt=9       ! index of flag indicating if moisture ob available
  iqc=10      ! index of quality mark
  ier2=11     ! index of original-original obs error ratio
  iuse=12     ! index of use parameter
  idomsfc=13  ! index of dominant surface type
  iskint=14   ! index of surface skin temperature
  iff10=15    ! index of 10 meter wind factor
  isfcr=16    ! index of surface roughness
  ilone=17    ! index of longitude (degrees)
  ilate=18    ! index of latitude (degrees)
  istnelv=19  ! index of station elevation (m)
  iobshgt=20  ! index of observation height (m)
  izz=21      ! index of surface height
  iprvd=22    ! index of observation provider
  isprvd=23   ! index of observation subprovider
  icat=24     ! index of data level category
  if (aircraft_t_bc_pof .or. aircraft_t_bc .or. aircraft_t_bc_ext) then
     ipof=25     ! index of data pof
     ivvlc=26    ! index of data vertical velocity
     idx=27      ! index of tail number
     iptrb=28    ! index of t perturbation
  else
     iptrb=25    ! index of t perturbation
  end if

  do i=1,nobs
     muse(i)=nint(data(iuse,i)) <= jiter
  end do

  if (twodvar_regional .and. buddycheck_t) call buddy_check_t(is,data,luse,mype,nele,nobs,muse,buddyuse)

  dup=one
  do k=1,nobs
     do l=k+1,nobs
        if(data(ilat,k) == data(ilat,l) .and.  &
           data(ilon,k) == data(ilon,l) .and.  &
           data(ipres,k) == data(ipres,l) .and. &
           data(ier,k) < r1000 .and. data(ier,l) < r1000 .and. &
           muse(k) .and. muse(l))then

           tfact=min(one,abs(data(itime,k)-data(itime,l))/dfact1)
           dup(k)=dup(k)+one-tfact*tfact*(one-dfact)
           dup(l)=dup(l)+one-tfact*tfact*(one-dfact)
        end if
     end do
  end do


! If requested, save select data for output to diagnostic file
  if(conv_diagsave)then
     ii=0
     nchar=1
     nreal=19
     if (aircraft_t_bc_pof .or. aircraft_t_bc .or. aircraft_t_bc_ext) &
          nreal=nreal+npredt+2
     idia0=nreal
     if (lobsdiagsave) nreal=nreal+4*miter+1
     if (twodvar_regional) then; nreal=nreal+2; allocate(cprvstg(nobs),csprvstg(nobs)); endif
     allocate(cdiagbuf(nobs),rdiagbuf(nreal,nobs))
     rdiagbuf=zero
  end if
  scale=one
  rsig=float(nsig)
  mm1=mype+1

!  rsli=isli
  rsigp=rsig+one
  call dtime_setup()
  do i=1,nobs
     dtime=data(itime,i)
     call dtime_check(dtime, in_curbin, in_anybin)
     if(.not.in_anybin) cycle

     if(in_curbin) then
        ! Convert obs lats and lons to grid coordinates
        dlat=data(ilat,i)
        dlon=data(ilon,i)
        dpres=data(ipres,i)
        error=data(ier2,i)
        ikx=nint(data(ikxx,i))
        itype=ictype(ikx)
        rstation_id     = data(id,i)
        prest=r10*exp(dpres)     ! in mb
        sfctype=(itype>179.and.itype<190).or.(itype>=192.and.itype<=199)
  
        iqtflg=nint(data(iqt,i)) == 0

!       Load observation value and observation error into local variables
        tob=data(itob,i)
        obserror = max(cermin(ikx),min(cermax(ikx),data(ier,i)))
     endif

!    Link observation to appropriate observation bin
     if (nobs_bins>1) then
        ibin = NINT( dtime/hr_obsbin ) + 1
     else
        ibin = 1
     endif
     IF (ibin<1.OR.ibin>nobs_bins) write(6,*)mype,'Error nobs_bins,ibin= ',nobs_bins,ibin

!    Link obs to diagnostics structure
     if(luse_obsdiag)then
        if (.not.lobsdiag_allocated) then
           if (.not.associated(obsdiags(i_t_ob_type,ibin)%head)) then
              allocate(obsdiags(i_t_ob_type,ibin)%head,stat=istat)
              if (istat/=0) then
                 write(6,*)'setupt: failure to allocate obsdiags',istat
                 call stop2(298)
              end if
              obsdiags(i_t_ob_type,ibin)%tail => obsdiags(i_t_ob_type,ibin)%head
           else
              allocate(obsdiags(i_t_ob_type,ibin)%tail%next,stat=istat)
              if (istat/=0) then
                 write(6,*)'setupt: failure to allocate obsdiags',istat
                 call stop2(298)
              end if
              obsdiags(i_t_ob_type,ibin)%tail => obsdiags(i_t_ob_type,ibin)%tail%next
           end if
           allocate(obsdiags(i_t_ob_type,ibin)%tail%muse(miter+1))
           allocate(obsdiags(i_t_ob_type,ibin)%tail%nldepart(miter+1))
           allocate(obsdiags(i_t_ob_type,ibin)%tail%tldepart(miter))
           allocate(obsdiags(i_t_ob_type,ibin)%tail%obssen(miter))
           obsdiags(i_t_ob_type,ibin)%tail%indxglb=i
           obsdiags(i_t_ob_type,ibin)%tail%nchnperobs=-99999
           obsdiags(i_t_ob_type,ibin)%tail%luse=.false.
           obsdiags(i_t_ob_type,ibin)%tail%muse(:)=.false.
           obsdiags(i_t_ob_type,ibin)%tail%nldepart(:)=-huge(zero)
           obsdiags(i_t_ob_type,ibin)%tail%tldepart(:)=zero
           obsdiags(i_t_ob_type,ibin)%tail%wgtjo=-huge(zero)
           obsdiags(i_t_ob_type,ibin)%tail%obssen(:)=zero

           n_alloc(ibin) = n_alloc(ibin) +1
           my_diag => obsdiags(i_t_ob_type,ibin)%tail
           my_diag%idv = is
           my_diag%iob = i
           my_diag%ich = 1
        else
           if (.not.associated(obsdiags(i_t_ob_type,ibin)%tail)) then
              obsdiags(i_t_ob_type,ibin)%tail => obsdiags(i_t_ob_type,ibin)%head
           else
              obsdiags(i_t_ob_type,ibin)%tail => obsdiags(i_t_ob_type,ibin)%tail%next
           end if
           if (obsdiags(i_t_ob_type,ibin)%tail%indxglb/=i) then
              write(6,*)'setupt: index error'
              call stop2(300)
           end if
        endif
     endif

     if(.not.in_curbin) cycle

!    Compute bias correction for aircraft data
     if (aircraft_t_bc_pof .or. aircraft_t_bc .or. aircraft_t_bc_ext) then 
        pof_idx = zero
        do j = 1, npredt
           pred(j) = zero
           predbias(j) = zero
        end do
     end if

!    aircraftobst = itype>129.and.itype<140
     aircraftobst = (itype==131) .or. (itype==133) .or. (itype==130)
     ix = 0
     if (aircraftobst .and. (aircraft_t_bc_pof .or. aircraft_t_bc .or. aircraft_t_bc_ext)) then 
        ix = data(idx,i)
        if (ix==0) then
!          Inflate obs error for new tail number
           if ( .not. aircraft_t_bc_ext )  &
              data(ier,i) = 1.2_r_kind*data(ier,i)
        else
!          Bias for existing tail numbers
           do j = 1, npredt
              predcoef(j) = predt(j,ix)
           end do

!          inflate obs error for any uninitialized tail number
           if (all(predcoef==zero) .and. .not. aircraft_t_bc_ext) then
              data(ier,i) = 1.2_r_kind*data(ier,i)
           end if

!          define predictors
           if (aircraft_t_bc) then
              pof_idx = one
              pred(1) = one
              if (abs(data(ivvlc,i))>=50.0_r_kind) then
                 pred(2) = zero
                 pred(3) = zero
                 data(ier,i) = 1.2_r_kind*data(ier,i)
              else
                 pred(2) = data(ivvlc,i)
                 pred(3) = data(ivvlc,i)*data(ivvlc,i)
              end if
           end if
           if (aircraft_t_bc_pof) then
!             data(ipof,i)==5 (ascending); 6 (descending); 3 (cruise level)
              if (data(ipof,i) == 3.0_r_kind) then 
                 pof_idx = one
                 pred(1) = one
                 pred(2) = zero
                 pred(3) = zero
              else if (data(ipof,i) == 6.0_r_kind) then 
                 pof_idx = one
                 pred(1) = zero
                 pred(2) = zero
                 pred(3) = one
              else if (data(ipof,i) == 5.0_r_kind) then
                 pof_idx = one
                 pred(1) = zero
                 pred(2) = one
                 pred(3) = zero
              else
                 pof_idx = zero
                 pred(1) = one
                 pred(2) = zero
                 pred(3) = zero
              end if
           end if

           if (aircraft_t_bc_ext) pred(1) = one

           do j = 1, npredt
              predbias(j) = predcoef(j)*pred(j)
           end do
        end if
     end if

! Interpolate log(ps) & log(pres) at mid-layers to obs locations/times
     call tintrp2a11(ges_ps,psges,dlat,dlon,dtime,hrdifsig,&
          mype,nfldsig)
     call tintrp2a1(ges_lnprsl,prsltmp,dlat,dlon,dtime,hrdifsig,&
          nsig,mype,nfldsig)

     drpx=zero
     if(sfctype .and. .not.twodvar_regional) then
        drpx=abs(one-((one/exp(dpres-log(psges))))**rd_over_cp)*t0c
     end if

!    Put obs pressure in correct units to get grid coord. number
     call grdcrd1(dpres,prsltmp(1),nsig,-1)

! Implementation of forward model ----------

     if(sfctype.and.sfcmodel) then
        tgges=data(iskint,i)
        roges=data(isfcr,i)

        msges = 0
        if(itype == 180 .or. itype == 182 .or. itype == 183) then    !sea
           msges=0
        elseif(itype == 181 .or. itype == 187 .or. itype == 188) then  !land
           msges=1
        endif

        call tintrp2a1(ges_tv,tvtmp,dlat,dlon,dtime,hrdifsig,&
             nsig,mype,nfldsig)
        call tintrp2a1(ges_q,qtmp,dlat,dlon,dtime,hrdifsig,&
             nsig,mype,nfldsig)
        call tintrp2a1(ges_u,utmp,dlat,dlon,dtime,hrdifsig,&
             nsig,mype,nfldsig)
        call tintrp2a1(ges_v,vtmp,dlat,dlon,dtime,hrdifsig,&
             nsig,mype,nfldsig)
        call tintrp2a1(geop_hgtl,hsges,dlat,dlon,dtime,hrdifsig,&
             nsig,mype,nfldsig)
  
        psges2  = psges          ! keep in cb
        prsltmp2 = exp(prsltmp)  ! convert from ln p to cb
        call SFC_WTQ_FWD (psges2, tgges,&
             prsltmp2(1), tvtmp(1), qtmp(1), utmp(1), vtmp(1), &
             prsltmp2(2), tvtmp(2), qtmp(2), hsges(1), roges, msges, &
             f10ges,u10ges,v10ges, t2ges, q2ges, regime, iqtflg)
        tges = t2ges

     else
        if(iqtflg)then
!          Interpolate guess tv to observation location and time
           call tintrp31(ges_tv,tges,dlat,dlon,dpres,dtime, &
                hrdifsig,mype,nfldsig)

        else
!          Interpolate guess tsen to observation location and time
           call tintrp31(ges_tsen,tges,dlat,dlon,dpres,dtime, &
                hrdifsig,mype,nfldsig)
        end if

        if(i_use_2mt4b>0 .and. sfctype) then
!          Interpolate guess th 2m to observation location and time
           call tintrp2a11(ges_th2,tges2m,dlat,dlon,dtime,hrdifsig,&
             mype,nfldsig)
           tges2m=tges2m*(r10*psges/r1000)**rd_over_cp_mass  ! convert to sensible T         
           if(iqtflg)then
              call tintrp2a11(ges_q2,qges2m,dlat,dlon,dtime,hrdifsig,&
                     mype,nfldsig)
              tges2m=tges2m*(one+fv*qges2m)  ! convert to virtual T
           endif
        endif

     endif

!    Get approximate k value of surface by using surface pressure
     sfcchk=log(psges)
     call grdcrd1(sfcchk,prsltmp(1),nsig,-1)

!    Check to see if observations is above the top of the model (regional mode)
     if(sfctype)then
        if(abs(dpres)>four) drpx=1.0e10_r_kind
        pres_diff=prest-r10*psges
        if (twodvar_regional .and. abs(pres_diff)>=r1000) drpx=1.0e10_r_kind
     end if
     rlow=max(sfcchk-dpres,zero)
! linear variation of observation ramp [between grid points 1(~3mb) and 15(~45mb) below the surface]
     if(l_sfcobserror_ramp_t) then
        ramp=min(max(((rlow-1.0_r_kind)/(15.0_r_kind-1.0_r_kind)),0.0_r_kind),1.0_r_kind)
     else
        ramp=rlow
     endif

     rhgh=max(zero,dpres-rsigp-r0_001)

     if(sfctype.and.sfcmodel)  dpres = one     ! place sfc T obs at the model sfc

     if(luse(i))then
        awork(1) = awork(1) + one
        if(rlow/=zero) awork(2) = awork(2) + one
        if(rhgh/=zero) awork(3) = awork(3) + one
     end if
     
     ratio_errors=error/(data(ier,i)+drpx+1.0e6_r_kind*rhgh+r8*ramp)
     error=one/error
!    if (dpres > rsig) ratio_errors=zero
     if (dpres > rsig )then
        if( regional .and. prest > pt_ll )then
           dpres=rsig
        else
           ratio_errors=zero
        endif
     endif

! Compute innovation
     if(i_use_2mt4b>0 .and. sfctype) then
        ddiff = tob-tges2m
     else
        ddiff = tob-tges
     endif

! Apply bias correction to innovation
     if (aircraftobst .and. (aircraft_t_bc_pof .or. aircraft_t_bc .or. &
            aircraft_t_bc_ext)) then
        do j = 1, npredt
           ddiff = ddiff - predbias(j) 
        end do
     end if

! If requested, setup for single obs test.
     if (oneobtest) then
        ddiff = maginnov
        error=one/magoberr
        ratio_errors=one
     endif

!    Gross error checks

     obserror = one/max(ratio_errors*error,tiny_r_kind)
     obserrlm = max(cermin(ikx),min(cermax(ikx),obserror))
     residual = abs(ddiff)
     ratio    = residual/obserrlm
     ratiosfc = ddiff/obserrlm

 ! modify gross check limit for quality mark=3
     if(data(iqc,i) == three ) then
        qcgross=r0_7*cgross(ikx)
     else
        qcgross=cgross(ikx)
     endif

     if (twodvar_regional) then                  
        if ( (data(iuse,i)-real(int(data(iuse,i)),kind=r_kind)) == 0.25_r_kind )then 
            qcgross=three*qcgross                    ! Terrain aware modification
                                                     ! to gross error check
            if (buddycheck_t .and.buddyuse(i)==1) then
               qcgross=two*qcgross                  ! Relax even more for terrain in cases where 
               data(iuse,i)=data(iuse,i)+0.50_r_kind ! buddy check passes.  Label usage so we can identify obs  
                                                     ! with extra relaxed gross qc in diag files 
            end if                                   ! (will show as an extra 0.75 appended)
        else if (buddycheck_t .and. buddyuse(i)==1) then
            qcgross=three*qcgross
            data(iuse,i)=data(iuse,i)+0.50_r_kind ! So we can identify obs with relaxed gross qc
                                                  ! in diag files  (will show as an extra 0.50 appended)            
        end if  
     endif

<<<<<<< HEAD
     if (ratio > qcgross .or. ratio_errors < tiny_r_kind) then
        if (luse(i)) awork(4) = awork(4)+one
        error = zero
        ratio_errors = zero
=======
     if (sfctype .and. i_sfct_gross==1) then
! extend the threshold for surface T
        if(i_use_2mt4b<=0) tges2m=tges
        if ( tges2m < 5.0_r_single) then
           if (ratiosfc > 1.4_r_single*qcgross &
              .or. ratiosfc < -2.4_r_single*qcgross  &
              .or. ratio_errors < tiny_r_kind) then
              if (luse(i)) awork(4) = awork(4)+one
              error = zero
              ratio_errors = zero
           else
              ratio_errors = ratio_errors/sqrt(dup(i))
           end if
        else
           if (ratiosfc > qcgross .or. ratiosfc < -1.4_r_single*qcgross  &
              .or. ratio_errors < tiny_r_kind) then
              if (luse(i)) awork(4) = awork(4)+one
              error = zero
              ratio_errors = zero
           else
              ratio_errors = ratio_errors/sqrt(dup(i))
           end if
        endif
>>>>>>> d52629c4
     else
        if (ratio > qcgross .or. ratio_errors < tiny_r_kind) then
           if (luse(i)) awork(4) = awork(4)+one
           error = zero
           ratio_errors = zero
        else
           ratio_errors = ratio_errors/sqrt(dup(i))
        end if
     endif
     
     if (ratio_errors*error <=tiny_r_kind) muse(i)=.false.

     if (nobskeep>0 .and. luse_obsdiag) muse(i)=obsdiags(i_t_ob_type,ibin)%tail%muse(nobskeep)

!    Oberror Tuning and Perturb Obs
     if(muse(i)) then
        if(oberror_tune )then
           if( jiter > jiterstart ) then
              ddiff=ddiff+data(iptrb,i)/error/ratio_errors
           endif
        else if(perturb_obs )then
           ddiff=ddiff+data(iptrb,i)/error/ratio_errors
        endif
     endif

!    Compute penalty terms
     val      = error*ddiff
     if(luse(i))then
        val2     = val*val
        exp_arg  = -half*val2
        rat_err2 = ratio_errors**2
        if (cvar_pg(ikx) > tiny_r_kind .and. error >tiny_r_kind) then
           arg  = exp(exp_arg)
           wnotgross= one-cvar_pg(ikx)
           cg_t=cvar_b(ikx)
           wgross = cg_term*cvar_pg(ikx)/(cg_t*wnotgross)
           term =log((arg+wgross)/(one+wgross))
           wgt  = one-wgross/(arg+wgross)
           rwgt = wgt/wgtlim
        else
           term = exp_arg
           wgt  = wgtlim
           rwgt = wgt/wgtlim
        endif
        valqc = -two*rat_err2*term

!       Accumulate statistics for obs belonging to this task
        if(muse(i))then
           if(rwgt < one) awork(21) = awork(21)+one
           jsig = dpres
           jsig=max(1,min(jsig,nsig))
           awork(jsig+3*nsig+100)=awork(jsig+3*nsig+100)+valqc
           awork(jsig+5*nsig+100)=awork(jsig+5*nsig+100)+one
           awork(jsig+6*nsig+100)=awork(jsig+6*nsig+100)+val2*rat_err2
        end if

! Loop over pressure level groupings and obs to accumulate statistics
! as a function of observation type.
        ress   = ddiff*scale
        ressw2 = ress*ress
        nn=1
        if (.not. muse(i)) then
           nn=2
           if(ratio_errors*error >=tiny_r_kind)nn=3
        end if
        do k = 1,npres_print
           if(prest >ptop(k) .and. prest <= pbot(k))then
              bwork(k,ikx,1,nn)  = bwork(k,ikx,1,nn)+one            ! count
              bwork(k,ikx,2,nn)  = bwork(k,ikx,2,nn)+ress           ! (o-g)
              bwork(k,ikx,3,nn)  = bwork(k,ikx,3,nn)+ressw2         ! (o-g)**2
              bwork(k,ikx,4,nn)  = bwork(k,ikx,4,nn)+val2*rat_err2  ! penalty
              bwork(k,ikx,5,nn)  = bwork(k,ikx,5,nn)+valqc          ! nonlin qc penalty
              
           end if
        end do
     end if

!    Fill obs diagnostics structure
     if(luse_obsdiag)then
        obsdiags(i_t_ob_type,ibin)%tail%luse=luse(i)
        obsdiags(i_t_ob_type,ibin)%tail%muse(jiter)=muse(i)
        obsdiags(i_t_ob_type,ibin)%tail%nldepart(jiter)=ddiff
        obsdiags(i_t_ob_type,ibin)%tail%wgtjo= (error*ratio_errors)**2
     end if

!    If obs is "acceptable", load array with obs info for use
!    in inner loop minimization (int* and stp* routines)
!    if ( .not. last .and. muse(i)) then
     if (muse(i)) then

        if(.not. associated(thead(ibin)%head))then
           allocate(thead(ibin)%head,stat=istat)
           if(istat /= 0)write(6,*)' failure to write thead '
           ttail(ibin)%head => thead(ibin)%head
        else
           allocate(ttail(ibin)%head%llpoint,stat=istat)
           if(istat /= 0)write(6,*)' failure to write ttail%llpoint '
           ttail(ibin)%head => ttail(ibin)%head%llpoint
        end if

        m_alloc(ibin) = m_alloc(ibin) +1
        my_head => ttail(ibin)%head
        my_head%idv = is
        my_head%iob = i

        allocate(ttail(ibin)%head%pred(npredt))

!       Set (i,j,k) indices of guess gridpoint that bound obs location
        call get_ijk(mm1,dlat,dlon,dpres,ttail(ibin)%head%ij(1),ttail(ibin)%head%wij(1))

        ttail(ibin)%head%res     = ddiff
        ttail(ibin)%head%err2    = error**2
        ttail(ibin)%head%raterr2 = ratio_errors**2      
        ttail(ibin)%head%time    = dtime
        ttail(ibin)%head%b       = cvar_b(ikx)
        ttail(ibin)%head%pg      = cvar_pg(ikx)
        ttail(ibin)%head%use_sfc_model = sfctype.and.sfcmodel
        if(ttail(ibin)%head%use_sfc_model) then
           call get_tlm_tsfc(ttail(ibin)%head%tlm_tsfc(1), &
                psges2,tgges,prsltmp2(1), &
                tvtmp(1),qtmp(1),utmp(1),vtmp(1),hsges(1),roges,msges, &
                regime,iqtflg)
        else
           ttail(ibin)%head%tlm_tsfc = zero
        endif
        ttail(ibin)%head%luse    = luse(i)
        ttail(ibin)%head%tv_ob   = iqtflg

        if (aircraft_t_bc_pof .or. aircraft_t_bc) then
           effective=upd_pred_t*pof_idx
           ttail(ibin)%head%idx = data(idx,i)
           do j=1,npredt
              ttail(ibin)%head%pred(j) = pred(j)*effective
           end do
        end if


!       summation of observation number
        if (luse(i) .and. aircraftobst .and. (aircraft_t_bc_pof .or. aircraft_t_bc) .and. ix/=0) then
           do j=1,npredt
              if (aircraft_t_bc_pof) then
                 poaf=data(ipof,i)
                 if (poaf==3.0_r_kind .or. poaf==5.0_r_kind .or. poaf==6.0_r_kind) then
                    if (j==1 .and. poaf == 3.0_r_kind) ostats_t(1,ix)  = ostats_t(1,ix) + one_quad
                    if (j==2 .and. poaf == 5.0_r_kind) ostats_t(2,ix)  = ostats_t(2,ix) + one_quad
                    if (j==3 .and. poaf == 6.0_r_kind) ostats_t(3,ix)  = ostats_t(3,ix) + one_quad
                    rstats_t(j,ix)=rstats_t(j,ix)+ttail(ibin)%head%pred(j) &
                              *ttail(ibin)%head%pred(j)*(ratio_errors*error)**2*effective
                 end if
              end if

              if (aircraft_t_bc) then
                 if (j==1) ostats_t(1,ix)  = ostats_t(1,ix) + one_quad*effective
                 rstats_t(j,ix)=rstats_t(j,ix)+ttail(ibin)%head%pred(j) &
                               *ttail(ibin)%head%pred(j)*(ratio_errors*error)**2*effective
              end if

           end do
        end if

        if(oberror_tune) then
           ttail(ibin)%head%kx=ikx
           ttail(ibin)%head%tpertb=data(iptrb,i)/error/ratio_errors
           if(prest > ptabl(2))then
              ttail(ibin)%head%k1=1
           else if( prest <= ptabl(33)) then
              ttail(ibin)%head%k1=33
           else
              k_loop: do k=2,32
                 if(prest > ptabl(k+1) .and. prest <= ptabl(k)) then
                    ttail(ibin)%head%k1=k
                    exit k_loop
                 endif
              enddo k_loop
           endif
        endif

        if(luse_obsdiag)then
           ttail(ibin)%head%diags => obsdiags(i_t_ob_type,ibin)%tail

           my_head => ttail(ibin)%head
           my_diag => ttail(ibin)%head%diags
           if(my_head%idv /= my_diag%idv .or. &
              my_head%iob /= my_diag%iob ) then
              call perr(myname,'mismatching %[head,diags]%(idv,iob,ibin) =', &
                    (/is,i,ibin/))
              call perr(myname,'my_head%(idv,iob) =',(/my_head%idv,my_head%iob/))
              call perr(myname,'my_diag%(idv,iob) =',(/my_diag%idv,my_diag%iob/))
              call die(myname)
           endif
        endif

     endif

! Save select output for diagnostic file
     if (conv_diagsave .and. luse(i)) then
        ii=ii+1
        rstation_id     = data(id,i)
        cdiagbuf(ii)    = station_id         ! station id

        rdiagbuf(1,ii)  = ictype(ikx)        ! observation type
        rdiagbuf(2,ii)  = icsubtype(ikx)     ! observation subtype
    
        rdiagbuf(3,ii)  = data(ilate,i)      ! observation latitude (degrees)
        rdiagbuf(4,ii)  = data(ilone,i)      ! observation longitude (degrees)
        rdiagbuf(5,ii)  = data(istnelv,i)    ! station elevation (meters)
        rdiagbuf(6,ii)  = prest              ! observation pressure (hPa)
        rdiagbuf(7,ii)  = data(iobshgt,i)    ! observation height (meters)
        rdiagbuf(8,ii)  = dtime-time_offset  ! obs time (hours relative to analysis time)

        rdiagbuf(9,ii)  = data(iqc,i)        ! input prepbufr qc or event mark
        rdiagbuf(10,ii) = data(iqt,i)        ! setup qc or event mark (currently qtflg only)
        rdiagbuf(11,ii) = data(iuse,i)       ! read_prepbufr data usage flag
        if(muse(i)) then
           rdiagbuf(12,ii) = one             ! analysis usage flag (1=use, -1=not used)
        else
           rdiagbuf(12,ii) = -one
        endif

        err_input = data(ier2,i)
        err_adjst = data(ier,i)
        if (ratio_errors*error>tiny_r_kind) then
           err_final = one/(ratio_errors*error)
        else
           err_final = huge_single
        endif

        errinv_input = huge_single
        errinv_adjst = huge_single
        errinv_final = huge_single
        if (err_input>tiny_r_kind) errinv_input=one/err_input
        if (err_adjst>tiny_r_kind) errinv_adjst=one/err_adjst
        if (err_final>tiny_r_kind) errinv_final=one/err_final

        rdiagbuf(13,ii) = rwgt               ! nonlinear qc relative weight
        rdiagbuf(14,ii) = errinv_input       ! prepbufr inverse obs error (K**-1)
        rdiagbuf(15,ii) = errinv_adjst       ! read_prepbufr inverse obs error (K**-1)
        rdiagbuf(16,ii) = errinv_final       ! final inverse observation error (K**-1)

        rdiagbuf(17,ii) = data(itob,i)       ! temperature observation (K)
        rdiagbuf(18,ii) = ddiff              ! obs-ges used in analysis (K)
        rdiagbuf(19,ii) = tob-tges           ! obs-ges w/o bias correction (K) (future slot)
        if (aircraft_t_bc_pof .or. aircraft_t_bc .or. aircraft_t_bc_ext) then
           rdiagbuf(20,ii) = data(ipof,i)       ! data pof
           rdiagbuf(21,ii) = data(ivvlc,i)      ! data vertical velocity
           do j=1,npredt
              rdiagbuf(21+j,ii) = predbias(j)
           end do
        end if
        idia=idia0
        if (lobsdiagsave) then
           do jj=1,miter
              idia=idia+1
              if (obsdiags(i_t_ob_type,ibin)%tail%muse(jj)) then
                 rdiagbuf(idia,ii) = one
              else
                 rdiagbuf(idia,ii) = -one
              endif
           enddo
           do jj=1,miter+1
              idia=idia+1
              rdiagbuf(idia,ii) = obsdiags(i_t_ob_type,ibin)%tail%nldepart(jj)
           enddo
           do jj=1,miter
              idia=idia+1
              rdiagbuf(idia,ii) = obsdiags(i_t_ob_type,ibin)%tail%tldepart(jj)
           enddo
           do jj=1,miter
              idia=idia+1
              rdiagbuf(idia,ii) = obsdiags(i_t_ob_type,ibin)%tail%obssen(jj)
           enddo
        endif

        if (twodvar_regional) then
           rdiagbuf(idia+1,ii) = data(idomsfc,i) ! dominate surface type
           rdiagbuf(idia+2,ii) = data(izz,i)     ! model terrain at observation location
           r_prvstg            = data(iprvd,i)
           cprvstg(ii)         = c_prvstg        ! provider name
           r_sprvstg           = data(isprvd,i)
           csprvstg(ii)        = c_sprvstg       ! subprovider name
        endif

     end if


!!!!!!!!!!!!!!  PBL pseudo surface obs  !!!!!!!!!!!!!!!!
     if( .not. last .and. l_pbl_pseudo_surfobst .and.         &
         ( itype==181 .or. itype==183 .or.itype==187 )  .and. &
           muse(i) .and. dpres > -1.0_r_kind ) then
        prestsfc=prest
        diffsfc=ddiff
        dthetav=ddiff*(r1000/prestsfc)**rd_over_cp_mass

        call tintrp2a11(pbl_height,thisPBL_height,dlat,dlon,dtime,hrdifsig,&
             mype,nfldsig)
!
        if (dthetav< -1.0_r_kind) then
           call tune_pbl_height(mype,station_id,dlat,dlon,prestsfc,thisPBL_height,dthetav)
        endif
!
        ratio_PBL_height = (prest - thisPBL_height) * pblh_ration
        if(ratio_PBL_height > zero) thisPBL_height = prest - ratio_PBL_height
        prest = prest - pps_press_incr
        DO while (prest > thisPBL_height)
           ratio_PBL_height=1.0_r_kind-(prestsfc-prest)/(prestsfc-thisPBL_height)

           allocate(ttail(ibin)%head%llpoint,stat=istat)
           if(istat /= 0)write(6,*)' failure to write ttail%llpoint '
           ttail(ibin)%head => ttail(ibin)%head%llpoint

!!! find tob (tint)
           tob=data(itob,i)

!    Put obs pressure in correct units to get grid coord. number
           dpres=log(prest/r10)
           call grdcrd1(dpres,prsltmp(1),nsig,-1)

!!! find tges (tgint)
           if(iqtflg)then
!          Interpolate guess tv to observation location and time
              call tintrp31(ges_tv,tges,dlat,dlon,dpres,dtime, &
                   hrdifsig,mype,nfldsig)

           else
!          Interpolate guess tsen to observation location and time
              call tintrp31(ges_tsen,tges,dlat,dlon,dpres,dtime, &
                   hrdifsig,mype,nfldsig)
           endif

!!! Set (i,j,k) indices of guess gridpoint that bound obs location
           call get_ijk(mm1,dlat,dlon,dpres,ttail(ibin)%head%ij(1),ttail(ibin)%head%wij(1))
!!! find ddiff       
           ddiff = diffsfc*(0.5_r_kind + 0.5_r_kind*ratio_PBL_height)


           error=one/data(ier2,i)

           ttail(ibin)%head%res     = ddiff
           ttail(ibin)%head%err2    = error**2
           ttail(ibin)%head%raterr2 = ratio_errors**2
           ttail(ibin)%head%time    = dtime
           ttail(ibin)%head%b       = cvar_b(ikx)
           ttail(ibin)%head%pg      = cvar_pg(ikx)
           ttail(ibin)%head%use_sfc_model = sfctype.and.sfcmodel
           if(ttail(ibin)%head%use_sfc_model) then
              call get_tlm_tsfc(ttail(ibin)%head%tlm_tsfc(1), &
                   psges2,tgges,prsltmp2(1), &
                   tvtmp(1),qtmp(1),utmp(1),vtmp(1),hsges(1),roges,msges, &
                   regime,iqtflg)
           else
              ttail(ibin)%head%tlm_tsfc = zero
           endif
           ttail(ibin)%head%luse    = luse(i)
           ttail(ibin)%head%tv_ob   = iqtflg

           if(luse_obsdiag)then
              ttail(ibin)%head%diags => obsdiags(i_t_ob_type,ibin)%tail

              my_head => ttail(ibin)%head
              my_diag => ttail(ibin)%head%diags
              if(my_head%idv /= my_diag%idv .or. &
                 my_head%iob /= my_diag%iob ) then
                 call perr(myname,'mismatching %[head,diags]%(idv,iob,ibin) =', &
                       (/is,i,ibin/))
                 call perr(myname,'my_head%(idv,iob) =',(/my_head%idv,my_head%iob/))
                 call perr(myname,'my_diag%(idv,iob) =',(/my_diag%idv,my_diag%iob/))
                 call die(myname)
              endif
           endif

           prest = prest - pps_press_incr

        ENDDO

     endif  ! 181,183,187
!!!!!!!!!!!!!!!!!!  PBL pseudo surface obs  !!!!!!!!!!!!!!!!!!!!!!!

! End of loop over observations
  end do

! Release memory of local guess arrays
  call final_vars_

! Write information to diagnostic file
  if(conv_diagsave .and. ii>0)then
     write(7)'  t',nchar,nreal,ii,mype,idia0
     write(7)cdiagbuf(1:ii),rdiagbuf(:,1:ii)
     deallocate(cdiagbuf,rdiagbuf)

     if (twodvar_regional) then
        write(7)cprvstg(1:ii),csprvstg(1:ii)
        deallocate(cprvstg,csprvstg)
     endif
  end if


! End of routine

  return
  contains

  subroutine check_vars_ (proceed)
  logical,intent(inout) :: proceed
  integer(i_kind) ivar, istatus
! Check to see if required guess fields are available
  call gsi_metguess_get ('var::ps', ivar, istatus )
  proceed=ivar>0
  call gsi_metguess_get ('var::u' , ivar, istatus )
  proceed=proceed.and.ivar>0
  call gsi_metguess_get ('var::v' , ivar, istatus )
  proceed=proceed.and.ivar>0
  call gsi_metguess_get ('var::tv', ivar, istatus )
  proceed=proceed.and.ivar>0
  call gsi_metguess_get ('var::q', ivar, istatus )
  proceed=proceed.and.ivar>0
  end subroutine check_vars_ 

  subroutine init_vars_

  real(r_kind),dimension(:,:  ),pointer:: rank2=>NULL()
  real(r_kind),dimension(:,:,:),pointer:: rank3=>NULL()
  character(len=5) :: varname
  integer(i_kind) ifld, istatus

! If require guess vars available, extract from bundle ...
  if(size(gsi_metguess_bundle)==nfldsig) then
!    get ps ...
     varname='ps'
     call gsi_bundlegetpointer(gsi_metguess_bundle(1),trim(varname),rank2,istatus)
     if (istatus==0) then
         if(allocated(ges_z))then
            write(6,*) trim(myname), ': ', trim(varname), ' already incorrectly alloc '
            call stop2(999)
         endif
         allocate(ges_ps(size(rank2,1),size(rank2,2),nfldsig))
         ges_ps(:,:,1)=rank2
         do ifld=2,nfldsig
            call gsi_bundlegetpointer(gsi_metguess_bundle(ifld),trim(varname),rank2,istatus)
            ges_ps(:,:,ifld)=rank2
         enddo
     else
         write(6,*) trim(myname),': ', trim(varname), ' not found in met bundle, ier= ',istatus
         call stop2(999)
     endif
!    get u ...
     varname='u'
     call gsi_bundlegetpointer(gsi_metguess_bundle(1),trim(varname),rank3,istatus)
     if (istatus==0) then
         if(allocated(ges_u))then
            write(6,*) trim(myname), ': ', trim(varname), ' already incorrectly alloc '
            call stop2(999)
         endif
         allocate(ges_u(size(rank3,1),size(rank3,2),size(rank3,3),nfldsig))
         ges_u(:,:,:,1)=rank3
         do ifld=2,nfldsig
            call gsi_bundlegetpointer(gsi_metguess_bundle(ifld),trim(varname),rank3,istatus)
            ges_u(:,:,:,ifld)=rank3
         enddo
     else
         write(6,*) trim(myname),': ', trim(varname), ' not found in met bundle, ier= ',istatus
         call stop2(999)
     endif
!    get v ...
     varname='v'
     call gsi_bundlegetpointer(gsi_metguess_bundle(1),trim(varname),rank3,istatus)
     if (istatus==0) then
         if(allocated(ges_v))then
            write(6,*) trim(myname), ': ', trim(varname), ' already incorrectly alloc '
            call stop2(999)
         endif
         allocate(ges_v(size(rank3,1),size(rank3,2),size(rank3,3),nfldsig))
         ges_v(:,:,:,1)=rank3
         do ifld=2,nfldsig
            call gsi_bundlegetpointer(gsi_metguess_bundle(ifld),trim(varname),rank3,istatus)
            ges_v(:,:,:,ifld)=rank3
         enddo
     else
         write(6,*) trim(myname),': ', trim(varname), ' not found in met bundle, ier= ',istatus
         call stop2(999)
     endif
!    get tv ...
     varname='tv'
     call gsi_bundlegetpointer(gsi_metguess_bundle(1),trim(varname),rank3,istatus)
     if (istatus==0) then
         if(allocated(ges_tv))then
            write(6,*) trim(myname), ': ', trim(varname), ' already incorrectly alloc '
            call stop2(999)
         endif
         allocate(ges_tv(size(rank3,1),size(rank3,2),size(rank3,3),nfldsig))
         ges_tv(:,:,:,1)=rank3
         do ifld=2,nfldsig
            call gsi_bundlegetpointer(gsi_metguess_bundle(ifld),trim(varname),rank3,istatus)
            ges_tv(:,:,:,ifld)=rank3
         enddo
     else
         write(6,*) trim(myname),': ', trim(varname), ' not found in met bundle, ier= ',istatus
         call stop2(999)
     endif
!    get q ...
     varname='q'
     call gsi_bundlegetpointer(gsi_metguess_bundle(1),trim(varname),rank3,istatus)
     if (istatus==0) then
         if(allocated(ges_q))then
            write(6,*) trim(myname), ': ', trim(varname), ' already incorrectly alloc '
            call stop2(999)
         endif
         allocate(ges_q(size(rank3,1),size(rank3,2),size(rank3,3),nfldsig))
         ges_q(:,:,:,1)=rank3
         do ifld=2,nfldsig
            call gsi_bundlegetpointer(gsi_metguess_bundle(ifld),trim(varname),rank3,istatus)
            ges_q(:,:,:,ifld)=rank3
         enddo
     else
         write(6,*) trim(myname),': ', trim(varname), ' not found in met bundle, ier= ',istatus
         call stop2(999)
     endif
     if(i_use_2mt4b>0) then
!    get th2m ...
        varname='th2m'
        call gsi_bundlegetpointer(gsi_metguess_bundle(1),trim(varname),rank2,istatus)
        if (istatus==0) then
            if(allocated(ges_z))then
               write(6,*) trim(myname), ': ', trim(varname), ' already incorrectly alloc '
               call stop2(999)
            endif
            allocate(ges_th2(size(rank2,1),size(rank2,2),nfldsig))
            ges_th2(:,:,1)=rank2
            do ifld=2,nfldsig
               call gsi_bundlegetpointer(gsi_metguess_bundle(ifld),trim(varname),rank2,istatus)
               ges_th2(:,:,ifld)=rank2
            enddo
        else
            write(6,*) trim(myname),': ', trim(varname), ' not found in met bundle, ier= ',istatus
            call stop2(999)
        endif
!    get q2m ...
        varname='q2m'
        call gsi_bundlegetpointer(gsi_metguess_bundle(1),trim(varname),rank2,istatus)
        if (istatus==0) then
            if(allocated(ges_z))then
               write(6,*) trim(myname), ': ', trim(varname), ' already incorrectly alloc '
               call stop2(999)
            endif
            allocate(ges_q2(size(rank2,1),size(rank2,2),nfldsig))
            ges_q2(:,:,1)=rank2
            do ifld=2,nfldsig
               call gsi_bundlegetpointer(gsi_metguess_bundle(ifld),trim(varname),rank2,istatus)
               ges_q2(:,:,ifld)=rank2
            enddo
        else
            write(6,*) trim(myname),': ', trim(varname), ' not found in met bundle, ier= ',istatus
            call stop2(999)
        endif
     endif
  else
     write(6,*) trim(myname), ': inconsistent vector sizes (nfldsig,size(metguess_bundle) ',&
                 nfldsig,size(gsi_metguess_bundle)
     call stop2(999)
  endif
  end subroutine init_vars_

  subroutine final_vars_
    if(allocated(ges_q )) deallocate(ges_q )
    if(allocated(ges_tv)) deallocate(ges_tv)
    if(allocated(ges_v )) deallocate(ges_v )
    if(allocated(ges_u )) deallocate(ges_u )
    if(allocated(ges_ps)) deallocate(ges_ps)
  end subroutine final_vars_

end subroutine setupt


!-------------------------------------------------------------------------
!    NOAA/NCEP, National Centers for Environmental Prediction GSI        !
!-------------------------------------------------------------------------
!BOP
!
! !ROUTINE:  ifind --- find character string in sorted list
!
! !INTERFACE:
integer function ifind (sid,xsid,nsid)

! !USES:

  implicit none

! !INPUT PARAMETERS:
  integer nsid
  character(len=8) sid(nsid), xsid

! !DESCRIPTION:  Find character string in a sorted list - used to
!                find aircraft tail id from list for bias correction
!
! !REVISION HISTORY:
!
!   2013-04-23  sienkiewicz   Original routine
!
!EOP
!-------------------------------------------------------------------------


! Declare local variables
  integer istart,iend,imid
  
  if (xsid .gt. sid(nsid) .or. xsid .lt. sid(1)) then
     ifind = 0
     return
  end if
  istart=0
  iend=nsid+1
  do while (iend-istart > 1)
     imid=(istart+iend)/2
     if (xsid .eq. sid(imid)) then
        ifind = imid
        return
     else if (xsid .gt. sid(imid)) then
        istart = imid
     else 
        iend = imid
     endif
  end do
  
  if (xsid .eq. sid(iend)) then
     ifind = imid
  else
     ifind = 0
  end if
  return
end function ifind

      <|MERGE_RESOLUTION|>--- conflicted
+++ resolved
@@ -149,12 +149,9 @@
 !   2014-10-01  zhu     - apply aircraft temperature bias correction to kx=130
 !   2014-10-06  carley  - add call to buddy check for twodvar_regional option
 !   2014-12-30  derber - Modify for possibility of not using obsdiag
-<<<<<<< HEAD
-=======
 !   2011-10-14  Hu      - add code for using 2-m temperature as background to
 !                            calculate surface temperauture observation
 !                            innovation
->>>>>>> d52629c4
 !
 ! !REMARKS:
 !   language: f90
@@ -670,12 +667,6 @@
         end if  
      endif
 
-<<<<<<< HEAD
-     if (ratio > qcgross .or. ratio_errors < tiny_r_kind) then
-        if (luse(i)) awork(4) = awork(4)+one
-        error = zero
-        ratio_errors = zero
-=======
      if (sfctype .and. i_sfct_gross==1) then
 ! extend the threshold for surface T
         if(i_use_2mt4b<=0) tges2m=tges
@@ -699,7 +690,6 @@
               ratio_errors = ratio_errors/sqrt(dup(i))
            end if
         endif
->>>>>>> d52629c4
      else
         if (ratio > qcgross .or. ratio_errors < tiny_r_kind) then
            if (luse(i)) awork(4) = awork(4)+one
