--- conflicted
+++ resolved
@@ -12,12 +12,9 @@
 !   2010-10-20  hclin - modified from setuprad for aod
 !   2014-01-28  todling - write sensitivity slot indicator (ioff) to header of diagfile
 !   2014-12-30  derber - Modify for possibility of not using obsdiag
-<<<<<<< HEAD
 !   2015-09-10  zhu  - generalize enabling all-sky and aerosol usage in radiance
 !                      assimilation. Use radiance_obstype_search & type extentions
-=======
 !   2016-02-20  pagowski - added NASA nnr AOD
->>>>>>> 7b52a585
 !
 !  input argument list:
 !     lunin   - unit from which to read radiance (brightness temperature, tb) obs
