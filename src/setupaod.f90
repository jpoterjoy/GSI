--- conflicted
+++ resolved
@@ -11,14 +11,10 @@
 ! program history log:
 !   2010-10-20  hclin - modified from setuprad for aod
 !   2014-01-28  todling - write sensitivity slot indicator (ioff) to header of diagfile
-<<<<<<< HEAD
-!   2014-12-30  derber - Modify for possibility of not using obsdiag
+!   2014-12-30  derber  - Modify for possibility of not using obsdiag
+!   2015-10-01  guo   - full res obvsr: index to allow redistribution of obsdiags
 !   2015-09-10  zhu  - generalize enabling all-sky and aerosol usage in radiance
 !                      assimilation. Use radiance_obstype_search & type extentions
-=======
-!   2014-12-30  derber  - Modify for possibility of not using obsdiag
-!   2015-10-01  guo   - full res obvsr: index to allow redistribution of obsdiags
->>>>>>> bc6a2c80
 !   2016-02-20  pagowski - added NASA nnr AOD
 !   2016-05-18  guo     - replaced ob_type with polymorphic obsNode through type casting
 !   2016-06-24  guo     - fixed the default value of obsdiags(:,:)%tail%luse to luse(i)
