subroutine general_read_gfsatm(grd,sp_a,sp_b,filename,mype,uvflag,vordivflag,zflag, &
       g_z,g_ps,g_vor,g_div,g_u,g_v,&
       g_tv,g_q,g_cwmr,g_oz,iret_read)
!$$$  subprogram documentation block
!                .      .    .                                       .
! subprogram:    general_read_gfsatm  adaptation of read_gfsatm for general resolutions
!   prgmmr: parrish          org: np22                date: 1990-10-10
!
! abstract: copied from read_gfsatm, primarily for reading in gefs sigma files, where the
!            input resolution and the grid that variables are reconstructed on can be
!            different from the analysis grid/resolution.
!
! program history log:
!   2010-02-25  parrish
!   2010-03-29  kleist     - modifications to allow for st/vp perturbations instead of u,v
!   2012-01-17  wu         - increase character length for variable "filename"
!   2014-12-03  derber     - introduce vordivflag, zflag and optimize routines
!
!   input argument list:
!     grd      - structure variable containing information about grid
!                    (initialized by general_sub2grid_create_info, located in general_sub2grid_mod.f90)
!     sp_a     - structure variable containing spectral information for analysis
!                    (initialized by general_init_spec_vars, located in general_specmod.f90)
!     sp_b     - structure variable containing spectral information for input
!                     fields
!                    (initialized by general_init_spec_vars, located in general_specmod.f90)
!     filename - input sigma file name
!     mype     - mpi task id
!     uvflag   - logical to use u,v (.true.) or st,vp (.false.) perturbations
!     vordivflag - logical to determine if routine should output vorticity and
!                  divergence
!     zflag    - logical to determine if surface height field should be output
!
!   output argument list:
!     g_*      - guess fields
!     iret_read - return code, 0 for successful read.
!
! attributes:
!   language: f90
!   machine:  ibm RS/6000 SP
!
!$$$
    use kinds, only: r_kind,r_single,i_kind
    use gridmod, only: &
         ncepgfs_head,idpsfc5,idthrm5,&
         ntracer,idvc5,cp5,idvm5
    use general_sub2grid_mod, only: sub2grid_info
    use general_specmod, only: spec_vars
    use mpimod, only: npe
    use constants, only: zero,one,fv,r0_01
    use sigio_module, only: sigio_intkind,sigio_head,sigio_alhead
    use sigio_r_module, only: sigio_dbti,sigio_rrhead,sigio_rropen,&
        sigio_axdbti,sigio_rrdbti,sigio_aldbti,sigio_rclose
    use ncepgfs_io, only: sigio_cnvtdv8

    implicit none
    
!   Declare local parameters
    integer(sigio_intkind):: lunges = 11
!   real(r_kind),parameter:: r0_001 = 0.001_r_kind

!   Declare passed variables
    type(sub2grid_info)                   ,intent(in   ) :: grd
    type(spec_vars)                       ,intent(in   ) :: sp_a,sp_b
    character(*)                          ,intent(in   ) :: filename
    integer(i_kind)                       ,intent(in   ) :: mype
    logical                               ,intent(in   ) :: uvflag,zflag,vordivflag
    integer(i_kind)                       ,intent(  out) :: iret_read
    real(r_kind),dimension(grd%lat2,grd%lon2)     ,intent(  out) :: g_ps
    real(r_kind),dimension(grd%lat2,grd%lon2)     ,intent(inout) :: g_z
    real(r_kind),dimension(grd%lat2,grd%lon2,grd%nsig),intent(  out) :: g_u,g_v,&
         g_vor,g_div,g_cwmr,g_q,g_oz,g_tv
    
!   Declare local variables
    integer(i_kind):: iret,nlatm2,nlevs
    integer(i_kind) i,j,k,icount,nflds
    integer(i_kind),dimension(npe)::ilev,iflag
    real(r_kind),dimension(grd%nlon,grd%nlat-2):: grid

    real(r_kind),dimension(sp_b%nc),target ::  specwrk_4,specdiv_4
    real(r_kind),dimension(sp_b%nc):: spec_work

    real(r_kind),dimension(grd%itotsub):: work
    real(r_kind),allocatable,dimension(:):: spec_div
    real(r_kind),allocatable,dimension(:,:):: grid_v
        
    type(sigio_head):: sighead
    type(sigio_dbti):: sigdati

!******************************************************************************  
!   Initialize variables used below
    iret_read=0
    iret=0
    nlatm2=grd%nlat-2
    i=1
<<<<<<< HEAD
=======
    nflds=5*grd%nsig+1
    if(zflag) nflds=nflds+1
    if(vordivflag .or. .not. uvflag)nflds=nflds+2*grd%nsig
>>>>>>> 3e8680a2

    nlevs=grd%nsig
    if(mype < nflds)then
!   All tasks open and read header with RanRead
<<<<<<< HEAD
    rewind(lunges)
    call sigio_rropen(lunges,filename,iret)
    call sigio_rrhead(lunges,sighead,iret_read)
    if (iret_read /=0) goto 1000
=======
       rewind(lunges)
       call sigio_rropen(lunges,filename,iret)
       call sigio_rrhead(lunges,sighead,iret_read)
       nlevs=sighead%levs
       if(nlevs /= grd%nsig)go to 1000
       if (iret_read /=0) goto 1000
    end if
>>>>>>> 3e8680a2

    icount=0

!   Process guess fields according to type of input file.   NCEP_SIGIO files
!   are spectral coefficient files and need to be transformed to the grid.
!   Once on the grid, fields need to be scattered from the full domain to 
!   sub-domains.

!  Only read Terrain when zflag is true.
    if(zflag)then
!   Terrain:  spectral --> grid transform, scatter to all mpi tasks
       icount=icount+1
       iflag(icount)=1
       ilev(icount)=1
       if (mype==icount-1) then

! read hs
         sigdati%i = 1                                           ! hs
         sigdati%f => specwrk_4
         call sigio_rrdbti(lunges,sighead,sigdati,iret)

<<<<<<< HEAD
       do i=1,sp_b%nc
          spec_work(i)=sp_b%test_mask(i)*specwrk_4(i)
          if(sp_b%factsml(i))spec_work(i)=zero
       end do
       call general_sptez_s_b(sp_a,sp_b,spec_work,grid,1)
       call general_fill_ns(grd,grid,work)
    endif
    if(icount == npe)then
       call general_reload(grd,g_z,g_ps,g_tv,g_vor,g_div,g_u,g_v,g_q,g_oz,g_cwmr, &
           icount,iflag,ilev,work,uvflag)
=======
          do i=1,sp_b%nc
             spec_work(i)=sp_b%test_mask(i)*specwrk_4(i)
          end do
          do i=1,sp_b%nc
             if(sp_b%factsml(i))spec_work(i)=zero
          end do
          call general_sptez_s_b(sp_a,sp_b,spec_work,grid,1)
          call general_fill_ns(grd,grid,work)
       endif
       if(icount == npe)then
          call general_reload(grd,g_z,g_ps,g_tv,g_vor,g_div,g_u,g_v,g_q,g_oz,g_cwmr, &
              icount,iflag,ilev,work,uvflag,vordivflag)
       end if
>>>>>>> 3e8680a2
    end if


!   Surface pressure:  same procedure as terrain
    icount=icount+1
    iflag(icount)=2
    ilev(icount)=1
    if (mype==icount-1) then

! read ps
      sigdati%i = 2                                           ! ps
      sigdati%f => specwrk_4
      call sigio_rrdbti(lunges,sighead,sigdati,iret)

       do i=1,sp_b%nc
          spec_work(i)=sp_b%test_mask(i)*specwrk_4(i)
       end do
       do i=1,sp_b%nc
          if(sp_b%factsml(i))spec_work(i)=zero
       end do
       call general_sptez_s_b(sp_a,sp_b,spec_work,grid,1)
       call general_fill_ns(grd,grid,work)
    endif
    if(icount == npe)then
       call general_reload(grd,g_z,g_ps,g_tv,g_vor,g_div,g_u,g_v,g_q,g_oz,g_cwmr, &
<<<<<<< HEAD
           icount,iflag,ilev,work,uvflag)
=======
           icount,iflag,ilev,work,uvflag,vordivflag)
>>>>>>> 3e8680a2
    end if
    
!   Thermodynamic variable:  s-->g transform, communicate to all tasks
!   For multilevel fields, each task handles a given level.  Periodic
!   mpi_alltoallv calls communicate the grids to all mpi tasks.  
!   Finally, the grids are loaded into guess arrays used later in the 
!   code.
<<<<<<< HEAD
    do k=1,sighead%levs
=======
    do k=1,nlevs
>>>>>>> 3e8680a2
       icount=icount+1
       iflag(icount)=3
       ilev(icount)=k
       if (mype==icount-1) then

! read T/Tv/etc.
       sigdati%i = 2+k                                           ! hs
       sigdati%f => specwrk_4
       call sigio_rrdbti(lunges,sighead,sigdati,iret)

          do i=1,sp_b%nc
             spec_work(i)=sp_b%test_mask(i)*specwrk_4(i)
          end do
          do i=1,sp_b%nc
             if(sp_b%factsml(i))spec_work(i)=zero
          end do
          call general_sptez_s_b(sp_a,sp_b,spec_work,grid,1)

!         Load values into rows for south and north pole
          call general_fill_ns(grd,grid,work)
       end if
       if (icount == npe) then
          call general_reload(grd,g_z,g_ps,g_tv,g_vor,g_div,g_u,g_v,g_q,g_oz,g_cwmr, &
<<<<<<< HEAD
               icount,iflag,ilev,work,uvflag)
       end if
    end do
    do k=1,sighead%levs
       icount=icount+1
       iflag(icount)=4
       ilev(icount)=k
       if (mype==icount-1) then
!  Vorticity
          sigdati%i = sighead%levs + 2 + (k-1) * 2 + 2     ! Vorticity
          sigdati%f => specwrk_4
          call sigio_rrdbti(lunges,sighead,sigdati,iret)
=======
               icount,iflag,ilev,work,uvflag,vordivflag)
       end if
    end do
    if(vordivflag .or. .not. uvflag) then
       do k=1,nlevs
          icount=icount+1
          iflag(icount)=4
          ilev(icount)=k
          if (mype==icount-1) then
!  Vorticity
             sigdati%i = nlevs + 2 + (k-1) * 2 + 2     ! Vorticity
             sigdati%f => specwrk_4
             call sigio_rrdbti(lunges,sighead,sigdati,iret)
>>>>>>> 3e8680a2

!         Convert spectral coefficients of vor to grid space
             do i=1,sp_b%nc
                spec_work(i)=sp_b%test_mask(i)*specwrk_4(i)   !vor
             end do
             do i=1,sp_b%nc
                if(sp_b%factvml(i))spec_work(i)=zero
             end do
             call general_sptez_s_b(sp_a,sp_b,spec_work,grid,1)

!            Convert grid u,v to div and vor
             call general_fill_ns(grd,grid,work)

<<<<<<< HEAD
       end if
       if (icount == npe) then
           call general_reload(grd,g_z,g_ps,g_tv,g_vor,g_div,g_u,g_v,g_q,g_oz,g_cwmr, &
               icount,iflag,ilev,work,uvflag)
       end if
    end do
    do k=1,sighead%levs
       icount=icount+1
       iflag(icount)=5
       ilev(icount)=k
       if (mype==icount-1) then
!   Divergence 
          sigdati%i = sighead%levs + 2 + (k-1) * 2 + 1     ! Divergence
          sigdati%f => specwrk_4
          call sigio_rrdbti(lunges,sighead,sigdati,iret)
=======
          end if
          if (icount == npe) then
              call general_reload(grd,g_z,g_ps,g_tv,g_vor,g_div,g_u,g_v,g_q,g_oz,g_cwmr, &
                  icount,iflag,ilev,work,uvflag,vordivflag)
          end if
       end do
       do k=1,nlevs
          icount=icount+1
          iflag(icount)=5
          ilev(icount)=k
          if (mype==icount-1) then
!   Divergence 
             sigdati%i = nlevs + 2 + (k-1) * 2 + 1     ! Divergence
             sigdati%f => specwrk_4
             call sigio_rrdbti(lunges,sighead,sigdati,iret)
>>>>>>> 3e8680a2

!            Convert spectral coefficients of div to grid space
             do i=1,sp_b%nc
                spec_work(i)=sp_b%test_mask(i)*specwrk_4(i)   !div
             end do
             do i=1,sp_b%nc
                if(sp_b%factvml(i))spec_work(i)=zero
             end do
             
             call general_sptez_s_b(sp_a,sp_b,spec_work,grid,1)

!            Convert grid u,v to div and vor
             call general_fill_ns(grd,grid,work)

<<<<<<< HEAD
       end if
       if (icount == npe) then
          call general_reload(grd,g_z,g_ps,g_tv,g_vor,g_div,g_u,g_v,g_q,g_oz,g_cwmr, &
              icount,iflag,ilev,work,uvflag)
       end if
    end do
    if (uvflag) then
       do k=1,sighead%levs
=======
          end if
          if (icount == npe) then
             call general_reload(grd,g_z,g_ps,g_tv,g_vor,g_div,g_u,g_v,g_q,g_oz,g_cwmr, &
                 icount,iflag,ilev,work,uvflag,vordivflag)
          end if
       end do
    end if
    if (uvflag) then
       do k=1,nlevs
>>>>>>> 3e8680a2
          icount=icount+1
          iflag(icount)=6
          ilev(icount)=k
          if (mype==icount-1) then


!   U  Compute u and v from div and vor

!               Divergence
<<<<<<< HEAD
             sigdati%i = sighead%levs + 2 + (k-1) * 2 + 1     ! Divergence
=======
             sigdati%i = nlevs + 2 + (k-1) * 2 + 1     ! Divergence
>>>>>>> 3e8680a2
             sigdati%f => specdiv_4
             call sigio_rrdbti(lunges,sighead,sigdati,iret)

!               Vorticity
<<<<<<< HEAD
             sigdati%i = sighead%levs + 2 + (k-1) * 2 + 2     ! Vorticity
             sigdati%f => specwrk_4
             call sigio_rrdbti(lunges,sighead,sigdati,iret)

             allocate(spec_div(sp_b%nc),work_x(grd%itotsub),grid_v(grd%nlon,grd%nlat-2))
=======
             sigdati%i = nlevs + 2 + (k-1) * 2 + 2     ! Vorticity
             sigdati%f => specwrk_4
             call sigio_rrdbti(lunges,sighead,sigdati,iret)

             allocate(spec_div(sp_b%nc),grid_v(grd%nlon,grd%nlat-2))
>>>>>>> 3e8680a2
             do i=1,sp_b%nc
                spec_div(i)=sp_b%test_mask(i)*specdiv_4(i)   !div
                spec_work(i)=sp_b%test_mask(i)*specwrk_4(i)   !vor
             end do
             do i=1,sp_b%nc
                if(sp_b%factvml(i))then
                   spec_div(i)=zero
                   spec_work(i)=zero
                end if
             end do
<<<<<<< HEAD
             call general_sptez_v_b(sp_a,sp_b,spec_div,spec_work,grid,grid_v,1)
             call general_filluv_ns(grd,sp_a,grid,grid_v,work,work_x)
             deallocate(spec_div,work_x,grid_v)
          end if
          if (icount == npe) then
              call general_reload(grd,g_z,g_ps,g_tv,g_vor,g_div,g_u,g_v,g_q,g_oz,g_cwmr, &
                  icount,iflag,ilev,work,uvflag)
          end if
       end do
       do k=1,sighead%levs
=======
             call general_sptez_v_b(sp_a,sp_b,spec_div,spec_work,grid,grid_v,1,1)
             call general_fillu_ns(grd,sp_a,grid,grid_v,work)
             deallocate(spec_div,grid_v)
          end if
          if (icount == npe) then
              call general_reload(grd,g_z,g_ps,g_tv,g_vor,g_div,g_u,g_v,g_q,g_oz,g_cwmr, &
                  icount,iflag,ilev,work,uvflag,vordivflag)
          end if
       end do
       do k=1,nlevs
>>>>>>> 3e8680a2
          icount=icount+1
          iflag(icount)=7
          ilev(icount)=k
          if (mype==icount-1) then
<<<<<<< HEAD
!   Divergence and voriticity.  Compute u and v from div and vor

!              Divergence
             sigdati%i = sighead%levs + 2 + (k-1) * 2 + 1     ! Divergence
=======
!   V  Compute u and v from div and vor

!              Divergence
             sigdati%i = nlevs + 2 + (k-1) * 2 + 1     ! Divergence
>>>>>>> 3e8680a2
             sigdati%f => specdiv_4
             call sigio_rrdbti(lunges,sighead,sigdati,iret)

!              Vorticity
<<<<<<< HEAD
             sigdati%i = sighead%levs + 2 + (k-1) * 2 + 2     ! Vorticity
             sigdati%f => specwrk_4
             call sigio_rrdbti(lunges,sighead,sigdati,iret)

             allocate(spec_div(sp_b%nc),work_x(grd%itotsub),grid_v(grd%nlon,grd%nlat-2))
=======
             sigdati%i = nlevs + 2 + (k-1) * 2 + 2     ! Vorticity
             sigdati%f => specwrk_4
             call sigio_rrdbti(lunges,sighead,sigdati,iret)

             allocate(spec_div(sp_b%nc),grid_v(grd%nlon,grd%nlat-2))
>>>>>>> 3e8680a2
             do i=1,sp_b%nc
                spec_div(i)=sp_b%test_mask(i)*specdiv_4(i)   !div
                spec_work(i)=sp_b%test_mask(i)*specwrk_4(i)   !vor
             end do
             do i=1,sp_b%nc
                if(sp_b%factvml(i))then
                   spec_div(i)=zero
                   spec_work(i)=zero
                end if
             end do
<<<<<<< HEAD
             call general_sptez_v_b(sp_a,sp_b,spec_div,spec_work,grid,grid_v,1)
             call general_filluv_ns(grd,sp_a,grid,grid_v,work_x,work)
             deallocate(spec_div,work_x,grid_v)
          end if
          if (icount == npe) then
              call general_reload(grd,g_z,g_ps,g_tv,g_vor,g_div,g_u,g_v,g_q,g_oz,g_cwmr, &
                  icount,iflag,ilev,work,uvflag)
          end if
       end do
    end if
    do k=1,sighead%levs
=======
             call general_sptez_v_b(sp_a,sp_b,spec_div,spec_work,grid,grid_v,1,-1)
             call general_fillv_ns(grd,sp_a,grid,grid_v,work)
             deallocate(spec_div,grid_v)
          end if
          if (icount == npe) then
              call general_reload(grd,g_z,g_ps,g_tv,g_vor,g_div,g_u,g_v,g_q,g_oz,g_cwmr, &
                  icount,iflag,ilev,work,uvflag,vordivflag)
          end if
       end do
    end if
    do k=1,nlevs
>>>>>>> 3e8680a2
       icount=icount+1
       iflag(icount)=8
       ilev(icount)=k
       if (mype==icount-1) then

!   Specific humidity
<<<<<<< HEAD
          sigdati%i = sighead%levs * (2+1) + 2 + k    ! q
=======
          sigdati%i = nlevs * (2+1) + 2 + k    ! q
>>>>>>> 3e8680a2
          sigdati%f => specwrk_4
          call sigio_rrdbti(lunges,sighead,sigdati,iret)

          do i=1,sp_b%nc
             spec_work(i)=sp_b%test_mask(i)*specwrk_4(i)
          end do
          do i=1,sp_b%nc
             if(sp_b%factsml(i))spec_work(i)=zero
          end do
          call general_sptez_s_b(sp_a,sp_b,spec_work,grid,1)
          call general_fill_ns(grd,grid,work)
       end if
       if (icount == npe) then
          call general_reload(grd,g_z,g_ps,g_tv,g_vor,g_div,g_u,g_v,g_q,g_oz,g_cwmr, &
<<<<<<< HEAD
              icount,iflag,ilev,work,uvflag)
       end if
    end do
    do k=1,sighead%levs
=======
              icount,iflag,ilev,work,uvflag,vordivflag)
       end if
    end do
    do k=1,nlevs
>>>>>>> 3e8680a2
       icount=icount+1
       iflag(icount)=9
       ilev(icount)=k
       if (mype==icount-1) then
!   Ozone mixing ratio
<<<<<<< HEAD
          sigdati%i = sighead%levs * (2+2) + 2 + k    ! oz
=======
          sigdati%i = nlevs * (2+2) + 2 + k    ! oz
>>>>>>> 3e8680a2
          sigdati%f => specwrk_4
          call sigio_rrdbti(lunges,sighead,sigdati,iret)

          do i=1,sp_b%nc
             spec_work(i)=sp_b%test_mask(i)*specwrk_4(i)
          end do
          do i=1,sp_b%nc
             if(sp_b%factsml(i))spec_work(i)=zero
          end do
          call general_sptez_s_b(sp_a,sp_b,spec_work,grid,1)
          call general_fill_ns(grd,grid,work)

       end if
       if (icount == npe) then
           call general_reload(grd,g_z,g_ps,g_tv,g_vor,g_div,g_u,g_v,g_q,g_oz,g_cwmr, &
<<<<<<< HEAD
               icount,iflag,ilev,work,uvflag)
       end if
    end do
    do k=1,sighead%levs
=======
               icount,iflag,ilev,work,uvflag,vordivflag)
       end if
    end do
    do k=1,nlevs
>>>>>>> 3e8680a2
       icount=icount+1
       iflag(icount)=10
       ilev(icount)=k
       if (mype==icount-1) then
!   Cloud condensate mixing ratio.
         if (sighead%ntrac>2 .or. sighead%ncldt>=1) then
! 
<<<<<<< HEAD
          sigdati%i = sighead%levs * (2+3) + 2 + k    ! cw, 3rd tracer
=======
          sigdati%i = nlevs * (2+3) + 2 + k    ! cw, 3rd tracer
>>>>>>> 3e8680a2
          sigdati%f => specwrk_4
          call sigio_rrdbti(lunges,sighead,sigdati,iret)

            do i=1,sp_b%nc
               spec_work(i)=sp_b%test_mask(i)*specwrk_4(i)
            end do
            do i=1,sp_b%nc
               if(sp_b%factsml(i))spec_work(i)=zero
            end do
            call general_sptez_s_b(sp_a,sp_b,spec_work,grid,1)
            call general_fill_ns(grd,grid,work)
         else
             work=zero
         endif
       endif

<<<<<<< HEAD
       if (icount == npe .or. k == sighead%levs) then
           call general_reload(grd,g_z,g_ps,g_tv,g_vor,g_div,g_u,g_v,g_q,g_oz,g_cwmr, &
               icount,iflag,ilev,work,uvflag)
       end if
    end do
    
!   Deallocate sigio data array
    call sigio_rclose(lunges,iret)
    deallocate(sighead%vcoord,sighead%cfvars)
=======
       if (icount == npe .or. k == nlevs) then
           call general_reload(grd,g_z,g_ps,g_tv,g_vor,g_div,g_u,g_v,g_q,g_oz,g_cwmr, &
               icount,iflag,ilev,work,uvflag,vordivflag)
       end if
    end do
    
    if(mype < nflds)then
!     Deallocate sigio data array
      call sigio_rclose(lunges,iret)
      deallocate(sighead%vcoord,sighead%cfvars)
    end if
>>>>>>> 3e8680a2

!   Surface pressure.
!   NCEP SIGIO has two options for surface pressure.  Variable idpsfc5
!   indicates the type:
!      idpsfc5= 0,1 for ln(psfc)
!      idpsfc5= 2 for psfc
!   If input ln(ps), take exponential to convert to ps in cb
    if (idpsfc5 /= 2) then
       do j=1,grd%lon2
          do i=1,grd%lat2
             g_ps(i,j)=exp(g_ps(i,j))
          end do
       end do
    endif

!   NCEP SIGIO has three possible thermodynamic variables
!     Variable idthrm5 indicates the type
!       idthrm5 = 0,1 = virtual temperature (Tv)
!       idthrm5 = 2   = sensible (dry) temperature (T)
!       idthrm5 = 3   = enthalpy (h=CpT)
!     The GSI analysis variable is Tv

    if (idthrm5==2 .or. idthrm5==3) then

!      Convert input enthalpy to dry temperature
       if (idthrm5==3) then
          call sigio_cnvtdv8(grd%lat2*grd%lon2,grd%lat2*grd%lon2,&
               grd%nsig,idvc5,idvm5,ntracer,iret,g_tv,g_q,cp5,1)
       endif

!      Convert dry temperature to virtual temperature
       do k=1,grd%nsig
          do j=1,grd%lon2
             do i=1,grd%lat2
                g_tv(i,j,k) = g_tv(i,j,k)*(one+fv*g_q(i,j,k))
             end do
          end do
       end do
    endif

!   Print date/time stamp 
<<<<<<< HEAD
    if(mype==mype_io) then
       write(6,700) sighead%lonb,sighead%latb,sighead%levs,grd%nlon,nlatm2,&
=======
    if(mype==0) then
       write(6,700) sighead%lonb,sighead%latb,nlevs,grd%nlon,nlatm2,&
>>>>>>> 3e8680a2
            sighead%fhour,sighead%idate
700    format('GENERAL_READ_GFSATM:  ges read/scatter, lonb,latb,levs=',&
            3i6,', nlon,nlat=',2i6,', hour=',f10.1,', idate=',4i5)
    end if

    return


!   ERROR detected while reading file
1000 continue
     write(6,*)'GENERAL_READ_GFSATM:  ***ERROR*** reading ',&
         trim(filename),' mype,iret_read=',mype,iret_read,grd%nsig,nlevs
     return

!   End of routine.  Return

    return
end subroutine general_read_gfsatm

subroutine general_reload(grd,g_z,g_ps,g_tv,g_vor,g_div,g_u,g_v,g_q,g_oz,g_cwmr, &
<<<<<<< HEAD
           icount,iflag,ilev,work,uvflag)
=======
           icount,iflag,ilev,work,uvflag,vdflag)
>>>>>>> 3e8680a2

! !USES:

  use kinds, only: r_kind,i_kind
  use mpimod, only: npe,mpi_comm_world,ierror,mpi_rtype
  use general_sub2grid_mod, only: sub2grid_info
  implicit none

! !INPUT PARAMETERS:

  type(sub2grid_info)                   ,intent(in   ) :: grd
  integer(i_kind),intent(inout) ::icount
  integer(i_kind),dimension(npe),intent(inout):: ilev,iflag
  real(r_kind),dimension(grd%itotsub),intent(in) :: work
<<<<<<< HEAD
  logical,intent(in) :: uvflag
=======
  logical,intent(in) :: uvflag,vdflag
>>>>>>> 3e8680a2

! !OUTPUT PARAMETERS:

  real(r_kind),dimension(grd%lat2,grd%lon2)     ,intent(  out) :: g_ps
  real(r_kind),dimension(grd%lat2,grd%lon2)     ,intent(inout) :: g_z
  real(r_kind),dimension(grd%lat2,grd%lon2,grd%nsig),intent(  out) :: g_u,g_v,&
       g_vor,g_div,g_cwmr,g_q,g_oz,g_tv


! !DESCRIPTION: Transfer contents of 2-d array global to 3-d subdomain array
!
! !REVISION HISTORY:
!   2004-05-14  treadon
!   2004-07-15  todling, protex-compliant prologue
!   2014-12-03  derber     - introduce vdflag and optimize routines
!
! !REMARKS:
!
!   language: f90
!   machine:  ibm rs/6000 sp; sgi origin 2000; compaq/hp
!
! !AUTHOR:
!   treadon          org: np23                date: 2004-05-14
!
!EOP
!-------------------------------------------------------------------------

  integer(i_kind) i,j,k,ij,klev
  real(r_kind),dimension(grd%lat2*grd%lon2,npe):: sub

  call mpi_alltoallv(work,grd%ijn_s,grd%displs_s,mpi_rtype,&
       sub,grd%irc_s,grd%ird_s,mpi_rtype,&
       mpi_comm_world,ierror)
!$omp parallel do  schedule(dynamic,1) private(k,i,j,ij,klev)
  do k=1,icount
     klev=ilev(k)
     if(iflag(k) == 1)then
        ij=0
        do j=1,grd%lon2
           do i=1,grd%lat2
              ij=ij+1
              g_z(i,j)=sub(ij,k)
           end do
        end do
     else if(iflag(k) == 2)then
        ij=0
        do j=1,grd%lon2
           do i=1,grd%lat2
              ij=ij+1
              g_ps(i,j)=sub(ij,k)
           end do
        end do
     else if(iflag(k) == 3)then
        ij=0
        do j=1,grd%lon2
           do i=1,grd%lat2
              ij=ij+1
              g_tv(i,j,klev)=sub(ij,k)
           end do
        end do
     else if(iflag(k) == 4)then
<<<<<<< HEAD
        ij=0
        do j=1,grd%lon2
           do i=1,grd%lat2
              ij=ij+1
              g_vor(i,j,klev)=sub(ij,k)
           end do
        end do
=======
        if(vdflag)then
          ij=0
          do j=1,grd%lon2
             do i=1,grd%lat2
                ij=ij+1
                g_vor(i,j,klev)=sub(ij,k)
             end do
          end do
        end if
>>>>>>> 3e8680a2
        if(.not. uvflag)then
          ij=0
          do j=1,grd%lon2
             do i=1,grd%lat2
                ij=ij+1
                g_u(i,j,klev)=sub(ij,k)
             end do
          end do
        end if
     else if(iflag(k) == 5)then
<<<<<<< HEAD
        ij=0
        do j=1,grd%lon2
           do i=1,grd%lat2
              ij=ij+1
              g_div(i,j,klev)=sub(ij,k)
           end do
        end do
=======
        if(vdflag)then
          ij=0
          do j=1,grd%lon2
             do i=1,grd%lat2
                ij=ij+1
                g_div(i,j,klev)=sub(ij,k)
             end do
          end do
        end if
>>>>>>> 3e8680a2
        if(.not. uvflag)then
          ij=0
          do j=1,grd%lon2
             do i=1,grd%lat2
                ij=ij+1
                g_v(i,j,klev)=sub(ij,k)
             end do
          end do
        end if
     else if(iflag(k) == 6)then
        if(.not. uvflag) then
          write(6,*) 'error in general_reload  u '
        end if
        ij=0
        do j=1,grd%lon2
           do i=1,grd%lat2
              ij=ij+1
              g_u(i,j,klev)=sub(ij,k)
           end do
        end do
     else if(iflag(k) == 7)then
        if(.not. uvflag) then
          write(6,*) 'error in general_reload  v '
        end if
        ij=0
        do j=1,grd%lon2
           do i=1,grd%lat2
              ij=ij+1
              g_v(i,j,klev)=sub(ij,k)
           end do
        end do
     else if(iflag(k) == 8)then
        ij=0
        do j=1,grd%lon2
           do i=1,grd%lat2
              ij=ij+1
              g_q(i,j,klev)=sub(ij,k)
           end do
        end do
     else if(iflag(k) == 9)then
        ij=0
        do j=1,grd%lon2
           do i=1,grd%lat2
              ij=ij+1
              g_oz(i,j,klev)=sub(ij,k)
           end do
        end do
     else if(iflag(k) == 10)then
        ij=0
        do j=1,grd%lon2
           do i=1,grd%lat2
              ij=ij+1
              g_cwmr(i,j,klev)=sub(ij,k)
           end do
        end do
     end if
  end do
  icount=0
  ilev=0
  iflag=0
  return
end subroutine general_reload

 subroutine general_fill_ns(grd,grid_in,grid_out)

! !USES:

   use kinds, only: r_kind,i_kind
   use constants, only: zero,one
   use general_sub2grid_mod, only: sub2grid_info
   implicit none

! !INPUT PARAMETERS:

   type(sub2grid_info)                   ,intent(in   ) :: grd
   real(r_kind),dimension(grd%nlon,grd%nlat-2),intent(in   ) :: grid_in  ! input grid
   real(r_kind),dimension(grd%itotsub)           ,intent(  out) :: grid_out ! output grid

! !DESCRIPTION: This routine adds a southern and northern latitude
!               row to the input grid.  The southern row contains
!               the longitudinal mean of the adjacent latitude row.
!               The northern row contains the longitudinal mean of
!               the adjacent northern row.
!
!               The added rows correpsond to the south and north poles.
!
!               In addition to adding latitude rows corresponding to the
!               south and north poles, the routine reorder the output
!               array so that it is a one-dimensional array read in
!               an order consisten with that assumed for total domain
!               gsi grids.
!
!               The assumed order for the input grid is longitude as
!               the first dimension with array index increasing from
!               east to west.  The second dimension is latitude with
!               the index increasing from north to south.  This ordering
!               differs from that used in the GSI.
!
!               The GSI ordering is latitude first with the index
!               increasing from south to north.  The second dimension is
!               longitude with the index increasing from east to west.
!
!               Thus, the code below also rearranges the indexing and
!               order of the dimensions to make the output grid
!               consistent with that which is expected in the rest of
!               gsi.
!
!
! !REVISION HISTORY:
!   2004-08-27  treadon
!
! !REMARKS:
!   language: f90
!   machine:  ibm rs/6000
!
! !AUTHOR:
!   treadon          org: np23                date: 2004-08-27
!
!EOP
!-------------------------------------------------------------------------
!  Declare local variables
   integer(i_kind) i,j,k,nlatm2
   real(r_kind) rnlon,sumn,sums

!  Compute mean along southern and northern latitudes
   sumn=zero
   sums=zero
   nlatm2=grd%nlat-2
   do i=1,grd%nlon
      sumn=sumn+grid_in(i,1)
      sums=sums+grid_in(i,nlatm2)
   end do
   rnlon=one/float(grd%nlon)
   sumn=sumn*rnlon
   sums=sums*rnlon

!  Transfer local work array to output grid
   do k=1,grd%itotsub
      j=grd%nlat-grd%ltosi_s(k)
      if(j == grd%nlat-1) then
        grid_out(k)=sums
      else if(j == 0) then
        grid_out(k) = sumn
      else
        i=grd%ltosj_s(k)
        grid_out(k)=grid_in(i,j)
      end if
   end do

   return
 end subroutine general_fill_ns
 subroutine general_filluv_ns(grd,sp,gridu_in,gridv_in,gridu_out,gridv_out)

! !USES:

   use kinds, only: r_kind,i_kind
   use constants, only: zero
   use general_sub2grid_mod, only: sub2grid_info
   use general_specmod, only: spec_vars
   implicit none

! !INPUT PARAMETERS:

   type(sub2grid_info)                   ,intent(in   ) :: grd
   type(spec_vars)                       ,intent(in   ) :: sp
   real(r_kind),dimension(grd%nlon,grd%nlat-2),intent(in   ) :: gridu_in,gridv_in   ! input grid
   real(r_kind),dimension(grd%itotsub)           ,intent(  out) :: gridu_out,gridv_out ! output grid

! !DESCRIPTION: This routine adds a southern and northern latitude
!               row to the input grid.  The southern row contains
!               the longitudinal mean of the adjacent latitude row.
!               The northern row contains the longitudinal mean of
!               the adjacent northern row.
!
!               The added rows correpsond to the south and north poles.
!
!               In addition to adding latitude rows corresponding to the
!               south and north poles, the routine reorder the output
!               array so that it is a one-dimensional array read in
!               an order consisten with that assumed for total domain
!               gsi grids.
!
!               The assumed order for the input grid is longitude as
!               the first dimension with array index increasing from
!               east to west.  The second dimension is latitude with
!               the index increasing from north to south.  This ordering
!               differs from that used in the GSI.
!
!               The GSI ordering is latitude first with the index
!               increasing from south to north.  The second dimension is
!               longitude with the index increasing from east to west.
!
!               Thus, the code below also rearranges the indexing and
!               order of the dimensions to make the output grid
!               consistent with that which is expected in the rest of
!               gsi.
!
!
! !REVISION HISTORY:
!   2004-08-27  treadon
!
! !REMARKS:
!   language: f90
!   machine:  ibm rs/6000
!
! !AUTHOR:
!   treadon          org: np23                date: 2004-08-27
!
!EOP
!-------------------------------------------------------------------------
!  Declare local variables
   integer(i_kind) i,j,k,nlatm2
   real(r_kind) polnu,polnv,polsu,polsv


!  Compute mean along southern and northern latitudes
   polnu=zero
   polnv=zero
   polsu=zero
   polsv=zero
   nlatm2=grd%nlat-2
   do i=1,grd%nlon
      polnu=polnu+gridu_in(i,1     )*sp%clons(i)-gridv_in(i,1     )*sp%slons(i)
      polnv=polnv+gridu_in(i,1     )*sp%slons(i)+gridv_in(i,1     )*sp%clons(i)
      polsu=polsu+gridu_in(i,nlatm2)*sp%clons(i)+gridv_in(i,nlatm2)*sp%slons(i)
      polsv=polsv+gridu_in(i,nlatm2)*sp%slons(i)-gridv_in(i,nlatm2)*sp%clons(i)
   end do
   polnu=polnu/float(grd%nlon)
   polnv=polnv/float(grd%nlon)
   polsu=polsu/float(grd%nlon)
   polsv=polsv/float(grd%nlon)

!  Transfer local work array to output grid
   do k=1,grd%itotsub
      j=grd%nlat-grd%ltosi_s(k)
      i=grd%ltosj_s(k)
      if(j == grd%nlat-1)then
        gridu_out(k) = polsu*sp%clons(i)+polsv*sp%slons(i)
        gridv_out(k) = polsu*sp%slons(i)-polsv*sp%clons(i)
      else if(j == 0) then
        gridu_out(k) = polnu*sp%clons(i)+polnv*sp%slons(i)
        gridv_out(k) = -polnu*sp%slons(i)+polnv*sp%clons(i)
      else
        gridu_out(k)=gridu_in(i,j)
        gridv_out(k)=gridv_in(i,j)
      end if
   end do

   return
 end subroutine general_filluv_ns
 subroutine general_fillu_ns(grd,sp,gridu_in,gridv_in,gridu_out)

! !USES:

   use kinds, only: r_kind,i_kind
   use constants, only: zero
   use general_sub2grid_mod, only: sub2grid_info
   use general_specmod, only: spec_vars
   implicit none

! !INPUT PARAMETERS:

   type(sub2grid_info)                   ,intent(in   ) :: grd
   type(spec_vars)                       ,intent(in   ) :: sp
   real(r_kind),dimension(grd%nlon,grd%nlat-2),intent(in   ) :: gridu_in,gridv_in   ! input grid
   real(r_kind),dimension(grd%itotsub)           ,intent(  out) :: gridu_out ! output grid

! !DESCRIPTION: This routine adds a southern and northern latitude
!               row to the u input grid.  The southern row contains
!               the longitudinal mean of the adjacent latitude row.
!               The northern row contains the longitudinal mean of
!               the adjacent northern row.
!
!               The added rows correpsond to the south and north poles.
!
!               In addition to adding latitude rows corresponding to the
!               south and north poles, the routine reorder the output
!               array so that it is a one-dimensional array read in
!               an order consisten with that assumed for total domain
!               gsi grids.
!
!               The assumed order for the input grid is longitude as
!               the first dimension with array index increasing from
!               east to west.  The second dimension is latitude with
!               the index increasing from north to south.  This ordering
!               differs from that used in the GSI.
!
!               The GSI ordering is latitude first with the index
!               increasing from south to north.  The second dimension is
!               longitude with the index increasing from east to west.
!
!               Thus, the code below also rearranges the indexing and
!               order of the dimensions to make the output grid
!               consistent with that which is expected in the rest of
!               gsi.
!
!
! !REVISION HISTORY:
!   2004-08-27  treadon
!   2014-12-03  derber     - create specialized routine to just update u
!
! !REMARKS:
!   language: f90
!   machine:  ibm rs/6000
!
! !AUTHOR:
!   treadon          org: np23                date: 2004-08-27
!
!EOP
!-------------------------------------------------------------------------
!  Declare local variables
   integer(i_kind) i,j,k,nlatm2
   real(r_kind) polnu,polnv,polsu,polsv


!  Compute mean along southern and northern latitudes
   polnu=zero
   polnv=zero
   polsu=zero
   polsv=zero
   nlatm2=grd%nlat-2
   do i=1,grd%nlon
      polnu=polnu+gridu_in(i,1     )*sp%clons(i)-gridv_in(i,1     )*sp%slons(i)
      polnv=polnv+gridu_in(i,1     )*sp%slons(i)+gridv_in(i,1     )*sp%clons(i)
      polsu=polsu+gridu_in(i,nlatm2)*sp%clons(i)+gridv_in(i,nlatm2)*sp%slons(i)
      polsv=polsv+gridu_in(i,nlatm2)*sp%slons(i)-gridv_in(i,nlatm2)*sp%clons(i)
   end do
   polnu=polnu/float(grd%nlon)
   polnv=polnv/float(grd%nlon)
   polsu=polsu/float(grd%nlon)
   polsv=polsv/float(grd%nlon)

!  Transfer local work array to output grid
   do k=1,grd%itotsub
      j=grd%nlat-grd%ltosi_s(k)
      i=grd%ltosj_s(k)
      if(j == grd%nlat-1)then
        gridu_out(k) = polsu*sp%clons(i)+polsv*sp%slons(i)
      else if(j == 0) then
        gridu_out(k) = polnu*sp%clons(i)+polnv*sp%slons(i)
      else
        gridu_out(k)=gridu_in(i,j)
      end if
   end do

   return
 end subroutine general_fillu_ns
 subroutine general_fillv_ns(grd,sp,gridu_in,gridv_in,gridv_out)

! !USES:

   use kinds, only: r_kind,i_kind
   use constants, only: zero
   use general_sub2grid_mod, only: sub2grid_info
   use general_specmod, only: spec_vars
   implicit none

! !INPUT PARAMETERS:

   type(sub2grid_info)                   ,intent(in   ) :: grd
   type(spec_vars)                       ,intent(in   ) :: sp
   real(r_kind),dimension(grd%nlon,grd%nlat-2),intent(in   ) :: gridu_in,gridv_in   ! input grid
   real(r_kind),dimension(grd%itotsub)           ,intent(  out) :: gridv_out ! output grid

! !DESCRIPTION: This routine adds a southern and northern latitude
!               row to the v input grid.  The southern row contains
!               the longitudinal mean of the adjacent latitude row.
!               The northern row contains the longitudinal mean of
!               the adjacent northern row.
!
!               The added rows correpsond to the south and north poles.
!
!               In addition to adding latitude rows corresponding to the
!               south and north poles, the routine reorder the output
!               array so that it is a one-dimensional array read in
!               an order consisten with that assumed for total domain
!               gsi grids.
!
!               The assumed order for the input grid is longitude as
!               the first dimension with array index increasing from
!               east to west.  The second dimension is latitude with
!               the index increasing from north to south.  This ordering
!               differs from that used in the GSI.
!
!               The GSI ordering is latitude first with the index
!               increasing from south to north.  The second dimension is
!               longitude with the index increasing from east to west.
!
!               Thus, the code below also rearranges the indexing and
!               order of the dimensions to make the output grid
!               consistent with that which is expected in the rest of
!               gsi.
!
!
! !REVISION HISTORY:
!   2004-08-27  treadon
!   2014-12-03  derber     - create specialized routine to just update v
!
! !REMARKS:
!   language: f90
!   machine:  ibm rs/6000
!
! !AUTHOR:
!   treadon          org: np23                date: 2004-08-27
!
!EOP
!-------------------------------------------------------------------------
!  Declare local variables
   integer(i_kind) i,j,k,nlatm2
   real(r_kind) polnu,polnv,polsu,polsv


!  Compute mean along southern and northern latitudes
   polnu=zero
   polnv=zero
   polsu=zero
   polsv=zero
   nlatm2=grd%nlat-2
   do i=1,grd%nlon
      polnu=polnu+gridu_in(i,1     )*sp%clons(i)-gridv_in(i,1     )*sp%slons(i)
      polnv=polnv+gridu_in(i,1     )*sp%slons(i)+gridv_in(i,1     )*sp%clons(i)
      polsu=polsu+gridu_in(i,nlatm2)*sp%clons(i)+gridv_in(i,nlatm2)*sp%slons(i)
      polsv=polsv+gridu_in(i,nlatm2)*sp%slons(i)-gridv_in(i,nlatm2)*sp%clons(i)
   end do
   polnu=polnu/float(grd%nlon)
   polnv=polnv/float(grd%nlon)
   polsu=polsu/float(grd%nlon)
   polsv=polsv/float(grd%nlon)

!  Transfer local work array to output grid
   do k=1,grd%itotsub
      j=grd%nlat-grd%ltosi_s(k)
      i=grd%ltosj_s(k)
      if(j == grd%nlat-1)then
        gridv_out(k) = polsu*sp%slons(i)-polsv*sp%clons(i)
      else if(j == 0) then
        gridv_out(k) = -polnu*sp%slons(i)+polnv*sp%clons(i)
      else
        gridv_out(k)=gridv_in(i,j)
      end if
   end do

   return
 end subroutine general_fillv_ns
<|MERGE_RESOLUTION|>--- conflicted
+++ resolved
@@ -93,22 +93,13 @@
     iret=0
     nlatm2=grd%nlat-2
     i=1
-<<<<<<< HEAD
-=======
-    nflds=5*grd%nsig+1
+    nflds=6*grd%nsig+1
     if(zflag) nflds=nflds+1
     if(vordivflag .or. .not. uvflag)nflds=nflds+2*grd%nsig
->>>>>>> 3e8680a2
 
     nlevs=grd%nsig
     if(mype < nflds)then
 !   All tasks open and read header with RanRead
-<<<<<<< HEAD
-    rewind(lunges)
-    call sigio_rropen(lunges,filename,iret)
-    call sigio_rrhead(lunges,sighead,iret_read)
-    if (iret_read /=0) goto 1000
-=======
        rewind(lunges)
        call sigio_rropen(lunges,filename,iret)
        call sigio_rrhead(lunges,sighead,iret_read)
@@ -116,7 +107,6 @@
        if(nlevs /= grd%nsig)go to 1000
        if (iret_read /=0) goto 1000
     end if
->>>>>>> 3e8680a2
 
     icount=0
 
@@ -138,18 +128,6 @@
          sigdati%f => specwrk_4
          call sigio_rrdbti(lunges,sighead,sigdati,iret)
 
-<<<<<<< HEAD
-       do i=1,sp_b%nc
-          spec_work(i)=sp_b%test_mask(i)*specwrk_4(i)
-          if(sp_b%factsml(i))spec_work(i)=zero
-       end do
-       call general_sptez_s_b(sp_a,sp_b,spec_work,grid,1)
-       call general_fill_ns(grd,grid,work)
-    endif
-    if(icount == npe)then
-       call general_reload(grd,g_z,g_ps,g_tv,g_vor,g_div,g_u,g_v,g_q,g_oz,g_cwmr, &
-           icount,iflag,ilev,work,uvflag)
-=======
           do i=1,sp_b%nc
              spec_work(i)=sp_b%test_mask(i)*specwrk_4(i)
           end do
@@ -163,7 +141,6 @@
           call general_reload(grd,g_z,g_ps,g_tv,g_vor,g_div,g_u,g_v,g_q,g_oz,g_cwmr, &
               icount,iflag,ilev,work,uvflag,vordivflag)
        end if
->>>>>>> 3e8680a2
     end if
 
 
@@ -189,11 +166,7 @@
     endif
     if(icount == npe)then
        call general_reload(grd,g_z,g_ps,g_tv,g_vor,g_div,g_u,g_v,g_q,g_oz,g_cwmr, &
-<<<<<<< HEAD
-           icount,iflag,ilev,work,uvflag)
-=======
            icount,iflag,ilev,work,uvflag,vordivflag)
->>>>>>> 3e8680a2
     end if
     
 !   Thermodynamic variable:  s-->g transform, communicate to all tasks
@@ -201,11 +174,7 @@
 !   mpi_alltoallv calls communicate the grids to all mpi tasks.  
 !   Finally, the grids are loaded into guess arrays used later in the 
 !   code.
-<<<<<<< HEAD
-    do k=1,sighead%levs
-=======
     do k=1,nlevs
->>>>>>> 3e8680a2
        icount=icount+1
        iflag(icount)=3
        ilev(icount)=k
@@ -229,20 +198,6 @@
        end if
        if (icount == npe) then
           call general_reload(grd,g_z,g_ps,g_tv,g_vor,g_div,g_u,g_v,g_q,g_oz,g_cwmr, &
-<<<<<<< HEAD
-               icount,iflag,ilev,work,uvflag)
-       end if
-    end do
-    do k=1,sighead%levs
-       icount=icount+1
-       iflag(icount)=4
-       ilev(icount)=k
-       if (mype==icount-1) then
-!  Vorticity
-          sigdati%i = sighead%levs + 2 + (k-1) * 2 + 2     ! Vorticity
-          sigdati%f => specwrk_4
-          call sigio_rrdbti(lunges,sighead,sigdati,iret)
-=======
                icount,iflag,ilev,work,uvflag,vordivflag)
        end if
     end do
@@ -256,7 +211,6 @@
              sigdati%i = nlevs + 2 + (k-1) * 2 + 2     ! Vorticity
              sigdati%f => specwrk_4
              call sigio_rrdbti(lunges,sighead,sigdati,iret)
->>>>>>> 3e8680a2
 
 !         Convert spectral coefficients of vor to grid space
              do i=1,sp_b%nc
@@ -270,23 +224,6 @@
 !            Convert grid u,v to div and vor
              call general_fill_ns(grd,grid,work)
 
-<<<<<<< HEAD
-       end if
-       if (icount == npe) then
-           call general_reload(grd,g_z,g_ps,g_tv,g_vor,g_div,g_u,g_v,g_q,g_oz,g_cwmr, &
-               icount,iflag,ilev,work,uvflag)
-       end if
-    end do
-    do k=1,sighead%levs
-       icount=icount+1
-       iflag(icount)=5
-       ilev(icount)=k
-       if (mype==icount-1) then
-!   Divergence 
-          sigdati%i = sighead%levs + 2 + (k-1) * 2 + 1     ! Divergence
-          sigdati%f => specwrk_4
-          call sigio_rrdbti(lunges,sighead,sigdati,iret)
-=======
           end if
           if (icount == npe) then
               call general_reload(grd,g_z,g_ps,g_tv,g_vor,g_div,g_u,g_v,g_q,g_oz,g_cwmr, &
@@ -302,7 +239,6 @@
              sigdati%i = nlevs + 2 + (k-1) * 2 + 1     ! Divergence
              sigdati%f => specwrk_4
              call sigio_rrdbti(lunges,sighead,sigdati,iret)
->>>>>>> 3e8680a2
 
 !            Convert spectral coefficients of div to grid space
              do i=1,sp_b%nc
@@ -317,16 +253,6 @@
 !            Convert grid u,v to div and vor
              call general_fill_ns(grd,grid,work)
 
-<<<<<<< HEAD
-       end if
-       if (icount == npe) then
-          call general_reload(grd,g_z,g_ps,g_tv,g_vor,g_div,g_u,g_v,g_q,g_oz,g_cwmr, &
-              icount,iflag,ilev,work,uvflag)
-       end if
-    end do
-    if (uvflag) then
-       do k=1,sighead%levs
-=======
           end if
           if (icount == npe) then
              call general_reload(grd,g_z,g_ps,g_tv,g_vor,g_div,g_u,g_v,g_q,g_oz,g_cwmr, &
@@ -336,7 +262,6 @@
     end if
     if (uvflag) then
        do k=1,nlevs
->>>>>>> 3e8680a2
           icount=icount+1
           iflag(icount)=6
           ilev(icount)=k
@@ -346,28 +271,16 @@
 !   U  Compute u and v from div and vor
 
 !               Divergence
-<<<<<<< HEAD
-             sigdati%i = sighead%levs + 2 + (k-1) * 2 + 1     ! Divergence
-=======
              sigdati%i = nlevs + 2 + (k-1) * 2 + 1     ! Divergence
->>>>>>> 3e8680a2
              sigdati%f => specdiv_4
              call sigio_rrdbti(lunges,sighead,sigdati,iret)
 
 !               Vorticity
-<<<<<<< HEAD
-             sigdati%i = sighead%levs + 2 + (k-1) * 2 + 2     ! Vorticity
-             sigdati%f => specwrk_4
-             call sigio_rrdbti(lunges,sighead,sigdati,iret)
-
-             allocate(spec_div(sp_b%nc),work_x(grd%itotsub),grid_v(grd%nlon,grd%nlat-2))
-=======
              sigdati%i = nlevs + 2 + (k-1) * 2 + 2     ! Vorticity
              sigdati%f => specwrk_4
              call sigio_rrdbti(lunges,sighead,sigdati,iret)
 
              allocate(spec_div(sp_b%nc),grid_v(grd%nlon,grd%nlat-2))
->>>>>>> 3e8680a2
              do i=1,sp_b%nc
                 spec_div(i)=sp_b%test_mask(i)*specdiv_4(i)   !div
                 spec_work(i)=sp_b%test_mask(i)*specwrk_4(i)   !vor
@@ -378,18 +291,6 @@
                    spec_work(i)=zero
                 end if
              end do
-<<<<<<< HEAD
-             call general_sptez_v_b(sp_a,sp_b,spec_div,spec_work,grid,grid_v,1)
-             call general_filluv_ns(grd,sp_a,grid,grid_v,work,work_x)
-             deallocate(spec_div,work_x,grid_v)
-          end if
-          if (icount == npe) then
-              call general_reload(grd,g_z,g_ps,g_tv,g_vor,g_div,g_u,g_v,g_q,g_oz,g_cwmr, &
-                  icount,iflag,ilev,work,uvflag)
-          end if
-       end do
-       do k=1,sighead%levs
-=======
              call general_sptez_v_b(sp_a,sp_b,spec_div,spec_work,grid,grid_v,1,1)
              call general_fillu_ns(grd,sp_a,grid,grid_v,work)
              deallocate(spec_div,grid_v)
@@ -400,39 +301,23 @@
           end if
        end do
        do k=1,nlevs
->>>>>>> 3e8680a2
           icount=icount+1
           iflag(icount)=7
           ilev(icount)=k
           if (mype==icount-1) then
-<<<<<<< HEAD
-!   Divergence and voriticity.  Compute u and v from div and vor
-
-!              Divergence
-             sigdati%i = sighead%levs + 2 + (k-1) * 2 + 1     ! Divergence
-=======
 !   V  Compute u and v from div and vor
 
 !              Divergence
              sigdati%i = nlevs + 2 + (k-1) * 2 + 1     ! Divergence
->>>>>>> 3e8680a2
              sigdati%f => specdiv_4
              call sigio_rrdbti(lunges,sighead,sigdati,iret)
 
 !              Vorticity
-<<<<<<< HEAD
-             sigdati%i = sighead%levs + 2 + (k-1) * 2 + 2     ! Vorticity
-             sigdati%f => specwrk_4
-             call sigio_rrdbti(lunges,sighead,sigdati,iret)
-
-             allocate(spec_div(sp_b%nc),work_x(grd%itotsub),grid_v(grd%nlon,grd%nlat-2))
-=======
              sigdati%i = nlevs + 2 + (k-1) * 2 + 2     ! Vorticity
              sigdati%f => specwrk_4
              call sigio_rrdbti(lunges,sighead,sigdati,iret)
 
              allocate(spec_div(sp_b%nc),grid_v(grd%nlon,grd%nlat-2))
->>>>>>> 3e8680a2
              do i=1,sp_b%nc
                 spec_div(i)=sp_b%test_mask(i)*specdiv_4(i)   !div
                 spec_work(i)=sp_b%test_mask(i)*specwrk_4(i)   !vor
@@ -443,19 +328,6 @@
                    spec_work(i)=zero
                 end if
              end do
-<<<<<<< HEAD
-             call general_sptez_v_b(sp_a,sp_b,spec_div,spec_work,grid,grid_v,1)
-             call general_filluv_ns(grd,sp_a,grid,grid_v,work_x,work)
-             deallocate(spec_div,work_x,grid_v)
-          end if
-          if (icount == npe) then
-              call general_reload(grd,g_z,g_ps,g_tv,g_vor,g_div,g_u,g_v,g_q,g_oz,g_cwmr, &
-                  icount,iflag,ilev,work,uvflag)
-          end if
-       end do
-    end if
-    do k=1,sighead%levs
-=======
              call general_sptez_v_b(sp_a,sp_b,spec_div,spec_work,grid,grid_v,1,-1)
              call general_fillv_ns(grd,sp_a,grid,grid_v,work)
              deallocate(spec_div,grid_v)
@@ -467,18 +339,13 @@
        end do
     end if
     do k=1,nlevs
->>>>>>> 3e8680a2
        icount=icount+1
        iflag(icount)=8
        ilev(icount)=k
        if (mype==icount-1) then
 
 !   Specific humidity
-<<<<<<< HEAD
-          sigdati%i = sighead%levs * (2+1) + 2 + k    ! q
-=======
           sigdati%i = nlevs * (2+1) + 2 + k    ! q
->>>>>>> 3e8680a2
           sigdati%f => specwrk_4
           call sigio_rrdbti(lunges,sighead,sigdati,iret)
 
@@ -493,27 +360,16 @@
        end if
        if (icount == npe) then
           call general_reload(grd,g_z,g_ps,g_tv,g_vor,g_div,g_u,g_v,g_q,g_oz,g_cwmr, &
-<<<<<<< HEAD
-              icount,iflag,ilev,work,uvflag)
-       end if
-    end do
-    do k=1,sighead%levs
-=======
               icount,iflag,ilev,work,uvflag,vordivflag)
        end if
     end do
     do k=1,nlevs
->>>>>>> 3e8680a2
        icount=icount+1
        iflag(icount)=9
        ilev(icount)=k
        if (mype==icount-1) then
 !   Ozone mixing ratio
-<<<<<<< HEAD
-          sigdati%i = sighead%levs * (2+2) + 2 + k    ! oz
-=======
           sigdati%i = nlevs * (2+2) + 2 + k    ! oz
->>>>>>> 3e8680a2
           sigdati%f => specwrk_4
           call sigio_rrdbti(lunges,sighead,sigdati,iret)
 
@@ -529,17 +385,10 @@
        end if
        if (icount == npe) then
            call general_reload(grd,g_z,g_ps,g_tv,g_vor,g_div,g_u,g_v,g_q,g_oz,g_cwmr, &
-<<<<<<< HEAD
-               icount,iflag,ilev,work,uvflag)
-       end if
-    end do
-    do k=1,sighead%levs
-=======
                icount,iflag,ilev,work,uvflag,vordivflag)
        end if
     end do
     do k=1,nlevs
->>>>>>> 3e8680a2
        icount=icount+1
        iflag(icount)=10
        ilev(icount)=k
@@ -547,11 +396,7 @@
 !   Cloud condensate mixing ratio.
          if (sighead%ntrac>2 .or. sighead%ncldt>=1) then
 ! 
-<<<<<<< HEAD
-          sigdati%i = sighead%levs * (2+3) + 2 + k    ! cw, 3rd tracer
-=======
           sigdati%i = nlevs * (2+3) + 2 + k    ! cw, 3rd tracer
->>>>>>> 3e8680a2
           sigdati%f => specwrk_4
           call sigio_rrdbti(lunges,sighead,sigdati,iret)
 
@@ -568,17 +413,6 @@
          endif
        endif
 
-<<<<<<< HEAD
-       if (icount == npe .or. k == sighead%levs) then
-           call general_reload(grd,g_z,g_ps,g_tv,g_vor,g_div,g_u,g_v,g_q,g_oz,g_cwmr, &
-               icount,iflag,ilev,work,uvflag)
-       end if
-    end do
-    
-!   Deallocate sigio data array
-    call sigio_rclose(lunges,iret)
-    deallocate(sighead%vcoord,sighead%cfvars)
-=======
        if (icount == npe .or. k == nlevs) then
            call general_reload(grd,g_z,g_ps,g_tv,g_vor,g_div,g_u,g_v,g_q,g_oz,g_cwmr, &
                icount,iflag,ilev,work,uvflag,vordivflag)
@@ -590,7 +424,6 @@
       call sigio_rclose(lunges,iret)
       deallocate(sighead%vcoord,sighead%cfvars)
     end if
->>>>>>> 3e8680a2
 
 !   Surface pressure.
 !   NCEP SIGIO has two options for surface pressure.  Variable idpsfc5
@@ -632,13 +465,8 @@
     endif
 
 !   Print date/time stamp 
-<<<<<<< HEAD
-    if(mype==mype_io) then
-       write(6,700) sighead%lonb,sighead%latb,sighead%levs,grd%nlon,nlatm2,&
-=======
     if(mype==0) then
        write(6,700) sighead%lonb,sighead%latb,nlevs,grd%nlon,nlatm2,&
->>>>>>> 3e8680a2
             sighead%fhour,sighead%idate
 700    format('GENERAL_READ_GFSATM:  ges read/scatter, lonb,latb,levs=',&
             3i6,', nlon,nlat=',2i6,', hour=',f10.1,', idate=',4i5)
@@ -659,11 +487,7 @@
 end subroutine general_read_gfsatm
 
 subroutine general_reload(grd,g_z,g_ps,g_tv,g_vor,g_div,g_u,g_v,g_q,g_oz,g_cwmr, &
-<<<<<<< HEAD
-           icount,iflag,ilev,work,uvflag)
-=======
            icount,iflag,ilev,work,uvflag,vdflag)
->>>>>>> 3e8680a2
 
 ! !USES:
 
@@ -678,11 +502,7 @@
   integer(i_kind),intent(inout) ::icount
   integer(i_kind),dimension(npe),intent(inout):: ilev,iflag
   real(r_kind),dimension(grd%itotsub),intent(in) :: work
-<<<<<<< HEAD
-  logical,intent(in) :: uvflag
-=======
   logical,intent(in) :: uvflag,vdflag
->>>>>>> 3e8680a2
 
 ! !OUTPUT PARAMETERS:
 
@@ -744,15 +564,6 @@
            end do
         end do
      else if(iflag(k) == 4)then
-<<<<<<< HEAD
-        ij=0
-        do j=1,grd%lon2
-           do i=1,grd%lat2
-              ij=ij+1
-              g_vor(i,j,klev)=sub(ij,k)
-           end do
-        end do
-=======
         if(vdflag)then
           ij=0
           do j=1,grd%lon2
@@ -762,7 +573,6 @@
              end do
           end do
         end if
->>>>>>> 3e8680a2
         if(.not. uvflag)then
           ij=0
           do j=1,grd%lon2
@@ -773,15 +583,6 @@
           end do
         end if
      else if(iflag(k) == 5)then
-<<<<<<< HEAD
-        ij=0
-        do j=1,grd%lon2
-           do i=1,grd%lat2
-              ij=ij+1
-              g_div(i,j,klev)=sub(ij,k)
-           end do
-        end do
-=======
         if(vdflag)then
           ij=0
           do j=1,grd%lon2
@@ -791,7 +592,6 @@
              end do
           end do
         end if
->>>>>>> 3e8680a2
         if(.not. uvflag)then
           ij=0
           do j=1,grd%lon2
