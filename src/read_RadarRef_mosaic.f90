subroutine read_RadarRef_mosaic(nread,ndata,infile,obstype,lunout,twind,sis)
!$$$  subprogram documentation block
!                .      .    .                                       .
! subprogram:  read_RadarRef_mosaic     Reading in reflectivity mosaic in RR grid
!
!   PRGMMR: Ming Hu          ORG: NP22        DATE: 2006-03-27
!
! ABSTRACT: 
!     This routine read in reflectivity mosaic data.  The data has already
!          been interpolated into analysis grid and in form of BUFR.
!
! PROGRAM HISTORY LOG:
!    2008-12-20  Hu  make it read in BUFR form reflectivity  data
!    2010-04-09  Hu  make changes based on current trunk style
!
!   input argument list:
!     infile   - unit from which to read mosaic information file
!     obstype  - observation type to process
!     lunout   - unit to which to write data for further processing
!     twind    - input group time window (hours)
!     sis      - observation variable name
!
!   output argument list:
!     nread    - number of type "obstype" observations read
!     ndata    - number of type "obstype" observations retained for further processing
!
! USAGE:
!   INPUT FILES:  refInGSI
!
!   OUTPUT FILES:
!
! REMARKS:
!
! ATTRIBUTES:
!   LANGUAGE: FORTRAN 90
!   MACHINE:  Linux cluster(Wjet)
!
!$$$
!
!_____________________________________________________________________
!
  use kinds, only: r_kind,r_double,i_kind
  use constants, only: zero,one
  use convinfo, only: nconvtype,ctwind,cgross,cermax,cermin,cvar_b,cvar_pg, &
        ncmiter,ncgroup,ncnumgrp,icuse,ictype,icsubtype,ioctype
  use gsi_4dvar, only: l4dvar,winlen

  implicit none
!

  character(len=*), intent(in)    :: infile,obstype
  integer(i_kind),  intent(in)    :: lunout
  integer(i_kind),  intent(inout) :: nread,ndata
  real(r_kind),     intent(in   ) :: twind
  character(20),    intent(in)    :: sis
!
!  For reflectiivty mosaic
!
  integer(i_kind) nreal,nchanl

  integer(i_kind) ifn,i
 
  integer(i_kind) :: ilon,ilat

  logical :: nsslrefobs
!
!  for read in bufr 
!
    real(r_kind) :: hdr(5),obs(1,35)
    character(80):: hdrstr='SID XOB YOB DHR TYP'
    character(80):: obsstr='HREF'

    INTEGER(i_kind),PARAMETER ::  MXBF = 160000

    character(8) subset
    integer(i_kind)  :: lunin,idate
    integer(i_kind)  :: ireadmg,ireadsb

<<<<<<< HEAD
    INTEGER(i_kind)  ::  maxlvl,nlon,nlat
    INTEGER(i_kind)  ::  numlvl,numref
    INTEGER(i_kind)  ::  n,k,iret
=======
    INTEGER(i_kind)  ::  maxlvl
    INTEGER(i_kind)  ::  numlvl,numref
    INTEGER(i_kind)  ::  k,iret
>>>>>>> cb8745c0
    INTEGER(i_kind),PARAMETER  ::  nmsgmax=100000
    INTEGER(i_kind)  ::  nmsg,ntb
    INTEGER(i_kind)  ::  nrep(nmsgmax)
    INTEGER(i_kind),PARAMETER  ::  maxobs=200000

    REAL(r_kind),allocatable :: ref3d_column(:,:)   ! 3D reflectivity in column

    integer(i_kind)  :: ikx
    real(r_kind)     :: timeo,t4dv

!**********************************************************************
!
!            END OF DECLARATIONS....start of program
!
   nsslrefobs = .false.
   ikx=0
   do i=1,nconvtype
       if(trim(obstype) == trim(ioctype(i)) .and. abs(icuse(i))== 1) then
           nsslrefobs=.true.
           ikx=i
       endif
   end do

   nread=0
   ndata=0
   nchanl=0
   ifn = 15

   if(nsslrefobs) then
      lunin = 10            
      maxlvl= 31
      allocate(ref3d_column(maxlvl+2,maxobs))

      OPEN  ( UNIT = lunin, FILE = trim(infile),form='unformatted',err=200)
      CALL OPENBF  ( lunin, 'IN', lunin )
      CALL DATELEN  ( 10 )

      nmsg=0
      nrep=0
      ntb = 0
      msg_report: do while (ireadmg(lunin,subset,idate) == 0)
         nmsg=nmsg+1
         if (nmsg>nmsgmax) then
            write(6,*)'read_RadarRef_mosaic: messages exceed maximum ',nmsgmax
            call stop2(50)
         endif
         loop_report: do while (ireadsb(lunin) == 0)
            ntb = ntb+1
            nrep(nmsg)=nrep(nmsg)+1
            if (ntb>maxobs) then
                write(6,*)'read_RadarRef_mosaic: reports exceed maximum ',maxobs
                call stop2(50)
            endif

!    Extract type, date, and location information
            call ufbint(lunin,hdr,5,1,iret,hdrstr)

! check time window in subset
            if (l4dvar) then
               t4dv=hdr(4)
               if (t4dv<zero .OR. t4dv>winlen) then
                  write(6,*)'read_RadarRef_mosaic:      time outside window ',&
                       t4dv,' skip this report'
                  cycle loop_report
               endif
            else
               timeo=hdr(4)
               if (abs(timeo)>ctwind(ikx) .or. abs(timeo) > twind) then
                  write(6,*)'read_RadarRef_mosaic:  time outside window ',&
                       timeo,' skip this report'
                  cycle loop_report
               endif
            endif
! read in observations
            call ufbint(lunin,obs,1,35,iret,obsstr)
            numlvl=iret

            ref3d_column(1,ntb)=hdr(2)*10.0_r_kind    ! observation location, grid index i
            ref3d_column(2,ntb)=hdr(3)*10.0_r_kind       ! observation location, grid index j

            do k=1,numlvl
              ref3d_column(2+k,ntb)=obs(1,k)             ! reflectivity (column 31 levels)
            enddo

         enddo loop_report
      enddo msg_report

      write(6,*)'read_RadarRef_mosaic: messages/reports = ',nmsg,'/',ntb
      numref=ntb
!
!  covert BUFR value of missing (-64) and no echo (-63) to cloud analysis
!  value of missing (-999.0) and no echo (-99.0)
!
      DO i=1,numref
        DO k=1,maxlvl
          if( abs(ref3d_column(k+2,i)+64.0_r_kind) <= 0.00001_r_kind) then
            ref3d_column(k+2,i)=-999.0_r_kind
          elseif( abs(ref3d_column(k+2,i)+63.0_r_kind) <= 0.00001_r_kind) then
            ref3d_column(k+2,i)=-99.0_r_kind
          endif
        enddo
      enddo

      ilon=1
      ilat=2
      nread=numref
      ndata=numref
      nreal=maxlvl+2
      if(numref > 0 ) then
        write(lunout) obstype,sis,nreal,nchanl,ilat,ilon
        write(lunout) ((ref3d_column(k,i),k=1,maxlvl+2),i=1,numref)
        deallocate(ref3d_column)
      endif
    endif
 
    call closbf(lunin)
    return
200 continue
    write(6,*) 'read_RadarRef_mosaic, Warning : cannot find radar data file'

end subroutine read_RadarRef_mosaic
!
!<|MERGE_RESOLUTION|>--- conflicted
+++ resolved
@@ -76,15 +76,9 @@
     integer(i_kind)  :: lunin,idate
     integer(i_kind)  :: ireadmg,ireadsb
 
-<<<<<<< HEAD
-    INTEGER(i_kind)  ::  maxlvl,nlon,nlat
-    INTEGER(i_kind)  ::  numlvl,numref
-    INTEGER(i_kind)  ::  n,k,iret
-=======
     INTEGER(i_kind)  ::  maxlvl
     INTEGER(i_kind)  ::  numlvl,numref
     INTEGER(i_kind)  ::  k,iret
->>>>>>> cb8745c0
     INTEGER(i_kind),PARAMETER  ::  nmsgmax=100000
     INTEGER(i_kind)  ::  nmsg,ntb
     INTEGER(i_kind)  ::  nrep(nmsgmax)
