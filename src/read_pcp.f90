--- conflicted
+++ resolved
@@ -41,12 +41,8 @@
 !   2007-03-01  tremolet - measure time from beginning of assimilation window
 !   2008-04-18  safford - rm unused vars
 !   2011-04-01  li      - update argument list to deter_sfc
-<<<<<<< HEAD
-!   2011-08-01  lueken  - added module use deter_sfc_mod and removed _i_kind
-=======
 !   2011-08-01  lueken  - added module use deter_sfc_mod 
 !   2013-01-26  parrish - change from grdcrd to grdcrd1 (to allow successful debug compile on WCOSS)
->>>>>>> f375e116
 !
 !   input argument list:
 !     infile   - unit from which to read BUFR data
