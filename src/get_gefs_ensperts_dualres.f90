subroutine get_gefs_ensperts_dualres
!$$$  subprogram documentation block
!                .      .    .                                       .
! subprogram:    get_gefs_ensperts_dualres copy of get_gefs_ensperts for dual resolution
!   prgmmr: kleist           org: np22                date: 2010-01-05
!
! abstract: read ensemble members, and construct ensemble perturbations, for use
!             with hybrid ensemble option.  ensemble spread is also written out as
!             a byproduct for diagnostic purposes.
!
!
! program history log:
!   2010-01-05  kleist, initial documentation
!   2010-02-17  parrish - make changes to allow dual resolution capability
!   2010-03-24  derber - use generalized genqsat rather than specialized for this resolution
!   2010-03-29  kleist  - make changes to allow for st/vp perturbations
!   2010-04-14  kleist  - add ensemble mean ps array for use with vertical localizaion (lnp)
!   2011-08-31  todling - revisit en_perts (single-prec) in light of extended bundle
!   2011-09-14  todling - add prototype for general ensemble reader via
!   2011-11-01  kleist  - 4d capability for ensemble/hybrid
!   2013-01-16  parrish - strange error in make debug on wcoss related to
!                          grd_ens%lat2, grd_ens%lon2, grd_ens%nsig
!                        replaced with im, jm, km which are set equal to these
!                        at beginning of program and this made error go away.
!                         FOLLOWING is sample error message from make debug on tide:
!
!                         get_gefs_ensperts_dualres.f90(182): error #6460: This is not a field name that
!                                 is defined in the encompassing structure.   [LAT2]
!                         call genqsat(qs,tsen,prsl,grd_ens%lat2,grd_ens%lon2,grd_ens%nsig,ice,iderivative)
!   2014-11-30  todling - partially generalized to handle any control vector
!                         (GFS hook needs further attention)
!                       - avoid alloc GFS workscape when not GFS
!   2014-12-03  derber - Simplify code and optimize routine - turn off reading
!                        of vort/div and surface height since not needed
!   2014-12-05  zhu    - set lower bound for cwmr
!
!   input argument list:
!
!   output argument list:
!
! attributes:
!   language: f90
!   machine:  ibm RS/6000 SP
!
!$$$ end documentation block

  use gridmod, only: idsl5,use_gfs_nemsio,regional
  use hybrid_ensemble_parameters, only: n_ens,write_ens_sprd,oz_univ_static,ntlevs_ens,enspreproc
  use hybrid_ensemble_parameters, only: use_gfs_ens,s_ens_v
  use hybrid_ensemble_isotropic, only: en_perts,ps_bar,nelen
  use constants,only: zero,zero_single,half,fv,rd_over_cp,one,qcmin
  use mpimod, only: mpi_comm_world,ierror,mype,npe
  use kinds, only: r_kind,i_kind,r_single
  use hybrid_ensemble_parameters, only: grd_ens,nlat_ens,nlon_ens,sp_ens,uv_hyb_ens,beta_s0,q_hyb_ens
  use hybrid_ensemble_parameters, only: beta_s,beta_e,ensemble_path
  use control_vectors, only: cvars2d,cvars3d,nc2d,nc3d
  use gsi_4dvar, only: l4densvar,ens4d_fhrlevs
  use gsi_bundlemod, only: gsi_bundlecreate
  use gsi_bundlemod, only: gsi_grid
  use gsi_bundlemod, only: gsi_bundle
  use gsi_bundlemod, only: gsi_bundlegetpointer
  use gsi_bundlemod, only: gsi_bundledestroy
  use gsi_bundlemod, only: gsi_gridcreate
  use gsi_enscouplermod, only: gsi_enscoupler_get_user_ens
  use general_sub2grid_mod, only: sub2grid_info,general_sub2grid_create_info,general_sub2grid_destroy_info
  implicit none

  real(r_kind),pointer,dimension(:,:)   :: ps
  real(r_kind),pointer,dimension(:,:,:) :: u
  real(r_kind),pointer,dimension(:,:,:) :: v
  real(r_kind),pointer,dimension(:,:,:) :: tv
  real(r_kind),pointer,dimension(:,:,:) :: q
  real(r_kind),pointer,dimension(:,:,:) :: oz
  real(r_kind),pointer,dimension(:,:,:) :: cwmr
! real(r_kind),dimension(grd_ens%nlat,grd_ens%nlon):: sst_full,dum
  real(r_kind),pointer,dimension(:,:,:):: p3
  real(r_kind),pointer,dimension(:,:):: p2
  real(r_single),pointer,dimension(:,:,:):: w3
  real(r_single),pointer,dimension(:,:):: w2
  real(r_kind),pointer,dimension(:,:,:):: x3
  real(r_kind),pointer,dimension(:,:):: x2
  type(gsi_bundle)            :: en_read
  type(gsi_bundle),allocatable:: en_bar(:)
! type(gsi_grid)  :: grid_ens
  real(r_kind) bar_norm,sig_norm,kapr,kap1,rh
  real(r_kind),allocatable,dimension(:,:):: z,sst2
  real(r_kind),allocatable,dimension(:,:,:) :: tsen,prsl,pri,qs
  real(r_single),allocatable,dimension(:,:):: scr2
  real(r_single),allocatable,dimension(:,:,:):: scr3

! integer(i_kind),dimension(grd_ens%nlat,grd_ens%nlon):: idum
  integer(i_kind) istatus,iret,i,ic2,ic3,j,k,n,mm1,iderivative,im,jm,km,m,ipic
  integer(i_kind) inner_vars,num_fields
  integer(i_kind) ipc3d(nc3d),ipc2d(nc2d)
  integer(i_kind) ier
! integer(i_kind) il,jl
  character(70) filename
  logical ice,zflag,inithead
  integer(i_kind) :: lunges=11
  type(sub2grid_info) :: grd_t

! Create perturbations grid and get variable names from perturbations
  if(en_perts(1,1)%grid%im/=grd_ens%lat2.or. &
     en_perts(1,1)%grid%jm/=grd_ens%lon2.or. &
     en_perts(1,1)%grid%km/=grd_ens%nsig ) then
     if (mype==0) then
        write(6,*) 'get_gefs_ensperts_dualres: grd_ens ', grd_ens%lat2,grd_ens%lon2,grd_ens%nsig 
        write(6,*) 'get_gefs_ensperts_dualres: pertgrid', en_perts(1,1)%grid%im, en_perts(1,1)%grid%jm, en_perts(1,1)%grid%km
        write(6,*) 'get_gefs_ensperts_dualres: inconsistent dims, aborting ...'
     endif
     call stop2(999)
 endif

  call gsi_bundlegetpointer (en_perts(1,1),cvars3d,ipc3d,istatus)
  if(istatus/=0) then
    write(6,*) ' get_gefs_ensperts_dualres',': cannot find 3d pointers'
    call stop2(999)
  endif
  call gsi_bundlegetpointer (en_perts(1,1),cvars2d,ipc2d,istatus)
  if(istatus/=0) then
    write(6,*) ' get_gefs_ensperts_dualres',': cannot find 2d pointers'
    call stop2(999)
  endif

  mm1=mype+1
  kap1=rd_over_cp+one
  kapr=one/rd_over_cp

  im=en_perts(1,1)%grid%im
  jm=en_perts(1,1)%grid%jm
  km=en_perts(1,1)%grid%km

  if (use_gfs_ens) then
     inner_vars=1
     num_fields=min(6*km+1,npe)
!    Create temporary communication information fore read routines
     call general_sub2grid_create_info(grd_t,inner_vars,grd_ens%nlat,grd_ens%nlon, &
               km,num_fields,regional)
     zflag=.false.
  endif


! Allocate bundle to hold mean of ensemble members
  allocate(en_bar(ntlevs_ens))
  do m=1,ntlevs_ens
     call gsi_bundlecreate(en_bar(m),en_perts(1,1)%grid,'ensemble',istatus,names2d=cvars2d,names3d=cvars3d)
     if(istatus/=0) then
        write(6,*)' get_gefs_ensperts_dualres: trouble creating en_bar bundle'
        call stop2(999)
     endif
  end do

! Allocate bundle used for reading members
  call gsi_bundlecreate(en_read,en_perts(1,1)%grid,'aux-ens-read',istatus,names2d=cvars2d,names3d=cvars3d)
  if(istatus/=0) then
    write(6,*)' get_gefs_ensperts_dualres: trouble creating en_read bundle'
    call stop2(999)
  endif

  allocate(z(im,jm))
  allocate(sst2(im,jm))
  if (enspreproc) then
     allocate(scr2(im,jm))
     allocate(scr3(im,jm,km))
  end if

  sst2=zero        !    for now, sst not used in ensemble perturbations, so if sst array is called for
                   !      then sst part of en_perts will be zero when sst2=zero

  inithead = .true.
  do m=1,ntlevs_ens
     en_bar(m)%values=zero
     do n=1,n_ens

       en_perts(n,m)%valuesr4=zero
       iret=0
       if (enspreproc) then
          ! read pre-processed ensemble data (one file for each bin that has all
          ! the ensemble members for a subdomain).
          call gsi_bundlegetpointer(en_read,'ps',ps,ier);istatus=ier
          call gsi_bundlegetpointer(en_read,'sf',u ,ier);istatus=istatus+ier
          call gsi_bundlegetpointer(en_read,'vp',v ,ier);istatus=istatus+ier
          call gsi_bundlegetpointer(en_read,'t' ,tv,ier);istatus=istatus+ier
          call gsi_bundlegetpointer(en_read,'q' ,q ,ier);istatus=istatus+ier
          call gsi_bundlegetpointer(en_read,'oz',oz,ier);istatus=istatus+ier
          call gsi_bundlegetpointer(en_read,'cw',cwmr,ier);istatus=istatus+ier
          if (istatus/=0) then
              if (mype==0) then
                 write(6,*) 'get_gefs_ensperts_dualres: ERROR'
                 write(6,*) 'For now, GFS requires all MetFields: ps,u,v,(sf,vp)tv,q,oz,cw'
                 write(6,*) 'but some have not been found. Aborting ... '
              endif
              call stop2(999)
          endif
          if(l4densvar) then
             write(filename,103) trim(ensemble_path), n, ens4d_fhrlevs(m), mype
 103         format(a,'ensmem',i3.3,'_f',i2.2,'.pe',i4.4)
          else
             write(filename,103) trim(ensemble_path), n, 6, mype
          end if
          if (mype==npe)write(6,*) 'READ PRE-PROCESSED ENS FILE: ',trim(filename)
          open(lunges,file=filename,form='unformatted',iostat=iret)
          if (iret /= 0) go to 104
          read(lunges,err=104) scr2; ps = scr2
          read(lunges,err=104) scr2; z = scr2
          read(lunges,err=104) scr3; u = scr3
          read(lunges,err=104) scr3; v = scr3
          read(lunges,err=104) scr3; tv = scr3
          read(lunges,err=104) scr3; q = scr3
          read(lunges,err=104) scr3; oz = scr3
          read(lunges,err=104) scr3; cwmr = scr3
          close(lunges)
          go to 105
 104      continue
          iret = -1
          beta_s0=one
          if (mype==npe) &
<<<<<<< HEAD
             write(6,*)'***WARNING*** ERROR READING ENS FILE : ',trim(filename),' IRET=',IRET,' RESET beta_s0=',beta_s0
=======
             write(6,*)'***WARNING*** TROUBLE READING ENS FILE : ',trim(filename),' IRET=',IRET,' RESET beta1_inv=',beta1_inv
>>>>>>> 7e849715
          cycle
 105      continue
       else
          ! read from spectral file on root task, broadcast to other tasks.
          if (l4densvar) then
             write(filename,106) trim(ensemble_path), ens4d_fhrlevs(m), n
 106         format(a,'sigf',i2.2,'_ens_mem',i3.3)
          else
             write(filename,106) trim(ensemble_path), 6, n
          endif
          if (use_gfs_ens) then
             if (mype==npe)write(6,*) 'CALL READ_GFSATM FOR ENS FILE : ',trim(filename)
             if(use_gfs_nemsio) then
                call general_read_gfsatm_nems(grd_t,sp_ens,filename,mype,uv_hyb_ens,.false., &
                    zflag,en_read,.true.,iret)
             else
                call general_read_gfsatm(grd_t,sp_ens,sp_ens,filename,mype,uv_hyb_ens,.false., &
                    zflag,en_read,inithead,iret)
             end if
             inithead=.false.
          else
             call gsi_enscoupler_get_user_ens(grd_ens,n,m,en_read,iret)
          endif
       endif

! Check read return code.  Revert to static B if read error detected
       if (iret/=0) then
          beta_s0=one
          beta_s=one
          beta_e=zero
          if (mype==npe) &
<<<<<<< HEAD
               write(6,*)'***WARNING*** ERROR READING ENS FILE : ',trim(filename),' IRET=',IRET,' RESET beta_s0=',beta_s0
=======
               write(6,*)'***WARNING*** TROUBLE READING ENS FILE : ',trim(filename),' IRET=',IRET,' RESET beta1_inv=',beta1_inv
>>>>>>> 7e849715
          cycle
       endif

       if (.not.q_hyb_ens) then !use RH
         call gsi_bundlegetpointer(en_read,'ps',ps,ier);istatus=ier
         call gsi_bundlegetpointer(en_read,'t' ,tv,ier);istatus=istatus+ier
         call gsi_bundlegetpointer(en_read,'q' ,q ,ier);istatus=istatus+ier
! Compute RH
! Get 3d pressure field now on interfaces
         allocate(pri(im,jm,km+1))
         call general_getprs_glb(ps,tv,pri)
         allocate(prsl(im,jm,km),tsen(im,jm,km),qs(im,jm,km))
! Get sensible temperature and 3d layer pressure
         if (idsl5 /= 2) then
!$omp parallel do schedule(dynamic,1) private(k,j,i)
            do k=1,km
               do j=1,jm
                  do i=1,im
                     prsl(i,j,k)=((pri(i,j,k)**kap1-pri(i,j,k+1)**kap1)/&
                             (kap1*(pri(i,j,k)-pri(i,j,k+1))))**kapr
                     tsen(i,j,k)= tv(i,j,k)/(one+fv*max(zero,q(i,j,k)))
                  end do
               end do
            end do
         else 
!$omp parallel do schedule(dynamic,1) private(k,j,i)
            do k=1,km
               do j=1,jm
                  do i=1,im
                     prsl(i,j,k)=(pri(i,j,k)+pri(i,j,k+1))*half
                     tsen(i,j,k)= tv(i,j,k)/(one+fv*max(zero,q(i,j,k)))
                  end do
               end do
            end do
         end if
         deallocate(pri)

         ice=.true.
         iderivative=0
         call genqsat(qs,tsen,prsl,im,jm,km,ice,iderivative)
         deallocate(tsen,prsl)
       end if

!_$omp parallel do schedule(dynamic,1) private(i,k,j,ic3,rh)
       do ic3=1,nc3d

          call gsi_bundlegetpointer(en_read,trim(cvars3d(ic3)),p3,istatus)
          if(istatus/=0) then
             write(6,*)' error retrieving pointer to ',trim(cvars3d(ic3)),' from read in member ',m
             call stop2(999)
          end if
          call gsi_bundlegetpointer(en_perts(n,m),trim(cvars3d(ic3)),w3,istatus)
          if(istatus/=0) then
             write(6,*)' error retrieving pointer to ',trim(cvars3d(ic3)),' for ensemble member ',n
             call stop2(999)
          end if
          call gsi_bundlegetpointer(en_bar(m),trim(cvars3d(ic3)),x3,istatus)
          if(istatus/=0) then
             write(6,*)' error retrieving pointer to ',trim(cvars3d(ic3)),' for en_bar'
             call stop2(999)
          end if


          if ( trim(cvars3d(ic3)) == 'q' ) then
             if (.not.q_hyb_ens) then !use RH
                do k=1,km
                   do j=1,jm
                      do i=1,im
                         rh=p3(i,j,k)/qs(i,j,k)
                         w3(i,j,k) = rh
                         x3(i,j,k)=x3(i,j,k)+rh
                      end do
                   end do
                end do
                cycle
             end if
          end if
          if ( trim(cvars3d(ic3)) == 'cw' ) then
!$omp parallel do schedule(dynamic,1) private(i,j,k)
             do k=1,km
                do j=1,jm
                   do i=1,im
                      w3(i,j,k) = max(p3(i,j,k),qcmin)
                      x3(i,j,k)=x3(i,j,k)+max(p3(i,j,k),qcmin)
                   end do
                end do
             end do
             cycle
          end if

          if ( trim(cvars3d(ic3)) == 'oz' .and. oz_univ_static ) then
             w3 = zero_single
             cycle
          end if

!$omp parallel do schedule(dynamic,1) private(i,j,k)
          do k=1,km
             do j=1,jm
                do i=1,im
                   w3(i,j,k) = p3(i,j,k)
                   x3(i,j,k)=x3(i,j,k)+p3(i,j,k)
                end do
             end do
          end do

       end do !c3d
       if (.not.q_hyb_ens) deallocate(qs)

!_$omp parallel do schedule(dynamic,1) private(i,j,ic2,ipic)
       do ic2=1,nc2d

          call gsi_bundlegetpointer(en_read,trim(cvars2d(ic2)),p2,istatus)
          if(istatus/=0) then
             write(6,*)' error retrieving pointer to ',trim(cvars2d(ic2)),' from read in member ',m
             call stop2(999)
          end if
          call gsi_bundlegetpointer(en_perts(n,m),trim(cvars2d(ic2)),w2,istatus)
          if(istatus/=0) then
             write(6,*)' error retrieving pointer to ',trim(cvars2d(ic2)),' for ensemble member ',n
             call stop2(999)
          end if
          call gsi_bundlegetpointer(en_bar(m),trim(cvars2d(ic2)),x2,istatus)
          if(istatus/=0) then
             write(6,*)' error retrieving pointer to ',trim(cvars2d(ic2)),' for en_bar'
             call stop2(999)
          end if

!$omp parallel do schedule(dynamic,1) private(i,j)
          do j=1,jm
             do i=1,im
                w2(i,j) = p2(i,j)
                x2(i,j)=x2(i,j)+p2(i,j)
             end do
          end do

          if (trim(cvars2d(ic2))=='sst') then
             w2 = zero
!_$omp parallel do schedule(dynamic,1) private(i,j)
!            do j=1,jm
!               do i=1,im
!                  w2(i,j) = sst2(i,j)
!                  x2(i,j)=x2(i,j)+sst2(i,j)
!               end do
!            end do
             cycle
          end if

       end do
    end do ! end do over ensemble
  end do !end do over bins
  if (enspreproc) then
     deallocate(scr3)
     deallocate(scr2)
  endif

  if (use_gfs_ens) then
     call general_sub2grid_destroy_info(grd_t)
  end if
! Copy pbar to module array.  ps_bar may be needed for vertical localization
! in terms of scale heights/normalized p/p 
! Convert to mean
  bar_norm = one/float(n_ens)
  sig_norm=sqrt(one/max(one,n_ens-one))
!$omp parallel do schedule(dynamic,1) private(i,j,k,n,m,ic2,ic3,ipic)
  do m=1,ntlevs_ens
     do i=1,nelen
        en_bar(m)%values(i)=en_bar(m)%values(i)*bar_norm
     end do

! Before converting to perturbations, get ensemble spread
     if (m == 1 .and. write_ens_sprd .and. .not.l4densvar)  call ens_spread_dualres(en_bar(1),1,mype)


     if(s_ens_v <= zero)then
        call gsi_bundlegetpointer(en_bar(m),'ps',x2,istatus)
        if(istatus/=0) then
           write(6,*)' error retrieving pointer to (ps) for en_bar'
           call stop2(999)
        end if

        do j=1,jm
           do i=1,im
              ps_bar(i,j,m)=x2(i,j)
           end do
        end do
     end if
! Convert ensemble members to perturbations
   
     do n=1,n_ens
        do i=1,nelen
           en_perts(n,m)%valuesr4(i)=en_perts(n,m)%valuesr4(i)-en_bar(m)%values(i)
        end do
        if(.not. q_hyb_ens) then
          do ic3=1,nc3d
             ipic=ipc3d(ic3)
             if(trim(cvars3d(ic3)) == 'q' .or. trim(cvars3d(ic3)) == 'Q')then
                do k=1,km
                   do j=1,jm
                      do i=1,im
                         en_perts(n,m)%r3(ipic)%qr4(i,j,k) = min(en_perts(n,m)%r3(ipic)%qr4(i,j,k),1._r_single)
                         en_perts(n,m)%r3(ipic)%qr4(i,j,k) = max(en_perts(n,m)%r3(ipic)%qr4(i,j,k),-1._r_single)
                      end do
                   end do
                end do
             end if
          end do
        end if
        do i=1,nelen
           en_perts(n,m)%valuesr4(i)=en_perts(n,m)%valuesr4(i)*sig_norm
        end do
     end do
  end do

!  since initial version is ignoring sst perturbations, skip following code for now.  revisit
!   later--creating general_read_gfssfc, analogous to general_read_gfsatm above.
!! GET SST PERTURBATIONS HERE
!  do n=1,n_ens
!    write(filename,105) n
!105        format('sfcf06_ens_mem',i3.3)
!
!! This will get full 2d nlat x nlon sst field
!    if(mype==0)write(6,*) 'CALL READ_GFSSFC FOR ENS FILE : ',filename
!    call read_gfssfc(filename,mype,&
!         dum,sst_full,dum, &
!         dum,dum,dum,dum,dum,idum,dum,dum)
!
!    call mpi_barrier(mpi_comm_world,ierror)
!
!! mpi barrier here?
!    do j=1,jm
!      jl=j+grd_ens%jstart(mm1)-2
!      jl=min0(max0(1,jl),grd_ens%nlon)
!      do i=1,im
!        il=i+grd_ens%istart(mm1)-2
!        il=min0(max0(1,il),grd_ens%nlat)
!        sst2(i,j)=sst_full(il,jl)
!      end do
!    end do
!  
!    m=0
!    do j=1,jm
!      do i=im
!        m=m+1
!        sst_en(m,n) = sst2(i,j)
!        sstbar(m)=sstbar(m)+ sst2(i,j)
!      end do
!    end do
!  end do ! end do over ensemble
!
!  do n=1,n_ens
!    do i=1,grd_ens%latlon11
!      sst_en(i,n)=(sst_en(i,n)- sstbar(i)*bar_norm)
!    end do
!  end do

   do m=1,ntlevs_ens
      call gsi_bundledestroy(en_bar(m),istatus)
      if(istatus/=0) then
         write(6,*)' in get_gefs_ensperts_dualres: trouble destroying en_bar bundle'
                call stop2(999)
      endif
   end do
  
   deallocate(sst2)
   deallocate(z)
   deallocate(en_bar)

  return
end subroutine get_gefs_ensperts_dualres

subroutine ens_spread_dualres(en_bar,ibin,mype)
!$$$  subprogram documentation block
!                .      .    .                                       .
! subprogram:    ens_spread_dualres  output ensemble spread for diagnostics
!   prgmmr: kleist           org: np22                date: 2010-01-05
!
! abstract: compute ensemble spread on ensemble grid, interpolate to analysis grid
!             and write out for diagnostic purposes.
!
!
! program history log:
!   2010-01-05  kleist, initial documentation
!   2010-02-28  parrish - make changes to allow dual resolution capability
!   2011-03-19  parrish - add pseudo-bundle capability
!   2011-11-01  kleist  - 4d capability for ensemble/hybrid
!
!   input argument list:
!     en_bar - ensemble mean
!      mype  - current processor number
!
!   output argument list:
!
! attributes:
!   language: f90
!   machine:  ibm RS/6000 SP
!
!$$$ end documentation block
  use kinds, only: r_single,r_kind,i_kind
  use hybrid_ensemble_parameters, only: n_ens,grd_ens,grd_anl,p_e2a,uv_hyb_ens
  use hybrid_ensemble_isotropic, only: en_perts,nelen
  use general_sub2grid_mod, only: sub2grid_info,general_sub2grid_create_info,general_sube2suba
  use constants, only:  zero,two,half,one
  use control_vectors, only: cvars2d,cvars3d,nc2d,nc3d
  use gsi_bundlemod, only: gsi_bundlecreate
  use gsi_bundlemod, only: gsi_grid
  use gsi_bundlemod, only: gsi_bundle
  use gsi_bundlemod, only: gsi_bundlegetpointer
  use gsi_bundlemod, only: gsi_bundledestroy
  use gsi_bundlemod, only: gsi_gridcreate
  implicit none

  type(gsi_bundle),intent(in):: en_bar
  integer(i_kind),intent(in):: mype,ibin

  type(gsi_bundle):: sube,suba
  type(gsi_grid):: grid_ens,grid_anl
  real(r_kind) sp_norm
  type(sub2grid_info)::se,sa

  integer(i_kind) i,n,ic3,k
  logical regional
  integer(i_kind) num_fields,inner_vars,istat,istatus
  logical,allocatable::vector(:)
  real(r_kind),pointer,dimension(:,:,:):: st,vp,tv,rh,oz,cw
  real(r_kind),pointer,dimension(:,:):: ps
  real(r_kind),dimension(grd_anl%lat2,grd_anl%lon2,grd_anl%nsig),target::dum3
  real(r_kind),dimension(grd_anl%lat2,grd_anl%lon2),target::dum2

!      create simple regular grid
  call gsi_gridcreate(grid_anl,grd_anl%lat2,grd_anl%lon2,grd_anl%nsig)
  call gsi_gridcreate(grid_ens,grd_ens%lat2,grd_ens%lon2,grd_ens%nsig)

! create two internal bundles, one on analysis grid and one on ensemble grid

  call gsi_bundlecreate (suba,grid_anl,'ensemble work',istatus, &
                                 names2d=cvars2d,names3d=cvars3d)
  if(istatus/=0) then
     write(6,*)' ens_spread_dualres: trouble creating bundle_anl bundle'
     call stop2(999)
  endif
  call gsi_bundlecreate (sube,grid_ens,'ensemble work ens',istatus, &
                            names2d=cvars2d,names3d=cvars3d)
  if(istatus/=0) then
     write(6,*)' ens_spread_dualres: trouble creating bundle_ens bundle'
     call stop2(999)
  endif

  sp_norm=(one/float(n_ens))

  sube%values=zero
  do n=1,n_ens
     do i=1,nelen
        sube%values(i)=sube%values(i) &
           +(en_perts(n,ibin)%valuesr4(i)-en_bar%values(i))*(en_perts(n,ibin)%valuesr4(i)-en_bar%values(i))
     end do
  end do

  do i=1,nelen
    sube%values(i) = sqrt(sp_norm*sube%values(i))
  end do

  if(grd_ens%latlon1n == grd_anl%latlon1n) then
     do i=1,nelen
        suba%values(i)=sube%values(i)
     end do
  else
     regional=.false.
     inner_vars=1
     num_fields=max(0,nc3d)*grd_ens%nsig+max(0,nc2d)
     allocate(vector(num_fields))
     vector=.false.
     do ic3=1,nc3d
        if(trim(cvars3d(ic3))=='sf'.or.trim(cvars3d(ic3))=='vp') then
           do k=1,grd_ens%nsig
              vector((ic3-1)*grd_ens%nsig+k)=uv_hyb_ens
           end do
        end if
     end do
     call general_sub2grid_create_info(se,inner_vars,grd_ens%nlat,grd_ens%nlon,grd_ens%nsig,num_fields, &
                                       regional,vector)
     call general_sub2grid_create_info(sa,inner_vars,grd_anl%nlat,grd_anl%nlon,grd_anl%nsig,num_fields, &
                                       regional,vector)
     deallocate(vector)
     call general_sube2suba(se,sa,p_e2a,sube%values,suba%values,regional)
  end if

  dum2=zero
  dum3=zero
  call gsi_bundlegetpointer(suba,'sf',st,istat)
  if(istat/=0) then
     write(6,*)' no sf pointer in ens_spread_dualres, point st at dum3 array'
     st => dum3
  end if
  call gsi_bundlegetpointer(suba,'vp',vp,istat)
  if(istat/=0) then
     write(6,*)' no vp pointer in ens_spread_dualres, point vp at dum3 array'
     vp => dum3
  end if
  call gsi_bundlegetpointer(suba,'t',tv,istat)
  if(istat/=0) then
     write(6,*)' no t pointer in ens_spread_dualres, point tv at dum3 array'
     tv => dum3
  end if
  call gsi_bundlegetpointer(suba,'q',rh,istat)
  if(istat/=0) then
     write(6,*)' no q pointer in ens_spread_dualres, point rh at dum3 array'
     rh => dum3
  end if
  call gsi_bundlegetpointer(suba,'oz',oz,istat)
  if(istat/=0) then
     write(6,*)' no oz pointer in ens_spread_dualres, point oz at dum3 array'
     oz => dum3
  end if
  call gsi_bundlegetpointer(suba,'cw',cw,istat)
  if(istat/=0) then
     write(6,*)' no cw pointer in ens_spread_dualres, point cw at dum3 array'
     cw => dum3
  end if
  call gsi_bundlegetpointer(suba,'ps',ps,istat)
  if(istat/=0) then
     write(6,*)' no ps pointer in ens_spread_dualres, point ps at dum2 array'
     ps => dum2
  end if

  call write_spread_dualres(st,vp,tv,rh,oz,cw,ps,mype)

  return
end subroutine ens_spread_dualres


subroutine write_spread_dualres(a,b,c,d,e,f,g2in,mype)
!$$$  subprogram documentation block
!                .      .    .                                       .
! subprogram:    write_spread_dualres   write ensemble spread for diagnostics
!   prgmmr: kleist           org: np22                date: 2010-01-05
!
! abstract: write ensemble spread (previously interpolated to analysis grid)
!             for diagnostic purposes.
!
!
! program history log:
!   2010-01-05  kleist, initial documentation
!   2010-02-28  parrish - make changes to allow dual resolution capability
!
!   input argument list:
!     a    -  spread variable 1
!     b    -  spread variable 2
!     c    -  spread variable 3
!     d    -  spread variable 4
!     e    -  spread variable 5
!     f    -  spread variable 6
!     g    -  spread variable 7
!     mype -  current processor number
!
!   output argument list:
!
! attributes:
!   language: f90
!   machine:  ibm RS/6000 SP
!
!$$$ end documentation block
  use kinds, only: r_kind,i_kind,r_single
  use hybrid_ensemble_parameters, only: grd_anl
  use constants, only: zero
  implicit none

  integer(i_kind),intent(in):: mype
  character(255):: grdfile

  real(r_kind),dimension(grd_anl%lat2,grd_anl%lon2,grd_anl%nsig),intent(in):: a,b,c,d,e,f
  real(r_kind),dimension(grd_anl%lat2,grd_anl%lon2),intent(in):: g2in
  real(r_kind),dimension(grd_anl%lat2,grd_anl%lon2,grd_anl%nsig,6):: g3in

  real(r_kind),dimension(grd_anl%nlat,grd_anl%nlon,grd_anl%nsig):: work8_3d
  real(r_kind),dimension(grd_anl%nlat,grd_anl%nlon):: work8_2d

  real(r_single),dimension(grd_anl%nlon,grd_anl%nlat,grd_anl%nsig):: work4_3d
  real(r_single),dimension(grd_anl%nlon,grd_anl%nlat):: work4_2d

  integer(i_kind) ncfggg,iret,i,j,k,n,mem2d,mem3d,num3d

! Initial memory used by 2d and 3d grids
  mem2d = 4*grd_anl%nlat*grd_anl%nlon
  mem3d = 4*grd_anl%nlat*grd_anl%nlon*grd_anl%nsig
  num3d=6

! transfer 2d arrays to generic work aray
  do k=1,grd_anl%nsig
    do j=1,grd_anl%lon2
       do i=1,grd_anl%lat2
         g3in(i,j,k,1)=a(i,j,k)
         g3in(i,j,k,2)=b(i,j,k)
         g3in(i,j,k,3)=c(i,j,k)
         g3in(i,j,k,4)=d(i,j,k)
         g3in(i,j,k,5)=e(i,j,k)
         g3in(i,j,k,6)=f(i,j,k)
       end do
     end do
  end do

  if (mype==0) then
    grdfile='ens_spread.grd'
    ncfggg=len_trim(grdfile)
    call baopenwt(22,grdfile(1:ncfggg),iret)
    write(6,*)'WRITE_SPREAD_DUALRES:  open 22 to ',trim(grdfile),' with iret=',iret
  endif

! Process 3d arrays
  do n=1,num3d
    work8_3d=zero
    do k=1,grd_anl%nsig
      call gather_stuff2(g3in(1,1,k,n),work8_3d(1,1,k),mype,0)
    end do
    if (mype==0) then
      do k=1,grd_anl%nsig
        do j=1,grd_anl%nlon
          do i=1,grd_anl%nlat
            work4_3d(j,i,k) =work8_3d(i,j,k)
          end do
        end do
      end do
      call wryte(22,mem3d,work4_3d)
      write(6,*)'WRITE_SPREAD_DUALRES FOR VARIABLE NUM ',n
    endif
  end do

! Process 2d array
  work8_2d=zero
  call gather_stuff2(g2in,work8_2d,mype,0)
  if (mype==0) then
     do j=1,grd_anl%nlon
        do i=1,grd_anl%nlat
           work4_2d(j,i)=work8_2d(i,j)
        end do
     end do
     call wryte(22,mem2d,work4_2d)
     write(6,*)'WRITE_SPREAD_DUALRES FOR 2D FIELD '
  endif


! Close byte-addressable binary file for grads
  if (mype==0) then
     call baclose(22,iret)
     write(6,*)'WRITE_SPREAD_DUALRES:  close 22 with iret=',iret
  end if


  return
end subroutine write_spread_dualres

subroutine general_getprs_glb(ps,tv,prs)
! subprogram:    getprs       get 3d pressure or 3d pressure deriv
!   prgmmr: kleist           org: np20                date: 2005-09-29
!
! abstract: calculate 3d pressure and its horizontal derivatives
!
! program history log:
!   2005-09-29  kleist
!   2006-04-12  treadon - replace sigi with bk5
!   2006-07-31  kleist  - analysis variable change from ln(ps) to ps
!   2007-05-08  kleist  - add generalized vert coord and derivative call
!   2007-07-26  cucurull- compute 3d pressure and derivatives in different subroutines
!                       - remove gues_tv from argument list; clean up code
!   2008-06-04  safford - rm unused uses
!   2008-09-05  lueken  - merged ed's changes into q1fy09 code
!   2010-02-23  parrish - copy getprs and generalize for dual resolution.
!
!   input argument list:
!     ps       - surface pressure
!
!   output argument list:
!     prs        - 3d pressure
!
! attributes:
!   language:  f90
!   machine:   ibm/RS6000 SP
!
!$$$ end documentation block

  use kinds,only: r_kind,i_kind
  use constants,only: zero,half,one_tenth,rd_over_cp,one
  use gridmod,only: nsig,lat2,lon2,ak5,bk5,ck5,tref5,idvc5
  use gridmod,only: wrf_nmm_regional,nems_nmmb_regional,eta1_ll,eta2_ll,pdtop_ll,pt_ll,&
       regional,wrf_mass_regional,twodvar_regional
  use hybrid_ensemble_parameters, only: grd_ens
  use mpimod, only: mype
  implicit none

! Declare passed variables
  real(r_kind),dimension(grd_ens%lat2,grd_ens%lon2)       ,intent(in   ) :: ps
  real(r_kind),dimension(grd_ens%lat2,grd_ens%lon2,nsig)  ,intent(in   ) :: tv
  real(r_kind),dimension(grd_ens%lat2,grd_ens%lon2,nsig+1),intent(  out) :: prs

! Declare local variables
  real(r_kind) kapr,trk
  integer(i_kind) i,j,k,k2    ! ,it

! Declare local parameter
  real(r_kind),parameter:: ten = 10.0_r_kind

                                     
  kapr=one/rd_over_cp

  if (regional) then
     if(wrf_nmm_regional.or.nems_nmmb_regional) then
        do k=1,nsig+1
           do j=1,grd_ens%lon2
              do i=1,grd_ens%lat2
                 prs(i,j,k)=one_tenth* &
                      (eta1_ll(k)*pdtop_ll + &
                      eta2_ll(k)*(ten*ps(i,j)-pdtop_ll-pt_ll) + &
                      pt_ll)
              end do
           end do
        end do
     elseif (wrf_mass_regional .or. twodvar_regional) then
        do k=1,nsig+1
           do j=1,grd_ens%lon2
              do i=1,grd_ens%lat2
                 prs(i,j,k)=one_tenth*(eta1_ll(k)*(ten*ps(i,j)-pt_ll) + pt_ll)
              end do
           end do
        end do
     endif
  else
     k=1
     k2=nsig+1
     do j=1,grd_ens%lon2
        do i=1,grd_ens%lat2
           prs(i,j,k)=ps(i,j)
           prs(i,j,k2)=zero
        end do
     end do
     if (idvc5 /= 3) then
!$omp parallel do schedule(dynamic,1) private(k,j,i)
        do k=2,nsig
           do j=1,grd_ens%lon2
              do i=1,grd_ens%lat2
                 prs(i,j,k)=ak5(k)+bk5(k)*ps(i,j)
              end do
           end do
        end do
     else
!$omp parallel do schedule(dynamic,1) private(k,j,i,trk)
        do k=2,nsig
           do j=1,grd_ens%lon2
              do i=1,grd_ens%lat2
                 trk=(half*(tv(i,j,k-1)+tv(i,j,k))/tref5(k))**kapr
                 prs(i,j,k)=ak5(k)+(bk5(k)*ps(i,j))+(ck5(k)*trk)
              end do
           end do
        end do
     end if
  end if

  return
end subroutine general_getprs_glb<|MERGE_RESOLUTION|>--- conflicted
+++ resolved
@@ -215,11 +215,7 @@
           iret = -1
           beta_s0=one
           if (mype==npe) &
-<<<<<<< HEAD
              write(6,*)'***WARNING*** ERROR READING ENS FILE : ',trim(filename),' IRET=',IRET,' RESET beta_s0=',beta_s0
-=======
-             write(6,*)'***WARNING*** TROUBLE READING ENS FILE : ',trim(filename),' IRET=',IRET,' RESET beta1_inv=',beta1_inv
->>>>>>> 7e849715
           cycle
  105      continue
        else
@@ -251,11 +247,7 @@
           beta_s=one
           beta_e=zero
           if (mype==npe) &
-<<<<<<< HEAD
                write(6,*)'***WARNING*** ERROR READING ENS FILE : ',trim(filename),' IRET=',IRET,' RESET beta_s0=',beta_s0
-=======
-               write(6,*)'***WARNING*** TROUBLE READING ENS FILE : ',trim(filename),' IRET=',IRET,' RESET beta1_inv=',beta1_inv
->>>>>>> 7e849715
           cycle
        endif
 
