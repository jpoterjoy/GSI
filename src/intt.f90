--- conflicted
+++ resolved
@@ -109,13 +109,8 @@
 !
 !$$$
   use kinds, only: r_kind,i_kind,r_quad
-<<<<<<< HEAD
   use constants, only: half,one,zero,tiny_r_kind,cg_term,r3600,two
-  use obsmod, only: t_ob_type,lsaveobsens,l_do_adjoint
-=======
-  use constants, only: half,one,zero,tiny_r_kind,cg_term,r3600
   use obsmod, only: t_ob_type,lsaveobsens,l_do_adjoint,luse_obsdiag
->>>>>>> 9f68332d
   use qcmod, only: nlnqc_iter,varqc_iter
   use gridmod, only: latlon1n,latlon11,latlon1n1
   use jfunc, only: jiter,l_foto,xhat_dt,dhat_dt
