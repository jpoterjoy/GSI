  subroutine general_write_gfsatm(grd,sp_a,sp_b,filename,mype,mype_out,sub_z,sub_ps,&
       sub_vor,sub_div,sub_tv,sub_q,sub_oz,sub_cwmr,ibin,iret_write)
!$$$  subprogram documentation block
!                .      .    .                                       .
! subprogram:    general_write_gfsatm  adaptation of write_gfsatm for general resolutions
!   prgmmr: parrish          org: np22                date: 1990-10-10
!
! abstract: copied from write_gfsatm, primarily for writing in gefs sigma files, where the
!            input resolution and the grid that variables are reconstructed on can be
!            different from the analysis grid/resolution.
!
! program history log:
!   2010-02-25  parrish
!   2010-03-29  todling - add prologue; load_grid now in commvars
!   2014-12-03  derber - simplify if structure and use guess surface height
!               directly
!
!   input argument list:
!
!   output argument list:
!
! attributes:
!   language: f90
!   machine:  ibm RS/6000 SP
!
!$$$

    use kinds, only: r_kind,i_kind,r_single
    use sigio_r_module, only: sigio_dbti,sigio_rropen,sigio_rrhead,sigio_rwhead,&
        sigio_rrdbti,sigio_rwdbti,sigio_rwopen,sigio_rclose,sigio_aldbti
    use sigio_module, only: sigio_head,sigio_alhead
    use general_sub2grid_mod, only: sub2grid_info
    use guess_grids, only: ntguessig,ifilesig
    use obsmod, only: iadate
    use mpimod, only: npe
    use general_specmod, only: spec_vars
    use gridmod, only: ntracer,ncepgfs_head,idpsfc5,idthrm5,cp5,idvc5,idvm5
    use general_commvars_mod, only: load_grid
    use ncepgfs_io, only: sigio_cnvtdv8
    use constants, only: zero,zero_single,one,fv
    use gsi_4dvar, only: ibdate,nhr_obsbin,lwrite4danl
    implicit none

! !INPUT PARAMETERS:
    character(*)                           ,intent(in   ) :: filename     ! file to open and write to
    integer(i_kind)                        ,intent(in   ) :: mype,mype_out      ! mpi task number

    type(sub2grid_info)                    ,intent(in   ) :: grd
    type(spec_vars)                        ,intent(in   ) :: sp_a,sp_b

    real(r_kind),dimension(grd%lat2,grd%lon2)      ,intent(in   ) :: sub_z, sub_ps  !2d
    real(r_kind),dimension(grd%lat2,grd%lon2,grd%nsig) ,intent(in   ) :: sub_vor,sub_div,sub_tv,sub_q,sub_oz, &
                                                             sub_cwmr

    integer(i_kind), intent(in)::   ibin
    integer(i_kind), intent(out)::  iret_write

    integer(i_kind),parameter::  lunges = 11
    integer(i_kind),parameter::  lunanl = 51

    character(6):: fname_ges

    real(r_kind),dimension(grd%itotsub):: work
    real(r_kind),dimension(grd%nlon,grd%nlat-2):: grid,grid2
    real(r_kind),dimension(grd%lat2,grd%lon2):: work_ps
    real(r_kind),dimension(grd%lat2,grd%lon2,grd%nsig):: work_tv

    real(r_kind),dimension(sp_b%nc):: spec_work
    real(r_kind),dimension(sp_a%nc):: spec_work_sm
    real(r_kind),dimension(sp_b%nc),target ::  specges_4

    integer nlatm2,icount,itotflds,i,j,iret,kvar,klev,k
    integer(i_kind),dimension(npe)::ilev,ivar
    integer(i_kind),dimension(5):: mydate

    integer(i_kind),dimension(8) :: ida,jda
    real(r_kind),dimension(5)    :: fha

    type(sigio_head):: sigges_head,siganl_head
    type(sigio_dbti):: sigdati

    logical lloop

!*************************************************************************
!   Initialize local variables
    iret_write=0
    nlatm2=grd%nlat-2
    itotflds=6*grd%nsig+2  ! Hardwired for now!  vor,div,tv,q,oz,cwmr,ps,z
    lloop=.true.
 
!   Set guess file name
    write(fname_ges,100) ifilesig(ntguessig)
100    format('sigf',i2.2)
!   Handle case of NCEP SIGIO

    i=1
! Have all files open ges and read header for now with RanRead
<<<<<<< HEAD
    call sigio_rropen(lunges,fname_ges,iret)
    call sigio_rrhead(lunges,sigges_head,iret)

! All tasks should also open output file for random write
    call sigio_rwopen(lunanl,filename,iret_write)
    call sigio_alhead(siganl_head,iret,levs=sigges_head%levs, &
       nvcoord=sigges_head%nvcoord,ntrac=sigges_head%ntrac,idvm=sigges_head%idvm)
    if (iret_write /=0) goto 1000
=======
    if(mype < itotflds .or. mype == mype_out)then
      call sigio_rropen(lunges,fname_ges,iret)
      call sigio_rrhead(lunges,sigges_head,iret)

! All tasks should also open output file for random write
      call sigio_rwopen(lunanl,filename,iret_write)
      call sigio_alhead(siganl_head,iret,levs=sigges_head%levs, &
         nvcoord=sigges_head%nvcoord,ntrac=sigges_head%ntrac,idvm=sigges_head%idvm)
      if (iret_write /=0) goto 1000
    end if
>>>>>>> 3e8680a2

! Load date
       if (.not.lwrite4danl) then
          mydate=iadate
       else
!  increment mydate ...                                                                                                                              
          mydate=ibdate
          fha(:)=zero ; ida=0; jda=0
          fha(2)=real(nhr_obsbin*(ibin-1))  ! relative time interval in hours
          ida(1)=mydate(1) ! year
          ida(2)=mydate(2) ! month
          ida(3)=mydate(3) ! day
          ida(4)=0         ! time zone
          ida(5)=mydate(4) ! hour

   ! Move date-time forward by nhr_assimilation hours
          call w3movdat(fha,ida,jda)
          mydate(1)=jda(1)
          mydate(2)=jda(2)
          mydate(3)=jda(3)
          mydate(4)=jda(5)
       end if

!    if (mype==mype_out) then
!      Replace header record date with analysis time
       siganl_head = sigges_head
       siganl_head%fhour    = zero_single
       siganl_head%idate(1) = mydate(4) !hour
       siganl_head%idate(2) = mydate(2) !month
       siganl_head%idate(3) = mydate(3) !day
       siganl_head%idate(4) = mydate(1) !year

!      Load grid dimension and other variables used below
!      into local header structure

!      Write header to analysis file
    if (mype==mype_out) then
       call sigio_rwhead(lunanl,siganl_head,iret)
       iret_write=iret_write+iret
    end if

!   Surface pressure.
!   NCEP SIGIO has two options for surface pressure.  Variable idpsfc5
!   indicates the type:
!      idpsfc5= 0,1 for ln(psfc)
!      idpsfc5= 2 for psfc
    work_ps=sub_ps
!   If output ln(ps), take log of ps in cb
    if (idpsfc5 /= 2) then
       do j=1,grd%lon2
          do i=1,grd%lat2
             if(work_ps(i,j)<=zero)then
                work_ps(i,j)=one
             end if
             work_ps(i,j)=log(work_ps(i,j))
          end do
       end do
    endif

!   Thermodynamic variable
!   The GSI analysis variable is virtual temperature (Tv).  For SIGIO
!   we have three possibilities:  Tv, sensible temperature (T), or
!   enthalpy (h=CpT).  Variable idthrm5 indicates the type
!       idthrm5 = 0,1 = virtual temperature (Tv)
!       idthrm5 = 2   = sensible (dry) temperature (T)
!       idthrm5 = 3   = enthalpy (h=CpT)
    
    work_tv=sub_tv
    if (idthrm5==2 .or. idthrm5==3) then

!      Convert virtual temperature to dry temperature
       do k=1,grd%nsig
          do j=1,grd%lon2
             do i=1,grd%lat2
                work_tv(i,j,k)=work_tv(i,j,k)/(one+fv*sub_q(i,j,k))
             end do
          end do
       end do

!      If output is enthalpy, convert dry temperature to CpT
       if (idthrm5==3) call sigio_cnvtdv8(grd%lat2*grd%lon2,&
            grd%lat2*grd%lon2,grd%nsig,idvc5,idvm5,ntracer,&
            iret,work_tv,sub_q,cp5,-1)
    endif


! Do loop until total fields have been processed.  Stop condition on itotflds

    icount=0
    gfsfields:  do while (lloop)

! First, perform sub2grid for up to npe
       call general_gather(grd,sub_z,work_ps,work_tv,sub_vor,sub_div,sub_q,sub_oz,&
              sub_cwmr,icount,ivar,ilev,work)

       do k=1,npe  ! loop over pe distributed data
          kvar=ivar(k)

          if(mype == k-1 .and. kvar > 0)then
! HS
            klev=ilev(k)
            if ( kvar==1) then
               sigdati%i = 1                                        ! hs
! PS
            else if ( kvar==2 ) then
               sigdati%i = 2                                        ! ps
! TV
            else if ( kvar==3 ) then
               sigdati%i = 2+klev                                   ! temperature
!  Z
<<<<<<< HEAD
          else if ( kvar==4 .and. (mype==(k-1)) ) then
             sigdati%i = siganl_head%levs + 2 + (klev-1) * 2 + 2      ! vorticity
!  D
          else if ( kvar==5 .and. (mype==(k-1)) ) then
             sigdati%i = siganl_head%levs + 2 + (klev-1) * 2 + 1      ! divergence
!  Q
          else if ( kvar==6 .and. (mype==(k-1)) ) then
             sigdati%i = siganl_head%levs * (2+1) + 2 + klev          ! q
! OZ
          else if ( kvar==7 .and. (mype==(k-1)) ) then
             sigdati%i = siganl_head%levs * (2+2) + 2 + klev          ! oz
! CW
          else if ( kvar==8 .and. (mype==(k-1)) ) then
             sigdati%i = siganl_head%levs * (2+3) + 2 + klev       ! cw, 3rd tracer
          end if

          if ( klev>0 .and. (mype==k-1) ) then
             sigdati%f => specges_4
             call sigio_rrdbti(lunges,sigges_head,sigdati,iret)
             call load_grid(work,grid)
             do i=1,sp_b%nc
                spec_work(i) = specges_4(i)
                if(sp_b%factsml(i))spec_work(i)=zero
             end do
             call general_sptez_s_b(sp_a,sp_b,spec_work,grid2,1)
             grid=grid-grid2
             call general_sptez_s(sp_a,spec_work_sm,grid,-1)
             call sppad(0,sp_a%jcap,spec_work_sm,0,sp_b%jcap,spec_work)
             if (kvar/=4 .and. kvar/=5) then
                do i=1,sp_b%nc
                   specges_4(i)=specges_4(i)+spec_work(i)
                   if(sp_b%factsml(i))specges_4(i)=zero_single
                end do
             else
                do i=1,sp_b%nc
                   specges_4(i)=specges_4(i)+spec_work(i)
                   if(sp_b%factvml(i))specges_4(i)=zero_single
                end do
             endif
=======
            else if ( kvar==4 ) then
               sigdati%i = siganl_head%levs + 2 + (klev-1) * 2 + 2      ! vorticity
!  D
            else if ( kvar==5 ) then
               sigdati%i = siganl_head%levs + 2 + (klev-1) * 2 + 1      ! divergence
!  Q
            else if ( kvar==6 ) then
               sigdati%i = siganl_head%levs * (2+1) + 2 + klev          ! q
! OZ
            else if ( kvar==7 ) then
               sigdati%i = siganl_head%levs * (2+2) + 2 + klev          ! oz
! CW
            else if ( kvar==8 ) then
               sigdati%i = siganl_head%levs * (2+3) + 2 + klev       ! cw, 3rd tracer
            end if

            if ( klev>0 ) then
                sigdati%f => specges_4
                call sigio_rrdbti(lunges,sigges_head,sigdati,iret)
                if(kvar /= 1)then                      ! if sfc elevation field just write out
                  call load_grid(work,grid)
                  do i=1,sp_b%nc
                     spec_work(i) = specges_4(i)
                  end do
                  do i=1,sp_b%nc
                     if(sp_b%factsml(i))spec_work(i)=zero
                  end do
                  call general_sptez_s_b(sp_a,sp_b,spec_work,grid2,1)
                  grid=grid-grid2
                  call general_sptez_s(sp_a,spec_work_sm,grid,-1)
                  call sppad(0,sp_a%jcap,spec_work_sm,0,sp_b%jcap,spec_work)
                  do i=1,sp_b%nc
                     specges_4(i)=specges_4(i)+spec_work(i)
                  end do
                  if (kvar/=4 .and. kvar/=5) then
                     do i=1,sp_b%nc
                        if(sp_b%factsml(i))specges_4(i)=zero_single
                     end do
                  else
                     do i=1,sp_b%nc
                        if(sp_b%factvml(i))specges_4(i)=zero_single
                     end do
                  endif
                end if
>>>>>>> 3e8680a2


! Write out using RanWrite
                call sigio_rwdbti(lunanl,siganl_head,sigdati,iret)
                iret_write=iret_write+iret

            endif ! end if pe and ivar check
          end if

       end do  !end do over pes

       if (icount>itotflds) then
          lloop=.false.
          exit gfsfields
       end if

    end do gfsfields
<<<<<<< HEAD
    deallocate(siganl_head%vcoord,siganl_head%cfvars)
    call sigio_rclose(lunges,iret)
    call sigio_rclose(lunanl,iret)
    iret_write=iret_write+iret
    if (iret_write /=0) goto 1000
=======
>>>>>>> 3e8680a2

!   Print date/time stamp
    if (mype==mype_out) then
       write(6,700) siganl_head%jcap,grd%nlon,nlatm2,siganl_head%levs,&
            siganl_head%fhour,siganl_head%idate
700    format('GENERAL_WRITE_GFSATM:  anl write, jcap,lonb,latb,levs=',&
            4i6,', hour=',f10.1,', idate=',4i5)
    endif

    if(mype < itotflds .or. mype == mype_out)then
       deallocate(siganl_head%vcoord,siganl_head%cfvars)
       call sigio_rclose(lunges,iret)
       call sigio_rclose(lunanl,iret)
       iret_write=iret_write+iret
       if (iret_write /=0) goto 1000
    end if
    return


!   ERROR detected while reading file
1000 continue
     write(6,*)'GENERAL_WRITE_GFSATM:  ***ERROR*** writing ',&
         trim(filename),' mype,iret_write=',mype,iret_write
     return

end subroutine general_write_gfsatm


subroutine general_gather(grd,g_z,g_ps,g_tv,g_vor,g_div,g_q,g_oz,g_cwmr, &
           icount,ivar,ilev,work)

! !USES:

  use kinds, only: r_kind,i_kind
  use mpimod, only: npe,mpi_comm_world,ierror,mpi_rtype
  use general_sub2grid_mod, only: sub2grid_info
  use gridmod, only: strip
  implicit none

! !INPUT PARAMETERS:

  type(sub2grid_info)                   ,intent(in   ) :: grd
  integer(i_kind),intent(inout) :: icount
  integer(i_kind),dimension(npe),intent(inout):: ivar,ilev
  real(r_kind),dimension(grd%itotsub),intent(out) :: work

! !OUTPUT PARAMETERS:

  real(r_kind),dimension(grd%lat2,grd%lon2)     ,intent(  in) :: g_z,g_ps
  real(r_kind),dimension(grd%lat2,grd%lon2,grd%nsig),intent(  in) :: g_tv,&
       g_vor,g_div,g_q,g_oz,g_cwmr

! !DESCRIPTION: Transfer contents of 3d subdomains to 2d work arrays over pes
!
! !REVISION HISTORY:
!   2013-06-19  treadon
!   2013-10-24  todling  update interface to strip
!
! !REMARKS:
!
!   language: f90
!   machine:  ibm rs/6000 sp; sgi origin 2000; compaq/hp
!
! !AUTHOR:
!   kleist           org: np23                date: 2013-06-19
!
!EOP
!-------------------------------------------------------------------------

  integer(i_kind) klev,k
  real(r_kind),dimension(grd%lat1*grd%lon1,npe):: sub

  do k=1,npe
     icount=icount+1     

     if(icount == 1)then
        ivar(k)=1
        ilev(k)=1
        call strip(g_z ,sub(:,k))

     else if(icount == 2)then
        ivar(k)=2
        ilev(k)=1
        call strip(g_ps ,sub(:,k))

     else if( icount>= 3 .and. icount<=(grd%nsig+2) )then
        ivar(k)=3
        klev=icount-2
        ilev(k)=klev
        call strip(g_tv(:,:,klev) ,sub(:,k))

     else if( icount>=(grd%nsig)+3 .and. icount<=2*(grd%nsig)+2 )then
        ivar(k)=4
        klev=icount-2-(grd%nsig)
        ilev(k)=klev
        call strip(g_vor(:,:,klev) ,sub(:,k))

     else if( icount>=2*(grd%nsig)+3 .and. icount<=3*(grd%nsig)+2 )then
        ivar(k)=5
        klev=icount-2-2*(grd%nsig)
        ilev(k)=klev
        call strip(g_div(:,:,klev) ,sub(:,k))

    else if( icount>=3*(grd%nsig)+3 .and. icount<=4*(grd%nsig)+2 )then
        ivar(k)=6
        klev=icount-2-3*(grd%nsig)
        ilev(k)=klev
        call strip(g_q(:,:,klev) ,sub(:,k))

    else if( icount>=4*(grd%nsig)+3 .and. icount<=5*(grd%nsig)+2 )then
        ivar(k)=7
        klev=icount-2-4*(grd%nsig)
        ilev(k)=klev
        call strip(g_oz(:,:,klev) ,sub(:,k))

    else if( icount>=5*(grd%nsig)+3 .and. icount<=6*(grd%nsig)+2 )then
        ivar(k)=8
        klev=icount-2-5*(grd%nsig)
        ilev(k)=klev
        call strip(g_cwmr(:,:,klev) ,sub(:,k))
    else
! NULL, No work to be done for this pe
        ivar(k)=-1
        ilev(k)=-1    
     end if
  end do

  call mpi_alltoallv(sub,grd%isc_g,grd%isd_g,mpi_rtype,&
       work,grd%ijn,grd%displs_g,mpi_rtype,&
       mpi_comm_world,ierror)

  return
end subroutine general_gather<|MERGE_RESOLUTION|>--- conflicted
+++ resolved
@@ -95,16 +95,6 @@
 
     i=1
 ! Have all files open ges and read header for now with RanRead
-<<<<<<< HEAD
-    call sigio_rropen(lunges,fname_ges,iret)
-    call sigio_rrhead(lunges,sigges_head,iret)
-
-! All tasks should also open output file for random write
-    call sigio_rwopen(lunanl,filename,iret_write)
-    call sigio_alhead(siganl_head,iret,levs=sigges_head%levs, &
-       nvcoord=sigges_head%nvcoord,ntrac=sigges_head%ntrac,idvm=sigges_head%idvm)
-    if (iret_write /=0) goto 1000
-=======
     if(mype < itotflds .or. mype == mype_out)then
       call sigio_rropen(lunges,fname_ges,iret)
       call sigio_rrhead(lunges,sigges_head,iret)
@@ -115,7 +105,6 @@
          nvcoord=sigges_head%nvcoord,ntrac=sigges_head%ntrac,idvm=sigges_head%idvm)
       if (iret_write /=0) goto 1000
     end if
->>>>>>> 3e8680a2
 
 ! Load date
        if (.not.lwrite4danl) then
@@ -226,47 +215,6 @@
             else if ( kvar==3 ) then
                sigdati%i = 2+klev                                   ! temperature
 !  Z
-<<<<<<< HEAD
-          else if ( kvar==4 .and. (mype==(k-1)) ) then
-             sigdati%i = siganl_head%levs + 2 + (klev-1) * 2 + 2      ! vorticity
-!  D
-          else if ( kvar==5 .and. (mype==(k-1)) ) then
-             sigdati%i = siganl_head%levs + 2 + (klev-1) * 2 + 1      ! divergence
-!  Q
-          else if ( kvar==6 .and. (mype==(k-1)) ) then
-             sigdati%i = siganl_head%levs * (2+1) + 2 + klev          ! q
-! OZ
-          else if ( kvar==7 .and. (mype==(k-1)) ) then
-             sigdati%i = siganl_head%levs * (2+2) + 2 + klev          ! oz
-! CW
-          else if ( kvar==8 .and. (mype==(k-1)) ) then
-             sigdati%i = siganl_head%levs * (2+3) + 2 + klev       ! cw, 3rd tracer
-          end if
-
-          if ( klev>0 .and. (mype==k-1) ) then
-             sigdati%f => specges_4
-             call sigio_rrdbti(lunges,sigges_head,sigdati,iret)
-             call load_grid(work,grid)
-             do i=1,sp_b%nc
-                spec_work(i) = specges_4(i)
-                if(sp_b%factsml(i))spec_work(i)=zero
-             end do
-             call general_sptez_s_b(sp_a,sp_b,spec_work,grid2,1)
-             grid=grid-grid2
-             call general_sptez_s(sp_a,spec_work_sm,grid,-1)
-             call sppad(0,sp_a%jcap,spec_work_sm,0,sp_b%jcap,spec_work)
-             if (kvar/=4 .and. kvar/=5) then
-                do i=1,sp_b%nc
-                   specges_4(i)=specges_4(i)+spec_work(i)
-                   if(sp_b%factsml(i))specges_4(i)=zero_single
-                end do
-             else
-                do i=1,sp_b%nc
-                   specges_4(i)=specges_4(i)+spec_work(i)
-                   if(sp_b%factvml(i))specges_4(i)=zero_single
-                end do
-             endif
-=======
             else if ( kvar==4 ) then
                sigdati%i = siganl_head%levs + 2 + (klev-1) * 2 + 2      ! vorticity
 !  D
@@ -311,7 +259,6 @@
                      end do
                   endif
                 end if
->>>>>>> 3e8680a2
 
 
 ! Write out using RanWrite
@@ -329,14 +276,6 @@
        end if
 
     end do gfsfields
-<<<<<<< HEAD
-    deallocate(siganl_head%vcoord,siganl_head%cfvars)
-    call sigio_rclose(lunges,iret)
-    call sigio_rclose(lunanl,iret)
-    iret_write=iret_write+iret
-    if (iret_write /=0) goto 1000
-=======
->>>>>>> 3e8680a2
 
 !   Print date/time stamp
     if (mype==mype_out) then
