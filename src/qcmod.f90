module qcmod
!$$$  module documentation block
!                .      .    .                                       .
! module:    qcmod
!   prgmmr: kleist           org: w/nmc20             date: 2003-09-30
!
! abstract: module containing data quality control variables
!
! program history log:
!   2003-09-30  kleist
!   2004-05-18  kleist, documentation
!   2004-07-23  derber - modify to include conventional sst
!   2004-10-12  parrish - modifications for nonlinear qc
!   2004-12-02  treadon - initialize b_ref and pg_ref
!   2005-01-20  okamoto - add ermax for ssmi/amsre/ssmis
!   2005-04-07  treadon - add logical flags to indicate nonlinear qc
!                         is on (=.true.) or off (=.false.)
!   2005-05-27  derber  - level output change
!   2005-08-03  derber  - remove qc parameters for conventional data
!   2005-09-29  derber  - remove qc parameters for sat and pcp data, move cg_term to constants 
!   2006-01-31  derber  - correct bug in upprof and dwprof loop logical test
!   2006-05-24  treadon - add vadfile to carry name of vad wind bufr file
!   2006-05-22  su - add noiqc flag
!   2006-07-28  derber  - add dfact1, initialize
!   2006-08-07  treadon - remove nlnqc_oz (not used)
!   2007-04-16       su - add c_varqc for determining the spped to turn on var. qc
!   2008-06-03  treadon - add use_poq7
!   2011-04-03  li      - (1) Add setup_tzr_qc, tz_retrieval for Tz retrieval.  Add QC with Tzr to some QC subroutines
!                       - (2) Introduce nst_tzr to control QC with Tz retrieval
!                       - (3) Modify QC subroutines by adding a few dummy variables for Tz retrieval
!   2011-02-17  todling - add parameter to control O3 Jacobian from IR instruments
!   2011-05-05  mccarty - removed declaration and assignment of repe_dw
!   2011-05-20  mccarty - add qc_atms routine
!   2011-07-08  collard - reverse relaxation of AMSU-A Ch 5 QC introduced at revision 5986.
!   2012-11-10  s.liu   - add logical variable newvad to identify new and old vad wind
!   2013-05-07  tong    - add logical variable tdrerr_inflate for tdr obs err
!                         inflation and tdrgross_fact to adjust tdr gross error
!   2013-07-19  zhu     - tighten quality control for amsua surface sensitive channels when emiss_bc=.t.
!   2013-10-27  todling - add create/destroy
!   2014-01-09  mccarty - do not apply qc to wv channels for amsub (lower quality than mhs)
!   2014-05-29  thomas  - add lsingleradob functionality rejection flag
!                         (originally of mccarty)
<<<<<<< HEAD
=======
!   2014-10-06  carley  - add logicals for buddy check
>>>>>>> 8c6c9049
!
! subroutines included:
!   sub init_qcvars
!   sub create_qcvars
!   sub destroy_qcvars
!   sub errormod
!   sub setup_tzr_qc    - set up QC with Tz retrieval
!   sub tz_retrieval    - Apply Tz retrieval
!   sub qc_ssmi         - qc ssmi data
!   sub qc_seviri       - qc seviri data
!   sub qc_ssu          - qc ssu data
!   sub qc_avhrr        - qc avhrr data
!   sub qc_goesimg      - qc goesimg data
!   sub qc_msu          - qc msu data
!   sub qc_irsnd        - qc ir sounder data (hirs,goesndr,iasi,airs,cris)
!   sub qc_amsua        - qc amsua data
!   sub qc_mhs          - qc msu, amsub and hsb data
!   sub qc_atms         - qc atms data
!
! remarks: variable definitions below
!   def dfact           - factor for duplicate obs at same location for conv. data
!   def dfact1          - time factor for duplicate obs at same location for conv. data
!   def erradar_inflate - radar error inflation factor
!   def tdrerr_inflate  - logical variable to inflate obs error for tdr data
!   def tdrgross_fact   - factor applies to tdr gross error
!   def npres_print     - number of levels for print
!   def ptop,pbot       - arrays containing top pressure and bottom pressure of print levels
!   def ptopq,pbotq     - arrays containing top pressure and bottom pressure of print levels for q
!   def ptopo3,pboto3   - arrays containing top pressure and bottom pressure of print levels for o3 levels
!   def vadfile         - local name of bufr file containing vad winds (used by read_radar)
!   def use_poq7        - if true, accept sbuv/2 obs with profile ozone quality flag 7
!
!    following used for nonlinear qc:
!
!   def nlnqc_iter   - logical flag (T=nonlinear qc on, F=nonlinear qc off) for iteration
!
!   def noiqc        - logic flag for oiqc, noiqc='false' with oiqc on
!
!
! attributes:
!   language: f90
!   machine:  ibm rs/6000 sp
!
!$$$ end documentation block

  use kinds, only: i_kind,r_kind
  use constants, only: zero,quarter,half,one,two,three,four,five,tiny_r_kind,rd,grav
  use constants, only: r0_01,r0_02,r0_03,r0_04,r0_05,r10,r60,r100,h300,r400,r1000,r2000,r2400,r4000
  use constants, only: deg2rad,rad2deg,t0c,one_tenth
  use obsmod, only: rmiss_single
  use radinfo, only: iuse_rad,nst_tzr,passive_bc
  implicit none

! set default to private
  private
! set subroutines to public
  public :: init_qcvars
  public :: create_qcvars
  public :: destroy_qcvars
  public :: errormod
  public :: setup_tzr_qc
  public :: qc_ssmi
  public :: qc_seviri
  public :: qc_ssu
  public :: qc_goesimg
  public :: qc_msu
  public :: qc_irsnd
  public :: qc_avhrr
  public :: qc_amsua
  public :: qc_mhs
  public :: qc_atms
  public :: qc_noirjaco3
  public :: qc_noirjaco3_pole
  public :: qc_satwnds
! set passed variables to public
  public :: npres_print,nlnqc_iter,varqc_iter,pbot,ptop,c_varqc
  public :: use_poq7,noiqc,vadfile,dfact1,dfact,erradar_inflate,tdrgross_fact
  public :: pboto3,ptopo3,pbotq,ptopq,newvad,tdrerr_inflate
  public :: igood_qc,ifail_crtm_qc,ifail_satinfo_qc,ifail_interchan_qc,&
            ifail_gross_qc,ifail_cloud_qc,ifail_outside_range
<<<<<<< HEAD
=======

  public :: buddycheck_t,buddydiag_save
>>>>>>> 8c6c9049

  logical nlnqc_iter
  logical noiqc
  logical use_poq7
  logical qc_noirjaco3
  logical qc_noirjaco3_pole
  logical newvad
  logical tdrerr_inflate
  logical qc_satwnds
  logical buddycheck_t
  logical buddydiag_save

  character(10):: vadfile
  integer(i_kind) npres_print
  real(r_kind) dfact,dfact1,erradar_inflate,c_varqc,tdrgross_fact
  real(r_kind) varqc_iter
  real(r_kind),allocatable,dimension(:)::ptop,pbot,ptopq,pbotq,ptopo3,pboto3

! Declare variables for QC with Tz retrieval
  real(r_kind), private :: e_ts,e_ta,e_qa
  real(r_kind), private :: tzchk

!  Definition of id_qc flags
!  Good Observations (0)
  integer(i_kind),parameter:: igood_qc=0

!  SETUPRAD or general flags (0-10)
!  Reject due to flag in radinfo in setuprad
  integer(i_kind),parameter:: ifail_satinfo_qc=1
!  Failure in CRTM in setuprad
  integer(i_kind),parameter:: ifail_crtm_qc=2
!  Reject due to gross check failure in setuprad
  integer(i_kind),parameter:: ifail_gross_qc=3
!  Reject due to interchannel check (i.e., if one channel fails in group whole group thrown out) in setuprad
  integer(i_kind),parameter:: ifail_interchan_qc=4
!  Reject due to not using over this surface in qc routine
  integer(i_kind),parameter:: ifail_surface_qc=5
!  Reject due to gross check in specific qc routine                                                                          
  integer(i_kind),parameter:: ifail_gross_routine_qc=6
!  Reject due to cloud > limit for channel in qc routine
  integer(i_kind),parameter:: ifail_cloud_qc=7
!  Reject due to inaccurate emissivity/surface temperature estimate in qc routine
  integer(i_kind),parameter:: ifail_emiss_qc=8
!  Reject due to observations being out of range in qc routine
  integer(i_kind),parameter:: ifail_range_qc=9
!  Reject because outside the range of lsingleradob
  integer(i_kind),parameter:: ifail_outside_range=11

!  Failures specific to qc routine start at 50 and the numbers overlap
!  QC_SSMI failures 
!  Reject due to krain type not equal to 0 in subroutine qc_ssmi
  integer(i_kind),parameter:: ifail_krain_qc=50
!  Reject due to ierrret > 0 in subroutine qc_ssmi
  integer(i_kind),parameter:: ifail_ierrret_qc=51
!  Reject due to tpwc < 0 in subroutine qc_ssmi
  integer(i_kind),parameter:: ifail_tpwc_qc=52
!  Reject due to sgagl < 25. and amsre_low in subroutine qc_ssmi
  integer(i_kind),parameter:: ifail_sgagl_qc=53
!  Reject in topography check in subroutine qc_ssmi
  integer(i_kind),parameter:: ifail_topo_ssmi_qc=54
!  Reject because varinv < tiny in subroutine qc_ssmi
  integer(i_kind),parameter:: ifail_varinv_qc=55
!  Reject because ch2 check in subroutine qc_ssmi
  integer(i_kind),parameter:: ifail_ch2_qc=56
!  Reject because scattering over land in subroutine qc_ssmi
  integer(i_kind),parameter:: ifail_scatt_qc=57

! QC_IRSND        
!  Reject because wavenumber > 2400 in subroutine qc_irsnd
  integer(i_kind),parameter:: ifail_2400_qc=50
!  Reject because wavenumber > 2000 in subroutine qc_irsnd
  integer(i_kind),parameter:: ifail_2000_qc=51
!  Reject because goes sounder and satellite zenith angle > 60 in subroutine qc_irsnd
  integer(i_kind),parameter:: ifail_satzen_qc=52
!  Reject because of surface emissivity/temperature influence in subroutine qc_irsnd                                     
  integer(i_kind),parameter:: ifail_sfcir_qc=53

! QC_AMSUA          
!  Reject because factch6 > limit in subroutine qc_amsua
  integer(i_kind),parameter:: ifail_factch6_qc=50
!  Reject because factch4 > limit in subroutine qc_amsua
  integer(i_kind),parameter:: ifail_factch4_qc=51

! QC_MHS          
!  Reject because fact1 > limit in subroutine qc_mhs
  integer(i_kind),parameter:: ifail_fact1_qc=50

! QC_SSU          

! QC_MSU          

! QC_seviri          

! QC_avhrr          
!  Reject because of too large surface temperature physical retrieval in qc routine: tz_retrieval (see nst_tzr)
  integer(i_kind),parameter:: ifail_tzr_qc=10
! Also used (shared w/ other qc-codes):
!  ifail_2400_qc=50
!  ifail_2000_qc=51
!  ifail_cloud_qc=7
!  ifail_sfcir_qc=53

! QC_goesimg          
!  Reject because of standard deviation in subroutine qc_goesimg
  integer(i_kind),parameter:: ifail_std_goesimg_qc=50 

contains
 
  subroutine init_qcvars
!$$$  subprogram documentation block
!                .      .    .                                       .
! subprogram:    init_qcvars
!   prgmmr: kleist           org: np20                date: 2003-09-30
!
! abstract: initialize variables used in data quality control
!
! program history log:
!   2003-09-30  kleist
!   2004-05-18  kleist, documentation
!   2004-07-23  derber  - modify to include conventional sst
!   2005-01-20  okamoto - add ermax for ssmi/amsre/ssmis
!   2005-02-18  treadon - reduce ps gross limit from 10.0 to 5.0
!   2005-03-08  cucurull - reduce gps ro gross limit from 10.0 to 3.0
!   2005-06-03  cucurull - increase gps ro gross limit from 3.0 to 10.0
!   2007-01-09  sienkiewicz - new levels for ozone stat printout
!   2008-04-23  safford  - rm unused parameter
!   2008-09-05  lueken   - merged ed's changes into q1fy09 code
!   2012-07-19  todling - add qc_satwnds to allow bypass of satwind qc
!   2013-10-27  todling - move alloc space to create_qcvars
!   2014-10-06  carley - add logicals for buddy check
!
!   input argument list:
!
!   output argument list:
!
! attributes:
!   language: f90
!   machine:  ibm rs/6000 sp
!
!$$$
    implicit none

    npres_print = 12
    
    dfact    = zero
    dfact1   = three
    varqc_iter=one

    erradar_inflate   = one
    tdrerr_inflate    = .false.
    tdrgross_fact     = one

    nlnqc_iter= .false.
    noiqc = .false.
    c_varqc=one

    vadfile='none'

    use_poq7 = .false.

    qc_noirjaco3 = .false.  ! when .f., use O3 Jac from IR instruments
    qc_noirjaco3_pole = .false. ! true=do not use O3 Jac from IR instruments near poles

    qc_satwnds=.true. ! default: remove lots of SatWind at mid-tropospheric levels

    buddycheck_t=.false.   ! When true, run buddy check algorithm on temperature observations
    buddydiag_save=.false. ! When true, output files containing buddy check QC info for all
                           !  obs run through the buddy check

    return
  end subroutine init_qcvars

  subroutine create_qcvars
!$$$  subprogram documentation block
!                .      .    .                                       .
! subprogram:    create_qcvars
!   prgmmr: todling          org: np20                date: 2013-10-27
!
! abstract: allocate memory used in data quality control
!
! program history log:
!   2013-10-27  todling
!
!   input argument list:
!
!   output argument list:
!
! attributes:
!   language: f90
!   machine:  ibm rs/6000 sp
!
!$$$
    implicit none

    allocate(ptop(npres_print),pbot(npres_print),ptopq(npres_print), &
             pbotq(npres_print),ptopo3(npres_print),pboto3(npres_print))
    
! Set pressure level groupings.  There are npres_print groupings
    ptop(1) = r1000       ;    pbot(1)=  1200.0_r_kind
    ptop(2) = 900.0_r_kind;    pbot(2)=  ptop(1)
    ptop(3) = 800.0_r_kind;    pbot(3)=  ptop(2)
    ptop(4) = 600.0_r_kind;    pbot(4)=  ptop(3)
    ptop(5) = 400.0_r_kind;    pbot(5)=  ptop(4)
    ptop(6) = h300        ;    pbot(6)=  ptop(5)
    ptop(7) = 250.0_r_kind;    pbot(7)=  ptop(6)
    ptop(8) = 200.0_r_kind;    pbot(8)=  ptop(7)
    ptop(9) = 150.0_r_kind;    pbot(9)=  ptop(8)
    ptop(10)= 100.0_r_kind;    pbot(10)= ptop(9)
    ptop(11)= 50.0_r_kind ;    pbot(11)= ptop(10)
    ptop(12)= zero        ;    pbot(12)= 2000.0_r_kind

    ptopq(1)=  r1000       ;   pbotq(1)=  1200.0_r_kind
    ptopq(2)=  950.0_r_kind;   pbotq(2)=  ptopq(1)
    ptopq(3)=  900.0_r_kind;   pbotq(3)=  ptopq(2)
    ptopq(4)=  850.0_r_kind;   pbotq(4)=  ptopq(3)
    ptopq(5)=  800.0_r_kind;   pbotq(5)=  ptopq(4)
    ptopq(6)=  700.0_r_kind;   pbotq(6)=  ptopq(5)
    ptopq(7)=  600.0_r_kind;   pbotq(7)=  ptopq(6)
    ptopq(8)=  500.0_r_kind;   pbotq(8)=  ptopq(7)
    ptopq(9)=  400.0_r_kind;   pbotq(9)=  ptopq(8)
    ptopq(10)= h300        ;   pbotq(10)= ptopq(9)
    ptopq(11)= zero        ;   pbotq(11)= ptopq(10)
    ptopq(12)= zero        ;   pbotq(12)= 2000.0_r_kind

    ptopo3(1) = 120.0_r_kind;  pboto3(1) = h300
    ptopo3(2) =  70.0_r_kind;  pboto3(2) = ptopo3(1)
    ptopo3(3) =  40.0_r_kind;  pboto3(3) = ptopo3(2)
    ptopo3(4) =  25.0_r_kind;  pboto3(4) = ptopo3(3)
    ptopo3(5) =  12.0_r_kind;  pboto3(5) = ptopo3(4)
    ptopo3(6) =   7.0_r_kind;  pboto3(6) = ptopo3(5)
    ptopo3(7) =  four       ;  pboto3(7) = ptopo3(6)
    ptopo3(8) =   2.5_r_kind;  pboto3(8) = ptopo3(7)
    ptopo3(9) =   1.2_r_kind;  pboto3(9) = ptopo3(8)
    ptopo3(10) =  0.7_r_kind;  pboto3(10)= ptopo3(9)
    ptopo3(11) =  0.4_r_kind;  pboto3(11)= ptopo3(10)
    ptopo3(12) = zero       ;  pboto3(12)= 2000.0_r_kind

    return
  end subroutine create_qcvars

  subroutine destroy_qcvars
!$$$  subprogram documentation block
!                .      .    .                                       .
! subprogram:    destroy_qcvars
!   prgmmr: todling          org: np20                date: 2013-10-27
!
! abstract: destroy memory used in data quality control
!
! program history log:
!   2013-10-27  todling
!
!   input argument list:
!
!   output argument list:
!
! attributes:
!   language: f90
!   machine:  ibm rs/6000 sp
!
!$$$
    implicit none

    deallocate(ptop,pbot,ptopq, &
               pbotq,ptopo3,pboto3)
    
    return
  end subroutine destroy_qcvars

  subroutine setup_tzr_qc(obstype)
!$$$  subprogram documentation block
!                .      .    .                                       .
! subprogram:    setup_tzr_qc       set up parameters for QC with Tz retrieval
!   prgmmr: xu li            org: np23                date: 2010-06-01
!
! abstract: set up tz retrieval
!
!   input argument list:
!     obstype - type of tb observation
!
!   output argument list:
!
!$$$ end documentation block

    implicit none

! Define parameters

    character(10), intent(in) :: obstype

!   Assign error parameters for background (Ts, Ta, Qa)
!
    e_ts = half; e_ta = one; e_qa = 0.85_r_kind

    tzchk = 10.0_r_kind
    if ( obstype == 'amsre_low' .or. obstype == 'amsre_mid' .or. obstype == 'amsre_hig'  ) then
      tzchk = 0.50_r_kind
    elseif ( obstype == 'amsua' .or. obstype == 'ssmis' .or. obstype == 'ssmi' ) then
      tzchk = 0.12_r_kind
    elseif (  obstype == 'avhrr' .or. obstype == 'avhrr_navy' ) then 
      tzchk = 0.85_r_kind
    elseif (  obstype == 'hirs2' .or. obstype == 'hirs3' .or. obstype == 'hirs4' .or. & 
              obstype == 'sndr' .or. obstype == 'sndrd1' .or. obstype == 'sndrd2'.or. &
              obstype == 'sndrd3' .or. obstype == 'sndrd4' .or.  &
              obstype == 'goes_img' .or. obstype == 'airs' .or. obstype == 'iasi' .or. &
              obstype == 'cris' .or. obstype == 'seviri' ) then
      tzchk = 0.85_r_kind
    endif

  end subroutine setup_tzr_qc

  subroutine errormod(pq,vq,levs,plevs,errout,k,presl,dpres,nsig,lim_qm)
!$$$  subprogram documentation block
!                .      .    .                                       .
! subprogram:    errormod
!   prgmmr: derber           org: np23                date: 2003-09-30
!
! abstract: adjust observation error for conventional obs
!
! program history log:
!   2003-09-30  derber
!   2004-05-18  kleist, documentation
!   2004-10-26  kleist - add 0.5 half-layer factor
!   2006-02-15  treadon - add (l==levs,1) exit to upprof and dwprof loops
!   2006-12-20  Sienkiewicz  multiply tiny_r_kind in errout div-by-zero
!                            check by expected largest value for numerator
!                            max(2*vmax) = max(dpres) ~= 5 cb
!   2008-04-23  safford - rm unused vars and uses
!   2008-09-05  lueken  - merged ed's changes into q1fy09 code
!
!   input argument list:
!     pq     - pressure quality mark
!     vq     - observation quality mark (t,q,wind)
!     levs   - number of levels in profile for observation
!     plevs  - observation pressures
!     errout - observation error 
!     k      - observation level 
!     presl  - model pressure at half sigma levels
!     dpres  - delta pressure between model pressure levels
!     nsig   - number of vertical levels
!     lim_qm - qc limit 
!
!   output argument list:
!     errout - adjusted observation error
!
! attributes:
!   language: f90
!   machine:  ibm rs/6000 sp
!
!$$$
    implicit none

    integer(i_kind)                     ,intent(in   ) :: levs,k,nsig,lim_qm
    real(r_kind)   ,dimension(255)      ,intent(in   ) :: plevs
    real(r_kind)   ,dimension(nsig)     ,intent(in   ) :: presl
    real(r_kind)   ,dimension(nsig-1)   ,intent(in   ) :: dpres
    integer(i_kind),dimension(255)      ,intent(in   ) :: pq,vq
    real(r_kind)                        ,intent(inout) :: errout

    integer(i_kind) n,l,ilev
    real(r_kind):: vmag,pdiffu,pdiffd,con
    
    errout=one
    if(levs == 1)return
    ilev=1
    do n=2,nsig-1
       if(plevs(k) < presl(n))ilev=n
    end do
    con=grav*500._r_kind/(273._r_kind*rd)
    vmag=min(max(half*dpres(ilev),r0_02*presl(ilev)),con*plevs(k))

!   vmag=max(half*dpres(ilev),r0_02*presl(ilev))
    pdiffu=vmag
    pdiffd=vmag
    if(pq(k) < lim_qm .and. vq(k) < lim_qm)then
! Move up through the profile.  
       l=k

! Array plevs is only defined from l=1 to l=levs.  Hence the check below
       if (l+1<=levs) then
          upprof: do while (abs(plevs(k)-plevs(l+1)) < vmag .and. l <= levs-1) 
             l=l+1
             if(pq(l) < lim_qm .and. vq(l) < lim_qm)then
                pdiffu=abs(plevs(k)-plevs(l))
                exit upprof
             end if
             if (l==levs) exit upprof
          end do upprof
       endif
        
! Reset the level and move down through the profile
       l=k

! The check (l>=2) ensures that plevs(l-1) is defined
       if (l>=2) then
          dwprof: do while (abs(plevs(l-1)-plevs(k)) < vmag .and. l >= 2) 
             l=l-1
             if(pq(l) < lim_qm .and. vq(l) < lim_qm)then
                pdiffd=abs(plevs(l)-plevs(k))
                exit dwprof
             end if
             if (l==1) exit dwprof
          end do dwprof
       endif

! Set adjusted error
       errout=sqrt(two*vmag/max(pdiffd+pdiffu,five*tiny_r_kind))

! Quality marks indicate bad data.  Set error to large value.
    else
       errout=1.e6_r_kind
    end if

    return
end subroutine errormod

subroutine tz_retrieval(nchanl,nsig,ich,irday,temp,wmix,tnoise,varinv,ts,tbc,tzbgr,tschk,iud,iall,dtz,ts_ave) 

!subprogram:    tz_retrieval  compute tz retrieval with radiances
!   prgmmr: Xu Li          org: w/nmc2     date: 06-01-2010
!
! abstract:  perform tz retrieval based on input radiative transfer info
!            save bufr output when necessary
!
! program history log:
!
!   input argument list:
!     nsig         - number of model layers
!     nchanl       - number of channels for instruments
!     ich          - channel number
!     irday        - index for the use of shorter IR channel: 0 = no; 1 = yes
!     temp         - d(brightness temperature)/d(temperature)
!     wmix         - d(brightness temperature)/d(mixing ratio)
!     tnoise       - error of observed radiance
!     varinv       - inverse error squared
!     ts           - d(brightness temperature)/d(tz)
!     tbc          - bias corrected (observed - simulated brightness temperatures)
!     tzbgr        - tz used in Radiative transfer and first guess for Tz retrieval
!     tschk        - threshold of d(Tb)/d(Ts) for channels selection in SST/Tz retrieval
!     iud          - data usage indicator
!     iall         - Tz retrieval done for all pixels or not: 0 = no; 1 = yes
!
!   output argument list:
!     dtz          - retrieved Tz increment
!     ts_ave       - avergae of ts for used channels in Tz retrieval

! attributes:
!   language: f90
!   machine:  ibm RS/6000 SP
!
!$$$ end documentation block
    use constants, only: ttp

    implicit none

!   Declare passed variables
    integer(i_kind), intent(in) :: nsig
    integer(i_kind), intent(in) :: nchanl
    integer(i_kind), dimension(nchanl), intent(in) :: ich,irday
    real(r_kind),dimension(nsig,nchanl), intent(in) :: wmix,temp
    real(r_kind),dimension(nchanl), intent(in) :: tnoise,varinv,ts,tbc
    real(r_kind),intent(in) :: tzbgr,tschk
    integer(i_kind), intent(in) :: iud,iall
    real(r_kind), intent(out) :: dtz,ts_ave

!   Declare local variables
    real(r_kind) :: ws,wa,wq
    integer(i_kind) :: icount,i,k
    real(r_kind), dimension(nchanl) :: tb_ta,tb_qa
    real(r_kind), dimension(nchanl) :: w_rad
    real(r_kind) :: delt,delt1,c1x,c2x,c3x
    real(r_kind) :: a11,a12,a13,a23,a22,a33
    real(r_kind) :: varrad
    real(r_kind) :: vchk

    vchk = tiny_r_kind - real(iall)
!**********************************
! Get tb_ta & tb_qa for selected channels
!**********************************
    do i = 1, nchanl
      if ( iuse_rad(ich(i)) >= iud .and. varinv(i) > vchk .and. irday(i) == 1 .and. ts(i) >= tschk ) then
        tb_ta(i) = temp(1,i)
        tb_qa(i) = wmix(1,i)
        do k = 2, nsig
           tb_ta(i) = tb_ta(i) + temp(k,i)
           tb_qa(i) = tb_qa(i) + wmix(k,i)
        enddo
      endif
    enddo

    ws = one/e_ts**2
    wa = one/e_ta**2
    wq = one/(e_qa*(max((tzbgr-ttp)*0.03_r_kind,zero)+one_tenth))**2

    ts_ave = zero

    a11 = ws                                      ! 1./tserr**2
    a22 = wa                                      ! 1./taerr**2
    a33 = wq                                      ! 1./qaerr**2

    a12 = zero; a13 = zero; a23 = zero
    c1x = zero; c2x = zero; c3x = zero
    delt1 = zero; delt = one; icount = 0

!   delt2 = zero; delt3 = zero

    do i=1,nchanl
!     Get coefficients for linear equations
      if ( iuse_rad(ich(i)) >= iud .and. varinv(i) > vchk .and. irday(i) == 1 .and. ts(i) >= tschk  ) then
        icount = icount+1
        ts_ave = ts_ave + ts(i)
        w_rad(i) = (one/tnoise(i))**2
        a11 = a11 + w_rad(i)*ts(i)**2
        a12 = a12 + w_rad(i)*ts(i)*tb_ta(i)
        a13 = a13 + w_rad(i)*ts(i)*tb_qa(i)
        a22 = a22 + w_rad(i)*tb_ta(i)**2
        a23 = a23 + w_rad(i)*tb_ta(i)*tb_qa(i)
        a33 = a33 + w_rad(i)*tb_qa(i)**2

        varrad=w_rad(i)*tbc(i)
        c1x = c1x + varrad*ts(i)
        c2x = c2x + varrad*tb_ta(i)
        c3x = c3x + varrad*tb_qa(i)
      end if             !  if ( iuse_rad(ich(i)) >= iud ...
    end do               ! do i=1,nchanl

!    Solve linear equations with three unknowns (dtz, dta, dqa)
!    Only dtz is solved since other two are not useful here
     if ( icount >= 1 ) then

        delt  =  a11*(a22*a33-a23*a23) +  &
                 a12*(a13*a23-a12*a33) +  &
                 a13*(a12*a23-a13*a22)

        delt1 =  c1x*(a22*a33-a23*a23) + &
                 c2x*(a13*a23-a12*a33) + &
                 c3x*(a12*a23-a13*a22)

!       delt2 =  c1x*(a13*a23-a12*a33) + &
!                c2x*(a11*a33-a13*a13) + &
!                c3x*(a12*a13-a11*a23)

!       delt3 =  c1x*(a12*a23-a13*a22) + &
!                c2x*(a13*a12-a11*a23) + &
!                c3x*(a11*a22-a12*a12)

        dtz = delt1/delt

!       dta = delt2/delt
!       dqa = delt3/delt

        ts_ave = ts_ave/real(icount)
      end if                 ! if ( icount >= 1 )

end subroutine tz_retrieval

subroutine qc_ssmi(nchanl,nsig,ich,sfchgt,luse,sea,mixed, &
     temp,wmix,ts,pems,ierrret,kraintype,tpwc,clw,sgagl,tzbgr,   &
     tbc,tbcnob,tb_ges,tnoise,ssmi,amsre_low,amsre_mid,amsre_hig,ssmis, &
     varinv,errf,aivals,id_qc )

!$$$ subprogram documentation block
!               .      .    .
! subprogram:  qc_ssmi      QC for ssmi/amsre
!
!   prgmmr: okamoto          org: np23            date: 2004-12-01
!
! abstract: set quality control criteria for SSM/I,AMSR-E,SSMIS(UKMO)
!
! program history log:
!     2004-12-01  okamoto 
!     2005-02-17  derber  clean up surface flags
!     2005-03-04  treadon  - correct underflow error for varinv
!     2005-09-05  derber - allow max error to change by channel
!     2005-10-07  Xu & Pawlak - add SSMIS qc code, add documentation
!     2005-10-20  kazumori - add AMSR-E qc code, add documentation
!     2006-02-03  derber  - modify for new obs control and stats         
!     2006-04-26  kazumori  - change clw theshold for AMSR-E
!     2006-04-27  derber - modify to do single profile - fix bug
!     2006-07-27  kazumori - modify AMSR-E qc and input of the subroutine
!     2006-12-01  derber - modify id_qc flags
!     2007-01-24  kazumori - modify SSMIS qc and input of the subroutine
!     2008-04-23  safford  - rm unused vars              
!     2010-07-16  yan      - update the qc criteria for ssmis
!      1) remove 'ssmis_uas,ssmis_las,ssmis_env,ssmis_img' 
!      2) add an input 'tbc' which is used to detect cloud-affected data over land
!      3) update the thresholds of cloud detection for some of the cloud-affected channels
!      4) add a new qc for ssmis data over oceans
!      5) update the qc criteria of the ssmis data over non-ocean surfaces
!      6) realx the qc criteria for the data at channels from 1 to 2
!      7) add two references
!     2013-02-13  eliu     - tighten up the qc criteria for ssmis
!
! input argument list:
!     nchanl  - number of channels per obs
!     ich     - channel number
!     sfchgt  - surface height (not use now)
!     luse    - logical use flag
!     sea     - logical, sea flag
!     mixed   - logical, mixed zone flag
!     wmix         - d(brightness temperature)/d(mixing ratio)
!     ts      - d(Tb)/d(Tz)
!     pems    - surface emissivity
!     ierrret - result flag of retrieval_mi
!     kraintype - [0]no rain, [others]rain ; see retrieval_mi
!     clw     - retrieve clw [kg/m2]
!     sgagl   - sun glint angle [degrees]
!     tzbgr   - water temperature (Tz) of FOV
!     tpwc    - retrieve tpw [kg/m2]
!     tbc     - Obs - Back TBB with bias correction
!     tbcnob  - Obs - Back TBB without bias correction
!     tb_ges  - simulated TBB
!     tnoise  - error of observed radiance
!     ssmi    - logical true if ssmi is processed 
!     ssmis    - logical true if ssmis is processed 
!     amsre_low   - logical true if amsre_low is processed 
!     amsre_mid   - logical true if amsre_mid is processed 
!     amsre_hig   - logical true if amsre_hig is processed 
!
! NOTE! if retrieved clw/tpwc not available over ocean,set -9.99e+11, 
!       but 0 over land/mixed/ice
!
! output argument list:
!     varinv  - observation weight (modified obs var error inverse)
!     errf    - criteria of gross error
!     aivals  - number of data not passing QC
!     id_qc   - qc index - see qcmod definitions
!
!
!
!     ... possibe QC to add ..........................
!     * decrease varinv at last several scan position
!  
!     clwcutofx is used to set cloud qc threshold  (kg/m2) 
!     Refernces:
!     (1) Weng, F. and N. C. Grody, 1994: Retrieval of cloud liquid water using the special sensor microwave
!       imager (SSM/I), J. Geophys. Res., 99, 25,535 -25, 551.
!     (2) Yan, B., F. Weng and J. Derber, 2010: An Effort toward Assimilation of F16 Special Sensor Microwave
!       Imager/Sounder Data into the NCEP Global Forecast System, to be submitted to Journal of Weather and
!       Forecasting
!
!     from Fuzhong Weng (need better reference) 
!     ................................................
!
! attributes:
!     language: f90
!     machine:  ibm RS/6000 SP
!
!$$$ end documentation block

  use kinds, only: r_kind, i_kind
  implicit none


! Declare passed variables
  integer(i_kind)                  ,intent(in   ) :: nsig
  integer(i_kind)                  ,intent(in   ) :: nchanl
  integer(i_kind),dimension(nchanl),intent(in   ) :: ich
  integer(i_kind)                  ,intent(in   ) :: kraintype,ierrret
  integer(i_kind),dimension(nchanl),intent(inout) :: id_qc

  logical                          ,intent(in   ) :: sea,mixed,luse
  logical                          ,intent(in   ) :: ssmi,amsre_low,amsre_mid,amsre_hig,ssmis

  real(r_kind)                     ,intent(in   ) :: sfchgt,tpwc,clw,sgagl,tzbgr
  real(r_kind)   ,dimension(nchanl),intent(in   ) :: ts,pems,tnoise
  real(r_kind)   ,dimension(nchanl),intent(in   ) :: tbc,tbcnob,tb_ges
  real(r_kind),dimension(nsig,nchanl),intent(in ) :: temp,wmix

  real(r_kind)   ,dimension(nchanl),intent(inout) :: varinv,errf
  real(r_kind)   ,dimension(40)    ,intent(inout) :: aivals

! Declare local variables
  integer(i_kind), dimension(nchanl) :: irday
  integer(i_kind) :: l,i
  real(r_kind) :: efact,vfact,dtempf,fact,dtbf,term
  real(r_kind),dimension(nchanl) :: demisf_mi,clwcutofx 
  real(r_kind) :: pred9,pred10,pred11
  real(r_kind) :: dtz,ts_ave,xindx,tzchks

!------------------------------------------------------------------
  irday = 1

! Set cloud qc criteria  (kg/m2) :  reject when clw>clwcutofx
  if(ssmi) then
     clwcutofx(1:nchanl) =  &  
          (/0.35_r_kind, 0.35_r_kind, 0.27_r_kind, 0.10_r_kind, &
          0.10_r_kind, 0.024_r_kind, 0.024_r_kind/) 
  else if(amsre_low.or.amsre_mid.or.amsre_hig) then
     clwcutofx(1:nchanl) =  &  
          (/0.350_r_kind, 0.350_r_kind, 0.350_r_kind, 0.350_r_kind, &
          0.300_r_kind, 0.300_r_kind, 0.250_r_kind, 0.250_r_kind, &
          0.100_r_kind, 0.100_r_kind, 0.020_r_kind, 0.020_r_kind/) 
!    --- amsre separate channel treatment depend on FOV
     if(amsre_low) varinv(5:12)=zero
     if(amsre_mid) varinv(1:4)=zero
     if(amsre_mid) varinv(11:12)=zero
     if(amsre_hig) varinv(1:10)=zero
  else if(ssmis) then
     clwcutofx(1:nchanl) =  &  !kg/m2  reject when clw>clwcutofx
        (/ 0.10_r_kind, 0.20_r_kind, &
           0.60_r_kind, 2.00_r_kind, &
           2.00_r_kind, 2.00_r_kind, &
           2.00_r_kind, 0.10_r_kind, &
           0.10_r_kind, 0.10_r_kind, &
           0.10_r_kind, 0.20_r_kind, &
           0.20_r_kind, 0.20_r_kind, &
           0.20_r_kind, 0.20_r_kind, &
           0.10_r_kind, 0.10_r_kind, &
           10.0_r_kind,10.0_r_kind, &
           10.0_r_kind,10.0_r_kind, &
           10.0_r_kind,10.0_r_kind  /)
  end if
  dtempf = half
  demisf_mi(1:nchanl) = 0.01_r_kind

! Loop over observations.

  efact     =one
  vfact     =one

!    Over sea               
  if(sea) then 

!    dtb/rain/clw qc using SSM/I RAYTHEON algorithm
     if( ierrret > 0  .or. kraintype /= 0 .or. tpwc<zero ) then 
        efact=zero; vfact=zero
        if(luse) then
           aivals(8) = aivals(8) + one
           
           do i=1,nchanl
              if( id_qc(i)== igood_qc .and. kraintype/= 0) id_qc(i)=ifail_krain_qc
              if( id_qc(i)== igood_qc .and. ierrret > 0)   id_qc(i)=ifail_ierrret_qc
              if( id_qc(i)== igood_qc .and. tpwc< zero )   id_qc(i)=ifail_tpwc_qc
           end do 
        end if
     else if (ssmis) then  ! in case of ssmis bad data or cloud-contaminated data
        do i = 1,24
           if( abs(tbcnob(i)) >= 3.5_r_kind) then
              varinv(i) = zero
              id_qc(i) = ifail_gross_routine_qc
           end if
        enddo

     else if(amsre_low .and. sgagl < 25.0_r_kind) then

! ---- sun glint angle qc (for AMSR-E)

        varinv(1:4)=zero
        do i=1,4
           if(id_qc(i) == igood_qc)id_qc(i) = ifail_sgagl_qc
        end do
        if(luse) aivals(11) = aivals(11) + one

     else if(amsre_low .or. amsre_mid .or. amsre_hig)then

! ---- dtb threshold qc for AMSR-E due to an inaccuracy of emis model

        if( abs(tbcnob(1)) > 6.0_r_kind .or. &
            abs(tbcnob(2)) > 6.0_r_kind .or. &
            abs(tbcnob(3)) > 6.0_r_kind .or. &
            abs(tbcnob(4)) > 6.0_r_kind .or. &
            abs(tbcnob(5)) > 6.0_r_kind .or. &
            abs(tbcnob(6)) > 8.0_r_kind .or. &
            abs(tbcnob(7)) > 8.0_r_kind .or. &
            abs(tbcnob(8)) > 10.0_r_kind .or. &
            abs(tbcnob(9)) > 6.0_r_kind .or. &
            abs(tbcnob(10)) > 6.0_r_kind) then
           do i=1,nchanl
              varinv(i)=zero
              id_qc(i)=ifail_emiss_qc
           end do
           if(luse) aivals(13) = aivals(13) + one
        end if

     else if(clw > zero)then

!      If dtb is larger than demissivity and dwmin contribution, 
!      it is assmued to be affected by  rain and cloud, tossing it out
        do l=1,nchanl

!          clw QC using ch-dependent threshold (clwch)
           if( clw > clwcutofx(l) ) then
              varinv(l)=zero
              if(luse) then
                 aivals(10) = aivals(10) + one
                 if(id_qc(l)== igood_qc) then
                    id_qc(l)=ifail_cloud_qc
                    aivals(9)=aivals(9) + one
                 end if
              end if
           end if
        end do  !l_loop
     end if

!    Use data not over over sea
  else  !land,sea ice,mixed

!   Reduce q.c. bounds over higher topography
     if ( .not. ssmis) then
!    demisf_mi=demisf_mi*0.7_r_kind   ! not necessary since data not used
        efact=zero
        vfact=zero
        do i=1,nchanl
           if(id_qc(i)== igood_qc ) id_qc(i)=ifail_surface_qc
        end do

        if (sfchgt > r2000) then
           fact = r2000/sfchgt
           efact = fact*efact
           vfact = fact*vfact
        end if

     else  ! for ssmis 
       !Use dtbc at 52.8 GHz to detect cloud-affected data
        if (abs(tbc(2)) >= 1.5_r_kind) then  ! the data at cloud-affected channels are not used
           do i =1,2
              varinv(i)  = zero
              if(id_qc(i)== igood_qc ) id_qc(i)=ifail_ch2_qc
           end do
           do i =12,16
              varinv(i)  = zero
              if(id_qc(i)== igood_qc ) id_qc(i)=ifail_ch2_qc
           end do
        endif
       !General qc criteria for all channels
        do i = 1,24
           if( abs(tbcnob(i)) >= 3.5_r_kind) then
              varinv(i) = zero
              if(id_qc(i)== igood_qc ) id_qc(i)=ifail_gross_routine_qc
           end if
        enddo

        if(mixed) then
           do i=1,3
              varinv(i)=zero
              if(id_qc(i)== igood_qc) id_qc(i)=ifail_surface_qc
           end do
           do i=8,18
              varinv(i)=zero
              if(id_qc(i)== igood_qc) id_qc(i)=ifail_surface_qc
           end do
        end if
        if (sfchgt > r2000) then
           do i=1,24
              varinv(i)=zero
              if(id_qc(i)== igood_qc) id_qc(i)=ifail_topo_ssmi_qc
           enddo
        end if
!        if (sfchgt > r2000) then
!           varinv(9)=zero
!           if(id_qc(9)== igood_qc) id_qc(9)=ifail_topo_ssmi_qc
!        end if
!        if (sfchgt > r4000) then
!           varinv(3)=zero
!           if(id_qc(3)== igood_qc) id_qc(3)=ifail_topo_ssmi_qc
!           varinv(10)=zero
!           if(id_qc(10)== igood_qc) id_qc(10)=ifail_topo_ssmi_qc
!        end if

     end if
  end if

  if(ssmis)then
  ! scattering affected data removal
     pred9  =271.252327_r_kind - 0.485934_r_kind*tb_ges(17) + 0.473806_r_kind*tb_ges(8)
     pred10 =272.280341_r_kind - 0.413688_r_kind*tb_ges(17) + 0.361549_r_kind*tb_ges(8)
     pred11 =278.824902_r_kind - 0.400882_r_kind*tb_ges(17) + 0.270510_r_kind*tb_ges(8)
     if(pred9  - tbcnob(9)  - tb_ges(9)  > two) then
        varinv(9) =zero
        if(id_qc(9)== igood_qc) id_qc(9)=ifail_scatt_qc
     end if
     if(pred10 - tbcnob(10) - tb_ges(10) > two) then
        varinv(10)=zero
        if(id_qc(10)== igood_qc) id_qc(10)=ifail_scatt_qc
     end if
     if(pred11 - tbcnob(11) - tb_ges(11) > two) then
        varinv(11)=zero
        if(id_qc(11)== igood_qc) id_qc(11)=ifail_scatt_qc
     end if
  end if
!
!    Apply Tz retrieval
!
     dtz = rmiss_single
     if ( nst_tzr > 0 .and. luse .and. sea ) then
        call tz_retrieval(nchanl,nsig,ich,irday,temp,wmix,tnoise,varinv,ts,tbc,tzbgr,0.20_r_kind,1,0,dtz,ts_ave) 
     endif
!
!    Apply QC with Tz retrieval
!
     if ( nst_tzr > 0 .and. dtz /= rmiss_single ) then
       do i = 1, nchanl
         if ( varinv(i) > tiny_r_kind .and. iuse_rad(ich(i)) >= 1 .and. ts(i) > 0.01_r_kind ) then
           xindx = ((ts(i)-ts_ave)/(one-ts_ave))**3
           tzchks = tzchk*(half)**xindx

           if ( abs(dtz) > tzchks ) then
              varinv(i) = zero
              if (  id_qc(i) == igood_qc ) id_qc(i) = ifail_tzr_qc
              aivals(13) = aivals(13) + one
           endif
         endif
       enddo
     endif

! Generate q.c. bounds and modified variances.
  do l=1,nchanl

     errf(l)   = efact*errf(l)
     varinv(l) = vfact*varinv(l)
     
     if (varinv(l) > tiny_r_kind) then
        dtbf = demisf_mi(l)*abs(pems(l)) + dtempf*abs(ts(l))
        term = dtbf*dtbf
        if(term>tiny_r_kind) varinv(l)=one/(one/varinv(l)+term)
     else if(luse  .and. id_qc(l)== igood_qc )then
        id_qc(l)=ifail_varinv_qc
     endif
        

  end do ! l (ch) loop end
      

  return
end subroutine qc_ssmi
subroutine qc_irsnd(nchanl,is,ndat,nsig,ich,sea,land,ice,snow,luse,goessndr,   &
     cris, zsges,cenlat,frac_sea,pangs,trop5,zasat,tzbgr,tsavg5,tbc,tb_obs,tnoise,     &
     wavenumber,ptau5,prsltmp,tvp,temp,wmix,emissivity_k,ts,                    &
     id_qc,aivals,errf,varinv,varinv_use,cld,cldp,kmax,zero_irjaco3_pole)

!$$$ subprogram documentation block
!               .      .    .
! subprogram:  qc_irsnd    QC for ir sounder data(hirs,goessndr,airs,iasi,cris)
!
!   prgmmr: derber           org: np23            date: 2010-08-20
!
! abstract: set quality control criteria for ir sounder data (hirs, 
!          goessndr, airs, iasi, cris)
!
! program history log:
!     2010-08-10  derber transfered from setuprad
!     2011-08-20  zhu    add cloud qc for passive channels based on the cloud
!                        level determined by channels with irad_use=1 and 0
!
! input argument list:
!     nchanl       - number of channels per obs
!     ich          - channel number
!     is           - integer counter for number of observation types to process
!     sea          - logical, sea flag
!     land         - logical, land flag
!     ice          - logical, ice flag
!     snow         - logical, snow flag
!     luse         - logical use flag
!     goessndr     - logical flag - if goessndr data - true
!     cris         - logical flag - if cris data - true
!     avhrr        - logical flag - if avhrr data - true
!     zsges        - elevation of guess
!     cenlat       - latitude of observation
!     frac_sea     - fraction of grid box covered with water
!     pangs        - solar zenith angle
!     trop5        - tropopause pressure
!     zasat        - satellite zenith angle
!     tzbgr        - Tz over water
!     tsavg5       - surface skin temperature
!     tbc          - simulated - observed BT with bias correction
!     tb_obs       - observed Brightness temperatures
!     tnoise       - channel noise array
!     wavenumber   - array of channel wavenumbers
!     ptau5        - transmittances as a function of level and channel
!     prsltmp      - array of layer pressures in vertical (surface to toa)
!     tvp          - array of temperatures in vertical (surface to toa)
!     temp         - temperature sensitivity array
!     wmix         - moisture sensitivity array
!     emissivity_k - surface emissivity sensitivity
!     ts           - skin temperature sensitivity
!     id_qc        - qc index - see qcmod definition
!     aivals       - array holding sums for various statistics as a function of obs type
!     errf         - criteria of gross error
!     varinv       - observation weight (modified obs var error inverse)
!     varinv_use   - observation weight used(modified obs var error inverse)
!
! output argument list:
!     id_qc        - qc index - see qcmod definition
!     aivals       - array holding sums for various statistics as a function of obs type
!     errf         - criteria of gross error
!     varinv       - observation weight (modified obs var error inverse)
!     varinv_use   - observation weight used(modified obs var error inverse)
!     cld          - cloud fraction
!     cldp         - cloud pressure
!     zero_irjaco3_pole - logical to control use of ozone jacobians near poles
!
! attributes:
!     language: f90
!     machine:  ibm RS/6000 SP
!
!$$$ end documentation block

  use kinds, only: r_kind, i_kind
  implicit none

! Declare passed variables

  logical,                            intent(in   ) :: sea,land,ice,snow,luse,goessndr, cris
  logical,                            intent(inout) :: zero_irjaco3_pole
  integer(i_kind),                    intent(in   ) :: nsig,nchanl,ndat,is
  integer(i_kind),dimension(nchanl),  intent(in   ) :: ich
  integer(i_kind),dimension(nchanl),  intent(inout) :: id_qc
  integer(i_kind),dimension(nchanl),  intent(in   ) :: kmax
  real(r_kind),                       intent(in   ) :: zsges,cenlat,frac_sea,pangs,trop5
  real(r_kind),                       intent(in   ) :: tzbgr,tsavg5,zasat
  real(r_kind),                       intent(  out) :: cld,cldp
  real(r_kind),dimension(40,ndat),    intent(inout) :: aivals
  real(r_kind),dimension(nchanl),     intent(in   ) :: tbc,emissivity_k,ts,wavenumber,tb_obs
  real(r_kind),dimension(nchanl),     intent(in   ) :: tnoise
  real(r_kind),dimension(nsig,nchanl),intent(in   ) :: ptau5,temp,wmix
  real(r_kind),dimension(nsig),       intent(in   ) :: prsltmp,tvp
  real(r_kind),dimension(nchanl),     intent(inout) :: errf,varinv,varinv_use

! Declare local parameters

  real(r_kind),parameter:: oneover400=1.0_r_kind/400.0_r_kind


  real(r_kind) :: demisf,dtempf,efact,dtbf,term,cenlatx,sfchgtfact
  real(r_kind) :: sum,sum2,sum3,cloudp,tmp,dts,delta
  real(r_kind),dimension(nchanl) :: dtb
  integer(i_kind) :: i,j,k,kk,lcloud
  integer(i_kind), dimension(nchanl) :: irday
  real(r_kind) :: dtz,ts_ave,xindx,tzchks


! Reduce weight given to obs for shortwave ir if
! solar zenith angle tiny_r_kind
  irday = 1
  if (pangs <= 89.0_r_kind .and. frac_sea > zero) then
!    QC2 in statsrad
     if(luse)aivals(9,is) = aivals(9,is) + one
     do i=1,nchanl
        if(wavenumber(i) > r2000)then
           if(wavenumber(i) > r2400)then
              varinv(i)=zero
              varinv_use(i)=zero
              if(id_qc(i) == igood_qc)id_qc(i)=ifail_2400_qc
              irday(i) = 0
           else
              tmp=one-(wavenumber(i)-r2000)*ptau5(1,i)&
                 *max(zero,cos(pangs*deg2rad))*oneover400
              varinv(i)=tmp*varinv(i)
              varinv_use(i)=tmp*varinv_use(i)
              if(id_qc(i) == igood_qc)id_qc(i)=ifail_2000_qc
           end if
        end if
     end do
  endif

  if(sea)then
     demisf = r0_01
     dtempf = half
  else if(land)then
     demisf = r0_02
     dtempf = two
  else if(ice)then
     demisf = r0_03
     dtempf = four
  else if(snow)then
     demisf = r0_02
     dtempf = two
  else
     demisf = r0_03
     dtempf = four
  end if

! Optionally turn off ozone jacabians near poles
  zero_irjaco3_pole=.false.
  if (qc_noirjaco3_pole .and. (abs(cenlat)>r60)) zero_irjaco3_pole=.true.

! If GOES and lza > 60. do not use
  if( goessndr .and. zasat*rad2deg > r60) then
!    QC5 in statsrad
     if(luse)aivals(12,is) = aivals(12,is) + one
     do i=1,nchanl
        varinv(i) = zero
        varinv_use(i)=zero
        if(id_qc(i) == igood_qc)id_qc(i)=ifail_satzen_qc
     end do
  end if

! Reduce weight for obs over higher topography
  sfchgtfact=one
  if (zsges > r2000) then
!    QC1 in statsrad
     if(luse)aivals(8,is) = aivals(8,is) + one
     sfchgtfact    = (r2000/zsges)**4
  endif

! Generate q.c. bounds and modified variances for height change and ptau5
  sum3=zero
  do i=1,nchanl
     if (tb_obs(i) > r1000 .or. tb_obs(i) <= zero) then
        varinv(i)=zero
        varinv_use(i)=zero
     end if
     varinv(i) = varinv(i)*(one-(one-sfchgtfact)*ptau5(1,i))
     varinv_use(i) = varinv_use(i)*(one-(one-sfchgtfact)*ptau5(1,i))

!    Modify error based on transmittance at top of model
     varinv(i)=varinv(i)*ptau5(nsig,i)
     varinv_use(i)=varinv_use(i)*ptau5(nsig,i)
     errf(i)=errf(i)*ptau5(nsig,i)

!    QC based on presence/absence of cloud
     sum3=sum3+tbc(i)*tbc(i)*varinv_use(i)
  end do
  sum3=0.75_r_kind*sum3
  lcloud=0
  cld=zero
  cldp=r10*prsltmp(1)

  do k=1,nsig
     if(prsltmp(k) > trop5)then
        sum=zero
        sum2=zero
        do i=1,nchanl
           if(varinv_use(i) > tiny_r_kind)then
              dtb(i)=(tvp(k)-tsavg5)*ts(i)
              do kk=1,k-1
                 dtb(i)=dtb(i)+(tvp(k)-tvp(kk))*temp(kk,i)
              end do
              sum=sum+tbc(i)*dtb(i)*varinv_use(i)
              sum2=sum2+dtb(i)*dtb(i)*varinv_use(i)
           end if
        end do
        if (abs(sum2) < tiny_r_kind) sum2 = sign(tiny_r_kind,sum2)
        cloudp=min(max(sum/sum2,zero),one)
        sum=zero
        do i=1,nchanl
           if(varinv_use(i) > tiny_r_kind)then
              tmp=tbc(i)-cloudp*dtb(i)
              sum=sum+tmp*tmp*varinv_use(i)
           end if
        end do
        if(sum < sum3)then
           sum3=sum
           lcloud=k
           cld=cloudp
           cldp=r10*prsltmp(k)
        end if
     end if

  end do
  if ( lcloud > 0 ) then  ! If cloud detected, reject channels affected by it.

     do i=1,nchanl

!       reject channels with iuse_rad(j)=-1 when they are peaking below the cloud
        j=ich(i)
        if (passive_bc .and. iuse_rad(j)==-1) then
           if (lcloud .ge. kmax(i)) then
              if(luse)aivals(11,is)   = aivals(11,is) + one
              varinv(i) = zero
              varinv_use(i) = zero
              if(id_qc(i) == igood_qc)id_qc(i)=ifail_cloud_qc
              cycle
           end if
        end if

!       If more than 2% of the transmittance comes from the cloud layer,
!          reject the channel (0.02 is a tunable parameter)

        delta = 0.02_r_kind
        if ( ptau5(lcloud,i) > 0.02_r_kind) then
!          QC4 in statsrad
           if(luse)aivals(11,is)   = aivals(11,is) + one
           varinv(i) = zero
           varinv_use(i) = zero
           if(id_qc(i) == igood_qc)id_qc(i)=ifail_cloud_qc
        end if
     end do

!    If no clouds check surface temperature/emissivity

  else                 ! If no cloud was detected, do surface temp/emiss checks
     sum=zero
     sum2=zero
     do i=1,nchanl
        sum=sum+tbc(i)*ts(i)*varinv_use(i)
        sum2=sum2+ts(i)*ts(i)*varinv_use(i)
     end do
     if (abs(sum2) < tiny_r_kind) sum2 = sign(tiny_r_kind,sum2)
     dts=abs(sum/sum2)
     if(abs(dts) > one)then
        if(.not. sea)then
           dts=min(dtempf,dts)
        else
           dts=min(three,dts)
        end if
        do i=1,nchanl
           delta=max(r0_05*tnoise(i),r0_02)
           if(abs(dts*ts(i)) > delta)then
!             QC3 in statsrad
              if(luse .and. varinv(i) > zero) &
                 aivals(10,is)   = aivals(10,is) + one
              varinv(i) = zero
              if(id_qc(i) == igood_qc)id_qc(i)=ifail_sfcir_qc
           end if
        end do
     end if
  endif

!
! Temporary additional check for CrIS to reduce influence of land points on window channels (particularly important for bias correction)
!
  if (cris .and. .not. sea) then
     do i=1,nchanl
        if (ts(i) > 0.2_r_kind) then
           !             QC3 in statsrad
           if(luse .and. varinv(i) > zero) &
                aivals(10,is)   = aivals(10,is) + one
           varinv(i) = zero
           if(id_qc(i) == igood_qc)id_qc(i)=ifail_sfcir_qc
        end if
     end do
  end if


!
! Apply Tz retrieval
!
  dtz = rmiss_single
  if ( nst_tzr > 0 .and. luse .and. sea ) then
     call tz_retrieval(nchanl,nsig,ich,irday,temp,wmix,tnoise,varinv,ts,tbc,tzbgr,0.20_r_kind,1,0,dtz,ts_ave) 
  endif
!
! Apply QC with Tz retrieval
!
  if ( nst_tzr > 0 .and. dtz /= rmiss_single ) then
    do i = 1, nchanl
      if ( varinv(i) > tiny_r_kind .and. iuse_rad(ich(i)) >= 1 .and. ts(i) > 0.01_r_kind ) then
        xindx = ((ts(i)-ts_ave)/(one-ts_ave))**3
        tzchks = tzchk*(half)**xindx

        if ( abs(dtz) > tzchks ) then
           varinv(i) = zero
           if (  id_qc(i) == igood_qc ) id_qc(i) = ifail_tzr_qc
           aivals(13,is) = aivals(13,is) + one
        endif
      endif
    enddo
  endif

  cenlatx=abs(cenlat)*r0_04     
  if (cenlatx < one) then
     if(luse)aivals(6,is) = aivals(6,is) + one
     efact   = half*(cenlatx+one)
  else
     efact = one
  endif

! Generate q.c. bounds and modified variances.
  do i=1,nchanl
     if(varinv(i) > tiny_r_kind)then
        errf(i)=efact*errf(i)
        dtbf = demisf*abs(emissivity_k(i))+dtempf*abs(ts(i))
        term = dtbf*dtbf
        if(term > tiny_r_kind)varinv(i)=varinv(i)/(one+varinv(i)*term)
     end if
  end do

  return

end subroutine qc_irsnd

subroutine qc_avhrr(nchanl,is,ndat,nsig,ich,sea,land,ice,snow,luse,   &
     zsges,cenlat,frac_sea,pangs,trop5,tzbgr,tsavg5,tbc,tb_obs,tnoise,     &
     wavenumber,ptau5,prsltmp,tvp,temp,wmix,emissivity_k,ts, &
     id_qc,aivals,errf,varinv,varinv_use,cld,cldp)

!$$$ subprogram documentation block
!               .      .    .
! subprogram:  qc_avhrr    QC for avhrr
!
!   prgmmr: li           org: np23            date: 2011-04-08
!
! abstract: set quality control criteria for avhrr
!
! program history log:
!     2011-04-08  li modified from qc_irsnd
!
! input argument list:
!     nchanl       - number of channels per obs
!     ich          - channel number
!     is           - integer counter for number of observation types to process
!     sea          - logical, sea flag
!     land         - logical, land flag
!     ice          - logical, ice flag
!     snow         - logical, snow flag
!     luse         - logical use flag
!     zsges        - elevation of guess
!     cenlat       - latitude of observation
!     frac_sea     - fraction of grid box covered with water
!     pangs        - solar zenith angle
!     trop5        - tropopause pressure
!     tzbgr        - Tz over water
!     tsavg5       - surface skin temperature
!     tbc          - simulated - observed BT with bias correction
!     tb_obs       - observed Brightness temperatures
!     tnoise       - channel noise array
!     wavenumber   - array of channel wavenumbers
!     ptau5        - transmittances as a function of level and channel
!     prsltmp      - array of layer pressures in vertical (surface to toa)
!     tvp          - array of temperatures in vertical (surface to toa)
!     temp         - temperature sensitivity array
!     wmix         - moisture sensitivity array
!     emissivity_k - surface emissivity sensitivity
!     ts           - skin temperature sensitivity
!     id_qc        - qc index - see qcmod definition
!     aivals       - array holding sums for various statistics as a function of obs type
!     errf         - criteria of gross error
!     varinv       - observation weight (modified obs var error inverse)
!     varinv_use   - observation weight used(modified obs var error inverse)
!
! output argument list:
!     id_qc        - qc index - see qcmod definition
!     aivals       - array holding sums for various statistics as a function of obs type
!     errf         - criteria of gross error
!     varinv       - observation weight (modified obs var error inverse)
!     varinv_use   - observation weight used(modified obs var error inverse)
!     cld          - cloud fraction
!     cldp         - cloud pressure
!
! attributes:
!     language: f90
!     machine:  ibm RS/6000 SP
!
!$$$ end documentation block

  use kinds, only: r_kind, i_kind
  implicit none

! Declare passed variables

  logical,                            intent(in   ) :: sea,land,ice,snow,luse
  integer(i_kind),                    intent(in   ) :: ndat,nsig,nchanl,is
  integer(i_kind),dimension(nchanl),  intent(in   ) :: ich
  integer(i_kind),dimension(nchanl),  intent(inout) :: id_qc
  real(r_kind),                       intent(in   ) :: zsges,cenlat,frac_sea,pangs,trop5
  real(r_kind),                       intent(in   ) :: tzbgr,tsavg5
  real(r_kind),                       intent(  out) :: cld,cldp
  real(r_kind),dimension(40,ndat),    intent(inout) :: aivals
  real(r_kind),dimension(nchanl),     intent(in   ) :: tbc,emissivity_k,ts,wavenumber,tb_obs
  real(r_kind),dimension(nchanl),     intent(in   ) :: tnoise
  real(r_kind),dimension(nsig,nchanl),intent(in   ) :: ptau5,temp,wmix
  real(r_kind),dimension(nsig),       intent(in   ) :: prsltmp,tvp
  real(r_kind),dimension(nchanl),     intent(inout) :: errf,varinv,varinv_use

! Declare local parameters

  real(r_kind),parameter:: oneover400=1.0_r_kind/400.0_r_kind


  real(r_kind) :: demisf,dtempf,efact,dtbf,term,cenlatx,sfchgtfact
  real(r_kind) :: sum1,sum2,sum3,cloudp,tmp,dts
  real(r_kind),dimension(nchanl,nsig) :: dtb
  integer(i_kind) :: i,k,kk,lcloud
  integer(i_kind), dimension(nchanl) :: irday
  real(r_kind) :: dtz,ts_ave,xindx,tzchks


  irday = 1

! Reduce weight given to obs for shortwave ir if
! solar zenith angle tiny_r_kind
  if (pangs <= 89.0_r_kind .and. frac_sea > zero) then
!    QC2 in statsrad
     if(luse)aivals(9,is) = aivals(9,is) + one
     do i=1,nchanl
        if(wavenumber(i) > r2000)then
           if(wavenumber(i) > r2400)then
              varinv(i)=zero
              varinv_use(i)=zero
              if(id_qc(i) == igood_qc)id_qc(i)=ifail_2400_qc
              irday(i) = 0
           else
              tmp=one-(wavenumber(i)-r2000)*ptau5(1,i)&
                   *max(zero,cos(pangs*deg2rad))*oneover400
              varinv(i)=tmp*varinv(i)
              varinv_use(i)=tmp*varinv_use(i)
              if(id_qc(i) == igood_qc)id_qc(i)=ifail_2000_qc
           end if
        end if
     end do
  endif

  if(sea)then
     demisf = r0_01
     dtempf = half
  else if(land)then
     demisf = r0_02
     dtempf = two
  else if(ice)then
     demisf = r0_03
     dtempf = four
  else if(snow)then
     demisf = r0_02
     dtempf = two
  else
     demisf = r0_03
     dtempf = four
  end if

! Reduce weight for obs over higher topography
  sfchgtfact=one
  if (zsges > r2000) then
!    QC1 in statsrad
     if(luse)aivals(8,is) = aivals(8,is) + one
     sfchgtfact    = (r2000/zsges)**4
  endif

! Generate q.c. bounds and modified variances for height change and ptau5
  sum3=zero
  do i=1,nchanl
     if (tb_obs(i) > r1000 .or. tb_obs(i) <= zero) then
         varinv(i)=zero
         varinv_use(i)=zero
     end if
     varinv(i) = varinv(i)*(one-(one-sfchgtfact)*ptau5(1,i))
     varinv_use(i) = varinv_use(i)*(one-(one-sfchgtfact)*ptau5(1,i))

!    Modify error based on transmittance at top of model
     varinv(i)=varinv(i)*ptau5(nsig,i)
     varinv_use(i)=varinv_use(i)*ptau5(nsig,i)
     errf(i)=errf(i)*ptau5(nsig,i)

!    QC based on presence/absence of cloud
     sum3=sum3+tbc(i)*tbc(i)*varinv_use(i)
  end do
  sum3=0.75_r_kind*sum3
  lcloud=0
  cld=zero
  cldp=r10*prsltmp(1)

  do k=1,nsig
     if(prsltmp(k) > trop5)then
        sum1=zero
        sum2=zero
        do i=1,nchanl
           if(varinv_use(i) > tiny_r_kind)then
             dtb(i,k)=(tvp(k)-tsavg5)*ts(i)
             do kk=1,k-1
                dtb(i,k)=dtb(i,k)+(tvp(k)-tvp(kk))*temp(kk,i)
             end do
             sum1=sum1+tbc(i)*dtb(i,k)*varinv_use(i)
             sum2=sum2+dtb(i,k)*dtb(i,k)*varinv_use(i)
           end if
        end do
        if (abs(sum2) < tiny_r_kind) sum2 = sign(tiny_r_kind,sum2)
        cloudp=min(max(sum1/sum2,zero),one)
        sum1=zero
        do i=1,nchanl
           if(varinv_use(i) > tiny_r_kind)then
             tmp=tbc(i)-cloudp*dtb(i,k)
             sum1=sum1+tmp*tmp*varinv_use(i)
           end if
        end do
        if(sum1 < sum3)then
           sum3=sum1
           lcloud=k
           cld=cloudp
           cldp=r10*prsltmp(k)
        end if
     end if

  end do

  do i=1,nchanl
       cld_qc: do k=1,lcloud
        if(abs(cld*dtb(i,k)) > tnoise(i))then
!          QC4 in statsrad
           if(luse)aivals(11,is)   = aivals(11,is) + one
           varinv(i) = zero
           varinv_use(i) = zero
           if(id_qc(i) == igood_qc)id_qc(i)=ifail_cloud_qc
           exit cld_qc
        end if
     end do cld_qc
  end do

! If no clouds check surface temperature/emissivity

  sum1=zero
  sum2=zero
  do i=1,nchanl
     sum1=sum1+tbc(i)*ts(i)*varinv_use(i)
     sum2=sum2+ts(i)*ts(i)*varinv_use(i)
  end do
  if (abs(sum2) < tiny_r_kind) sum2 = sign(tiny_r_kind,sum2)
  dts=abs(sum1/sum2)
  if(abs(dts) > one)then
     if(.not. sea)then
        dts=min(dtempf,dts)
     else
        dts=min(three,dts)
     end if
     do i=1,nchanl
        if(abs(dts*ts(i)) > tnoise(i))then
!          QC3 in statsrad
           if(luse .and. varinv(i) > zero) &
           aivals(10,is)   = aivals(10,is) + one
           varinv(i) = zero
           if(id_qc(i) == igood_qc)id_qc(i)=ifail_sfcir_qc
       end if
     end do
  end if

!
! Apply Tz retrieval
!
  dtz = rmiss_single
  if ( nst_tzr > 0 .and. luse .and. sea ) then
     call tz_retrieval(nchanl,nsig,ich,irday,temp,wmix,tnoise,varinv,ts,tbc,tzbgr,0.20_r_kind,1,0,dtz,ts_ave) 
  endif
!
! Apply QC with Tz retrieval
!
  if ( nst_tzr > 0 .and. dtz /= rmiss_single ) then
    do i = 1, nchanl
      if ( varinv(i) > tiny_r_kind .and. iuse_rad(ich(i)) >= 1 .and. ts(i) > 0.01_r_kind ) then
        xindx = ((ts(i)-ts_ave)/(one-ts_ave))**3
        tzchks = tzchk*(half)**xindx

        if ( abs(dtz) > tzchks ) then
           varinv(i) = zero
           if (  id_qc(i) == igood_qc ) id_qc(i) = ifail_tzr_qc
           aivals(13,is) = aivals(13,is) + one
        endif
      endif
    enddo
  endif

  cenlatx=abs(cenlat)*r0_04     
  if (cenlatx < one) then
     if(luse)aivals(6,is) = aivals(6,is) + one
     efact   = half*(cenlatx+one)
  else
     efact = one
  endif

! Generate q.c. bounds and modified variances.
  do i=1,nchanl
     if(varinv(i) > tiny_r_kind)then
        errf(i)=efact*errf(i)
        dtbf = demisf*abs(emissivity_k(i))+dtempf*abs(ts(i))
        term = dtbf*dtbf
        if(term > tiny_r_kind)varinv(i)=varinv(i)/(one+varinv(i)*term)
     end if
  end do

  return
end subroutine qc_avhrr

subroutine qc_amsua(nchanl,is,ndat,nsig,npred,sea,land,ice,snow,mixed,luse,   &
     zsges,cenlat,tb_obsbc1,cosza,clw,tbc,ptau5,emissivity_k,ts,      &
     pred,predchan,id_qc,aivals,errf,varinv)

!$$$ subprogram documentation block
!               .      .    .
! subprogram:  qc_amsua    QC for amsua data
!
!   prgmmr: derber           org: np23            date: 2010-08-20
!
! abstract: set quality control criteria for AMSU-A data               
!
! program history log:
!     2010-08-10  derber - transfered from setuprad
!     2011-05-04  todling - partially merge Min-Jeong Kim's cloud radiance work
!     2011-05-20  mccarty - generalized routine so that it could be more readily 
!                           applied to atms
!     2011-07-20  collard - routine can now process the AMSU-B/MHS-like channels of ATMS.
!     2011-12-19  collard - ATMS 1-7 is always rejected over ice, snow or mixed surfaces.
!     2012-05-12  todling - revisit opts in gsi_metguess_get (4crtm)
!     2013-07-19  zhu     - tighten qc when emiss_bc=.t.
!     2014-01-31  mkim    - revisit qc for all-sky MW radiance data assimilationo
!
! input argument list:
!     nchanl       - number of channels per obs
!     is           - integer counter for number of observation types to process
!     npred        - number of predictors
!     sea          - logical, sea flag
!     land         - logical, land flag
!     ice          - logical, ice flag
!     snow         - logical, snow flag
!     mixed        - logical, mixed flag
!     luse         - logical use flag
!     zsges        - elevation of guess
!     tb_obsbc1    - bias corrected ob for channel 1
!     cosza        - cosine of the satellite zenith angle
!     clw          - cloud liquid water estimate
!     tbc          - simulated - observed BT with bias correction
!     ptau5        - transmittances as a function of level and channel
!     emissivity_k - surface emissivity sensitivity
!     ts           - skin temperature sensitivity
!     pred         - bias correction predictors
!     predchan     - bias correction coefficients
!     id_qc        - qc index - see qcmod definition
!     aivals       - array holding sums for various statistics as a function of obs type
!     errf         - criteria of gross error
!     varinv       - observation weight (modified obs var error inverse)
!
! output argument list:
!     id_qc        - qc index - see qcmod definition
!     aivals       - array holding sums for various statistics as a function of obs type
!     errf         - criteria of gross error
!     varinv       - observation weight (modified obs var error inverse)
!
! attributes:
!     language: f90
!     machine:  ibm RS/6000 SP
!
!$$$ end documentation block

  use kinds, only: r_kind, i_kind
  use gridmod, only: regional
  use control_vectors, only: cvars3d
  use mpeu_util, only: getindex
  use gsi_metguess_mod, only: gsi_metguess_get
  use radinfo, only: emiss_bc
  implicit none

! Declare passed variables

  logical,                             intent(in   ) :: sea,land,ice,snow,mixed,luse
  integer(i_kind),                     intent(in   ) :: ndat,nsig,npred,nchanl,is
  integer(i_kind),dimension(nchanl),   intent(inout) :: id_qc
  real(r_kind),                        intent(in   ) :: zsges,cenlat,tb_obsbc1
  real(r_kind),                        intent(in   ) :: cosza,clw
  real(r_kind),dimension(40,ndat),     intent(inout) :: aivals
  real(r_kind),dimension(nchanl),      intent(in   ) :: tbc,emissivity_k,ts
  real(r_kind),dimension(nsig,nchanl), intent(in   ) :: ptau5
  real(r_kind),dimension(npred,nchanl),intent(in   ) :: pred,predchan
  real(r_kind),dimension(nchanl),      intent(inout) :: errf,varinv

! Declare local parameters


  real(r_kind),parameter:: w1f6=1.0_r_kind/10.0_r_kind
  real(r_kind),parameter:: w2f6=1.0_r_kind/0.8_r_kind
  real(r_kind),parameter:: w1f4=1.0_r_kind/0.3_r_kind
  real(r_kind),parameter:: w2f4=1.0_r_kind/1.8_r_kind

  real(r_kind)    :: demisf,dtempf,efact,dtbf,term,cenlatx,fact
  real(r_kind)    :: efactmc,vfactmc,dtde1,dtde2,dtde3,dtde15,dsval,clwx
  real(r_kind)    :: factch6,de1,de2,de3,de15
  real(r_kind)    :: thrd1,thrd2,thrd3,thrd15
  real(r_kind)    :: factch4
  integer(i_kind) :: i,icw4crtm,ier
  logical lcw4crtm
  logical qc4emiss

  integer(i_kind) :: ich238, ich314, ich503, ich528, ich536 ! set chan indices
  integer(i_kind) :: ich544, ich549, ich890                 ! for amsua/atms
  logical         :: latms, latms_surfaceqc

  if (nchanl == 22) then
      latms  = .true.    ! If there are 22 channels passed along, it's atms
      ich238 =  1
      ich314 =  2
      ich503 =  3
      ich528 =  5
      ich536 =  6
      ich544 =  7
      ich549 =  8
      ich890 = 16
  else
      latms = .false.   ! If \= 16 channels (should be 15), it's amsua  
      ich238 =  1
      ich314 =  2
      ich503 =  3
      ich528 =  4
      ich536 =  5
      ich544 =  6
      ich549 =  7
      ich890 = 15
  endif

  if(sea)then
     demisf = r0_01
     dtempf = half
  else if(land)then
     demisf = r0_02
     dtempf = two
  else if(ice)then
     demisf = 0.015_r_kind  !decrease due to more accurate emiss model AMSU-A+B
     dtempf = one           !decrease due to more accurate emiss model AMSU-A+B
  else if(snow)then
     demisf = r0_02 !decrease due to more accurate emiss model AMSU-A+B
     dtempf = two   !decrease due to more accurate emiss model AMSU-A+B
  else
     demisf = 0.20_r_kind
     dtempf = 4.5_r_kind
  end if

! Determine whether or not CW fed into CRTM
  lcw4crtm=.false.
  call gsi_metguess_get ('clouds_4crtm_jac::3d', icw4crtm, ier)
  if(icw4crtm >0) lcw4crtm = .true.
   
! Reduce qc bounds in tropics
  cenlatx=abs(cenlat)*r0_04     
  if (cenlatx < one) then
     if(luse)aivals(6,is) = aivals(6,is) + one
     efact   = cenlatx*quarter+0.75_r_kind
  else
     efact   = one
  endif

  efactmc = one
  vfactmc = one
! sval=-113.2_r_kind+(2.41_r_kind-0.0049_r_kind*tb_obsbc1)*tb_obsbc1 +  &
!      0.454_r_kind*tb_obsbc2-tb_obsbc15
  dsval=0.80_r_kind
  if(sea)then
     dsval=((2.41_r_kind-0.0098_r_kind*tb_obsbc1)*tbc(ich238) + &
            0.454_r_kind*tbc(ich314)-tbc(ich890))*w1f6
     dsval=max(zero,dsval)
  end if

  if(sea)then
     clwx=cosza*clw*w1f4
  else
     clwx=0.6_r_kind
  end if
! QC6 in statsrad
  if(clwx >= one .and. luse)aivals(13,is) = aivals(13,is) + one
  factch4=clwx**2+(tbc(ich528)*w2f4)**2
! factch6x=((sval-five)/r10)**2+(tbc(6)/0.8_r_kind)**2
! QC7 in statsrad
  if(dsval >= one .and. luse)aivals(14,is) = aivals(14,is) + one
  factch6=dsval**2+(tbc(ich544)*w2f6)**2

! For this conservative initial implementation of ATMS, we will not
! use surface channels over
! a) Mixed surfaces (to minimise and possible issues with re-mapping the FOVs)
! b) Snow and Ice (as the empirical model for these surfaces in CRTM is not 
!                  available for ATMS).
  latms_surfaceqc = (latms .AND. .NOT.(sea .OR. land))

  if (lcw4crtm) then
     if(.not. sea) then  
       if(factch6 >= one .or. latms_surfaceqc) then   
          efactmc=zero
          vfactmc=zero
          errf(1:ich544)=zero
          varinv(1:ich544)=zero
          do i=1,ich544
             if(id_qc(i) == igood_qc)id_qc(i)=ifail_factch6_qc
          end do
          if(id_qc(ich890) == igood_qc)id_qc(ich890)=ifail_factch6_qc
          errf(ich890) = zero
          varinv(ich890) = zero
          if (latms) then
             do i=17,22   !  AMSU-B/MHS like channels 
               if(id_qc(i) == igood_qc)id_qc(i)=ifail_factch6_qc
               errf(i) = zero
               varinv(i) = zero
             enddo
          endif
!       QC3 in statsrad
          if(.not. mixed.and. luse)aivals(10,is) = aivals(10,is) + one

       else if(factch4 > half) then   !Kim
          efactmc=zero
          vfactmc=zero
          do i=1,ich536
             if(id_qc(i) == igood_qc)id_qc(i)=ifail_factch4_qc
             varinv(i) = zero 
             errf(i) = zero
          end do
          if(id_qc(ich890) == igood_qc)id_qc(ich890)=ifail_factch4_qc
          errf(ich890) = zero
          varinv(ich890) = zero
          if (latms) then
             do i=17,22   !  AMSU-B/MHS like channels 
                if(id_qc(i) == igood_qc)id_qc(i)=ifail_factch4_qc
                errf(i) = zero
                varinv(i) = zero
             enddo
          endif
!         QC1 in statsrad
          if(luse) aivals(8,is) = aivals(8,is) + one
       end if
     endif  ! if sea
  else  ! <lcw4crtm>
     if(factch6 >= one .or. latms_surfaceqc)then
        efactmc=zero
        vfactmc=zero
        errf(1:ich544)=zero
        varinv(1:ich544)=zero
        do i=1,ich544
           if(id_qc(i) == igood_qc)id_qc(i)=ifail_factch6_qc
        end do
        if(id_qc(ich890) == igood_qc)id_qc(ich890)=ifail_factch6_qc
        errf(ich890) = zero
        varinv(ich890) = zero
        if (latms) then
           do i=17,22   !  AMSU-B/MHS like channels 
              if(id_qc(i) == igood_qc)id_qc(i)=ifail_factch6_qc
              errf(i) = zero
              varinv(i) = zero
           enddo
        endif
!       QC3 in statsrad
        if(.not. mixed.and. luse)aivals(10,is) = aivals(10,is) + one

     else if(factch4 > half)then
        efactmc=zero
        vfactmc=zero
        do i=1,ich536
           if(id_qc(i) == igood_qc)id_qc(i)=ifail_factch4_qc
           errf(i) = zero
           varinv(i) = zero
        end do
        if(id_qc(ich890) == igood_qc)id_qc(ich890)=ifail_factch4_qc
        errf(ich890) = zero
        varinv(ich890) = zero
        if (latms) then
           do i=17,22   !  AMSU-B/MHS like channels 
              if(id_qc(i) == igood_qc)id_qc(i)=ifail_factch4_qc
              errf(i) = zero
              varinv(i) = zero
           enddo
        endif
!       QC1 in statsrad
        if(luse) aivals(8,is) = aivals(8,is) + one
 
     else
!       QC based on ratio of obs-ges increment versus the sensitivity of
!       the simulated brightness temperature to the surface emissivity
!       Y2K hurricane season runs by QingFu Liu found the hurricane
!       forecast tracks to be degraded without this QC.
!       (Is this still true?)

        if (sea .and. (.not.emiss_bc)) then
           thrd1=r0_05
           thrd2=r0_03
           thrd3=r0_05
        end if

        if (emiss_bc) then
           if (sea) then
              thrd1=0.025_r_kind
              thrd2=0.015_r_kind
              thrd3=0.030_r_kind
              thrd15=0.030_r_kind
           else
              thrd1=0.020_r_kind
              thrd2=0.015_r_kind
              thrd3=0.035_r_kind
              thrd15=0.015_r_kind
           end if
        end if

        if ((sea .and. (.not.emiss_bc)) .or. emiss_bc) then
           dtde1 = emissivity_k(ich238)
           de1   = zero
           if (dtde1 /= zero) de1=abs(tbc(ich238))/dtde1
           dtde2 = emissivity_k(ich314)
           de2   = zero
           if (dtde2 /= zero) de2=abs(tbc(ich314))/dtde2
           dtde3 = emissivity_k(ich503)
           de3   = zero
           if (dtde3 /= zero) de3=abs(tbc(ich503))/dtde3

           if (sea .and. (.not.emiss_bc)) then
              qc4emiss = de2>thrd2 .or. de3>thrd3 .or. de1>thrd1
           end if

           if (emiss_bc) then
              dtde15= emissivity_k(ich890)
              de15  = zero
              if (dtde15 /= zero) de15=abs(tbc(ich890))/dtde15

              qc4emiss= de2>thrd2 .or. de3>thrd3 .or. de1>thrd1 .or. de15>thrd15
           end if

           if (qc4emiss) then 
!             QC2 in statsrad
              if(luse)aivals(9,is) = aivals(9,is) + one
              efactmc=zero
              vfactmc=zero
              do i=1,ich536
                 if(id_qc(i) == igood_qc)id_qc(i)=ifail_emiss_qc
                 varinv(i) = zero
                 errf(i) = zero 
              end do
              if(id_qc(ich890) == igood_qc)id_qc(ich890)=ifail_emiss_qc
              errf(ich890) = zero
              varinv(ich890) = zero
              if (latms) then
                 do i=17,22   !  AMSU-B/MHS like channels 
                    if(id_qc(i) == igood_qc)id_qc(i)=ifail_emiss_qc
                    errf(i) = zero
                    varinv(i) = zero
                 enddo
              endif
           end if
        end if
     end if
  endif ! <lcw4crtm>

! Reduce q.c. bounds over higher topography
  if (zsges > r2000) then
!    QC4 in statsrad
     if(luse)aivals(11,is) = aivals(11,is) + one
     fact                  = r2000/zsges
     efactmc               = fact*efactmc
     errf(ich544)          = fact*errf(ich544)
     vfactmc               = fact*vfactmc
     varinv(ich544)        = fact*varinv(ich544)
     if (latms) then
        do i=17,22   !  AMSU-B/MHS like channels 
           varinv(i)        = fact*varinv(i)
           errf(i)          = fact*errf(i)
        enddo
     endif
     if (zsges > r4000) then
!       QC5 in statsrad
        if(luse)aivals(12,is) = aivals(12,is) + one
        fact                  = r4000/zsges
        errf(ich549)          = fact*errf(ich549)
        varinv(ich549)         = fact*varinv(ich549)
     end if
  end if

! Generate q.c. bounds and modified variances.
  do i=1,nchanl

!    Modify error based on transmittance at top of model
     varinv(i)=varinv(i)*ptau5(nsig,i)
     errf(i)=errf(i)*ptau5(nsig,i)

     if(varinv(i) > tiny_r_kind)then
        dtbf=demisf*abs(emissivity_k(i))+dtempf*abs(ts(i))
        term=dtbf*dtbf
        if(i <= ich536 .or. i == ich890)then
!          Adjust observation error based on magnitude of liquid
!          water correction.  0.2 is empirical factor
           term=term+0.2_r_kind*(predchan(3,i)*pred(3,i))**2

           errf(i)   = efactmc*errf(i)
           varinv(i) = vfactmc*varinv(i)
        end if
        errf(i)   = efact*errf(i)
        if (term>tiny_r_kind)varinv(i)=varinv(i)/(one+varinv(i)*term)
     end if

  end do

  return

end subroutine qc_amsua
subroutine qc_mhs(nchanl,ndat,nsig,is,sea,land,ice,snow,mhs,luse,   &
     zsges,tbc,tb_obs,ptau5,emissivity_k,ts,      &
     id_qc,aivals,errf,varinv,dsi,fact1)

!$$$ subprogram documentation block
!               .      .    .
! subprogram:  qc_mhs    QC for amsub,mhs and hsb data
!
!   prgmmr: derber           org: np23            date: 2010-08-20
!
! abstract: set quality control criteria for amsub, mhs and hsb data   
!
! program history log:
!     2010-08-10  derber transfered from setuprad
!
! input argument list:
!     nchanl       - number of channels per obs
!     is           - integer counter for number of observation types to process
!     sea          - logical, sea flag
!     land         - logical, land flag
!     ice          - logical, ice flag
!     snow         - logical, snow flag
!     mhs          - logical, mhs flag - true if mhs data
!     luse         - logical use flag
!     zsges        - elevation of guess
!     tbc          - simulated - observed BT with bias correction
!     tb_obs       - observed BT 
!     ptau5        - transmittances as a function of level and channel
!     emissivity_k - surface emissivity sensitivity
!     ts           - skin temperature sensitivity
!     id_qc        - qc index - see qcmod definition
!     aivals       - array holding sums for various statistics as a function of obs type
!     errf         - criteria of gross error
!     varinv       - observation weight (modified obs var error inverse)
!
! output argument list:
!     id_qc        - qc index - see qcmod definition
!     aivals       - array holding sums for various statistics as a function of obs type
!     errf         - criteria of gross error
!     varinv       - observation weight (modified obs var error inverse)
!     dsi          - scattering index quality control factor
!     fact1        - fact1 quality control parameter
!
! attributes:
!     language: f90
!     machine:  ibm RS/6000 SP
!
!$$$ end documentation block

  use kinds, only: r_kind, i_kind
  implicit none

! Declare passed variables

  logical,                            intent(in   ) :: sea,land,ice,snow,mhs,luse
  integer(i_kind),                    intent(in   ) :: ndat,nsig,nchanl,is
  integer(i_kind),dimension(nchanl),  intent(inout) :: id_qc
  real(r_kind),                       intent(in   ) :: zsges
  real(r_kind),                       intent(inout) :: dsi,fact1
  real(r_kind),dimension(40,ndat),    intent(inout) :: aivals
  real(r_kind),dimension(nchanl),     intent(in   ) :: tbc,tb_obs,emissivity_k,ts
  real(r_kind),dimension(nsig,nchanl),intent(in   ) :: ptau5
  real(r_kind),dimension(nchanl),     intent(inout) :: errf,varinv

! Declare local parameters

  real(r_kind) :: demisf,dtempf,efact,vfact,dtbf,term,fact
  integer(i_kind) :: i

  efact = one
  vfact = one
  if(sea)then
     demisf = 0.015_r_kind
     dtempf = half
  else if(land)then
     demisf = r0_03
     dtempf = two
  else if(ice)then
     demisf = r0_02  !decrease due to more accurate emiss model AMSU-A+B
     dtempf = one    !decrease due to more accurate emiss model AMSU-A+B
  else if(snow)then
     demisf = r0_02  !decrease due to more accurate emiss model AMSU-A+B
     dtempf = two    !decrease due to more accurate emiss model AMSU-A+B
  else
     demisf = quarter
     dtempf = five
  end if
!   For now increase for mhs since emissivity model not as good
  if(mhs .and. .not. sea) then
     demisf = three*demisf
     dtempf = three*dtempf
  end if
  if(sea .or. ice .or. snow)then
     dsi=9.0_r_kind
     if(tb_obs(2) < h300)then
        dsi=0.13_r_kind*(tbc(1)-33.58_r_kind*tbc(2)/(h300-tb_obs(2)))
!       QC3 in statsrad
        if(luse .and. dsi >= one)aivals(10,is) = aivals(10,is) + one
     end if
!    si=42.72_r_kind+0.85_r_kind*tbc(1)-tbc(2)
  else
     dsi=0.85_r_kind*tbc(1)-tbc(2)
!    si=42.72_r_kind+0.85_r_kind*tb_obs(1)-tb_obs(2)
!    QC4 in statsrad
     if(luse .and. dsi >= one)aivals(11,is) = aivals(11,is) + one
  end if
  dsi=max(zero,dsi)
  fact1=((tbc(1)-7.5_r_kind*dsi)/r10)**2+(dsi)**2

  if(fact1 > one)then
     vfact=zero
!    QC1 in statsrad
     if(luse)aivals(8,is) = aivals(8,is) + one
     do i=1,nchanl
        if(id_qc(i) == igood_qc)id_qc(i)=ifail_fact1_qc
     end do
  else
     if (mhs) then  ! wv sounding channels
        do i=3,nchanl
           if (abs(tbc(i)) >= two) then
              varinv(i) = zero
              if(id_qc(i) == igood_qc)id_qc(i)=ifail_gross_routine_qc
           end if
        end do
     end if
     efact = (one-fact1*fact1)*efact
     vfact = (one-fact1*fact1)*vfact
!    Reduce q.c. bounds over higher topography
     if (zsges > r2000) then
!       QC2 in statsrad
        if(luse)aivals(9,is) = aivals(9,is) + one
        fact = r2000/zsges
        efact = fact*efact
        vfact = fact*vfact
     end if
  end if

! Generate q.c. bounds and modified variances.
  do i=1,nchanl
!    Modify error based on transmittance at top of model
     varinv(i)=vfact*varinv(i)*ptau5(nsig,i)
     errf(i)=efact*errf(i)*ptau5(nsig,i)
     if(varinv(i)>tiny_r_kind)then
        dtbf=demisf*abs(emissivity_k(i))+dtempf*abs(ts(i))
        term=dtbf*dtbf
        if(term>tiny_r_kind)varinv(i)=varinv(i)/(one+varinv(i)*term)
     end if
  end do


  return

end subroutine qc_mhs
subroutine qc_atms(nchanl,is,ndat,nsig,npred,sea,land,ice,snow,mixed,luse,   &
                 zsges,cenlat,tb_obsbc1,cosza,clw,tbc,ptau5,emissivity_k,ts, &
                 pred,predchan,id_qc,aivals,errf,varinv)

!$$$ subprogram documentation block
!               .      .    .
! subprogram:  qc_atms      QC for atms data
!
!   prgmmr: mccarty           org: gmao            date: 2011-05-17
!
! abstract: set quality control criteria for ATMS data            
!
! program history log:
!     2011-05-17  mccarty - added as QC algorithm for ATMS data
!     2011-05-26  todling - update argumenent list and call within
!
! input argument list:
!     nchanl       - number of channels per obs
!     is           - integer counter for number of observation types to process
!     ndat         - total number of observations types to process
!     nsig         - number of model levels
!     npred        - number of predictors
!     sea          - logical, sea flag
!     land         - logical, land flag
!     ice          - logical, ice flag
!     snow         - logical, snow flag
!     mixed        - logical, mixed flag
!     luse         - logical use flag
!     zsges        - elevation of guess
!     tb_obsbc1    - bias corrected ob for channel 1
!     tsavg5       - surface skin temperature for FOV
!     cosza        - cosine of the satellite zenith angle
!     clw          - cloud liquid water estimate
!     tbc          - simulated - observed BT with bias correction
!     ptau5        - transmittances as a function of level and channel
!     emissivity_k - surface emissivity sensitivity
!     ts           - skin temperature sensitivity
!     pred         - bias correction predictors
!     predchan     - bias correction coefficients
!     id_qc        - qc index - see qcmod definition
!     aivals       - array holding sums for various statistics as a function of obs type
!     errf         - criteria of gross error
!     varinv       - observation weight (modified obs var error inverse)
!
! output argument list:
!     id_qc        - qc index - see qcmod definition
!     aivals       - array holding sums for various statistics as a function of obs type
!     errf         - criteria of gross error
!     varinv       - observation weight (modified obs var error inverse)
!     factch4      - quality control factor for channel 4
!
! attributes:
!     language: f90
!     machine:  ibm RS/6000 SP
!
!$$$ end documentation block

  use kinds, only: r_kind, i_kind
  implicit none

! Declare passed variables

  logical,                             intent(in   ) :: sea,land,ice,snow,mixed,luse
  integer(i_kind),                     intent(in   ) :: nchanl,is,ndat,nsig,npred
  integer(i_kind),dimension(nchanl),   intent(inout) :: id_qc
  real(r_kind),                        intent(in   ) :: zsges,cenlat,tb_obsbc1
  real(r_kind),                        intent(in   ) :: cosza,clw
  real(r_kind),dimension(40,ndat),     intent(inout) :: aivals
  real(r_kind),dimension(nchanl),      intent(in   ) :: tbc,emissivity_k,ts
  real(r_kind),dimension(nsig,nchanl), intent(in   ) :: ptau5
  real(r_kind),dimension(npred,nchanl),intent(in   ) :: pred,predchan
  real(r_kind),dimension(nchanl),      intent(inout) :: errf,varinv

! For now, just pass all channels to qc_amsua
  call qc_amsua (nchanl,is,ndat,nsig,npred,sea,land,ice,snow,mixed,luse,   &
                 zsges,cenlat,tb_obsbc1,cosza,clw,tbc,ptau5,emissivity_k,ts, &
                 pred,predchan,id_qc,aivals,errf,varinv)

  return

end subroutine qc_atms
subroutine qc_ssu(nchanl,is,ndat,nsig,sea,land,ice,snow,luse,   &
     zsges,cenlat,tb_obs,ptau5,emissivity_k,ts,      &
     id_qc,aivals,errf,varinv)

!$$$ subprogram documentation block
!               .      .    .
! subprogram:  qc_ssu    QC for ssu data
!
!   prgmmr: H. Liu        org: np23            date: 2010-08-20
!
! abstract: set quality control criteria for ssu data               
!
! program history log:
!     2010-08-10  derber transfered from setuprad
!
! input argument list:
!     nchanl       - number of channels per obs
!     is           - integer counter for number of observation types to process
!     sea          - logical, sea flag
!     land         - logical, land flag
!     ice          - logical, ice flag
!     snow         - logical, snow flag
!     luse         - logical use flag
!     zsges        - elevation of guess
!     cenlat       - latitude of observation
!     tb_obs       - observed BT 
!     ptau5        - transmittances as a function of level and channel
!     emissivity_k - surface emissivity sensitivity
!     ts           - skin temperature sensitivity
!     id_qc        - qc index - see qcmod definition
!     aivals       - array holding sums for various statistics as a function of obs type
!     errf         - criteria of gross error
!     varinv       - observation weight (modified obs var error inverse)
!
! output argument list:
!     id_qc        - qc index - see qcmod definition
!     aivals       - array holding sums for various statistics as a function of obs type
!     errf         - criteria of gross error
!     varinv       - observation weight (modified obs var error inverse)
!
! attributes:
!     language: f90
!     machine:  ibm RS/6000 SP
!
!$$$ end documentation block

  use kinds, only: r_kind, i_kind
  implicit none

! Declare passed variables

  logical,                            intent(in   ) :: sea,land,ice,snow,luse
  integer(i_kind),                    intent(in   ) :: ndat,nsig,nchanl,is
  integer(i_kind),dimension(nchanl),  intent(inout) :: id_qc
  real(r_kind),                       intent(in   ) :: zsges,cenlat
  real(r_kind),dimension(40,ndat),    intent(inout) :: aivals
  real(r_kind),dimension(nsig,nchanl),intent(in   ) :: ptau5
  real(r_kind),dimension(nchanl),     intent(in   ) :: tb_obs,emissivity_k,ts
  real(r_kind),dimension(nchanl),     intent(inout) :: errf,varinv

! Declare local parameters


  real(r_kind) :: demisf,dtempf,efact,dtbf,term,sfchgtfact,cenlatx
  integer(i_kind) :: i

  if(sea)then
     demisf = r0_01*half
     dtempf = half*half
  else if(land)then
     demisf = r0_02*half
     dtempf = two*half
  else if(ice)then
     demisf = r0_02*half
     dtempf = three*half
  else if(snow)then
     demisf = r0_02*half
     dtempf = three*half
  else
     demisf = r0_02*half
     dtempf = five*half
  end if

! Reduce weight for obs over higher topography
  sfchgtfact=one
  if (zsges > r2000) then
     sfchgtfact    = (r2000/zsges)**4
     if(luse) aivals(11,is)= aivals(11,is) + one
  endif

  do i=1,nchanl

     if (tb_obs(i) > r400 .or. tb_obs(i) <= r100) then
        varinv(i)=zero
        if(luse) aivals(12,is)= aivals(12,is) + one
        if(id_qc(i) == igood_qc)id_qc(i)=ifail_range_qc
     endif
     varinv(i) = varinv(i)*(one-(one-sfchgtfact)*ptau5(1,i))
!    Modify error based on transmittance at top of model
     varinv(i)=varinv(i)*ptau5(nsig,i)
     errf(i)=errf(i)*ptau5(nsig,i)
  end do

! Reduce qc bounds in tropics
  cenlatx=abs(cenlat)*r0_04     
  if (cenlatx < one) then
     if(luse)aivals(6,is) = aivals(6,is) + one
     efact = half*(cenlatx+one)
  else
     efact = one
  endif

! Generate q.c. bounds and modified variances.
  do i=1,nchanl
     if(varinv(i) > tiny_r_kind)then
        errf(i)=efact*errf(i)
        dtbf = demisf*abs(emissivity_k(i))+dtempf*abs(ts(i))
        term = dtbf*dtbf
        if(term > tiny_r_kind)varinv(i)=varinv(i)/(one+varinv(i)*term)
     end if
  end do

  return

end subroutine qc_ssu
subroutine qc_msu(nchanl,is,ndat,nsig,sea,land,ice,snow,luse,   &
     zsges,cenlat,tbc,ptau5,emissivity_k,ts,      &
     id_qc,aivals,errf,varinv)

!$$$ subprogram documentation block
!               .      .    .
! subprogram:  qc_msu    QC for msu data
!
!   prgmmr: derber           org: np23            date: 2010-08-20
!
! abstract: set quality control criteria for seviri data               
!
! program history log:
!     2010-08-10  derber transfered from setuprad
!
! input argument list:
!     nchanl       - number of channels per obs
!     is           - integer counter for number of observation types to process
!     sea          - logical, sea flag
!     land         - logical, land flag
!     ice          - logical, ice flag
!     snow         - logical, snow flag
!     luse         - logical use flag
!     zsges        - elevation of guess
!     tbc          - simulated - observed BT with bias correction
!     ptau5        - transmittances as a function of level and channel
!     emissivity_k - surface emissivity sensitivity
!     ts           - skin temperature sensitivity
!     id_qc        - qc index - see qcmod definition
!     aivals       - array holding sums for various statistics as a function of obs type
!     errf         - criteria of gross error
!     varinv       - observation weight (modified obs var error inverse)
!
! output argument list:
!     id_qc        - qc index - see qcmod definition
!     aivals       - array holding sums for various statistics as a function of obs type
!     errf         - criteria of gross error
!     varinv       - observation weight (modified obs var error inverse)
!
! attributes:
!     language: f90
!     machine:  ibm RS/6000 SP
!
!$$$ end documentation block

  use kinds, only: r_kind, i_kind
  implicit none

! Declare passed variables

  logical,                            intent(in   ) :: sea,land,ice,snow,luse
  integer(i_kind),                    intent(in   ) :: nchanl,ndat,nsig,is
  integer(i_kind),dimension(nchanl),  intent(inout) :: id_qc
  real(r_kind),                       intent(in   ) :: zsges,cenlat
  real(r_kind),dimension(40,ndat),    intent(inout) :: aivals
  real(r_kind),dimension(nchanl),     intent(in   ) :: tbc,emissivity_k,ts
  real(r_kind),dimension(nsig,nchanl),intent(in   ) :: ptau5
  real(r_kind),dimension(nchanl),     intent(inout) :: errf,varinv

! Declare local parameters

  real(r_kind) :: demisf,dtempf,efact,vfact,dtbf,term,cenlatx,fact
  integer(i_kind) :: i

  vfact = one

! Reduce qc bounds in tropics
  cenlatx=abs(cenlat)*r0_04     
  if (cenlatx < one) then
     if(luse)aivals(6,is) = aivals(6,is) + one
     efact   = half*(cenlatx+one)
  else
     efact   = one
  endif
  if(sea)then
     demisf = 0.015_r_kind
     dtempf = half
  else if(land)then
     demisf = r0_03
     dtempf = 2.5_r_kind
  else if(ice)then
     demisf = r0_05
     dtempf = three
  else if(snow)then
     demisf = r0_05
     dtempf = three
  else
     demisf = 0.20_r_kind
     dtempf = 4.5_r_kind
  end if

! Apply window test to channel 2 using channel 1
  if (abs(tbc(1)) > five) then
     errf(2) = zero
     varinv(2) = zero
     if(id_qc(2) == igood_qc)id_qc(2)=ifail_gross_routine_qc
!    QC1 in statsrad
     if(luse)aivals(8,is)   = aivals(8,is) + one
  endif

! Reduce q.c. bounds over higher topography
  if (zsges > r2000) then
!    QC2 in statsrad
     if(luse)aivals(9,is)   = aivals(9,is) + one
     fact = r2000/zsges
     errf(1) = fact*errf(1)
     errf(2) = fact*errf(2)
     errf(3) = fact*errf(3)
     vfact = fact
  end if



! Generate q.c. bounds and modified variances.
  errf(3) = two*errf(3)
  errf(4) = two*errf(4)
  do i=1,nchanl

!    Modify error based on transmittance at top of model
     varinv(i)=vfact*varinv(i)*ptau5(nsig,i)
     errf(i)=efact*errf(i)*ptau5(nsig,i)

     if(varinv(i) > tiny_r_kind)then
        dtbf=demisf*abs(emissivity_k(i))+dtempf*abs(ts(i))
        term = dtbf*dtbf
        if (term>tiny_r_kind)varinv(i)=varinv(i)/(one+varinv(i)*term)
     end if
  end do

  return

end subroutine qc_msu
subroutine qc_seviri(nchanl,is,ndat,nsig,ich,sea,land,ice,snow,luse,   &
     zsges,tzbgr,tbc,tnoise,temp,wmix,emissivity_k,ts,      &
     id_qc,aivals,errf,varinv)

!$$$ subprogram documentation block
!               .      .    .
! subprogram:  qc_seviri    QC for seviri data
!
!   prgmmr: H. Liu           org: np23            date: 2010-08-20
!
! abstract: set quality control criteria for seviri data               
!
! program history log:
!     2010-08-10  derber transfered from setuprad
!
! input argument list:
!     nchanl       - number of channels per obs
!     ich          - channel number
!     is           - integer counter for number of observation types to process
!     sea          - logical, sea flag
!     land         - logical, land flag
!     ice          - logical, ice flag
!     snow         - logical, snow flag
!     luse         - logical use flag
!     zsges        - elevation of guess
!     tzbgr        - water temperature of FOV
!     tbc          - simulated - observed BT with bias correction
!     tnoise       - error of observed radiance
!     temp         - temperature sensitivity array
!     wmix         - moisture sensitivity array
!     emissivity_k - surface emissivity sensitivity
!     ts           - skin temperature sensitivity
!     id_qc        - qc index - see qcmod definition
!     aivals       - array holding sums for various statistics as a function of obs type
!     errf         - criteria of gross error
!     varinv       - observation weight (modified obs var error inverse)
!
! output argument list:
!     id_qc        - qc index - see qcmod definition
!     aivals       - array holding sums for various statistics as a function of obs type
!     errf         - criteria of gross error
!     varinv       - observation weight (modified obs var error inverse)
!
! attributes:
!     language: f90
!     machine:  ibm RS/6000 SP
!
!$$$ end documentation block

  use kinds, only: r_kind, i_kind
  implicit none

! Declare passed variables

  logical,                          intent(in   ) :: sea,land,ice,snow,luse
  integer(i_kind),                  intent(in   ) :: nchanl,ndat,nsig,is
  integer(i_kind),dimension(nchanl),intent(in   ) :: ich
  integer(i_kind),dimension(nchanl),intent(inout) :: id_qc
  real(r_kind),                     intent(in   ) :: zsges
  real(r_kind),                     intent(in   ) :: tzbgr
  real(r_kind),dimension(40,ndat),  intent(inout) :: aivals
  real(r_kind),dimension(nchanl),   intent(in   ) :: tbc,tnoise,emissivity_k,ts
  real(r_kind),dimension(nsig,nchanl),intent(in ) :: temp,wmix
  real(r_kind),dimension(nchanl),   intent(inout) :: errf,varinv

! Declare local parameters

  integer(i_kind), dimension(nchanl) :: irday
  real(r_kind) :: demisf,dtempf,efact,vfact,dtbf,term
  integer(i_kind) :: i
  real(r_kind) :: dtz,ts_ave,xindx,tzchks

  irday = 1
  if(sea)then
     demisf = r0_01
     dtempf = half
  else if(land)then
     demisf = r0_02
     dtempf = two
  else if(ice)then
     demisf = r0_02
     dtempf = three
  else if(snow)then
     demisf = r0_02
     dtempf = three
  else
     demisf = r0_02
     dtempf = five
  end if
  do i=1,nchanl

!    use chn 2 and 3 over both sea and land while other IR chns only over sea
     if (sea) then
        efact=one
        vfact=one
     else if (land ) then
        if (i == 2 .or. i ==3 ) then
           efact=one
           vfact=one
        else
           efact=zero
           vfact=zero
           if(id_qc(i) == igood_qc)id_qc(i)=ifail_surface_qc
        end if
     else
        efact=zero
        vfact=zero
        if(id_qc(i) == igood_qc)id_qc(i)=ifail_surface_qc
     end if

!    Reduce weight for obs over higher topography
!    QC_terrain: If seviri and terrain height > 1km. do not use
     if (zsges > r1000) then
        efact   = zero
        vfact   = zero
!       QC2 in statsrad
        if(luse)aivals(9,is)= aivals(9,is) + one
     end if

!    gross check
!    QC_o-g: If abs(o-g) > 2.0 do not use
     if ( abs(tbc(i)) > two ) then
        vfact = zero
        efact = zero
        if(id_qc(i) == igood_qc ) id_qc(i)=ifail_gross_routine_qc   !hliu check
!       QC1 in statsrad
        if(luse)aivals(8,is)= aivals(8,is) + one  !hliu check
     end if
!    modified variances.
     errf(i)   = efact*errf(i)
     varinv(i) = vfact*varinv(i)

  end do

!
!    Apply Tz retrieval
!
     dtz = rmiss_single
     if ( nst_tzr > 0 .and. luse .and. sea ) then
        call tz_retrieval(nchanl,nsig,ich,irday,temp,wmix,tnoise,varinv,ts,tbc,tzbgr,0.20_r_kind,1,0,dtz,ts_ave) 
     endif
!
!    Apply QC with Tz retrieval
!
     if ( nst_tzr > 0 .and. dtz /= rmiss_single ) then
       do i = 1, nchanl
         if ( varinv(i) > tiny_r_kind .and. iuse_rad(ich(i)) >= 1 .and. ts(i) > 0.01_r_kind ) then
           xindx = ((ts(i)-ts_ave)/(one-ts_ave))**3
           tzchks = tzchk*(half)**xindx

           if ( abs(dtz) > tzchks ) then
              varinv(i) = zero
              if (  id_qc(i) == igood_qc ) id_qc(i) = ifail_tzr_qc
              aivals(13,is) = aivals(13,is) + one
           endif
         endif
       enddo
     endif

   do i = 1, nchanl
!    Modify error based on transmittance at top of model
!    need this for SEVIRI??????
!    varinv(i)=varinv(i)*ptau5(nsig,i)
!    errf(i)=errf(i)*ptau5(nsig,i)

     if(varinv(i) > tiny_r_kind)then
        dtbf = demisf*abs(emissivity_k(i))+dtempf*abs(ts(i))
        term = dtbf*dtbf
        if(term > tiny_r_kind)varinv(i)=varinv(i)/(one+varinv(i)*term)
     end if
  end do

  return

end subroutine qc_seviri
subroutine qc_goesimg(nchanl,is,ndat,nsig,ich,dplat,sea,land,ice,snow,luse,   &
     zsges,cld,tzbgr,tb_obs,tb_obs_sdv,tbc,tnoise,temp,wmix,emissivity_k,ts,      &
     id_qc,aivals,errf,varinv)

!$$$ subprogram documentation block
!               .      .    .
! subprogram:  qc_seviri    QC for seviri data
!
!   prgmmr: H. Liu           org: np23            date: 2010-08-20
!
! abstract: set quality control criteria for seviri data               
!
! program history log:
!     2010-08-10  derber transfered from setuprad
!
! input argument list:
!     nchanl       - number of channels per obs
!     ich          - channel number
!     is           - integer counter for number of observation types to process
!     dplat        - satellite identifier
!     sea          - logical, sea flag
!     land         - logical, land flag
!     ice          - logical, ice flag
!     snow         - logical, snow flag
!     luse         - logical use flag
!     zsges        - elevation of guess
!     cld          - cloud percentage within averaging box
!     tzbgr        - surface temperature of FOV
!     tb_obs       - observed BT within averaging box
!     tb_obs_sdv   - observed BT standard deviation within averaging box
!     tbc          - bias corrected (observed - simulated brightness temperatures)
!     tnoise       - error of observed radiance
!     temp         - temperature sensitivity array
!     wmix         - moisture sensitivity array
!     emissivity_k - surface emissivity sensitivity
!     ts           - skin temperature sensitivity
!     id_qc        - qc index - see qcmod definition
!     aivals       - array holding sums for various statistics as a function of obs type
!     errf         - criteria of gross error
!     varinv       - observation weight (modified obs var error inverse)
!
! output argument list:
!     id_qc        - qc index - see qcmod definition
!     aivals       - array holding sums for various statistics as a function of obs type
!     errf         - criteria of gross error
!     varinv       - observation weight (modified obs var error inverse)
!
! attributes:
!     language: f90
!     machine:  ibm RS/6000 SP
!
!$$$ end documentation block

  use kinds, only: r_kind, i_kind
  implicit none

! Declare passed variables

  logical,                          intent(in   ) :: sea,land,ice,snow,luse
  integer(i_kind),                  intent(in   ) :: nchanl,ndat,nsig,is
  integer(i_kind),dimension(nchanl),intent(in   ) :: ich
  integer(i_kind),dimension(nchanl),intent(inout) :: id_qc
  real(r_kind),                     intent(in   ) :: zsges,cld,tzbgr
  real(r_kind),dimension(40,ndat),  intent(inout) :: aivals
  real(r_kind),dimension(nsig,nchanl),intent(in ) :: temp,wmix
  real(r_kind),dimension(nchanl),   intent(in   ) :: tb_obs,tb_obs_sdv,tbc,tnoise,emissivity_k,ts
  real(r_kind),dimension(nchanl),   intent(inout) :: errf,varinv
  character(10),                    intent(in   ) :: dplat

! Declare local parameters

  real(r_kind),parameter:: r40=40.0_r_kind
  real(r_kind),parameter:: r70=70.0_r_kind
  real(r_kind),parameter:: r0_3=0.3_r_kind
  real(r_kind),parameter:: r0_4=0.4_r_kind
  real(r_kind),parameter:: r0_6=0.6_r_kind
  real(r_kind),parameter:: r0_7=0.7_r_kind
  real(r_kind),parameter:: r0_8=0.8_r_kind
  real(r_kind),parameter:: r0_9=0.9_r_kind
  real(r_kind),parameter:: r1_1=1.1_r_kind
  real(r_kind),parameter:: r1_3=1.3_r_kind
  real(r_kind),parameter:: r1_4=1.4_r_kind


  real(r_kind) :: demisf,dtempf,efact,vfact,dtbf,term,fact2,fact3,fact4,fact5
  real(r_kind) :: fact
  integer(i_kind) :: i
  integer(i_kind), dimension(nchanl) :: irday
  real(r_kind) :: dtz,ts_ave,xindx,tzchks

  irday = 1


  if(tb_obs(1) > zero .and. tb_obs(2) > zero .and. tb_obs(3) > zero .and. &
     tb_obs(4) > zero)then
     efact = one
     vfact = one
     fact2 = one
     fact3 = one
     fact4 = one
     fact5 = one
     if(sea)then
        demisf = r0_01
        dtempf = half
     else if(land)then
        do i=1,4
           if(i /= 2)then
              varinv(i)=zero
              if(id_qc(i) == igood_qc ) id_qc(i)=ifail_surface_qc                    
           end if
        end do
        demisf = r0_01
        dtempf = two
     else if(ice)then
        do i=1,4
           varinv(i)=zero
           if(id_qc(i) == igood_qc ) id_qc(i)=ifail_surface_qc                    
        end do
        demisf = r0_02
        dtempf = three
     else if(snow)then
        do i=1,4
           varinv(i)=zero
           if(id_qc(i) == igood_qc ) id_qc(i)=ifail_surface_qc                    
        end do
        demisf = r0_02
        dtempf = three
     else
        do i=1,4
           varinv(i)=zero
           if(id_qc(i) == igood_qc ) id_qc(i)=ifail_surface_qc                    
        end do
        demisf = r0_02
        dtempf = five
     end if

!    Filter out data according to clear sky fraction
     if(dplat == 'g10' .and. cld <r40 ) then
        do i=1,4
           varinv(i)=zero
           if(id_qc(i) == igood_qc ) id_qc(i)=ifail_cloud_qc                    
        end do
!       QC7 in statsrad
        if(luse)aivals(14,is)= aivals(14,is) + one
     else if(dplat == 'g12' .and. cld <r70 ) then
        do i=1,4
           varinv(i)=zero
           if(id_qc(i) == igood_qc ) id_qc(i)=ifail_cloud_qc                    
        end do
!       QC7 in statsrad
        if(luse)aivals(14,is)= aivals(14,is) + one
     end if

!    Quality control according to brightness temperature
!    standard deviation from data
     if(tb_obs_sdv(1) >one ) then
        varinv(1)=zero
!       QC3 in statsrad
        if(luse)aivals(10,is)= aivals(10,is) + one
        if(id_qc(1) == igood_qc ) id_qc(1)=ifail_std_goesimg_qc                    
     end if

     if(tb_obs_sdv(2) >1.5_r_kind ) then
        varinv(2)=zero
!       QC4 in statsrad
        if(luse)aivals(11,is)= aivals(11,is) + one
        if(id_qc(2) == igood_qc ) id_qc(2)=ifail_std_goesimg_qc                    
     end if

     if(tb_obs_sdv(3) >one ) then
        varinv(3)=zero
!       QC5 in statsrad
        if(luse)aivals(12,is)= aivals(12,is) + one
        if(id_qc(3) == igood_qc ) id_qc(3)=ifail_std_goesimg_qc                    
     end if

     if(tb_obs_sdv(4) >one ) then
        varinv(4)=zero
!       QC6 in statsrad
        if(luse)aivals(13,is)= aivals(13,is) + one
        if(id_qc(4) == igood_qc ) id_qc(4)=ifail_std_goesimg_qc                    
     end if

!    Reduce weight for obs over higher topography
     if (zsges > r2000) then
        fact    = r2000/zsges
        efact   = fact*efact
        vfact   = fact*vfact
!       QC2 in statsrad
        if(luse)aivals(9,is)= aivals(9,is) + one
     end if
  else
     vfact=zero
  end if
!
!    Apply Tz retrieval
!
     dtz = rmiss_single
     if ( nst_tzr > 0 .and. luse .and. sea ) then
        call tz_retrieval(nchanl,nsig,ich,irday,temp,wmix,tnoise,varinv,ts,tbc,tzbgr,0.20_r_kind,1,0,dtz,ts_ave) 
     endif
!
!    Apply QC with Tz retrieval
!
     if ( nst_tzr > 0 .and. dtz /= rmiss_single ) then
       do i = 1, nchanl
         if ( varinv(i) > tiny_r_kind .and. iuse_rad(ich(i)) >= 1 .and. ts(i) > 0.01_r_kind ) then
           xindx = ((ts(i)-ts_ave)/(one-ts_ave))**3
           tzchks = tzchk*(half)**xindx

           if ( abs(dtz) > tzchks ) then
              varinv(i) = zero
              if (  id_qc(i) == igood_qc ) id_qc(i) = ifail_tzr_qc
              aivals(13,is) = aivals(13,is) + one
           endif
         endif
       enddo
     endif

! Generate q.c. bounds and modified variances.
  do i=1,nchanl
     varinv(i) = vfact*varinv(i)
     if( dplat == 'g10' .and. i== 2) then
        if (tb_obs_sdv(2) >r0_3 .and. tb_obs_sdv(2) <=r0_6) &
           varinv(i)=varinv(i)/1.05_r_kind
        if (tb_obs_sdv(2) >r0_6 .and. tb_obs_sdv(2) <=r0_7) &
           varinv(i)=varinv(i)/1.15_r_kind
        if (tb_obs_sdv(2) >r0_7 .and. tb_obs_sdv(2) <=r0_8) &
           varinv(i)=varinv(i)/1.24_r_kind
        if (tb_obs_sdv(2) >r0_8 .and. tb_obs_sdv(2) <=r0_9) &
           varinv(i)=varinv(i)/1.28_r_kind
        if (tb_obs_sdv(2) >r0_9 .and. tb_obs_sdv(2) <=one)  &
           varinv(i)=varinv(i)/1.32_r_kind
        if (tb_obs_sdv(2) >one  .and. tb_obs_sdv(2) <=r1_1) &
           varinv(i)=varinv(i)/1.35_r_kind
        if (tb_obs_sdv(2) >r1_1 .and. tb_obs_sdv(2) <=r1_3) &
           varinv(i)=varinv(i)/1.39_r_kind
        if (tb_obs_sdv(2) >r1_4 )                           &     
           varinv(i)=varinv(i)/1.48_r_kind
     else if(dplat == 'g12' .and. i== 2) then
        if (tb_obs_sdv(2) >r0_4 .and. tb_obs_sdv(2) <=half) &
           varinv(i)=varinv(i)/1.05_r_kind
        if (tb_obs_sdv(2) >half .and. tb_obs_sdv(2) <=r0_6) &
           varinv(i)=varinv(i)/1.09_r_kind
        if (tb_obs_sdv(2) >r0_6 .and. tb_obs_sdv(2) <=r0_7) &
           varinv(i)=varinv(i)/1.14_r_kind
        if (tb_obs_sdv(2) >r0_7 .and. tb_obs_sdv(2) <=r0_8) &
           varinv(i)=varinv(i)/1.17_r_kind
        if (tb_obs_sdv(2) >r0_8 .and. tb_obs_sdv(2) <=r1_1) &
           varinv(i)=varinv(i)/1.19_r_kind
        if (tb_obs_sdv(2) >r1_1 .and. tb_obs_sdv(2) <=r1_3) &
           varinv(i)=varinv(i)/1.25_r_kind
        if (tb_obs_sdv(2) >r1_3 )                         &
           varinv(i)=varinv(i)/1.29_r_kind
     end if
     if(varinv(i)>tiny_r_kind)then
        errf(i)   = efact*errf(i)
        dtbf=demisf*abs(emissivity_k(i))+dtempf*abs(ts(i))
        term=dtbf*dtbf
        if (term>tiny_r_kind)varinv(i)=varinv(i)/(one+varinv(i)*term)
     endif
  end do

  return

end subroutine qc_goesimg
end module qcmod<|MERGE_RESOLUTION|>--- conflicted
+++ resolved
@@ -40,10 +40,7 @@
 !   2014-01-09  mccarty - do not apply qc to wv channels for amsub (lower quality than mhs)
 !   2014-05-29  thomas  - add lsingleradob functionality rejection flag
 !                         (originally of mccarty)
-<<<<<<< HEAD
-=======
 !   2014-10-06  carley  - add logicals for buddy check
->>>>>>> 8c6c9049
 !
 ! subroutines included:
 !   sub init_qcvars
@@ -124,11 +121,8 @@
   public :: pboto3,ptopo3,pbotq,ptopq,newvad,tdrerr_inflate
   public :: igood_qc,ifail_crtm_qc,ifail_satinfo_qc,ifail_interchan_qc,&
             ifail_gross_qc,ifail_cloud_qc,ifail_outside_range
-<<<<<<< HEAD
-=======
 
   public :: buddycheck_t,buddydiag_save
->>>>>>> 8c6c9049
 
   logical nlnqc_iter
   logical noiqc
