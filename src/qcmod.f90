--- conflicted
+++ resolved
@@ -52,19 +52,18 @@
 !   2015-05-01  ejones  - modify emissivity regression and check in qc_gmi
 !   2015-09-04  J.Jung  - Added mods for CrIS full spectral resolution (FSR)
 !   2015-05-29  ejones  - tighten clw threshold for qc_gmi 
-<<<<<<< HEAD
 !   2015-09-20  zhu     - use radmod to generalize cloud and aerosol usages in radiance assimilation
-=======
 !   2015-09-30  ejones  - add sun glint check in qc_amsr2 
+!   2016-05-22  zhu     - add errormod_aircraft
 !   2016-10-20  acollard- Ensure AMSU-A channels 1-6,15 are not assimilated if
 !                         any of these are missing.
->>>>>>> 13432726
 !
 ! subroutines included:
 !   sub init_qcvars
 !   sub create_qcvars
 !   sub destroy_qcvars
 !   sub errormod
+!   sub errormod_aircraft
 !   sub setup_tzr_qc    - set up QC with Tz retrieval
 !   sub tz_retrieval    - Apply Tz retrieval
 !   sub qc_ssmi         - qc ssmi data
@@ -108,18 +107,14 @@
 !
 !$$$ end documentation block
 
-  use kinds, only: i_kind,r_kind
+  use kinds, only: i_kind,r_kind,r_double
   use constants, only: zero,quarter,half,one,two,three,four,five,tiny_r_kind,rd,grav
   use constants, only: r0_01,r0_02,r0_03,r0_04,r0_05,r10,r60,r100,h300,r400,r1000,r2000,r2400,r4000
-  use constants, only: deg2rad,rad2deg,t0c,one_tenth
+  use constants, only: deg2rad,rad2deg,t0c,one_tenth,rearth_equator
   use obsmod, only: rmiss_single
-<<<<<<< HEAD
-  use radinfo, only: iuse_rad,nst_tzr,passive_bc
-  use radiance_mod, only: rad_obs_type
-=======
   use radinfo, only: iuse_rad,passive_bc
   use radinfo, only: tzr_qc
->>>>>>> 13432726
+  use radiance_mod, only: rad_obs_type
   implicit none
 
 ! set default to private
@@ -129,6 +124,7 @@
   public :: create_qcvars
   public :: destroy_qcvars
   public :: errormod
+  public :: errormod_aircraft
   public :: setup_tzr_qc
   public :: qc_ssmi
   public :: qc_seviri
@@ -597,6 +593,138 @@
 
     return
 end subroutine errormod
+
+  subroutine errormod_aircraft(pq,vq,levs,plevs,errout,k,presl,dpres,nsig,lim_qm,hdr3)
+!$$$  subprogram documentation block
+!                .      .    .                                       .
+! subprogram:    errormod_aircraft
+!   prgmmr: zhu           org: np23                date: 2016-05-22
+!
+! abstract: adjust observation error for conventional obs
+!
+! program history log:
+!   2016-05-22  zhu - adapted from errormod
+!                   - add hdr3 and horizontal distance check for aircraft data
+!
+!   input argument list:
+!     pq     - pressure quality mark
+!     vq     - observation quality mark (t,q,wind)
+!     levs   - number of levels in profile for observation
+!     plevs  - observation pressures
+!     errout - observation error 
+!     k      - observation level 
+!     presl  - model pressure at half sigma levels
+!     dpres  - delta pressure between model pressure levels
+!     nsig   - number of vertical levels
+!     lim_qm - qc limit 
+!     hdr3   - observation lat/lon locations
+!
+!   output argument list:
+!     errout - adjusted observation error
+!
+! attributes:
+!   language: f90
+!   machine:  ibm rs/6000 sp
+!
+!$$$
+    use aircraftinfo, only: hdist_aircraft
+    implicit none
+
+    integer(i_kind)                     ,intent(in   ) :: levs,k,nsig,lim_qm
+    real(r_kind)   ,dimension(255)      ,intent(in   ) :: plevs
+    real(r_kind)   ,dimension(nsig)     ,intent(in   ) :: presl
+    real(r_kind)   ,dimension(nsig-1)   ,intent(in   ) :: dpres
+    integer(i_kind),dimension(255)      ,intent(in   ) :: pq,vq
+    real(r_kind)                        ,intent(inout) :: errout
+    real(r_double),dimension(3,255),optional,intent(in) :: hdr3
+
+    integer(i_kind) n,l,ilev
+    real(r_kind):: vmag,pdiffu,pdiffd,con
+    real(r_kind):: rlatk,rlonk,rlatl,rlonl,dist1,dist2,dist3,dist
+    logical latlon_check
+
+    errout=one
+    if(levs == 1)return
+
+    latlon_check=.false.
+    if (present(hdr3)) latlon_check=.true.
+    if (latlon_check) then
+       rlatk=hdr3(2,k)*deg2rad
+       rlonk=hdr3(1,k)*deg2rad
+    end if
+
+    ilev=1
+    do n=2,nsig-1
+       if(plevs(k) < presl(n))ilev=n
+    end do
+    con=grav*500._r_kind/(273._r_kind*rd)
+    vmag=min(max(half*dpres(ilev),r0_02*presl(ilev)),con*plevs(k))
+
+!   vmag=max(half*dpres(ilev),r0_02*presl(ilev))
+    pdiffu=vmag
+    pdiffd=vmag
+    if(pq(k) < lim_qm .and. vq(k) < lim_qm)then
+! Move up through the profile.  
+       l=k
+
+! Array plevs is only defined from l=1 to l=levs.  Hence the check below
+       if (l+1<=levs) then
+          upprof: do while (abs(plevs(k)-plevs(l+1)) < vmag .and. l <= levs-1)
+             l=l+1
+             if(pq(l) < lim_qm .and. vq(l) < lim_qm)then
+                pdiffu=abs(plevs(k)-plevs(l))
+                if (latlon_check) then  ! chord length
+                   rlatl=hdr3(2,l)*deg2rad
+                   rlonl=hdr3(1,l)*deg2rad
+                   dist1=cos(rlatk)*cos(rlonk)-cos(rlatl)*cos(rlonl)
+                   dist2=cos(rlatk)*sin(rlonk)-cos(rlatl)*sin(rlonl)
+                   dist3=sin(rlatk)-sin(rlatl)
+                   dist=min(one,sqrt(dist1*dist1+dist2*dist2+dist3*dist3))
+                   dist=rearth_equator*two*asin(dist/two)
+                   if (dist>hdist_aircraft) pdiffu=vmag
+                end if
+                exit upprof
+             end if
+             if (l==levs) exit upprof
+          end do upprof
+       endif
+
+! Reset the level and move down through the profile
+       l=k
+
+! The check (l>=2) ensures that plevs(l-1) is defined
+       if (l>=2) then
+          dwprof: do while (abs(plevs(l-1)-plevs(k)) < vmag .and. l >= 2)
+             l=l-1
+             if(pq(l) < lim_qm .and. vq(l) < lim_qm)then
+                pdiffd=abs(plevs(l)-plevs(k))
+                if (latlon_check) then
+                   rlatl=hdr3(2,l)*deg2rad
+                   rlonl=hdr3(1,l)*deg2rad
+                   dist1=cos(rlatk)*cos(rlonk)-cos(rlatl)*cos(rlonl)
+                   dist2=cos(rlatk)*sin(rlonk)-cos(rlatl)*sin(rlonl)
+                   dist3=sin(rlatk)-sin(rlatl)
+                   dist=min(one,sqrt(dist1*dist1+dist2*dist2+dist3*dist3))
+                   dist=rearth_equator*two*asin(dist/two)
+                   if (dist>60000.0_r_kind) pdiffd=vmag
+                end if
+                exit dwprof
+             end if
+             if (l==1) exit dwprof
+          end do dwprof
+       endif
+
+! Set adjusted error
+       errout=sqrt(two*vmag/max(pdiffd+pdiffu,five*tiny_r_kind))
+
+! Quality marks indicate bad data.  Set error to large value.
+    else
+       errout=1.e6_r_kind
+    end if
+
+    return
+end subroutine errormod_aircraft
+
 
 subroutine tz_retrieval(nchanl,nsig,ich,irday,temp,wmix,tnoise,varinv,ts,tbc,tzbgr,iud,iall,dtz,ts_ave) 
 
@@ -1115,13 +1243,8 @@
   return
 end subroutine qc_ssmi
 
-<<<<<<< HEAD
-subroutine qc_gmi(nchanl,sfchgt,luse,sea, &
+subroutine qc_gmi(nchanl,sfchgt,luse,sea,cenlat, &
      kraintype,clw,tsavg5,tbobs,gmi,varinv,aivals,id_qc,radmod)
-=======
-subroutine qc_gmi(nchanl,sfchgt,luse,sea,cenlat, &
-     kraintype,clw,tsavg5,tbobs,gmi,varinv,aivals,id_qc)
->>>>>>> 13432726
 !$$$ subprogram documentation block
 !               .      .    .
 ! subprogram:  qc_gmi     QC for gmi TBs
@@ -1136,11 +1259,8 @@
 !     2015-01-16  ejones  - copied and modified qc_ssmi
 !     2015-02-13  ejones  - added swath edge check
 !     2015-02-17  ejones  - added emissivity regression and check
-<<<<<<< HEAD
 !     2015-09-25  zhu     - use rad_obs_type/radmod to enable all-sky radiance
-=======
 !     2016-05-05  ejones  - added check for latitudes above/below 55N/S
->>>>>>> 13432726
 !
 ! input argument list:
 !     nchanl       - number of channels per obs
@@ -1357,11 +1477,7 @@
 end subroutine qc_gmi
 
 subroutine qc_amsr2(nchanl,sfchgt,luse,sea, &
-<<<<<<< HEAD
-     kraintype,clw,amsr2,varinv,aivals,id_qc,radmod)
-=======
-     kraintype,clw,tsavg5,tbobs,solazi,solzen,amsr2,varinv,aivals,id_qc)
->>>>>>> 13432726
+     kraintype,clw,tsavg5,tbobs,solazi,solzen,amsr2,varinv,aivals,id_qc,radmod)
 !$$$ subprogram documentation block
 !               .      .    .
 ! subprogram:  qc_amsr2     QC for amsr2 TBs
@@ -1374,16 +1490,13 @@
 !
 ! program history log:
 !     2015-01-16  ejones
-<<<<<<< HEAD
 !     2015-09-25  zhu      - use rad_obs_type/radmod for enabling all-sky radiance
-=======
 !     2015-10-02  ejones   - add emissivity retrievals and checks, update clw
 !                            check, add sun glint check
 !     2015-10-07  ejones   - add bias correction to TBs prior to emissivity
 !                            retrievals
 !     2015-11-09  ejones   - add an extra check to Ch1 TBs for observations
 !                            missed by the CLW check that are probably cloudy
->>>>>>> 13432726
 !
 ! input argument list:
 !     nchanl       - number of channels per obs
@@ -2478,7 +2591,7 @@
   real(r_kind)    :: factch4
   real(r_kind)    :: ework,clwtmp
   real(r_kind)    :: icol
-  integer(i_kind) :: i,icw4crtm,ier
+  integer(i_kind) :: i
   logical qc4emiss
   logical eff_area
 
@@ -2565,22 +2678,12 @@
   latms_surfaceqc = (latms .AND. .NOT.(sea .OR. land))
 
 
-<<<<<<< HEAD
-! QC for all-sky condition
-  if (radmod%lcloud_fwd) then
-     qc4emiss=.false.
-     if(.not. sea) then  
-       if(factch6 >= one .or. latms_surfaceqc) then   
-          efactmc=zero
-          vfactmc=zero
-=======
 ! If window channels are missing, skip the following QC and do not
 ! assimilate channels 1-6 & 15.
 
   if (any(abs(tbc((/ ich238, ich314, ich503, ich528, ich536, ich544, ich890 /))) &
        > 200.0_r_kind))  then
 
->>>>>>> 13432726
           errf(1:ich544)=zero
           varinv(1:ich544)=zero
           do i=1,ich544
@@ -2601,7 +2704,7 @@
   else
 
 ! QC for all-sky condition
-     if (lcw4crtm) then
+     if (radmod%lcloud_fwd) then
         qc4emiss=.false.
         if(.not. sea) then  
            if(factch6 >= one .or. latms_surfaceqc) then   
@@ -2742,77 +2845,7 @@
         else if(factch4 > half)then
            efactmc=zero
            vfactmc=zero
-<<<<<<< HEAD
-           errf(1:ich544)=zero
-           varinv(1:ich544)=zero
-           do i=1,ich544
-              if(id_qc(i) == igood_qc)id_qc(i)=ifail_factch5_qc
-           end do
-           if(id_qc(ich890) == igood_qc)id_qc(ich890)=ifail_factch5_qc
-           errf(ich890) = zero
-           varinv(ich890) = zero
-        else ! QC based on the sensitivity of Tb to the surface emissivity
-!          de1,de2,de3,de15 become smaller as the observation is more cloudy --
-!          i.e., less affected by the surface emissivity quality control check 
-           thrd1=0.025_r_kind
-           thrd2=0.015_r_kind
-           thrd3=0.030_r_kind
-           thrd15=0.030_r_kind
-           dtde1 = emissivity_k(ich238)
-           de1   = zero
-           if (dtde1 /= zero) de1=abs(tbc(ich238))/dtde1*(errf0(ich238)/errf(ich238))*(one-max(one,10.0_r_kind*clwp_amsua))
-           dtde2 = emissivity_k(ich314)
-           de2   = zero
-           if (dtde2 /= zero) de2=abs(tbc(ich314))/dtde2*(errf0(ich314)/errf(ich314))*(one-max(one,10.0_r_kind*clwp_amsua))
-           dtde3 = emissivity_k(ich503)
-           de3   = zero
-           if (dtde3 /= zero) de3=abs(tbc(ich503))/dtde3*(errf0(ich503)/errf(ich503))*(one-max(one,10.0_r_kind*clwp_amsua))
-           dtde15= emissivity_k(ich890)
-           de15  = zero
-           if (dtde15 /= zero) de15=abs(tbc(ich890))/dtde15*(errf0(ich890)/errf(ich890))*(one-max(one,10.0_r_kind*clwp_amsua))
-           qc4emiss= de2>thrd2 .or. de3>thrd3 .or. de1>thrd1 .or. de15>thrd15
-        endif
-     endif  ! if sea
-! QC for clear condition
-  else  ! <lcloud_fwd>
-     qc4emiss=.false.
-     if(factch6 >= one .or. latms_surfaceqc)then
-        efactmc=zero
-        vfactmc=zero
-        errf(1:ich544)=zero
-        varinv(1:ich544)=zero
-        do i=1,ich544
-           if(id_qc(i) == igood_qc)id_qc(i)=ifail_factch6_qc
-        end do
-        if(id_qc(ich890) == igood_qc)id_qc(ich890)=ifail_factch6_qc
-        errf(ich890) = zero
-        varinv(ich890) = zero
-        if (latms) then
-           do i=17,22   !  AMSU-B/MHS like channels 
-              if(id_qc(i) == igood_qc)id_qc(i)=ifail_factch6_qc
-              errf(i) = zero
-              varinv(i) = zero
-           enddo
-        endif
-!       QC3 in statsrad
-        if(.not. mixed.and. luse)aivals(10,is) = aivals(10,is) + one
-
-     else if(factch4 > half)then
-        efactmc=zero
-        vfactmc=zero
-        do i=1,ich536
-           if(id_qc(i) == igood_qc)id_qc(i)=ifail_factch4_qc
-           errf(i) = zero
-           varinv(i) = zero
-        end do
-        if(id_qc(ich890) == igood_qc)id_qc(ich890)=ifail_factch4_qc
-        errf(ich890) = zero
-        varinv(ich890) = zero
-        if (latms) then
-           do i=17,22   !  AMSU-B/MHS like channels 
-=======
            do i=1,ich536
->>>>>>> 13432726
               if(id_qc(i) == igood_qc)id_qc(i)=ifail_factch4_qc
               errf(i) = zero
               varinv(i) = zero
@@ -2881,12 +2914,7 @@
               end if
            end if
         end if
-<<<<<<< HEAD
-     end if
-  endif ! <lcloud_fwd>
-=======
      endif ! <lcw4crtm>
->>>>>>> 13432726
 
      if (qc4emiss) then
 ! QC2 in statsrad
