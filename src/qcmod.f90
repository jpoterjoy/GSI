--- conflicted
+++ resolved
@@ -98,10 +98,7 @@
   public :: qc_mhs
   public :: qc_atms
   public :: qc_noirjaco3
-<<<<<<< HEAD
-=======
   public :: qc_noirjaco3_pole
->>>>>>> 7e893336
 ! set passed variables to public
   public :: npres_print,nlnqc_iter,varqc_iter,pbot,ptop,c_varqc
   public :: use_poq7,noiqc,vadfile,dfact1,dfact,erradar_inflate
@@ -112,10 +109,7 @@
   logical noiqc
   logical use_poq7
   logical qc_noirjaco3
-<<<<<<< HEAD
-=======
   logical qc_noirjaco3_pole
->>>>>>> 7e893336
 
   character(10):: vadfile
   integer(i_kind) npres_print
@@ -296,10 +290,7 @@
     use_poq7 = .false.
 
     qc_noirjaco3 = .false.  ! when .f., use O3 Jac from IR instruments
-<<<<<<< HEAD
-=======
     qc_noirjaco3_pole = .false. ! true=do not use O3 Jac from IR instruments near poles
->>>>>>> 7e893336
 
     return
   end subroutine init_qcvars
@@ -960,11 +951,7 @@
 subroutine qc_irsnd(nchanl,is,ndat,nsig,ich,sea,land,ice,snow,luse,goessndr,   &
      zsges,cenlat,frac_sea,pangs,trop5,zasat,tzbgr,tsavg5,tbc,tb_obs,tnoise,     &
      wavenumber,ptau5,prsltmp,tvp,temp,wmix,emissivity_k,ts,                    &
-<<<<<<< HEAD
-     id_qc,aivals,errf,varinv,varinv_use,cld,cldp,kmax)
-=======
      id_qc,aivals,errf,varinv,varinv_use,cld,cldp,kmax,zero_irjaco3_pole)
->>>>>>> 7e893336
 
 !$$$ subprogram documentation block
 !               .      .    .
@@ -1024,10 +1011,7 @@
 !     varinv_use   - observation weight used(modified obs var error inverse)
 !     cld          - cloud fraction
 !     cldp         - cloud pressure
-<<<<<<< HEAD
-=======
 !     zero_irjaco3_pole - logical to control use of ozone jacobians near poles
->>>>>>> 7e893336
 !
 ! attributes:
 !     language: f90
@@ -1041,10 +1025,7 @@
 ! Declare passed variables
 
   logical,                            intent(in   ) :: sea,land,ice,snow,luse,goessndr
-<<<<<<< HEAD
-=======
   logical,                            intent(inout) :: zero_irjaco3_pole
->>>>>>> 7e893336
   integer(i_kind),                    intent(in   ) :: nsig,nchanl,ndat,is
   integer(i_kind),dimension(nchanl),  intent(in   ) :: ich
   integer(i_kind),dimension(nchanl),  intent(inout) :: id_qc
@@ -1113,13 +1094,10 @@
      dtempf = four
   end if
 
-<<<<<<< HEAD
-=======
 ! Optionally turn off ozone jacabians near poles
   zero_irjaco3_pole=.false.
   if (qc_noirjaco3_pole .and. (abs(cenlat)>r60)) zero_irjaco3_pole=.true.
 
->>>>>>> 7e893336
 ! If GOES and lza > 60. do not use
   if( goessndr .and. zasat*rad2deg > r60) then
 !    QC5 in statsrad
@@ -1608,10 +1586,7 @@
 !     2011-05-20  mccarty - generalized routine so that it could be more readily 
 !                           applied to atms
 !     2011-07-20  collard - routine can now process the AMSU-B/MHS-like channels of ATMS.
-<<<<<<< HEAD
-=======
 !     2011-12-19  collard - ATMS 1-7 is always rejected over ice, snow or mixed surfaces.
->>>>>>> 7e893336
 !
 ! input argument list:
 !     nchanl       - number of channels per obs
@@ -1691,11 +1666,7 @@
 
   integer(i_kind) :: ich238, ich314, ich503, ich528, ich536 ! set chan indices
   integer(i_kind) :: ich544, ich549, ich890                 ! for amsua/atms
-<<<<<<< HEAD
-  logical         :: latms
-=======
   logical         :: latms, latms_surfaceqc
->>>>>>> 7e893336
 
   if (nchanl == 22_i_kind) then
       latms  = .true.    ! If there are 22 channels passed along, it's atms
@@ -1772,8 +1743,6 @@
   if(dsval >= one .and. luse)aivals(14,is) = aivals(14,is) + one
   factch6=dsval**2+(tbc(ich544)*w2f6)**2
 
-<<<<<<< HEAD
-=======
 ! For this conservative initial implementation of ATMS, we will not
 ! use surface channels over
 ! a) Mixed surfaces (to minimise and possible issues with re-mapping the FOVs)
@@ -1781,16 +1750,11 @@
 !                  available for ATMS).
   latms_surfaceqc = (latms .AND. .NOT.(sea .OR. land))
 
->>>>>>> 7e893336
 
   if (icw4crtm>10) then
 
 ! Kim-------------------------------------------
-<<<<<<< HEAD
-     if(factch6 >= one .and. .not.sea )then   !Kim 
-=======
      if((factch6 >= one .and. .not.sea) .or. latms_surfaceqc)then   !Kim 
->>>>>>> 7e893336
         efactmc=zero
         vfactmc=zero
         errf(1:ich544)=zero
@@ -1897,11 +1861,7 @@
 
   else  ! <icw4crtm>
 
-<<<<<<< HEAD
-     if(factch6 >= one)then
-=======
      if(factch6 >= one .or. latms_surfaceqc)then
->>>>>>> 7e893336
         efactmc=zero
         vfactmc=zero
         errf(1:ich544)=zero
