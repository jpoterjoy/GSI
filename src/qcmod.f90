--- conflicted
+++ resolved
@@ -51,12 +51,9 @@
 !                         speed for AMSUA/ATMS cloudy radiance assimilation
 !   2015-05-01  ejones  - modify emissivity regression and check in qc_gmi
 !   2015-09-04  J.Jung  - Added mods for CrIS full spectral resolution (FSR)
-<<<<<<< HEAD
-!   2016-09-16  tong    - Remove tdrgross_fact (not used)
-=======
 !   2015-05-29  ejones  - tighten clw threshold for qc_gmi 
 !   2015-09-30  ejones  - add sun glint check in qc_amsr2 
->>>>>>> 69893e03
+!   2016-09-16  tong    - Remove tdrgross_fact (not used)
 !
 ! subroutines included:
 !   sub init_qcvars
