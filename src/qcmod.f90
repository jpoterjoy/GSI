--- conflicted
+++ resolved
@@ -53,12 +53,9 @@
 !   2015-09-04  J.Jung  - Added mods for CrIS full spectral resolution (FSR)
 !   2015-05-29  ejones  - tighten clw threshold for qc_gmi 
 !   2015-09-30  ejones  - add sun glint check in qc_amsr2 
-<<<<<<< HEAD
 !   2016-09-16  tong    - Remove tdrgross_fact (not used)
-=======
 !   2016-10-20  acollard- Ensure AMSU-A channels 1-6,15 are not assimilated if
 !                         any of these are missing.
->>>>>>> cc9067d9
 !
 ! subroutines included:
 !   sub init_qcvars
