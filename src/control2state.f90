subroutine control2state(xhat,sval,bval)
!$$$  subprogram documentation block
!                .      .    .                                       .
! subprogram:    control2state
!   prgmmr: tremolet
!
! abstract:  Converts control variable to physical space
!
! program history log:
!   2007-04-13  tremolet - initial code
!   2008-11-28  todling  - add calc of 3dp; upd rh_to_q (Cucurull 2007-07-26)
!   2009-04-21  derber   - modify call to getuv to getuv(*,0)
!   2009-06-16  parrish  - for l_hyb_ens=.true., add calls to ensemble_forward_model and strong_bk
!   2009-08-14  lueken   - update documentation
!   2009-11-27  parrish  - for uv_hyb_ens=.true., then ensemble perturbations contain u,v instead of st,vp
!                            so introduce extra code to handle this case.
!   2010-02-21  parrish  - introduce changes to allow dual resolution, with ensemble computation on
!                            lower resolution grid compared to analysis grid.
!                            new parameter dual_res=.true. if ensemble grid is different from analysis grid.
!   2010-03-23  zhu      - use cstate for generalizing control variable
!   2010-04-29  todling  - update to use gsi_bundle; some changes toward bypassing standard atmos analysis
!   2010-05-12  todling  - rename cstate to wbundle; state_vector now a bundle
!   2010-05-31  todling  - better consistency checks; add co/co2
!                        - ready to bypass analysis of (any) meteorological fields
!   2010-06-04  parrish  - bug fix: u,v copy to wbundle after getuv for hyb ensemble
!   2010-06-15  todling  - generalized handling of chemistry
!   2011-02-20  zhu      - add gust,vis,pblh
!   2011-05-15  auligne/todling - generalized cloud handling
!   2011-07-12   zhu     - add do_cw_to_hydro and cwhydromod for cloudy radiance assimilation
!   2011-11-01  eliu     - generalize the use of do_cw_to_hydro
!   2012-02-08  kleist   - remove call to strong_bk, ensemble_forward_model, 
!                             ensemble_forward_model_dual_res, and related parameters
!   2012-09-14  Syed RH Rizvi, NCAR/NESL/MMM/DAS  - updated for obs adjoint test and added ladtest_obs  
!   2013-10-24  todling  - nullify work pointers
!   2013-10-28  todling  - rename p3d to prse
!   2013-05-23   zhu     - add ntclen and predt for aircraft temperature bias correction
!   2014-01-31  mkim     - add support for when ql and qi are CVs for all-sky mw radiance DA
!   2014-03-19  pondeca  - add wspd10m
!   2014-04-10  pondeca  - add td2m,mxtm,mitm,pmsl
!   2014-05-07  pondeca - add howv
!   2014-06-16  carley/zhu - add tcamt and lcbas
!
!   input argument list:
!     xhat - Control variable
!     sval - State variable
!     bval - Bias predictors
!
!   output argument list:
!     sval - State variable
!     bval - Bias predictors
!
!$$$ end documentation block
use kinds, only: r_kind,i_kind
use control_vectors, only: control_vector
use control_vectors, only: cvars3d,cvars2d
use bias_predictors, only: predictors
use gsi_4dvar, only: nsubwin, nobs_bins, l4dvar, lsqrtb, ladtest_obs
use gridmod, only: latlon1n,latlon11,regional,lat2,lon2,nsig, nlat, nlon, twodvar_regional
use jfunc, only: nsclen,npclen,ntclen,nrclen
use cwhydromod, only: cw2hydro_tl
use gsi_bundlemod, only: gsi_bundlecreate
use gsi_bundlemod, only: gsi_bundle
use gsi_bundlemod, only: gsi_bundlegetpointer
use gsi_bundlemod, only: gsi_bundlegetvar
use gsi_bundlemod, only: gsi_bundleputvar
use gsi_bundlemod, only: gsi_bundledestroy
use gsi_bundlemod, only: assignment(=)
use gsi_chemguess_mod, only: gsi_chemguess_get
use gsi_metguess_mod, only: gsi_metguess_get
use mpeu_util, only: getindex
use constants, only : max_varname_length, zero
use general_sub2grid_mod, only: general_sub2grid,general_grid2sub
use general_commvars_mod, only: s2g_cv
implicit none
  
! Declare passed variables  
type(control_vector), intent(in   ) :: xhat
type(gsi_bundle)    , intent(inout) :: sval(nsubwin)
type(predictors)    , intent(inout) :: bval

! Declare local variables  	
character(len=*),parameter::myname='control2state'
character(len=max_varname_length),allocatable,dimension(:) :: gases
character(len=max_varname_length),allocatable,dimension(:) :: clouds
real(r_kind),dimension(nlat*nlon*s2g_cv%nlevs_alloc)      :: hwork
integer(i_kind) :: ii,jj,ic,id,ngases,nclouds,istatus,istatus_oz 
type(gsi_bundle):: wbundle ! work bundle

! Note: The following does not aim to get all variables in
!       the state and control vectors, but rather the ones
!       this routines knows how to handle.
! Declare required local control variables
integer(i_kind), parameter :: ncvars = 8
integer(i_kind) :: icps(ncvars)
integer(i_kind) :: icpblh,icgust,icvis,icoz,icwspd10m
integer(i_kind) :: ictd2m,icmxtm,icmitm,icpmsl,ichowv
integer(i_kind) :: icsfwter,icvpwter,ictcamt,iclcbas
character(len=3), parameter :: mycvars(ncvars) = (/  &  ! vars from CV needed here
                               'sf ', 'vp ', 'ps ', 't  ',    &
                               'q  ', 'cw ', 'ql ', 'qi ' /)
logical :: lc_sf,lc_vp,lc_ps,lc_t,lc_rh,lc_cw,lc_ql,lc_qi
real(r_kind),pointer,dimension(:,:)   :: cv_ps=>NULL()
real(r_kind),pointer,dimension(:,:)   :: cv_vis=>NULL()
real(r_kind),pointer,dimension(:,:)   :: cv_lcbas=>NULL()
real(r_kind),pointer,dimension(:,:,:) :: cv_sf=>NULL()
real(r_kind),pointer,dimension(:,:,:) :: cv_vp=>NULL()
real(r_kind),pointer,dimension(:,:,:) :: cv_t=>NULL()
real(r_kind),pointer,dimension(:,:,:) :: cv_rh=>NULL()
real(r_kind),pointer,dimension(:,:,:) :: cv_sfwter=>NULL()
real(r_kind),pointer,dimension(:,:,:) :: cv_vpwter=>NULL()

! Declare required local state variables
integer(i_kind), parameter :: nsvars = 7
integer(i_kind) :: isps(nsvars)
character(len=4), parameter :: mysvars(nsvars) = (/  &  ! vars from ST needed here
                               'u   ', 'v   ', 'prse', 'q   ', 'tsen', 'ql  ','qi  ' /)
logical :: ls_u,ls_v,ls_prse,ls_q,ls_tsen,ls_ql,ls_qi
real(r_kind),pointer,dimension(:,:)   :: sv_ps,sv_sst
real(r_kind),pointer,dimension(:,:)   :: sv_gust,sv_vis,sv_pblh,sv_wspd10m,sv_tcamt,sv_lcbas
real(r_kind),pointer,dimension(:,:)   :: sv_td2m,sv_mxtm,sv_mitm,sv_pmsl,sv_howv
real(r_kind),pointer,dimension(:,:,:) :: sv_u,sv_v,sv_prse,sv_q,sv_tsen,sv_tv,sv_oz
real(r_kind),pointer,dimension(:,:,:) :: sv_rank3
real(r_kind),pointer,dimension(:,:)   :: sv_rank2

real(r_kind),allocatable,dimension(:,:,:):: uland,vland,uwter,vwter

logical :: do_getprs_tl,do_normal_rh_to_q,do_tv_to_tsen,do_getuv,do_cw_to_hydro

!******************************************************************************

if (lsqrtb) then
   write(6,*)trim(myname),': not for sqrt(B)'
   call stop2(106)
end if
if (nsubwin/=1 .and. .not.l4dvar) then
   write(6,*)trim(myname),': error 3dvar',nsubwin,l4dvar
   call stop2(107)
end if

! Inquire about cloud-vars 
call gsi_metguess_get('clouds::3d',nclouds,istatus)
if (nclouds>0) then
   allocate(clouds(nclouds))
   call gsi_metguess_get('clouds::3d',clouds,istatus)
end if

! Inquire about chemistry
call gsi_chemguess_get('dim',ngases,istatus)
if (ngases>0) then
    allocate(gases(ngases))
    call gsi_chemguess_get('gsinames',gases,istatus)
endif

! Since each internal vector of xhat has the same structure, pointers are
! the same independent of the subwindow jj
call gsi_bundlegetpointer (xhat%step(1),mycvars,icps,istatus)
lc_sf =icps(1)>0; lc_vp =icps(2)>0; lc_ps =icps(3)>0
lc_t  =icps(4)>0; lc_rh =icps(5)>0; lc_cw =icps(6)>0
lc_ql =icps(7)>0; lc_qi =icps(8)>0

! Since each internal vector of xhat has the same structure, pointers are
! the same independent of the subwindow jj
call gsi_bundlegetpointer (sval(1),mysvars,isps,istatus)
ls_u  =isps(1)>0; ls_v   =isps(2)>0; ls_prse=isps(3)>0
ls_q  =isps(4)>0; ls_tsen=isps(5)>0; ls_ql =isps(6)>0; ls_qi =isps(7)>0

! Define what to do depending on what's in CV and SV
do_getprs_tl     =lc_ps.and.lc_t .and.ls_prse
do_normal_rh_to_q=lc_rh.and.lc_t .and.ls_prse.and.ls_q
do_tv_to_tsen    =lc_t .and.ls_q .and.ls_tsen
do_getuv         =lc_sf.and.lc_vp.and.ls_u.and.ls_v

do_cw_to_hydro=.false.
if (regional) then
   do_cw_to_hydro=lc_cw.and.ls_ql.and.ls_qi
else
   do_cw_to_hydro=lc_cw.and.ls_tsen.and.ls_ql.and.ls_qi.and.(.not.lc_ql) !ncep global 
endif

call gsi_bundlegetpointer (xhat%step(1),'oz',icoz,istatus)
call gsi_bundlegetpointer (xhat%step(1),'gust',icgust,istatus)
call gsi_bundlegetpointer (xhat%step(1),'vis',icvis,istatus)
call gsi_bundlegetpointer (xhat%step(1),'pblh',icpblh,istatus)
call gsi_bundlegetpointer (xhat%step(1),'wspd10m',icwspd10m,istatus)
call gsi_bundlegetpointer (xhat%step(1),'td2m',ictd2m,istatus)
call gsi_bundlegetpointer (xhat%step(1),'mxtm',icmxtm,istatus)
call gsi_bundlegetpointer (xhat%step(1),'mitm',icmitm,istatus)
call gsi_bundlegetpointer (xhat%step(1),'pmsl',icpmsl,istatus)
call gsi_bundlegetpointer (xhat%step(1),'howv',ichowv,istatus)
call gsi_bundlegetpointer (xhat%step(1),'sfwter',icsfwter,istatus)
call gsi_bundlegetpointer (xhat%step(1),'vpwter',icvpwter,istatus)
call gsi_bundlegetpointer (xhat%step(1),'tcamt',ictcamt,istatus)
call gsi_bundlegetpointer (xhat%step(1),'lcbas',iclcbas,istatus)

! Loop over control steps
do jj=1,nsubwin

!  Create a temporary bundle similar to xhat, and copy contents of xhat into it
   call gsi_bundlecreate ( wbundle, xhat%step(jj), 'control2state work', istatus )
   if(istatus/=0) then
      write(6,*) trim(myname), ': trouble creating work bundle'
      call stop2(999)
   endif
   wbundle=xhat%step(jj)

!  Get pointers to required control variables
   call gsi_bundlegetpointer (wbundle,'sf' ,cv_sf ,istatus)
   call gsi_bundlegetpointer (wbundle,'vp' ,cv_vp ,istatus)
   call gsi_bundlegetpointer (wbundle,'ps' ,cv_ps ,istatus)
   call gsi_bundlegetpointer (wbundle,'t'  ,cv_t,  istatus)
   call gsi_bundlegetpointer (wbundle,'q'  ,cv_rh ,istatus)
   if (icvis >0) call gsi_bundlegetpointer (wbundle,'vis',cv_vis,istatus)
   if (icsfwter >0) call gsi_bundlegetpointer (wbundle,'sfwter',cv_sfwter,istatus)
   if (icvpwter >0) call gsi_bundlegetpointer (wbundle,'vpwter',cv_vpwter,istatus)
   if (iclcbas >0) call gsi_bundlegetpointer (wbundle,'lcbas',cv_lcbas,istatus)

   if(ladtest_obs) then
! Convert from subdomain to full horizontal field distributed among processors
      call general_sub2grid(s2g_cv,wbundle%values,hwork)
! Put back onto subdomains
      call general_grid2sub(s2g_cv,hwork,wbundle%values)
   end if
!  Get pointers to required state variables
   call gsi_bundlegetpointer (sval(jj),'prse',sv_prse,istatus)
   call gsi_bundlegetpointer (sval(jj),'tv'  ,sv_tv,  istatus)
   call gsi_bundlegetpointer (sval(jj),'tsen',sv_tsen,istatus)
   call gsi_bundlegetpointer (sval(jj),'q'   ,sv_q ,  istatus)

<<<<<<< HEAD
!$omp parallel sections
=======
!$omp parallel sections private(istatus)
>>>>>>> 8c6c9049

!$omp section

   call gsi_bundlegetpointer (sval(jj),'u'   ,sv_u,   istatus)
   call gsi_bundlegetpointer (sval(jj),'v'   ,sv_v,   istatus)
!  Convert streamfunction and velocity potential to u,v
<<<<<<< HEAD
   if(do_getuv) call getuv(sv_u,sv_v,cv_sf,cv_vp,0)
=======
   if(do_getuv) then
      if (twodvar_regional .and. icsfwter>0 .and. icvpwter>0) then
          allocate(uland(lat2,lon2,nsig),vland(lat2,lon2,nsig), &
                   uwter(lat2,lon2,nsig),vwter(lat2,lon2,nsig))

          call getuv(uland,vland,cv_sf,cv_vp,0)
          call getuv(uwter,vwter,cv_sfwter,cv_vpwter,0)

          call landlake_uvmerge(sv_u,sv_v,uland,vland,uwter,vwter,1)
          deallocate(uland,vland,uwter,vwter)
       else
          call getuv(sv_u,sv_v,cv_sf,cv_vp,0)
       end if
    end if
>>>>>>> 8c6c9049

!$omp section
!  Get 3d pressure
   if(do_getprs_tl) call getprs_tl(cv_ps,cv_t,sv_prse)

!  Convert input normalized RH to q
   if(do_normal_rh_to_q) call normal_rh_to_q(cv_rh,cv_t,sv_prse,sv_q)

!  Calculate sensible temperature
   if(do_tv_to_tsen) call tv_to_tsen(cv_t,sv_q,sv_tsen)

!  Copy other variables
   call gsi_bundlegetvar ( wbundle, 't'  , sv_tv,  istatus )
!$omp section
   call gsi_bundlegetpointer (sval(jj),'ps'  ,sv_ps,  istatus)
   call gsi_bundlegetvar ( wbundle, 'ps' , sv_ps,  istatus )
   call gsi_bundlegetpointer (sval(jj),'sst' ,sv_sst, istatus)
   call gsi_bundlegetvar ( wbundle, 'sst', sv_sst, istatus )
   call gsi_bundlegetpointer (sval(jj),'oz'  ,sv_oz , istatus_oz)  
   if (icoz>0) then
      call gsi_bundlegetvar ( wbundle, 'oz' , sv_oz,  istatus )
   else
      if(istatus_oz==0) sv_oz=zero   
   end if
   if (icgust>0) then
      call gsi_bundlegetpointer (sval(jj),'gust' ,sv_gust, istatus)
      call gsi_bundlegetvar ( wbundle, 'gust', sv_gust, istatus )
   end if
   if (icpblh>0) then
      call gsi_bundlegetpointer (sval(jj),'pblh' ,sv_pblh, istatus)
      call gsi_bundlegetvar ( wbundle, 'pblh', sv_pblh, istatus )
   end if
   if (icvis >0) then
      call gsi_bundlegetpointer (sval(jj),'vis'  ,sv_vis , istatus)
<<<<<<< HEAD

!  Convert log(vis) to vis
      call logvis_to_vis(cv_vis,sv_vis)
   end if

=======
      !  Convert log(vis) to vis
      call logvis_to_vis(cv_vis,sv_vis)
   end if
   if (icwspd10m>0) then
      call gsi_bundlegetpointer (sval(jj),'wspd10m' ,sv_wspd10m, istatus)
      call gsi_bundlegetvar ( wbundle, 'wspd10m', sv_wspd10m, istatus )      
   end if
   if (ictd2m>0) then
      call gsi_bundlegetpointer (sval(jj),'td2m' ,sv_td2m, istatus)
      call gsi_bundlegetvar ( wbundle, 'td2m', sv_td2m, istatus )
   end if
   if (icmxtm>0) then
      call gsi_bundlegetpointer (sval(jj),'mxtm' ,sv_mxtm, istatus)
      call gsi_bundlegetvar ( wbundle, 'mxtm', sv_mxtm, istatus )
   end if
   if (icmitm>0) then 
      call gsi_bundlegetpointer (sval(jj),'mitm' ,sv_mitm, istatus)
      call gsi_bundlegetvar ( wbundle, 'mitm', sv_mitm, istatus )
   end if
   if (icpmsl>0) then 
      call gsi_bundlegetpointer (sval(jj),'pmsl' ,sv_pmsl, istatus)
      call gsi_bundlegetvar ( wbundle, 'pmsl', sv_pmsl, istatus )
   end if
   if (ichowv>0) then
      call gsi_bundlegetpointer (sval(jj),'howv' ,sv_howv, istatus)
      call gsi_bundlegetvar ( wbundle, 'howv', sv_howv, istatus )
   end if
   if (ictcamt>0) then 
      call gsi_bundlegetpointer (sval(jj),'tcamt' ,sv_tcamt, istatus)
      call gsi_bundlegetvar ( wbundle, 'tcamt', sv_tcamt, istatus )
   end if
   if (iclcbas >0) then 
      call gsi_bundlegetpointer (sval(jj),'lcbas' ,sv_lcbas, istatus)
      ! Convert log(lcbas) to lcbas
      call loglcbas_to_lcbas(cv_lcbas,sv_lcbas)
   end if
>>>>>>> 8c6c9049

!$omp end parallel sections

   if (do_cw_to_hydro) then
!     Case when cloud-vars do not map one-to-one (cv-to-sv)
!     e.g. cw-to-ql&qi
      if (.not. do_tv_to_tsen) then
         allocate(sv_tsen(lat2,lon2,nsig))
         call tv_to_tsen(cv_t,sv_q,sv_tsen)
      end if
      call cw2hydro_tl(sval(jj),wbundle,sv_tsen,clouds,nclouds)
      if (.not. do_tv_to_tsen) deallocate(sv_tsen)
   else
!     Case when cloud-vars map one-to-one (cv-to-sv), take care of them together
!     e.g. cw-to-cw
      do ic=1,nclouds
         id=getindex(cvars3d,clouds(ic))
         if (id>0) then
             call gsi_bundlegetpointer (sval(jj),clouds(ic),sv_rank3,istatus)
             call gsi_bundlegetvar     (wbundle, clouds(ic),sv_rank3,istatus)
         endif
      enddo
   end if

!  Same one-to-one map for chemistry-vars; take care of them together 
   do ic=1,ngases
      id=getindex(cvars3d,gases(ic))
      if (id>0) then
          call gsi_bundlegetpointer (sval(jj),gases(ic),sv_rank3,istatus)
          call gsi_bundlegetvar     (wbundle, gases(ic),sv_rank3,istatus)
      endif
      id=getindex(cvars2d,gases(ic))
      if (id>0) then
          call gsi_bundlegetpointer (sval(jj),gases(ic),sv_rank2,istatus)
          call gsi_bundlegetvar     (wbundle, gases(ic),sv_rank2,istatus)
      endif
   enddo

   call gsi_bundledestroy(wbundle,istatus)
   if(istatus/=0) then
      write(6,*) trim(myname), ': trouble destroying work bundle'
      call stop2(999)
   endif

end do

! Biases
do ii=1,nsclen
   bval%predr(ii)=xhat%predr(ii)
enddo

do ii=1,npclen
   bval%predp(ii)=xhat%predp(ii)
enddo

if (ntclen>0) then
   do ii=1,ntclen
      bval%predt(ii)=xhat%predt(ii)
   enddo
end if

! Clean up
if (ngases>0) then
    deallocate(gases)
endif

if (nclouds>0) deallocate(clouds)

return
end subroutine control2state<|MERGE_RESOLUTION|>--- conflicted
+++ resolved
@@ -39,6 +39,7 @@
 !   2014-04-10  pondeca  - add td2m,mxtm,mitm,pmsl
 !   2014-05-07  pondeca - add howv
 !   2014-06-16  carley/zhu - add tcamt and lcbas
+!   2014-12-03  derber   - introduce parallel regions for optimization
 !
 !   input argument list:
 !     xhat - Control variable
@@ -204,15 +205,8 @@
    wbundle=xhat%step(jj)
 
 !  Get pointers to required control variables
-   call gsi_bundlegetpointer (wbundle,'sf' ,cv_sf ,istatus)
-   call gsi_bundlegetpointer (wbundle,'vp' ,cv_vp ,istatus)
-   call gsi_bundlegetpointer (wbundle,'ps' ,cv_ps ,istatus)
-   call gsi_bundlegetpointer (wbundle,'t'  ,cv_t,  istatus)
-   call gsi_bundlegetpointer (wbundle,'q'  ,cv_rh ,istatus)
-   if (icvis >0) call gsi_bundlegetpointer (wbundle,'vis',cv_vis,istatus)
    if (icsfwter >0) call gsi_bundlegetpointer (wbundle,'sfwter',cv_sfwter,istatus)
    if (icvpwter >0) call gsi_bundlegetpointer (wbundle,'vpwter',cv_vpwter,istatus)
-   if (iclcbas >0) call gsi_bundlegetpointer (wbundle,'lcbas',cv_lcbas,istatus)
 
    if(ladtest_obs) then
 ! Convert from subdomain to full horizontal field distributed among processors
@@ -220,43 +214,58 @@
 ! Put back onto subdomains
       call general_grid2sub(s2g_cv,hwork,wbundle%values)
    end if
+
+!$omp parallel sections private(istatus)
+
+!$omp section
+
+   call gsi_bundlegetpointer (wbundle,'sf' ,cv_sf ,istatus)
+   call gsi_bundlegetpointer (wbundle,'vp' ,cv_vp ,istatus)
+   call gsi_bundlegetpointer (sval(jj),'u'   ,sv_u,   istatus)
+   call gsi_bundlegetpointer (sval(jj),'v'   ,sv_v,   istatus)
+!  Convert streamfunction and velocity potential to u,v
+   if(do_getuv) then
+      if (twodvar_regional .and. icsfwter>0 .and. icvpwter>0) then
+         allocate(uland(lat2,lon2,nsig),vland(lat2,lon2,nsig), &
+                  uwter(lat2,lon2,nsig),vwter(lat2,lon2,nsig))
+         call getuv(uland,vland,cv_sf,cv_vp,0)
+         call getuv(uwter,vwter,cv_sfwter,cv_vpwter,0)
+
+         call landlake_uvmerge(sv_u,sv_v,uland,vland,uwter,vwter,1)
+         deallocate(uland,vland,uwter,vwter)
+      else
+         call getuv(sv_u,sv_v,cv_sf,cv_vp,0)
+      end if
+   end if
+
+   if(jj == 1)then
+!    Biases
+      do ii=1,nsclen
+         bval%predr(ii)=xhat%predr(ii)
+      enddo
+
+      do ii=1,npclen
+         bval%predp(ii)=xhat%predp(ii)
+      enddo
+
+      if (ntclen>0) then
+         do ii=1,ntclen
+            bval%predt(ii)=xhat%predt(ii)
+         enddo
+      end if
+   end if
+
+!$omp section
 !  Get pointers to required state variables
    call gsi_bundlegetpointer (sval(jj),'prse',sv_prse,istatus)
    call gsi_bundlegetpointer (sval(jj),'tv'  ,sv_tv,  istatus)
    call gsi_bundlegetpointer (sval(jj),'tsen',sv_tsen,istatus)
    call gsi_bundlegetpointer (sval(jj),'q'   ,sv_q ,  istatus)
 
-<<<<<<< HEAD
-!$omp parallel sections
-=======
-!$omp parallel sections private(istatus)
->>>>>>> 8c6c9049
-
-!$omp section
-
-   call gsi_bundlegetpointer (sval(jj),'u'   ,sv_u,   istatus)
-   call gsi_bundlegetpointer (sval(jj),'v'   ,sv_v,   istatus)
-!  Convert streamfunction and velocity potential to u,v
-<<<<<<< HEAD
-   if(do_getuv) call getuv(sv_u,sv_v,cv_sf,cv_vp,0)
-=======
-   if(do_getuv) then
-      if (twodvar_regional .and. icsfwter>0 .and. icvpwter>0) then
-          allocate(uland(lat2,lon2,nsig),vland(lat2,lon2,nsig), &
-                   uwter(lat2,lon2,nsig),vwter(lat2,lon2,nsig))
-
-          call getuv(uland,vland,cv_sf,cv_vp,0)
-          call getuv(uwter,vwter,cv_sfwter,cv_vpwter,0)
-
-          call landlake_uvmerge(sv_u,sv_v,uland,vland,uwter,vwter,1)
-          deallocate(uland,vland,uwter,vwter)
-       else
-          call getuv(sv_u,sv_v,cv_sf,cv_vp,0)
-       end if
-    end if
->>>>>>> 8c6c9049
-
-!$omp section
+   call gsi_bundlegetpointer (wbundle,'ps' ,cv_ps ,istatus)
+   call gsi_bundlegetpointer (wbundle,'t'  ,cv_t,  istatus)
+   call gsi_bundlegetpointer (wbundle,'q'  ,cv_rh ,istatus)
+
 !  Get 3d pressure
    if(do_getprs_tl) call getprs_tl(cv_ps,cv_t,sv_prse)
 
@@ -268,73 +277,6 @@
 
 !  Copy other variables
    call gsi_bundlegetvar ( wbundle, 't'  , sv_tv,  istatus )
-!$omp section
-   call gsi_bundlegetpointer (sval(jj),'ps'  ,sv_ps,  istatus)
-   call gsi_bundlegetvar ( wbundle, 'ps' , sv_ps,  istatus )
-   call gsi_bundlegetpointer (sval(jj),'sst' ,sv_sst, istatus)
-   call gsi_bundlegetvar ( wbundle, 'sst', sv_sst, istatus )
-   call gsi_bundlegetpointer (sval(jj),'oz'  ,sv_oz , istatus_oz)  
-   if (icoz>0) then
-      call gsi_bundlegetvar ( wbundle, 'oz' , sv_oz,  istatus )
-   else
-      if(istatus_oz==0) sv_oz=zero   
-   end if
-   if (icgust>0) then
-      call gsi_bundlegetpointer (sval(jj),'gust' ,sv_gust, istatus)
-      call gsi_bundlegetvar ( wbundle, 'gust', sv_gust, istatus )
-   end if
-   if (icpblh>0) then
-      call gsi_bundlegetpointer (sval(jj),'pblh' ,sv_pblh, istatus)
-      call gsi_bundlegetvar ( wbundle, 'pblh', sv_pblh, istatus )
-   end if
-   if (icvis >0) then
-      call gsi_bundlegetpointer (sval(jj),'vis'  ,sv_vis , istatus)
-<<<<<<< HEAD
-
-!  Convert log(vis) to vis
-      call logvis_to_vis(cv_vis,sv_vis)
-   end if
-
-=======
-      !  Convert log(vis) to vis
-      call logvis_to_vis(cv_vis,sv_vis)
-   end if
-   if (icwspd10m>0) then
-      call gsi_bundlegetpointer (sval(jj),'wspd10m' ,sv_wspd10m, istatus)
-      call gsi_bundlegetvar ( wbundle, 'wspd10m', sv_wspd10m, istatus )      
-   end if
-   if (ictd2m>0) then
-      call gsi_bundlegetpointer (sval(jj),'td2m' ,sv_td2m, istatus)
-      call gsi_bundlegetvar ( wbundle, 'td2m', sv_td2m, istatus )
-   end if
-   if (icmxtm>0) then
-      call gsi_bundlegetpointer (sval(jj),'mxtm' ,sv_mxtm, istatus)
-      call gsi_bundlegetvar ( wbundle, 'mxtm', sv_mxtm, istatus )
-   end if
-   if (icmitm>0) then 
-      call gsi_bundlegetpointer (sval(jj),'mitm' ,sv_mitm, istatus)
-      call gsi_bundlegetvar ( wbundle, 'mitm', sv_mitm, istatus )
-   end if
-   if (icpmsl>0) then 
-      call gsi_bundlegetpointer (sval(jj),'pmsl' ,sv_pmsl, istatus)
-      call gsi_bundlegetvar ( wbundle, 'pmsl', sv_pmsl, istatus )
-   end if
-   if (ichowv>0) then
-      call gsi_bundlegetpointer (sval(jj),'howv' ,sv_howv, istatus)
-      call gsi_bundlegetvar ( wbundle, 'howv', sv_howv, istatus )
-   end if
-   if (ictcamt>0) then 
-      call gsi_bundlegetpointer (sval(jj),'tcamt' ,sv_tcamt, istatus)
-      call gsi_bundlegetvar ( wbundle, 'tcamt', sv_tcamt, istatus )
-   end if
-   if (iclcbas >0) then 
-      call gsi_bundlegetpointer (sval(jj),'lcbas' ,sv_lcbas, istatus)
-      ! Convert log(lcbas) to lcbas
-      call loglcbas_to_lcbas(cv_lcbas,sv_lcbas)
-   end if
->>>>>>> 8c6c9049
-
-!$omp end parallel sections
 
    if (do_cw_to_hydro) then
 !     Case when cloud-vars do not map one-to-one (cv-to-sv)
@@ -357,6 +299,66 @@
       enddo
    end if
 
+!$omp section
+   call gsi_bundlegetpointer (sval(jj),'ps'  ,sv_ps,  istatus)
+   call gsi_bundlegetvar ( wbundle, 'ps' , sv_ps,  istatus )
+   call gsi_bundlegetpointer (sval(jj),'sst' ,sv_sst, istatus)
+   call gsi_bundlegetvar ( wbundle, 'sst', sv_sst, istatus )
+   call gsi_bundlegetpointer (sval(jj),'oz'  ,sv_oz , istatus_oz)  
+   if (icoz>0) then
+      call gsi_bundlegetvar ( wbundle, 'oz' , sv_oz,  istatus )
+   else
+      if(istatus_oz==0) sv_oz=zero   
+   end if
+   if (icgust>0) then
+      call gsi_bundlegetpointer (sval(jj),'gust' ,sv_gust, istatus)
+      call gsi_bundlegetvar ( wbundle, 'gust', sv_gust, istatus )
+   end if
+   if (icpblh>0) then
+      call gsi_bundlegetpointer (sval(jj),'pblh' ,sv_pblh, istatus)
+      call gsi_bundlegetvar ( wbundle, 'pblh', sv_pblh, istatus )
+   end if
+   if (icvis >0) then
+      call gsi_bundlegetpointer (wbundle,'vis',cv_vis,istatus)
+      call gsi_bundlegetpointer (sval(jj),'vis'  ,sv_vis , istatus)
+      !  Convert log(vis) to vis
+      call logvis_to_vis(cv_vis,sv_vis)
+   end if
+   if (icwspd10m>0) then
+      call gsi_bundlegetpointer (sval(jj),'wspd10m' ,sv_wspd10m, istatus)
+      call gsi_bundlegetvar ( wbundle, 'wspd10m', sv_wspd10m, istatus )      
+   end if
+   if (ictd2m>0) then
+      call gsi_bundlegetpointer (sval(jj),'td2m' ,sv_td2m, istatus)
+      call gsi_bundlegetvar ( wbundle, 'td2m', sv_td2m, istatus )
+   end if
+   if (icmxtm>0) then
+      call gsi_bundlegetpointer (sval(jj),'mxtm' ,sv_mxtm, istatus)
+      call gsi_bundlegetvar ( wbundle, 'mxtm', sv_mxtm, istatus )
+   end if
+   if (icmitm>0) then 
+      call gsi_bundlegetpointer (sval(jj),'mitm' ,sv_mitm, istatus)
+      call gsi_bundlegetvar ( wbundle, 'mitm', sv_mitm, istatus )
+   end if
+   if (icpmsl>0) then 
+      call gsi_bundlegetpointer (sval(jj),'pmsl' ,sv_pmsl, istatus)
+      call gsi_bundlegetvar ( wbundle, 'pmsl', sv_pmsl, istatus )
+   end if
+   if (ichowv>0) then
+      call gsi_bundlegetpointer (sval(jj),'howv' ,sv_howv, istatus)
+      call gsi_bundlegetvar ( wbundle, 'howv', sv_howv, istatus )
+   end if
+   if (ictcamt>0) then 
+      call gsi_bundlegetpointer (sval(jj),'tcamt' ,sv_tcamt, istatus)
+      call gsi_bundlegetvar ( wbundle, 'tcamt', sv_tcamt, istatus )
+   end if
+   if (iclcbas >0) then 
+      call gsi_bundlegetpointer (wbundle,'lcbas',cv_lcbas,istatus)
+      call gsi_bundlegetpointer (sval(jj),'lcbas' ,sv_lcbas, istatus)
+      ! Convert log(lcbas) to lcbas
+      call loglcbas_to_lcbas(cv_lcbas,sv_lcbas)
+   end if
+
 !  Same one-to-one map for chemistry-vars; take care of them together 
    do ic=1,ngases
       id=getindex(cvars3d,gases(ic))
@@ -371,6 +373,9 @@
       endif
    enddo
 
+!$omp end parallel sections
+
+! Clean up
    call gsi_bundledestroy(wbundle,istatus)
    if(istatus/=0) then
       write(6,*) trim(myname), ': trouble destroying work bundle'
@@ -379,25 +384,7 @@
 
 end do
 
-! Biases
-do ii=1,nsclen
-   bval%predr(ii)=xhat%predr(ii)
-enddo
-
-do ii=1,npclen
-   bval%predp(ii)=xhat%predp(ii)
-enddo
-
-if (ntclen>0) then
-   do ii=1,ntclen
-      bval%predt(ii)=xhat%predt(ii)
-   enddo
-end if
-
-! Clean up
-if (ngases>0) then
-    deallocate(gases)
-endif
+if (ngases>0)  deallocate(gases)
 
 if (nclouds>0) deallocate(clouds)
 
