subroutine control2state(xhat,sval,bval)
!$$$  subprogram documentation block
!                .      .    .                                       .
! subprogram:    control2state
!   prgmmr: tremolet
!
! abstract:  Converts control variable to physical space
!
! program history log:
!   2007-04-13  tremolet - initial code
!   2008-11-28  todling  - add calc of 3dp; upd rh_to_q (Cucurull 2007-07-26)
!   2009-04-21  derber   - modify call to getuv to getuv(*,0)
!   2009-06-16  parrish  - for l_hyb_ens=.true., add calls to ensemble_forward_model and strong_bk
!   2009-08-14  lueken   - update documentation
!   2009-11-27  parrish  - for uv_hyb_ens=.true., then ensemble perturbations contain u,v instead of st,vp
!                            so introduce extra code to handle this case.
!   2010-02-21  parrish  - introduce changes to allow dual resolution, with ensemble computation on
!                            lower resolution grid compared to analysis grid.
!                            new parameter dual_res=.true. if ensemble grid is different from analysis grid.
!   2010-03-23  zhu      - use cstate for generalizing control variable
!   2010-04-29  todling  - update to use gsi_bundle; some changes toward bypassing standard atmos analysis
!   2010-05-12  todling  - rename cstate to wbundle; state_vector now a bundle
!   2010-05-31  todling  - better consistency checks; add co/co2
!                        - ready to bypass analysis of (any) meteorological fields
!   2010-06-04  parrish  - bug fix: u,v copy to wbundle after getuv for hyb ensemble
!   2010-06-15  todling  - generalized handling of chemistry
!   2011-02-20  zhu      - add gust,vis,pblh
!   2011-05-15  auligne/todling - generalized cloud handling
!   2011-07-12   zhu     - add do_cw_to_hydro and cwhydromod for cloudy radiance assimilation
!   2011-11-01  eliu     - generalize the use of do_cw_to_hydro
!   2012-02-08  kleist   - remove call to strong_bk, ensemble_forward_model, 
!                             ensemble_forward_model_dual_res, and related parameters
!   2012-09-14  Syed RH Rizvi, NCAR/NESL/MMM/DAS  - updated for obs adjoint test and added ladtest_obs  
!   2012-12-10  eliu     - add calls to linearized GFS moisture physics, normalized RH total, and                            
!                          additional conversion of tsen to tv if linearized GFS moisture physics         
!                          is turned on 
!   2013-05-23   zhu     - add ntclen and predt for aircraft temperature bias correction
!   2013-10-24  todling  - nullify work pointers
!   2013-10-28  todling  - rename p3d to prse
!   2014-01-31  mkim     - add support for when ql and qi are CVs for all-sky mw radiance DA
!   2014-03-19  pondeca  - add wspd10m
!   2014-04-10  pondeca  - add td2m,mxtm,mitm,pmsl
!   2014-05-07  pondeca - add howv
!   2014-06-16  carley/zhu - add tcamt and lcbas
!   2014-12-03  derber   - introduce parallel regions for optimization
!
!   input argument list:
!     xhat - Control variable
!     sval - State variable
!     bval - Bias predictors
!
!   output argument list:
!     sval - State variable
!     bval - Bias predictors
!
!$$$ end documentation block
use kinds, only: r_kind,i_kind
use control_vectors, only: control_vector
use control_vectors, only: cvars3d,cvars2d
use bias_predictors, only: predictors
use gsi_4dvar, only: nsubwin, nobs_bins, l4dvar, lsqrtb, ladtest_obs
use gridmod, only: latlon1n,latlon11,regional,lat2,lon2,nsig, nlat, nlon, twodvar_regional
use jfunc, only: nsclen,npclen,ntclen,nrclen
use jfunc, only: use_rhtot,do_gfsphys  
use normal_rhtot_mod, only: normal_rhtot_tl,cw2hydro_beta_tl 
use cwhydromod, only: cw2hydro_tl
use gfs_moistphys_mod, only: moistphys_tl  
use gsi_bundlemod, only: gsi_bundlecreate
use gsi_bundlemod, only: gsi_bundle
use gsi_bundlemod, only: gsi_bundlegetpointer
use gsi_bundlemod, only: gsi_bundlegetvar
use gsi_bundlemod, only: gsi_bundleputvar
use gsi_bundlemod, only: gsi_bundledestroy
use gsi_bundlemod, only: assignment(=)
use gsi_chemguess_mod, only: gsi_chemguess_get
use gsi_metguess_mod, only: gsi_metguess_get
use mpeu_util, only: getindex
use constants, only : max_varname_length, zero
use general_sub2grid_mod, only: general_sub2grid,general_grid2sub
use general_commvars_mod, only: s2g_cv
implicit none
  
! Declare passed variables  
type(control_vector), intent(in   ) :: xhat
type(gsi_bundle)    , intent(inout) :: sval(nsubwin)
type(predictors)    , intent(inout) :: bval

! Declare local variables  	
character(len=*),parameter::myname='control2state'
character(len=max_varname_length),allocatable,dimension(:) :: gases
character(len=max_varname_length),allocatable,dimension(:) :: clouds
real(r_kind),dimension(nlat*nlon*s2g_cv%nlevs_alloc)      :: hwork
integer(i_kind) :: i,j,k,ii,jj,ic,id,ngases,nclouds,istatus,istatus_oz,ierr
type(gsi_bundle):: wbundle ! work bundle

! Note: The following does not aim to get all variables in
!       the state and control vectors, but rather the ones
!       this routines knows how to handle.
! Declare required local control variables
integer(i_kind), parameter :: ncvars = 8
integer(i_kind) :: icps(ncvars)
integer(i_kind) :: icpblh,icgust,icvis,icoz,icwspd10m
integer(i_kind) :: ictd2m,icmxtm,icmitm,icpmsl,ichowv
integer(i_kind) :: icsfwter,icvpwter,ictcamt,iclcbas
character(len=3), parameter :: mycvars(ncvars) = (/  &  ! vars from CV needed here
                               'sf ', 'vp ', 'ps ', 't  ',    &
                               'q  ', 'cw ', 'ql ', 'qi ' /)
logical :: pdf 
logical :: lc_sf,lc_vp,lc_ps,lc_t,lc_rh,lc_cw,lc_ql,lc_qi
real(r_kind),pointer,dimension(:,:)   :: cv_ps=>NULL()
real(r_kind),pointer,dimension(:,:)   :: cv_vis=>NULL()
real(r_kind),pointer,dimension(:,:)   :: cv_lcbas=>NULL()
real(r_kind),pointer,dimension(:,:,:) :: cv_sf=>NULL()
real(r_kind),pointer,dimension(:,:,:) :: cv_vp=>NULL()
real(r_kind),pointer,dimension(:,:,:) :: cv_t=>NULL()
real(r_kind),pointer,dimension(:,:,:) :: cv_rh=>NULL()
real(r_kind),pointer,dimension(:,:,:) :: cv_cw=>NULL()
real(r_kind),pointer,dimension(:,:,:) :: cv_sfwter=>NULL()
real(r_kind),pointer,dimension(:,:,:) :: cv_vpwter=>NULL()

! Declare required local state variables
integer(i_kind), parameter :: nsvars = 7
integer(i_kind) :: isps(nsvars)
character(len=4), parameter :: mysvars(nsvars) = (/  &  ! vars from ST needed here
                               'u   ', 'v   ', 'prse', 'q   ', 'tsen', 'ql  ','qi  ' /)
logical :: ls_u,ls_v,ls_prse,ls_q,ls_tsen,ls_ql,ls_qi
real(r_kind),pointer,dimension(:,:)   :: sv_ps,sv_sst
real(r_kind),pointer,dimension(:,:)   :: sv_gust,sv_vis,sv_pblh,sv_wspd10m,sv_tcamt,sv_lcbas
real(r_kind),pointer,dimension(:,:)   :: sv_td2m,sv_mxtm,sv_mitm,sv_pmsl,sv_howv
real(r_kind),pointer,dimension(:,:,:) :: sv_u,sv_v,sv_prse,sv_q,sv_tsen,sv_tv,sv_oz
real(r_kind),pointer,dimension(:,:,:) :: sv_ql,sv_qi  
real(r_kind),pointer,dimension(:,:,:) :: sv_rank3
real(r_kind),pointer,dimension(:,:)   :: sv_rank2
real(r_kind),pointer,dimension(:,:,:) :: sv_qc  !emliy

real(r_kind),allocatable,dimension(:,:,:):: uland,vland,uwter,vwter

logical :: do_getprs_tl,do_normal_rh_to_q,do_tv_to_tsen,do_getuv,do_cw_to_hydro
logical :: do_normal_rhtot_to_q_hydro 
logical :: do_tsen_to_tv  ! only involoves this when trun do_gfsphys is true    

!******************************************************************************

if (lsqrtb) then
   write(6,*)trim(myname),': not for sqrt(B)'
   call stop2(106)
end if
if (nsubwin/=1 .and. .not.l4dvar) then
   write(6,*)trim(myname),': error 3dvar',nsubwin,l4dvar
   call stop2(107)
end if

! Inquire about cloud-vars 
call gsi_metguess_get('clouds::3d',nclouds,istatus)
if (nclouds>0) then
   allocate(clouds(nclouds))
   call gsi_metguess_get('clouds::3d',clouds,istatus)
end if

! Inquire about chemistry
call gsi_chemguess_get('dim',ngases,istatus)
if (ngases>0) then
    allocate(gases(ngases))
    call gsi_chemguess_get('gsinames',gases,istatus)
endif

! Since each internal vector of xhat has the same structure, pointers are
! the same independent of the subwindow jj
call gsi_bundlegetpointer (xhat%step(1),mycvars,icps,istatus)
lc_sf =icps(1)>0; lc_vp =icps(2)>0; lc_ps =icps(3)>0
lc_t  =icps(4)>0; lc_rh =icps(5)>0; lc_cw =icps(6)>0
lc_ql =icps(7)>0; lc_qi =icps(8)>0

! Since each internal vector of xhat has the same structure, pointers are
! the same independent of the subwindow jj
call gsi_bundlegetpointer (sval(1),mysvars,isps,istatus)
ls_u  =isps(1)>0; ls_v   =isps(2)>0; ls_prse=isps(3)>0
ls_q  =isps(4)>0; ls_tsen=isps(5)>0; ls_ql =isps(6)>0; ls_qi =isps(7)>0

! Define what to do depending on what's in CV and SV
do_getprs_tl     =lc_ps.and.lc_t .and.ls_prse
do_normal_rh_to_q=lc_rh.and.lc_t .and.ls_prse.and.ls_q
do_tv_to_tsen    =lc_t .and.ls_q .and.ls_tsen
do_getuv         =lc_sf.and.lc_vp.and.ls_u.and.ls_v
do_normal_rhtot_to_q_hydro=(lc_rh.and.lc_t.and.ls_prse).and.(.not.lc_cw).and. &                 
                           (ls_q.and.ls_ql.and.ls_qi.and.ls_tsen).and.use_rhtot           
do_tsen_to_tv    =(do_gfsphys .and. lc_cw) .or. (do_gfsphys .and. use_rhtot)

do_cw_to_hydro=.false.
if (regional) then
   do_cw_to_hydro=lc_cw.and.ls_ql.and.ls_qi
else
   do_cw_to_hydro=lc_cw.and.ls_tsen.and.ls_ql.and.ls_qi.and.(.not.lc_ql) !ncep global 
endif

call gsi_bundlegetpointer (xhat%step(1),'oz',icoz,istatus)
call gsi_bundlegetpointer (xhat%step(1),'gust',icgust,istatus)
call gsi_bundlegetpointer (xhat%step(1),'vis',icvis,istatus)
call gsi_bundlegetpointer (xhat%step(1),'pblh',icpblh,istatus)
call gsi_bundlegetpointer (xhat%step(1),'wspd10m',icwspd10m,istatus)
call gsi_bundlegetpointer (xhat%step(1),'td2m',ictd2m,istatus)
call gsi_bundlegetpointer (xhat%step(1),'mxtm',icmxtm,istatus)
call gsi_bundlegetpointer (xhat%step(1),'mitm',icmitm,istatus)
call gsi_bundlegetpointer (xhat%step(1),'pmsl',icpmsl,istatus)
call gsi_bundlegetpointer (xhat%step(1),'howv',ichowv,istatus)
call gsi_bundlegetpointer (xhat%step(1),'sfwter',icsfwter,istatus)
call gsi_bundlegetpointer (xhat%step(1),'vpwter',icvpwter,istatus)
call gsi_bundlegetpointer (xhat%step(1),'tcamt',ictcamt,istatus)
call gsi_bundlegetpointer (xhat%step(1),'lcbas',iclcbas,istatus)

! Loop over control steps
do jj=1,nsubwin

!  Create a temporary bundle similar to xhat, and copy contents of xhat into it
   call gsi_bundlecreate ( wbundle, xhat%step(jj), 'control2state work', istatus )
   if(istatus/=0) then
      write(6,*) trim(myname), ': trouble creating work bundle'
      call stop2(999)
   endif
   wbundle=xhat%step(jj)

!  Get pointers to required control variables
<<<<<<< HEAD
   call gsi_bundlegetpointer (wbundle,'sf' ,cv_sf ,istatus)
   call gsi_bundlegetpointer (wbundle,'vp' ,cv_vp ,istatus)
   call gsi_bundlegetpointer (wbundle,'ps' ,cv_ps ,istatus)
   call gsi_bundlegetpointer (wbundle,'t'  ,cv_t,  istatus)
   call gsi_bundlegetpointer (wbundle,'q'  ,cv_rh ,istatus)
   if (icvis >0) call gsi_bundlegetpointer (wbundle,'vis',cv_vis,istatus)
   if (lc_cw) call gsi_bundlegetpointer (wbundle,'cw',cv_cw,istatus)     

=======
>>>>>>> ccb59d28
   if (icsfwter >0) call gsi_bundlegetpointer (wbundle,'sfwter',cv_sfwter,istatus)
   if (icvpwter >0) call gsi_bundlegetpointer (wbundle,'vpwter',cv_vpwter,istatus)

   if(ladtest_obs) then
! Convert from subdomain to full horizontal field distributed among processors
      call general_sub2grid(s2g_cv,wbundle%values,hwork)
! Put back onto subdomains
      call general_grid2sub(s2g_cv,hwork,wbundle%values)
   end if
<<<<<<< HEAD

!  Get pointers to required state variables
   call gsi_bundlegetpointer (sval(jj),'prse',sv_prse,istatus)
   call gsi_bundlegetpointer (sval(jj),'tv'  ,sv_tv,  istatus)
   call gsi_bundlegetpointer (sval(jj),'tsen',sv_tsen,istatus)
   call gsi_bundlegetpointer (sval(jj),'q'   ,sv_q ,  istatus)
   if (do_normal_rhtot_to_q_hydro) then
      ierr = 0 
      if(ls_ql) call gsi_bundlegetpointer (sval(jj),'ql',sv_ql,istatus); ierr=ierr+istatus                      
      if(ls_qi) call gsi_bundlegetpointer (sval(jj),'qi',sv_qi,istatus); ierr=ierr+istatus                      
      if (ierr/=0) write(6,*) 'control2state: can not get pointer for sv_ql & sv_qi'                
   endif
=======
>>>>>>> ccb59d28

!$omp parallel sections private(istatus)

!$omp section

   call gsi_bundlegetpointer (wbundle,'sf' ,cv_sf ,istatus)
   call gsi_bundlegetpointer (wbundle,'vp' ,cv_vp ,istatus)
   call gsi_bundlegetpointer (sval(jj),'u'   ,sv_u,   istatus)
   call gsi_bundlegetpointer (sval(jj),'v'   ,sv_v,   istatus)
!  Convert streamfunction and velocity potential to u,v
   if(do_getuv) then
      if (twodvar_regional .and. icsfwter>0 .and. icvpwter>0) then
         allocate(uland(lat2,lon2,nsig),vland(lat2,lon2,nsig), &
                  uwter(lat2,lon2,nsig),vwter(lat2,lon2,nsig))
         call getuv(uland,vland,cv_sf,cv_vp,0)
         call getuv(uwter,vwter,cv_sfwter,cv_vpwter,0)

         call landlake_uvmerge(sv_u,sv_v,uland,vland,uwter,vwter,1)
         deallocate(uland,vland,uwter,vwter)
      else
         call getuv(sv_u,sv_v,cv_sf,cv_vp,0)
      end if
   end if

   if(jj == 1)then
!    Biases
      do ii=1,nsclen
         bval%predr(ii)=xhat%predr(ii)
      enddo

      do ii=1,npclen
         bval%predp(ii)=xhat%predp(ii)
      enddo

      if (ntclen>0) then
         do ii=1,ntclen
            bval%predt(ii)=xhat%predt(ii)
         enddo
      end if
   end if

!$omp section
!  Get pointers to required state variables
   call gsi_bundlegetpointer (sval(jj),'prse',sv_prse,istatus)
   call gsi_bundlegetpointer (sval(jj),'tv'  ,sv_tv,  istatus)
   call gsi_bundlegetpointer (sval(jj),'tsen',sv_tsen,istatus)
   call gsi_bundlegetpointer (sval(jj),'q'   ,sv_q ,  istatus)

   call gsi_bundlegetpointer (wbundle,'ps' ,cv_ps ,istatus)
   call gsi_bundlegetpointer (wbundle,'t'  ,cv_t,  istatus)
   call gsi_bundlegetpointer (wbundle,'q'  ,cv_rh ,istatus)

!  Get 3d pressure
   if(do_getprs_tl) call getprs_tl(cv_ps,cv_t,sv_prse)

!  Convert input normalized RH to q
   if(do_normal_rh_to_q) call normal_rh_to_q(cv_rh,cv_t,sv_prse,sv_q)

!  Calculate sensible temperature
!  if(do_tv_to_tsen) call tv_to_tsen(cv_t,sv_q,sv_tsen)  !orig
   if(do_tv_to_tsen .and. .not. do_normal_rhtot_to_q_hydro) call tv_to_tsen(cv_t,sv_q,sv_tsen)                                                
!  Convert input normalized rhtot to q and hydrometeors
   if (do_normal_rhtot_to_q_hydro) then
      pdf=.true.
      allocate(sv_qc(lat2,lon2,nsig))
      call normal_rhtot_tl(cv_rh,cv_t,sv_prse,sv_q,sv_qc,sv_tsen,pdf)
      if (do_gfsphys) &
      call moistphys_tl(sv_tsen,sv_q,sv_qc)
      call cw2hydro_beta_tl(sv_qc,sv_tsen,sv_ql,sv_qi)
      if (do_tsen_to_tv) &
      call tsen_to_tv(sv_tsen,sv_q,sv_tv)                      
      deallocate(sv_qc)
   else
!  Call GFS moisture physics (update state variables related to moisture
!  physics)
      if (do_gfsphys .and. lc_cw) call moistphys_tl(sv_tsen,sv_q,cv_cw)
      if (do_tsen_to_tv) call tsen_to_tv(sv_tsen,sv_q,sv_tv)   
   endif

!  Copy other variables
<<<<<<< HEAD
   if (.not. do_tsen_to_tv) &                          
   call gsi_bundlegetvar ( wbundle, 't'  , sv_tv,  istatus )  
=======
   call gsi_bundlegetvar ( wbundle, 't'  , sv_tv,  istatus )

   if (do_cw_to_hydro) then
!     Case when cloud-vars do not map one-to-one (cv-to-sv)
!     e.g. cw-to-ql&qi
      if (.not. do_tv_to_tsen) then
         allocate(sv_tsen(lat2,lon2,nsig))
         call tv_to_tsen(cv_t,sv_q,sv_tsen)
      end if
      call cw2hydro_tl(sval(jj),wbundle,sv_tsen,clouds,nclouds)
      if (.not. do_tv_to_tsen) deallocate(sv_tsen)
   else
!     Case when cloud-vars map one-to-one (cv-to-sv), take care of them together
!     e.g. cw-to-cw
      do ic=1,nclouds
         id=getindex(cvars3d,clouds(ic))
         if (id>0) then
             call gsi_bundlegetpointer (sval(jj),clouds(ic),sv_rank3,istatus)
             call gsi_bundlegetvar     (wbundle, clouds(ic),sv_rank3,istatus)
         endif
      enddo
   end if

>>>>>>> ccb59d28
!$omp section
   call gsi_bundlegetpointer (sval(jj),'ps'  ,sv_ps,  istatus)
   call gsi_bundlegetvar ( wbundle, 'ps' , sv_ps,  istatus )
   call gsi_bundlegetpointer (sval(jj),'sst' ,sv_sst, istatus)
   call gsi_bundlegetvar ( wbundle, 'sst', sv_sst, istatus )
   call gsi_bundlegetpointer (sval(jj),'oz'  ,sv_oz , istatus_oz)  
   if (icoz>0) then
      call gsi_bundlegetvar ( wbundle, 'oz' , sv_oz,  istatus )
   else
      if(istatus_oz==0) sv_oz=zero   
   end if
   if (icgust>0) then
      call gsi_bundlegetpointer (sval(jj),'gust' ,sv_gust, istatus)
      call gsi_bundlegetvar ( wbundle, 'gust', sv_gust, istatus )
   end if
   if (icpblh>0) then
      call gsi_bundlegetpointer (sval(jj),'pblh' ,sv_pblh, istatus)
      call gsi_bundlegetvar ( wbundle, 'pblh', sv_pblh, istatus )
   end if
   if (icvis >0) then
      call gsi_bundlegetpointer (wbundle,'vis',cv_vis,istatus)
      call gsi_bundlegetpointer (sval(jj),'vis'  ,sv_vis , istatus)
      !  Convert log(vis) to vis
      call logvis_to_vis(cv_vis,sv_vis)
   end if
   if (icwspd10m>0) then
      call gsi_bundlegetpointer (sval(jj),'wspd10m' ,sv_wspd10m, istatus)
      call gsi_bundlegetvar ( wbundle, 'wspd10m', sv_wspd10m, istatus )      
   end if
   if (ictd2m>0) then
      call gsi_bundlegetpointer (sval(jj),'td2m' ,sv_td2m, istatus)
      call gsi_bundlegetvar ( wbundle, 'td2m', sv_td2m, istatus )
   end if
   if (icmxtm>0) then
      call gsi_bundlegetpointer (sval(jj),'mxtm' ,sv_mxtm, istatus)
      call gsi_bundlegetvar ( wbundle, 'mxtm', sv_mxtm, istatus )
   end if
   if (icmitm>0) then 
      call gsi_bundlegetpointer (sval(jj),'mitm' ,sv_mitm, istatus)
      call gsi_bundlegetvar ( wbundle, 'mitm', sv_mitm, istatus )
   end if
   if (icpmsl>0) then 
      call gsi_bundlegetpointer (sval(jj),'pmsl' ,sv_pmsl, istatus)
      call gsi_bundlegetvar ( wbundle, 'pmsl', sv_pmsl, istatus )
   end if
   if (ichowv>0) then
      call gsi_bundlegetpointer (sval(jj),'howv' ,sv_howv, istatus)
      call gsi_bundlegetvar ( wbundle, 'howv', sv_howv, istatus )
   end if
   if (ictcamt>0) then 
      call gsi_bundlegetpointer (sval(jj),'tcamt' ,sv_tcamt, istatus)
      call gsi_bundlegetvar ( wbundle, 'tcamt', sv_tcamt, istatus )
   end if
   if (iclcbas >0) then 
      call gsi_bundlegetpointer (wbundle,'lcbas',cv_lcbas,istatus)
      call gsi_bundlegetpointer (sval(jj),'lcbas' ,sv_lcbas, istatus)
      ! Convert log(lcbas) to lcbas
      call loglcbas_to_lcbas(cv_lcbas,sv_lcbas)
   end if

!  Same one-to-one map for chemistry-vars; take care of them together 
   do ic=1,ngases
      id=getindex(cvars3d,gases(ic))
      if (id>0) then
          call gsi_bundlegetpointer (sval(jj),gases(ic),sv_rank3,istatus)
          call gsi_bundlegetvar     (wbundle, gases(ic),sv_rank3,istatus)
      endif
      id=getindex(cvars2d,gases(ic))
      if (id>0) then
          call gsi_bundlegetpointer (sval(jj),gases(ic),sv_rank2,istatus)
          call gsi_bundlegetvar     (wbundle, gases(ic),sv_rank2,istatus)
      endif
   enddo

!$omp end parallel sections

! Clean up
   call gsi_bundledestroy(wbundle,istatus)
   if(istatus/=0) then
      write(6,*) trim(myname), ': trouble destroying work bundle'
      call stop2(999)
   endif

end do

if (ngases>0)  deallocate(gases)

if (nclouds>0) deallocate(clouds)

return
end subroutine control2state<|MERGE_RESOLUTION|>--- conflicted
+++ resolved
@@ -31,12 +31,9 @@
 !   2012-02-08  kleist   - remove call to strong_bk, ensemble_forward_model, 
 !                             ensemble_forward_model_dual_res, and related parameters
 !   2012-09-14  Syed RH Rizvi, NCAR/NESL/MMM/DAS  - updated for obs adjoint test and added ladtest_obs  
-!   2012-12-10  eliu     - add calls to linearized GFS moisture physics, normalized RH total, and                            
-!                          additional conversion of tsen to tv if linearized GFS moisture physics         
-!                          is turned on 
-!   2013-05-23   zhu     - add ntclen and predt for aircraft temperature bias correction
 !   2013-10-24  todling  - nullify work pointers
 !   2013-10-28  todling  - rename p3d to prse
+!   2013-05-23   zhu     - add ntclen and predt for aircraft temperature bias correction
 !   2014-01-31  mkim     - add support for when ql and qi are CVs for all-sky mw radiance DA
 !   2014-03-19  pondeca  - add wspd10m
 !   2014-04-10  pondeca  - add td2m,mxtm,mitm,pmsl
@@ -59,12 +56,9 @@
 use control_vectors, only: cvars3d,cvars2d
 use bias_predictors, only: predictors
 use gsi_4dvar, only: nsubwin, nobs_bins, l4dvar, lsqrtb, ladtest_obs
-use gridmod, only: latlon1n,latlon11,regional,lat2,lon2,nsig, nlat, nlon, twodvar_regional
+use gridmod, only: latlon1n,latlon11,regional,lat2,lon2,nsig, nlat, nlon, twodvar_regional            
 use jfunc, only: nsclen,npclen,ntclen,nrclen
-use jfunc, only: use_rhtot,do_gfsphys  
-use normal_rhtot_mod, only: normal_rhtot_tl,cw2hydro_beta_tl 
 use cwhydromod, only: cw2hydro_tl
-use gfs_moistphys_mod, only: moistphys_tl  
 use gsi_bundlemod, only: gsi_bundlecreate
 use gsi_bundlemod, only: gsi_bundle
 use gsi_bundlemod, only: gsi_bundlegetpointer
@@ -90,7 +84,7 @@
 character(len=max_varname_length),allocatable,dimension(:) :: gases
 character(len=max_varname_length),allocatable,dimension(:) :: clouds
 real(r_kind),dimension(nlat*nlon*s2g_cv%nlevs_alloc)      :: hwork
-integer(i_kind) :: i,j,k,ii,jj,ic,id,ngases,nclouds,istatus,istatus_oz,ierr
+integer(i_kind) :: ii,jj,ic,id,ngases,nclouds,istatus,istatus_oz 
 type(gsi_bundle):: wbundle ! work bundle
 
 ! Note: The following does not aim to get all variables in
@@ -105,7 +99,6 @@
 character(len=3), parameter :: mycvars(ncvars) = (/  &  ! vars from CV needed here
                                'sf ', 'vp ', 'ps ', 't  ',    &
                                'q  ', 'cw ', 'ql ', 'qi ' /)
-logical :: pdf 
 logical :: lc_sf,lc_vp,lc_ps,lc_t,lc_rh,lc_cw,lc_ql,lc_qi
 real(r_kind),pointer,dimension(:,:)   :: cv_ps=>NULL()
 real(r_kind),pointer,dimension(:,:)   :: cv_vis=>NULL()
@@ -114,7 +107,6 @@
 real(r_kind),pointer,dimension(:,:,:) :: cv_vp=>NULL()
 real(r_kind),pointer,dimension(:,:,:) :: cv_t=>NULL()
 real(r_kind),pointer,dimension(:,:,:) :: cv_rh=>NULL()
-real(r_kind),pointer,dimension(:,:,:) :: cv_cw=>NULL()
 real(r_kind),pointer,dimension(:,:,:) :: cv_sfwter=>NULL()
 real(r_kind),pointer,dimension(:,:,:) :: cv_vpwter=>NULL()
 
@@ -128,16 +120,12 @@
 real(r_kind),pointer,dimension(:,:)   :: sv_gust,sv_vis,sv_pblh,sv_wspd10m,sv_tcamt,sv_lcbas
 real(r_kind),pointer,dimension(:,:)   :: sv_td2m,sv_mxtm,sv_mitm,sv_pmsl,sv_howv
 real(r_kind),pointer,dimension(:,:,:) :: sv_u,sv_v,sv_prse,sv_q,sv_tsen,sv_tv,sv_oz
-real(r_kind),pointer,dimension(:,:,:) :: sv_ql,sv_qi  
 real(r_kind),pointer,dimension(:,:,:) :: sv_rank3
 real(r_kind),pointer,dimension(:,:)   :: sv_rank2
-real(r_kind),pointer,dimension(:,:,:) :: sv_qc  !emliy
 
 real(r_kind),allocatable,dimension(:,:,:):: uland,vland,uwter,vwter
 
 logical :: do_getprs_tl,do_normal_rh_to_q,do_tv_to_tsen,do_getuv,do_cw_to_hydro
-logical :: do_normal_rhtot_to_q_hydro 
-logical :: do_tsen_to_tv  ! only involoves this when trun do_gfsphys is true    
 
 !******************************************************************************
 
@@ -182,9 +170,6 @@
 do_normal_rh_to_q=lc_rh.and.lc_t .and.ls_prse.and.ls_q
 do_tv_to_tsen    =lc_t .and.ls_q .and.ls_tsen
 do_getuv         =lc_sf.and.lc_vp.and.ls_u.and.ls_v
-do_normal_rhtot_to_q_hydro=(lc_rh.and.lc_t.and.ls_prse).and.(.not.lc_cw).and. &                 
-                           (ls_q.and.ls_ql.and.ls_qi.and.ls_tsen).and.use_rhtot           
-do_tsen_to_tv    =(do_gfsphys .and. lc_cw) .or. (do_gfsphys .and. use_rhtot)
 
 do_cw_to_hydro=.false.
 if (regional) then
@@ -220,17 +205,6 @@
    wbundle=xhat%step(jj)
 
 !  Get pointers to required control variables
-<<<<<<< HEAD
-   call gsi_bundlegetpointer (wbundle,'sf' ,cv_sf ,istatus)
-   call gsi_bundlegetpointer (wbundle,'vp' ,cv_vp ,istatus)
-   call gsi_bundlegetpointer (wbundle,'ps' ,cv_ps ,istatus)
-   call gsi_bundlegetpointer (wbundle,'t'  ,cv_t,  istatus)
-   call gsi_bundlegetpointer (wbundle,'q'  ,cv_rh ,istatus)
-   if (icvis >0) call gsi_bundlegetpointer (wbundle,'vis',cv_vis,istatus)
-   if (lc_cw) call gsi_bundlegetpointer (wbundle,'cw',cv_cw,istatus)     
-
-=======
->>>>>>> ccb59d28
    if (icsfwter >0) call gsi_bundlegetpointer (wbundle,'sfwter',cv_sfwter,istatus)
    if (icvpwter >0) call gsi_bundlegetpointer (wbundle,'vpwter',cv_vpwter,istatus)
 
@@ -240,21 +214,6 @@
 ! Put back onto subdomains
       call general_grid2sub(s2g_cv,hwork,wbundle%values)
    end if
-<<<<<<< HEAD
-
-!  Get pointers to required state variables
-   call gsi_bundlegetpointer (sval(jj),'prse',sv_prse,istatus)
-   call gsi_bundlegetpointer (sval(jj),'tv'  ,sv_tv,  istatus)
-   call gsi_bundlegetpointer (sval(jj),'tsen',sv_tsen,istatus)
-   call gsi_bundlegetpointer (sval(jj),'q'   ,sv_q ,  istatus)
-   if (do_normal_rhtot_to_q_hydro) then
-      ierr = 0 
-      if(ls_ql) call gsi_bundlegetpointer (sval(jj),'ql',sv_ql,istatus); ierr=ierr+istatus                      
-      if(ls_qi) call gsi_bundlegetpointer (sval(jj),'qi',sv_qi,istatus); ierr=ierr+istatus                      
-      if (ierr/=0) write(6,*) 'control2state: can not get pointer for sv_ql & sv_qi'                
-   endif
-=======
->>>>>>> ccb59d28
 
 !$omp parallel sections private(istatus)
 
@@ -314,32 +273,10 @@
    if(do_normal_rh_to_q) call normal_rh_to_q(cv_rh,cv_t,sv_prse,sv_q)
 
 !  Calculate sensible temperature
-!  if(do_tv_to_tsen) call tv_to_tsen(cv_t,sv_q,sv_tsen)  !orig
-   if(do_tv_to_tsen .and. .not. do_normal_rhtot_to_q_hydro) call tv_to_tsen(cv_t,sv_q,sv_tsen)                                                
-!  Convert input normalized rhtot to q and hydrometeors
-   if (do_normal_rhtot_to_q_hydro) then
-      pdf=.true.
-      allocate(sv_qc(lat2,lon2,nsig))
-      call normal_rhtot_tl(cv_rh,cv_t,sv_prse,sv_q,sv_qc,sv_tsen,pdf)
-      if (do_gfsphys) &
-      call moistphys_tl(sv_tsen,sv_q,sv_qc)
-      call cw2hydro_beta_tl(sv_qc,sv_tsen,sv_ql,sv_qi)
-      if (do_tsen_to_tv) &
-      call tsen_to_tv(sv_tsen,sv_q,sv_tv)                      
-      deallocate(sv_qc)
-   else
-!  Call GFS moisture physics (update state variables related to moisture
-!  physics)
-      if (do_gfsphys .and. lc_cw) call moistphys_tl(sv_tsen,sv_q,cv_cw)
-      if (do_tsen_to_tv) call tsen_to_tv(sv_tsen,sv_q,sv_tv)   
-   endif
+   if(do_tv_to_tsen) call tv_to_tsen(cv_t,sv_q,sv_tsen) 
 
 !  Copy other variables
-<<<<<<< HEAD
-   if (.not. do_tsen_to_tv) &                          
    call gsi_bundlegetvar ( wbundle, 't'  , sv_tv,  istatus )  
-=======
-   call gsi_bundlegetvar ( wbundle, 't'  , sv_tv,  istatus )
 
    if (do_cw_to_hydro) then
 !     Case when cloud-vars do not map one-to-one (cv-to-sv)
@@ -362,7 +299,6 @@
       enddo
    end if
 
->>>>>>> ccb59d28
 !$omp section
    call gsi_bundlegetpointer (sval(jj),'ps'  ,sv_ps,  istatus)
    call gsi_bundlegetvar ( wbundle, 'ps' , sv_ps,  istatus )
