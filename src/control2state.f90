subroutine control2state(xhat,sval,bval)
!$$$  subprogram documentation block
!                .      .    .                                       .
! subprogram:    control2state
!   prgmmr: tremolet
!
! abstract:  Converts control variable to physical space
!
! program history log:
!   2007-04-13  tremolet - initial code
!   2008-11-28  todling  - add calc of 3dp; upd rh_to_q (Cucurull 2007-07-26)
!   2009-04-21  derber   - modify call to getuv to getuv(*,0)
!   2009-06-16  parrish  - for l_hyb_ens=.true., add calls to ensemble_forward_model and strong_bk
!   2009-08-14  lueken   - update documentation
!   2009-11-27  parrish  - for uv_hyb_ens=.true., then ensemble perturbations contain u,v instead of st,vp
!                            so introduce extra code to handle this case.
!   2010-02-21  parrish  - introduce changes to allow dual resolution, with ensemble computation on
!                            lower resolution grid compared to analysis grid.
!                            new parameter dual_res=.true. if ensemble grid is different from analysis grid.
!   2010-03-23  zhu      - use cstate for generalizing control variable
!   2010-04-29  todling  - update to use gsi_bundle; some changes toward bypassing standard atmos analysis
!   2010-05-12  todling  - rename cstate to wbundle; state_vector now a bundle
!   2010-05-31  todling  - better consistency checks; add co/co2
!                        - ready to bypass analysis of (any) meteorological fields
!   2010-06-04  parrish  - bug fix: u,v copy to wbundle after getuv for hyb ensemble
!   2010-06-15  todling  - generalized handling of chemistry
!   2011-02-20  zhu      - add gust,vis,pblh
!   2011-05-15  auligne/todling - generalized cloud handling
!   2011-07-12   zhu     - add do_cw_to_hydro and cwhydromod for cloudy radiance assimilation
!   2011-11-01  eliu     - generalize the use of do_cw_to_hydro
!   2012-02-08  kleist   - remove call to strong_bk, ensemble_forward_model, 
!                             ensemble_forward_model_dual_res, and related parameters
!   2012-09-14  Syed RH Rizvi, NCAR/NESL/MMM/DAS  - updated for obs adjoint test and added ladtest_obs  
!   2013-10-24  todling  - nullify work pointers
!   2013-10-28  todling  - rename p3d to prse
!   2013-05-23   zhu     - add ntclen and predt for aircraft temperature bias correction
!   2014-01-31  mkim     - add support for when ql and qi are CVs for all-sky mw radiance DA
!   2014-03-19  pondeca  - add wspd10m
!   2014-04-10  pondeca  - add td2m,mxtm,mitm,pmsl
!   2014-05-07  pondeca - add howv
!   2014-06-16  carley/zhu - add tcamt and lcbas
!   2014-12-03  derber   - introduce parallel regions for optimization
!
!   input argument list:
!     xhat - Control variable
!     sval - State variable
!     bval - Bias predictors
!
!   output argument list:
!     sval - State variable
!     bval - Bias predictors
!
!$$$ end documentation block
use kinds, only: r_kind,i_kind
use control_vectors, only: control_vector
use control_vectors, only: cvars3d,cvars2d
use bias_predictors, only: predictors
use gsi_4dvar, only: nsubwin, nobs_bins, l4dvar, lsqrtb, ladtest_obs
use gridmod, only: latlon1n,latlon11,regional,lat2,lon2,nsig, nlat, nlon, twodvar_regional
use jfunc, only: nsclen,npclen,ntclen,nrclen
use cwhydromod, only: cw2hydro_tl
use gsi_bundlemod, only: gsi_bundlecreate
use gsi_bundlemod, only: gsi_bundle
use gsi_bundlemod, only: gsi_bundlegetpointer
use gsi_bundlemod, only: gsi_bundlegetvar
use gsi_bundlemod, only: gsi_bundleputvar
use gsi_bundlemod, only: gsi_bundledestroy
use gsi_bundlemod, only: assignment(=)
use gsi_chemguess_mod, only: gsi_chemguess_get
use gsi_metguess_mod, only: gsi_metguess_get
use mpeu_util, only: getindex
use constants, only : max_varname_length, zero
use general_sub2grid_mod, only: general_sub2grid,general_grid2sub
use general_commvars_mod, only: s2g_cv
implicit none
  
! Declare passed variables  
type(control_vector), intent(in   ) :: xhat
type(gsi_bundle)    , intent(inout) :: sval(nsubwin)
type(predictors)    , intent(inout) :: bval

! Declare local variables  	
character(len=*),parameter::myname='control2state'
character(len=max_varname_length),allocatable,dimension(:) :: gases
character(len=max_varname_length),allocatable,dimension(:) :: clouds
real(r_kind),dimension(nlat*nlon*s2g_cv%nlevs_alloc)      :: hwork
integer(i_kind) :: ii,jj,ic,id,ngases,nclouds,istatus,istatus_oz 
type(gsi_bundle):: wbundle ! work bundle

! Note: The following does not aim to get all variables in
!       the state and control vectors, but rather the ones
!       this routines knows how to handle.
! Declare required local control variables
integer(i_kind), parameter :: ncvars = 8
integer(i_kind) :: icps(ncvars)
integer(i_kind) :: icpblh,icgust,icvis,icoz,icwspd10m
integer(i_kind) :: ictd2m,icmxtm,icmitm,icpmsl,ichowv
integer(i_kind) :: icsfwter,icvpwter,ictcamt,iclcbas
character(len=3), parameter :: mycvars(ncvars) = (/  &  ! vars from CV needed here
                               'sf ', 'vp ', 'ps ', 't  ',    &
                               'q  ', 'cw ', 'ql ', 'qi ' /)
logical :: lc_sf,lc_vp,lc_ps,lc_t,lc_rh,lc_cw,lc_ql,lc_qi
real(r_kind),pointer,dimension(:,:)   :: cv_ps=>NULL()
real(r_kind),pointer,dimension(:,:)   :: cv_vis=>NULL()
real(r_kind),pointer,dimension(:,:)   :: cv_lcbas=>NULL()
real(r_kind),pointer,dimension(:,:,:) :: cv_sf=>NULL()
real(r_kind),pointer,dimension(:,:,:) :: cv_vp=>NULL()
real(r_kind),pointer,dimension(:,:,:) :: cv_t=>NULL()
real(r_kind),pointer,dimension(:,:,:) :: cv_rh=>NULL()
real(r_kind),pointer,dimension(:,:,:) :: cv_sfwter=>NULL()
real(r_kind),pointer,dimension(:,:,:) :: cv_vpwter=>NULL()

! Declare required local state variables
integer(i_kind), parameter :: nsvars = 7
integer(i_kind) :: isps(nsvars)
character(len=4), parameter :: mysvars(nsvars) = (/  &  ! vars from ST needed here
                               'u   ', 'v   ', 'prse', 'q   ', 'tsen', 'ql  ','qi  ' /)
logical :: ls_u,ls_v,ls_prse,ls_q,ls_tsen,ls_ql,ls_qi
real(r_kind),pointer,dimension(:,:)   :: sv_ps,sv_sst
real(r_kind),pointer,dimension(:,:)   :: sv_gust,sv_vis,sv_pblh,sv_wspd10m,sv_tcamt,sv_lcbas
real(r_kind),pointer,dimension(:,:)   :: sv_td2m,sv_mxtm,sv_mitm,sv_pmsl,sv_howv
real(r_kind),pointer,dimension(:,:,:) :: sv_u,sv_v,sv_prse,sv_q,sv_tsen,sv_tv,sv_oz
real(r_kind),pointer,dimension(:,:,:) :: sv_rank3
real(r_kind),pointer,dimension(:,:)   :: sv_rank2

real(r_kind),allocatable,dimension(:,:,:):: uland,vland,uwter,vwter

logical :: do_getprs_tl,do_normal_rh_to_q,do_tv_to_tsen,do_getuv,do_cw_to_hydro

!******************************************************************************

if (lsqrtb) then
   write(6,*)trim(myname),': not for sqrt(B)'
   call stop2(106)
end if
if (nsubwin/=1 .and. .not.l4dvar) then
   write(6,*)trim(myname),': error 3dvar',nsubwin,l4dvar
   call stop2(107)
end if

! Inquire about cloud-vars 
call gsi_metguess_get('clouds::3d',nclouds,istatus)
if (nclouds>0) then
   allocate(clouds(nclouds))
   call gsi_metguess_get('clouds::3d',clouds,istatus)
end if

! Inquire about chemistry
call gsi_chemguess_get('dim',ngases,istatus)
if (ngases>0) then
    allocate(gases(ngases))
    call gsi_chemguess_get('gsinames',gases,istatus)
endif

! Since each internal vector of xhat has the same structure, pointers are
! the same independent of the subwindow jj
call gsi_bundlegetpointer (xhat%step(1),mycvars,icps,istatus)
lc_sf =icps(1)>0; lc_vp =icps(2)>0; lc_ps =icps(3)>0
lc_t  =icps(4)>0; lc_rh =icps(5)>0; lc_cw =icps(6)>0
lc_ql =icps(7)>0; lc_qi =icps(8)>0

! Since each internal vector of xhat has the same structure, pointers are
! the same independent of the subwindow jj
call gsi_bundlegetpointer (sval(1),mysvars,isps,istatus)
ls_u  =isps(1)>0; ls_v   =isps(2)>0; ls_prse=isps(3)>0
ls_q  =isps(4)>0; ls_tsen=isps(5)>0; ls_ql =isps(6)>0; ls_qi =isps(7)>0

! Define what to do depending on what's in CV and SV
do_getprs_tl     =lc_ps.and.lc_t .and.ls_prse
do_normal_rh_to_q=lc_rh.and.lc_t .and.ls_prse.and.ls_q
do_tv_to_tsen    =lc_t .and.ls_q .and.ls_tsen
do_getuv         =lc_sf.and.lc_vp.and.ls_u.and.ls_v

do_cw_to_hydro=.false.
if (regional) then
   do_cw_to_hydro=lc_cw.and.ls_ql.and.ls_qi
else
   do_cw_to_hydro=lc_cw.and.ls_tsen.and.ls_ql.and.ls_qi.and.(.not.lc_ql) !ncep global 
endif

call gsi_bundlegetpointer (xhat%step(1),'oz',icoz,istatus)
call gsi_bundlegetpointer (xhat%step(1),'gust',icgust,istatus)
call gsi_bundlegetpointer (xhat%step(1),'vis',icvis,istatus)
call gsi_bundlegetpointer (xhat%step(1),'pblh',icpblh,istatus)
call gsi_bundlegetpointer (xhat%step(1),'wspd10m',icwspd10m,istatus)
call gsi_bundlegetpointer (xhat%step(1),'td2m',ictd2m,istatus)
call gsi_bundlegetpointer (xhat%step(1),'mxtm',icmxtm,istatus)
call gsi_bundlegetpointer (xhat%step(1),'mitm',icmitm,istatus)
call gsi_bundlegetpointer (xhat%step(1),'pmsl',icpmsl,istatus)
call gsi_bundlegetpointer (xhat%step(1),'howv',ichowv,istatus)
call gsi_bundlegetpointer (xhat%step(1),'sfwter',icsfwter,istatus)
call gsi_bundlegetpointer (xhat%step(1),'vpwter',icvpwter,istatus)
call gsi_bundlegetpointer (xhat%step(1),'tcamt',ictcamt,istatus)
call gsi_bundlegetpointer (xhat%step(1),'lcbas',iclcbas,istatus)

! Loop over control steps
do jj=1,nsubwin

!  Create a temporary bundle similar to xhat, and copy contents of xhat into it
   call gsi_bundlecreate ( wbundle, xhat%step(jj), 'control2state work', istatus )
   if(istatus/=0) then
      write(6,*) trim(myname), ': trouble creating work bundle'
      call stop2(999)
   endif
   wbundle=xhat%step(jj)

!  Get pointers to required control variables
   if (icsfwter >0) call gsi_bundlegetpointer (wbundle,'sfwter',cv_sfwter,istatus)
   if (icvpwter >0) call gsi_bundlegetpointer (wbundle,'vpwter',cv_vpwter,istatus)

   if(ladtest_obs) then
! Convert from subdomain to full horizontal field distributed among processors
      call general_sub2grid(s2g_cv,wbundle%values,hwork)
! Put back onto subdomains
      call general_grid2sub(s2g_cv,hwork,wbundle%values)
   end if

!$omp parallel sections

!$omp section

   call gsi_bundlegetpointer (wbundle,'sf' ,cv_sf ,istatus)
   call gsi_bundlegetpointer (wbundle,'vp' ,cv_vp ,istatus)
   call gsi_bundlegetpointer (sval(jj),'u'   ,sv_u,   istatus)
   call gsi_bundlegetpointer (sval(jj),'v'   ,sv_v,   istatus)
!  Convert streamfunction and velocity potential to u,v
<<<<<<< HEAD
   if(do_getuv) call getuv(sv_u,sv_v,cv_sf,cv_vp,0)
=======
   if(do_getuv) then
      if (twodvar_regional .and. icsfwter>0 .and. icvpwter>0) then
         allocate(uland(lat2,lon2,nsig),vland(lat2,lon2,nsig), &
                  uwter(lat2,lon2,nsig),vwter(lat2,lon2,nsig))
         call getuv(uland,vland,cv_sf,cv_vp,0)
         call getuv(uwter,vwter,cv_sfwter,cv_vpwter,0)

         call landlake_uvmerge(sv_u,sv_v,uland,vland,uwter,vwter,1)
         deallocate(uland,vland,uwter,vwter)
      else
         call getuv(sv_u,sv_v,cv_sf,cv_vp,0)
      end if
   end if

   if(jj == 1)then
!    Biases
      do ii=1,nsclen
         bval%predr(ii)=xhat%predr(ii)
      enddo

      do ii=1,npclen
         bval%predp(ii)=xhat%predp(ii)
      enddo

      if (ntclen>0) then
         do ii=1,ntclen
            bval%predt(ii)=xhat%predt(ii)
         enddo
      end if
   end if
>>>>>>> bf01c633

!$omp section
!  Get pointers to required state variables
   call gsi_bundlegetpointer (sval(jj),'prse',sv_prse,istatus)
   call gsi_bundlegetpointer (sval(jj),'tv'  ,sv_tv,  istatus)
   call gsi_bundlegetpointer (sval(jj),'tsen',sv_tsen,istatus)
   call gsi_bundlegetpointer (sval(jj),'q'   ,sv_q ,  istatus)

   call gsi_bundlegetpointer (wbundle,'ps' ,cv_ps ,istatus)
   call gsi_bundlegetpointer (wbundle,'t'  ,cv_t,  istatus)
   call gsi_bundlegetpointer (wbundle,'q'  ,cv_rh ,istatus)

!  Get 3d pressure
   if(do_getprs_tl) call getprs_tl(cv_ps,cv_t,sv_prse)

!  Convert input normalized RH to q
   if(do_normal_rh_to_q) call normal_rh_to_q(cv_rh,cv_t,sv_prse,sv_q)

!  Calculate sensible temperature
   if(do_tv_to_tsen) call tv_to_tsen(cv_t,sv_q,sv_tsen)

!  Copy other variables
   call gsi_bundlegetvar ( wbundle, 't'  , sv_tv,  istatus )

   if (do_cw_to_hydro) then
!     Case when cloud-vars do not map one-to-one (cv-to-sv)
!     e.g. cw-to-ql&qi
      if (.not. do_tv_to_tsen) then
         allocate(sv_tsen(lat2,lon2,nsig))
         call tv_to_tsen(cv_t,sv_q,sv_tsen)
      end if
      call cw2hydro_tl(sval(jj),wbundle,sv_tsen,clouds,nclouds)
      if (.not. do_tv_to_tsen) deallocate(sv_tsen)
   else
!     Case when cloud-vars map one-to-one (cv-to-sv), take care of them together
!     e.g. cw-to-cw
      do ic=1,nclouds
         id=getindex(cvars3d,clouds(ic))
         if (id>0) then
             call gsi_bundlegetpointer (sval(jj),clouds(ic),sv_rank3,istatus)
             call gsi_bundlegetvar     (wbundle, clouds(ic),sv_rank3,istatus)
         endif
      enddo
   end if

!$omp section
   call gsi_bundlegetpointer (sval(jj),'ps'  ,sv_ps,  istatus)
   call gsi_bundlegetvar ( wbundle, 'ps' , sv_ps,  istatus )
   call gsi_bundlegetpointer (sval(jj),'sst' ,sv_sst, istatus)
   call gsi_bundlegetvar ( wbundle, 'sst', sv_sst, istatus )
   call gsi_bundlegetpointer (sval(jj),'oz'  ,sv_oz , istatus_oz)  
   if (icoz>0) then
      call gsi_bundlegetvar ( wbundle, 'oz' , sv_oz,  istatus )
   else
      if(istatus_oz==0) sv_oz=zero   
   end if
   if (icgust>0) then
      call gsi_bundlegetpointer (sval(jj),'gust' ,sv_gust, istatus)
      call gsi_bundlegetvar ( wbundle, 'gust', sv_gust, istatus )
   end if
   if (icpblh>0) then
      call gsi_bundlegetpointer (sval(jj),'pblh' ,sv_pblh, istatus)
      call gsi_bundlegetvar ( wbundle, 'pblh', sv_pblh, istatus )
   end if
   if (icvis >0) then
      call gsi_bundlegetpointer (wbundle,'vis',cv_vis,istatus)
      call gsi_bundlegetpointer (sval(jj),'vis'  ,sv_vis , istatus)

!  Convert log(vis) to vis
      call logvis_to_vis(cv_vis,sv_vis)
   end if
<<<<<<< HEAD

=======
   if (icwspd10m>0) then
      call gsi_bundlegetpointer (sval(jj),'wspd10m' ,sv_wspd10m, istatus)
      call gsi_bundlegetvar ( wbundle, 'wspd10m', sv_wspd10m, istatus )      
   end if
   if (ictd2m>0) then
      call gsi_bundlegetpointer (sval(jj),'td2m' ,sv_td2m, istatus)
      call gsi_bundlegetvar ( wbundle, 'td2m', sv_td2m, istatus )
   end if
   if (icmxtm>0) then
      call gsi_bundlegetpointer (sval(jj),'mxtm' ,sv_mxtm, istatus)
      call gsi_bundlegetvar ( wbundle, 'mxtm', sv_mxtm, istatus )
   end if
   if (icmitm>0) then 
      call gsi_bundlegetpointer (sval(jj),'mitm' ,sv_mitm, istatus)
      call gsi_bundlegetvar ( wbundle, 'mitm', sv_mitm, istatus )
   end if
   if (icpmsl>0) then 
      call gsi_bundlegetpointer (sval(jj),'pmsl' ,sv_pmsl, istatus)
      call gsi_bundlegetvar ( wbundle, 'pmsl', sv_pmsl, istatus )
   end if
   if (ichowv>0) then
      call gsi_bundlegetpointer (sval(jj),'howv' ,sv_howv, istatus)
      call gsi_bundlegetvar ( wbundle, 'howv', sv_howv, istatus )
   end if
   if (ictcamt>0) then 
      call gsi_bundlegetpointer (sval(jj),'tcamt' ,sv_tcamt, istatus)
      call gsi_bundlegetvar ( wbundle, 'tcamt', sv_tcamt, istatus )
   end if
   if (iclcbas >0) then 
      call gsi_bundlegetpointer (wbundle,'lcbas',cv_lcbas,istatus)
      call gsi_bundlegetpointer (sval(jj),'lcbas' ,sv_lcbas, istatus)
      ! Convert log(lcbas) to lcbas
      call loglcbas_to_lcbas(cv_lcbas,sv_lcbas)
   end if
>>>>>>> bf01c633

!  Same one-to-one map for chemistry-vars; take care of them together 
   do ic=1,ngases
      id=getindex(cvars3d,gases(ic))
      if (id>0) then
          call gsi_bundlegetpointer (sval(jj),gases(ic),sv_rank3,istatus)
          call gsi_bundlegetvar     (wbundle, gases(ic),sv_rank3,istatus)
      endif
      id=getindex(cvars2d,gases(ic))
      if (id>0) then
          call gsi_bundlegetpointer (sval(jj),gases(ic),sv_rank2,istatus)
          call gsi_bundlegetvar     (wbundle, gases(ic),sv_rank2,istatus)
      endif
   enddo

!$omp end parallel sections

! Clean up
   call gsi_bundledestroy(wbundle,istatus)
   if(istatus/=0) then
      write(6,*) trim(myname), ': trouble destroying work bundle'
      call stop2(999)
   endif

end do

if (ngases>0)  deallocate(gases)

if (nclouds>0) deallocate(clouds)

return
end subroutine control2state<|MERGE_RESOLUTION|>--- conflicted
+++ resolved
@@ -224,9 +224,6 @@
    call gsi_bundlegetpointer (sval(jj),'u'   ,sv_u,   istatus)
    call gsi_bundlegetpointer (sval(jj),'v'   ,sv_v,   istatus)
 !  Convert streamfunction and velocity potential to u,v
-<<<<<<< HEAD
-   if(do_getuv) call getuv(sv_u,sv_v,cv_sf,cv_vp,0)
-=======
    if(do_getuv) then
       if (twodvar_regional .and. icsfwter>0 .and. icvpwter>0) then
          allocate(uland(lat2,lon2,nsig),vland(lat2,lon2,nsig), &
@@ -257,7 +254,6 @@
          enddo
       end if
    end if
->>>>>>> bf01c633
 
 !$omp section
 !  Get pointers to required state variables
@@ -329,9 +325,6 @@
 !  Convert log(vis) to vis
       call logvis_to_vis(cv_vis,sv_vis)
    end if
-<<<<<<< HEAD
-
-=======
    if (icwspd10m>0) then
       call gsi_bundlegetpointer (sval(jj),'wspd10m' ,sv_wspd10m, istatus)
       call gsi_bundlegetvar ( wbundle, 'wspd10m', sv_wspd10m, istatus )      
@@ -366,7 +359,6 @@
       ! Convert log(lcbas) to lcbas
       call loglcbas_to_lcbas(cv_lcbas,sv_lcbas)
    end if
->>>>>>> bf01c633
 
 !  Same one-to-one map for chemistry-vars; take care of them together 
    do ic=1,ngases
