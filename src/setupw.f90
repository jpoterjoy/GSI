--- conflicted
+++ resolved
@@ -123,17 +123,13 @@
 !   2012-01-10  hu      - add additional quality control for PBL profiler 223, 224, 227 
 !   2011-12-14  wu      - add code for rawinsonde level enhancement ( ext_sonde )
 !   2011-10-14  Hu      - add code for producing pseudo-obs in PBL 
-<<<<<<< HEAD
 !                               layer based on surface obs UV
 !   2013-01-08  Su      -add more quality control for satellite winds and profiler winds
-=======
-!                                       layer based on surface obs UV
 !   2013-01-26  parrish - change grdcrd to grdcrd1, intrp2a to intrp2a11, tintrp2a to tintrp2a1, tintrp2a11,
 !                           tintrp3 to tintrp31 (so debug compile works on WCOSS)
 !   2013-02-15  parrish - WCOSS debug runtime error--ikx outside range 1 to nconvtype.  Add counter
 !                            num_bad_ikx and print 1st 10 instances of ikx out of range
 !                            and also print num_bad_ikx after all data processed if > 0 .
->>>>>>> f375e116
 !
 ! REMARKS:
 !   language: f90
