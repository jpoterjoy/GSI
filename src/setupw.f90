--- conflicted
+++ resolved
@@ -1028,15 +1028,9 @@
               call perr(myname,'diag%(idv,iob,ich) =',(/my_diag%idv,my_diag%iob,my_diag%ich/))
               call die(myname)
            endif
-<<<<<<< HEAD
 
            wtail(ibin)%head%diagv => obsdiags(i_w_ob_type,ibin)%tail
 
-=======
-
-           wtail(ibin)%head%diagv => obsdiags(i_w_ob_type,ibin)%tail
-
->>>>>>> d52629c4
            my_head => wtail(ibin)%head
            my_diag => wtail(ibin)%head%diagv
            if(my_head%idv/=my_diag%idv .or. &
@@ -1237,12 +1231,6 @@
            wtail(ibin)%head%b=cvar_b(ikx)
            wtail(ibin)%head%pg=cvar_pg(ikx)
            wtail(ibin)%head%luse=luse(i)
-<<<<<<< HEAD
-           if(luse_obsdiag)then
-              wtail(ibin)%head%diagu => obsptr
-              wtail(ibin)%head%diagv => obsdiags(i_w_ob_type,ibin)%tail
-           end if
-=======
 
            if(luse_obsdiag)then
               wtail(ibin)%head%diagu => obsptr
@@ -1273,7 +1261,6 @@
                  call die(myname)
               endif
            endif
->>>>>>> d52629c4
 
            prest = prest - pps_press_incr
 
