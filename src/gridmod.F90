--- conflicted
+++ resolved
@@ -75,11 +75,8 @@
 !   2012-01-24 parrish  - correct bug in definition of region_dx, region_dy.
 !   2013-05-14 guo      - added "only" declaration to "use omp_lib", and removed
 !                         a redundant "use omp_lib".
-<<<<<<< HEAD
-=======
 !   2013-10-24 todling  - general interface to strip routine
 !                       - move vars ltosj/i to commvars and corresponding load routines
->>>>>>> fde44a02
 !   2012-12-04 s.liu    - added use_reflectivity flag
 !   2014-03-12  Hu     - Code for GSI analysis on Mass grid larger than background mass grid   
 !
@@ -140,8 +137,6 @@
   public :: jtstart,jtstop,nthreads
   public :: use_gfs_nemsio
   public :: use_reflectivity
-<<<<<<< HEAD
-=======
   public :: use_sp_eqspace
 
   interface strip
@@ -153,7 +148,6 @@
      module procedure strip_double_rank21_
      module procedure strip_double_rank11_
   end interface
->>>>>>> fde44a02
 
   logical regional          ! .t. for regional background/analysis
   logical diagnostic_reg    ! .t. to activate regional analysis diagnostics
@@ -174,10 +168,7 @@
   logical hires_b           ! .t. when jcap_b requires double FFT
   logical use_gfs_nemsio    ! .t. for using NEMSIO to real global first guess
   logical use_reflectivity  ! .t. for using reflectivity for NMMB
-<<<<<<< HEAD
-=======
   logical use_sp_eqspace    ! .t. use equally-space grid in spectral transforms
->>>>>>> fde44a02
 
   character(1) nmmb_reference_grid      ! ='H': use nmmb H grid as reference for analysis grid
                                         ! ='V': use nmmb V grid as reference for analysis grid
