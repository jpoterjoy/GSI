module ncepnems_io
!$$$ module documentation block
!           .      .    .                                       .
! module:   ncepnems_io
!   prgmmr: Huang       org: np23                date: 2010-02-22
!
! abstract: This module contains routines which handle input/output
!           operations for NCEP NEMS global atmospheric and surface files.
!
! program history log:
!   2010-02-22 Huang    Initial version.  Based on ncepgfs_io
!   2010-10-18 Huang    Remove subroutine reorder_gfsgrib for no longer been called in GSI
!                       For Now, subroutine sfc_interpolate is kept in ncepgfs_io.f90.
!                       When sigio and gfsio are both retired, i.e., remove ncepgfs_io.f90.
!                       move this routines back to this module
!   2011-03-03 Huang    Changes has been made to adopt to high resolution GSI run (T382 & T574)
!                       both for CPU and memory issues.
!                       Future development of nemsio need to consider a mapping routine be
!                       inserted between read-in forecast field and GSI first guess field,
!                       as well as GSI analysis field and write-out data field for forecast
!                       model. Due to computation resource, GSI may not be able to run at
!                       the same resolution as that of forecast model, e.g., run GSI at T382
!                       w/ T574 forecast model output.
!   2011-10-25 Huang    (1) Add unified error message routine to make the code cleaner
!                       (2) To reduce the memory allocation as low as possible, remove all
!                           reference to sfc_head and re-used the same local arrays.
!                           Remove unneeded nemsio_data & gfsdata.
!                       (3) Add parallel IO code to read_atm_
!   2011-11-01 Huang    (1) add integer nst_gsi to control the mode of NSST
!                       (2) add read_nemsnst to read ncep nst file
!                       (3) add subroutine write_nemssfc_nst to save sfc and nst files
!   2016-01-01 Li       (1) Move tran_gfssfc from ncepgfs_io.f90 to here
!                       (2) Modify write_sfc_nst_ to follows the update done in sfcio
!                       (3) Modify read_sfc_ to follows the update done in sfcio for more effective I/O
!   2016-04-20 Li       Modify to handle the updated nemsio sig file (P, DP & DPDT removed)
!   2016-08-18 li     - tic591: add read_sfc_anl & read_nemssfc_anl to read nemsio sfc file (isli only) with analysis resolution
!                               change/modify sfc_interpolate to be intrp22 to handle more general interpolation (2d to 2d)
!
! Subroutines Included:
!   sub read_nems       - driver to read ncep nems atmospheric and surface
!   sub read_nems_chem
!   sub read_nemsatm    - read ncep nems atmospheric file, scatter
!                         on grid to analysis subdomains
!   sub read_nemssfc    - read ncep nems surface file, scatter on grid to 
!                         analysis subdomains
!   sub read_nemssfc_anl- read ncep EnKF nems surface file, scatter on grid to 
!                         analysis subdomains
!   sub write_nems      - driver to write ncep nems atmospheric and surface
!                         analysis files
!   sub write_nemsatm   - gather on grid, write ncep nems atmospheric analysis file
!   sub write_nemssfc   - gather/write on grid ncep surface analysis file
!   sub read_nemsnst    - read ncep nst file, scatter on grid to analysis subdomains
!   sub write_nems_sfc_nst - gather/write on grid ncep surface & nst analysis file
!   sub intrp22         - interpolate from one grid to another grid (2D)
!
! Variable Definitions:
!   The difference of time Info between operational GFS IO (gfshead%, sfc_head%),
!      analysis time (iadate), and NEMSIO (idate=)
!
!       gfshead & sfc_head            NEMSIO Header           Analysis time (obsmod)    
!       ===================   ============================  ==========================
!         %idate(1)  Hour     idate(1)  Year                iadate(1)  Year
!         %idate(2)  Month    idate(2)  Month               iadate(2)  Month
!         %idate(3)  Day      idate(3)  Day                 iadate(3)  Day
!         %idate(4)  Year     idate(4)  Hour                iadate(4)  Hour
!                             idate(5)  Minute              iadate(5)  Minute
!                             idate(6)  Scaled seconds
!                             idate(7)  Seconds multiplier
!
!   The difference of header forecasting hour Info bewteen operational GFS IO
!      (gfshead%, sfc_head%) and NEMSIO
!
!           gfshead & sfc_head                NEMSIO Header       
!       ==========================     ============================
!       %fhour  FCST Hour (r_kind)     nfhour     FCST Hour (i_kind)
!                                      nfminute   FCST Mins (i_kind)
!                                      nfsecondn  FCST Secs (i_kind) numerator
!                                      nfsecondd  FCST Secs (i_kind) denominator
!
!       %fhour = float(nfhour) + float(nfminute)/r60 + float(nfsecondn)/float(nfsecondd)/r3600
!
!   nframe     - nframe is the number of grids extend outward from the
!                edge of modeling domain.
!
!                NEMSIO provides a more flexible read.  User can get the
!                size of record (1D) to be read from file header. The
!                normal record size should be delx*dely, i.e., total model
!                grid points.  However, some regional models also ouput
!                additional data of grids around the modeling domain 
!                (buffer zone). For this type of output, nframe needs to
!                be know to calculate the size of record, i.e.,
!                   array size = (delx+2*nframe) * (dely+2*nframe)
!
!                However, nframe should always be zero for global model.
!                To simplify the code for reading and writing global model
!                files, we will not factor in the nframe for computing
!                array size or array index shift (by nframe) between 
!                input/output array and internal GSI array.  The normal
!                size of I/O record remains as delx*dely.  Add a checking
!                routine to assure nframe=zero.
!
! attributes:
!   language: f90
!   machine:
!
! NOTE: When global meteorology switched to NEMS/GFS, all routines and 
!       modules of old GFS (sigio) can be deactivated.  To keep the code
!       clean, all "nems" can be replaced by "gfs" for minimal changes 
!       of GSI code structure.  For dual purpose, two distincit routine
!       names are used to accomodiate old and new systems.  It is now 
!       controled by a namelist argument "use_gfs_nemsio"
!
!
!$$$ end documentation block

  use constants, only: zero,one,fv,r60,r3600
  implicit none

  private
  public read_nems
  public read_nems_chem
  public read_nemsatm
  public read_nemssfc
  public read_nemssfc_anl
  public write_nemsatm
  public write_nemssfc
  public read_nemsnst
  public write_nems_sfc_nst
  public intrp22
  public tran_gfssfc
  public error_msg

  interface read_nems
     module procedure read_
  end interface

  interface read_nems_chem
     module procedure read_chem_
  end interface

  interface read_nemsatm
     module procedure read_atm_
  end interface

  interface read_nemssfc
     module procedure read_nemssfc_
  end interface

  interface read_nemssfc_anl
     module procedure read_nemssfc_anl_
  end interface

  interface read_nemsnst
     module procedure read_nemsnst_
  end interface

  interface write_nemsatm
     module procedure write_atm_
  end interface

  interface write_nemssfc
     module procedure write_sfc_
  end interface

  interface write_nems_sfc_nst
     module procedure write_sfc_nst_
  end interface

  interface error_msg
     module procedure error_msg_
  end interface

  character(len=*),parameter::myname='ncepnems_io'

contains

  subroutine read_
!$$$  subprogram documentation block
!                .      .    .
! subprogram:    read_nems
!
!   prgrmmr: Ho-Chun Huang
!
! abstract:
!
! program history log:
!   2010-03-31  Huang   - create routine based on read_gfs
!   2010-10-19  Huang   - remove spectral part for gridded NEMS/GFS
!   2011-05-01  todling - cwmr no longer in guess-grids; use metguess bundle now
!   2013-10-19  todling - metguess now holds background
!   2016-03-30  todling - update interface to general read (pass bundle)
!   2016-06-23  Li      - Add cloud partitioning, which was missed (based on GFS
!                         ticket #239, comment 18) 
!
!   input argument list:
!
!   output argument list:
!
! attributes:
!   language:  f90
!   machine:   ibm RS/6000 SP
!
!$$$ end documentation block

    use kinds, only: i_kind,r_kind
    use gridmod, only: sp_a,grd_a,jcap_b,lat2,lon2,nsig
    use guess_grids, only: ifilesig,nfldsig
    use gsi_metguess_mod, only: gsi_metguess_bundle
    use gsi_bundlemod, only: gsi_bundlegetpointer
    use gsi_bundlemod, only: gsi_bundlecreate
    use gsi_bundlemod, only: gsi_grid
    use gsi_bundlemod, only: gsi_gridcreate
    use gsi_bundlemod, only: gsi_bundle
    use gsi_bundlemod, only: gsi_bundledestroy
    use general_sub2grid_mod, only: sub2grid_info,general_sub2grid_create_info,general_sub2grid_destroy_info
    use mpimod, only: npe,mype
    use cloud_efr_mod, only: cloud_calc_gfs,set_cloud_lower_bound
    implicit none

    character(len=*),parameter::myname_=myname//'*read_'
    character(24) filename
    integer(i_kind):: it, istatus, inner_vars, num_fields
    integer(i_kind):: iret_ql,iret_qi

    real(r_kind),pointer,dimension(:,:  ):: ges_ps_it  =>NULL()
    real(r_kind),pointer,dimension(:,:  ):: ges_z_it   =>NULL()
    real(r_kind),pointer,dimension(:,:,:):: ges_u_it   =>NULL()
    real(r_kind),pointer,dimension(:,:,:):: ges_v_it   =>NULL()
    real(r_kind),pointer,dimension(:,:,:):: ges_div_it =>NULL()
    real(r_kind),pointer,dimension(:,:,:):: ges_vor_it =>NULL()
    real(r_kind),pointer,dimension(:,:,:):: ges_tv_it  =>NULL()
    real(r_kind),pointer,dimension(:,:,:):: ges_q_it   =>NULL()
    real(r_kind),pointer,dimension(:,:,:):: ges_oz_it  =>NULL()
    real(r_kind),pointer,dimension(:,:,:):: ges_cwmr_it=>NULL()
    real(r_kind),pointer,dimension(:,:,:):: ges_ql_it  => NULL()
    real(r_kind),pointer,dimension(:,:,:):: ges_qi_it  => NULL()

    type(sub2grid_info) :: grd_t
    logical regional
    logical:: l_cld_derived,zflag,inithead

    type(gsi_bundle) :: atm_bundle
    type(gsi_grid)   :: atm_grid
    integer(i_kind),parameter :: n2d=2
    integer(i_kind),parameter :: n3d=8
    character(len=4), parameter :: vars2d(n2d) = (/ 'z   ', 'ps  ' /)
    character(len=4), parameter :: vars3d(n3d) = (/ 'u   ', 'v   ', &
                                                    'vor ', 'div ', &
                                                    'tv  ', 'q   ', &
                                                    'cw  ', 'oz  ' /)
    real(r_kind),pointer,dimension(:,:):: ptr2d   =>NULL()
    real(r_kind),pointer,dimension(:,:,:):: ptr3d =>NULL()

    regional=.false.
    inner_vars=1
    num_fields=min(8*grd_a%nsig+2,npe)
!  Create temporary communication information fore read routines
    call general_sub2grid_create_info(grd_t,inner_vars,grd_a%nlat,grd_a%nlon, &
          grd_a%nsig,num_fields,regional)

!   Allocate bundle used for reading members
    call gsi_gridcreate(atm_grid,lat2,lon2,nsig)
    call gsi_bundlecreate(atm_bundle,atm_grid,'aux-atm-read',istatus,names2d=vars2d,names3d=vars3d)
    if(istatus/=0) then
      write(6,*) myname_,': trouble creating atm_bundle'
      call stop2(999)
    endif

    do it=1,nfldsig

       write(filename,'(''sigf'',i2.2)') ifilesig(it)
       
!      Read background fields into bundle
       call general_read_gfsatm_nems(grd_t,sp_a,filename,.true.,.true.,.true.,&
            atm_bundle,.true.,istatus)

       inithead=.false.
       zflag=.false.

!      Set values to actual MetGuess fields
       call set_guess_

       l_cld_derived = associated(ges_cwmr_it).and.&
                       associated(ges_q_it)   .and.&
                       associated(ges_ql_it)  .and.&
                       associated(ges_qi_it)  .and.&
                       associated(ges_tv_it)
!      call set_cloud_lower_bound(ges_cwmr_it)
       if (mype==0) write(6,*)'READ_GFS_NEMS: l_cld_derived = ', l_cld_derived

       if (l_cld_derived) then
          call cloud_calc_gfs(ges_ql_it,ges_qi_it,ges_cwmr_it,ges_q_it,ges_tv_it)
       end if

    end do
    call general_sub2grid_destroy_info(grd_t)
    call gsi_bundledestroy(atm_bundle,istatus)

    contains

    subroutine set_guess_

    call gsi_bundlegetpointer (atm_bundle,'ps',ptr2d,istatus)
    if (istatus==0) then
       call gsi_bundlegetpointer (gsi_metguess_bundle(it),'ps',ges_ps_it ,istatus)
       if(istatus==0) ges_ps_it = ptr2d
    endif
    call gsi_bundlegetpointer (atm_bundle,'z',ptr2d,istatus)
    if (istatus==0) then
       call gsi_bundlegetpointer (gsi_metguess_bundle(it),'z' ,ges_z_it ,istatus)
       if(istatus==0) ges_z_it = ptr2d
    endif
    call gsi_bundlegetpointer (atm_bundle,'u',ptr3d,istatus)
    if (istatus==0) then
       call gsi_bundlegetpointer (gsi_metguess_bundle(it),'u' ,ges_u_it ,istatus)
       if(istatus==0) ges_u_it = ptr3d
    endif
    call gsi_bundlegetpointer (atm_bundle,'v',ptr3d,istatus)
    if (istatus==0) then
       call gsi_bundlegetpointer (gsi_metguess_bundle(it),'v' ,ges_v_it ,istatus)
       if(istatus==0) ges_v_it = ptr3d
    endif
    call gsi_bundlegetpointer (atm_bundle,'vor',ptr3d,istatus)
    if (istatus==0) then
       call gsi_bundlegetpointer (gsi_metguess_bundle(it),'vor',ges_vor_it,istatus)
       if(istatus==0) ges_vor_it = ptr3d
    endif
    call gsi_bundlegetpointer (atm_bundle,'div',ptr3d,istatus)
    if (istatus==0) then
       call gsi_bundlegetpointer (gsi_metguess_bundle(it),'div',ges_div_it,istatus) 
       if(istatus==0) ges_div_it = ptr3d
    endif
    call gsi_bundlegetpointer (atm_bundle,'tv',ptr3d,istatus)
    if (istatus==0) then
       call gsi_bundlegetpointer (gsi_metguess_bundle(it),'tv',ges_tv_it ,istatus)
       if(istatus==0) ges_tv_it = ptr3d
    endif
    call gsi_bundlegetpointer (atm_bundle,'q',ptr3d,istatus)
    if (istatus==0) then
       call gsi_bundlegetpointer (gsi_metguess_bundle(it),'q' ,ges_q_it ,istatus)
       if(istatus==0) ges_q_it = ptr3d
    endif
    call gsi_bundlegetpointer (atm_bundle,'oz',ptr3d,istatus)
    if (istatus==0) then
       call gsi_bundlegetpointer (gsi_metguess_bundle(it),'oz',ges_oz_it ,istatus)
       if(istatus==0) ges_oz_it = ptr3d
    endif
    call gsi_bundlegetpointer (atm_bundle,'cw',ptr3d,istatus)
    if (istatus==0) then
       call gsi_bundlegetpointer (gsi_metguess_bundle(it),'cw',ges_cwmr_it,istatus)
       if(istatus==0) ges_cwmr_it = ptr3d
    endif
    call gsi_bundlegetpointer (gsi_metguess_bundle(it),'ql',ges_ql_it,  iret_ql)
    call gsi_bundlegetpointer (gsi_metguess_bundle(it),'qi',ges_qi_it,  iret_qi)
    if (iret_ql/=0) then
       if (mype==0) write(6,*)'READ_ NEMSIO: cannot get pointer to ql,iret_ql=',iret_ql
    endif
    if (iret_qi/=0) then
       if (mype==0) write(6,*)'READ_ NEMSIO: cannot get pointer to qi,iret_qi=',iret_qi
    endif

  end subroutine set_guess_

  end subroutine read_

  subroutine read_chem_ ( iyear, month,idd )
!$$$  subprogram documentation block
!                .      .    .
! subprogram:    read_nems_chem
!
!   prgrmmr: todling
!
! abstract: fills chemguess_bundle with GFS chemistry. 
!
! remarks:
!    1. Right now, only CO2 is done and even this is treated
!        as constant througout the assimialation window.
!    2. iyear and month could come from obsmod, but logically
!       this program should never depend on obsmod
! 
!
! program history log:
!   2010-12-23  Huang   - initial code, based on read_gfs_chem
!   2011-06-29  todling - no explict reference to internal bundle arrays
!
!   input argument list:
!
!   output argument list:
!
! attributes:
!   language:  f90
!   machine:   ibm RS/6000 SP
!
!$$$ end documentation block

    use kinds,   only: i_kind, r_kind
    use mpimod,  only: mype
    use gridmod, only: lat2,lon2,nsig,nlat,rlats,istart
    use ncepgfs_ghg, only: read_gfsco2
    use guess_grids, only: nfldsig
    use gsi_bundlemod, only: gsi_bundlegetpointer
    use gsi_chemguess_mod, only: gsi_chemguess_bundle
    use gsi_chemguess_mod, only: gsi_chemguess_get

    implicit none

!   Declared argument list
    integer(i_kind), intent(in):: iyear
    integer(i_kind), intent(in):: month
    integer(i_kind), intent(in):: idd

!   Declare local variables
    integer(i_kind) :: igfsco2, i, j, n, iret
    real(r_kind),dimension(lat2):: xlats
    real(r_kind),pointer,dimension(:,:,:)::p_co2=>NULL()
    real(r_kind),pointer,dimension(:,:,:)::ptr3d=>NULL()

    if(.not.associated(gsi_chemguess_bundle)) return
    call gsi_bundlegetpointer(gsi_chemguess_bundle(1),'co2',p_co2,iret)
    if(iret /= 0) return

!   Get subdomain latitude array
    j = mype + 1
    do i = 1, lat2
       n = min(max(1, istart(j)+i-2), nlat)
       xlats(i) = rlats(n)
    enddo

!   Read in CO2
    call gsi_chemguess_get ( 'i4crtm::co2', igfsco2, iret )
    call read_gfsco2 ( iyear,month,idd,igfsco2,xlats,&
                       lat2,lon2,nsig,mype, p_co2 )

! Approximation: setting all times co2 values equal to the daily co2 values

    do n = 2, nfldsig
       call gsi_bundlegetpointer(gsi_chemguess_bundle(n),'co2',ptr3d,iret)
       ptr3d = p_co2
    enddo

  end subroutine read_chem_

  subroutine read_atm_ (grd,filename,sp_a,uvflag,vordivflag,zflag, &
       g_z,g_ps,g_vor,g_div,g_u,g_v,&
       g_tv,g_q,g_cwmr,g_oz)
!$$$  subprogram documentation block
!                .      .    .                                       .
! subprogram:    read_nemsatm    read nems atm and send to all mpi tasks
!   prgmmr: Huang            org: np23                date: 2010-02-22
!
! abstract: read ncep nems/gfs atmospheric guess field and 
!           scatter to subdomains
!
! program history log:
!   2010-02-22 Huang    Initial version.  Based on sub read_gfsatm
!   2011-02-28 Huang    Re-arrange the read sequence to be same as model
!                       write sequence.  Alsom allocate and deallocate
!                       temporary working array immediatelt before and after
!                       the processing and scattering first guess field to reduce
!                       maximum resident memory size.  Page fault can happen
!                       when running at high resolution GSI, e.g., T574.
!   2011-09-23 Huang    Add NEMS parallel IO capability
!   2013-10-25 todling  reposition fill_ns,filluv_ns to commvars
!
!   input argument list:
!     grd      - structure variable containing information about grid
!                    (initialized by general_sub2grid_create_info, located in
!                    general_sub2grid_mod.f90)
!     sp_a     - structure variable containing spectral information for analysis
!                    (initialized by general_init_spec_vars, located in
!                    general_specmod.f90)
!     uvflag   - logical to use u,v (.true.) or st,vp (.false.) perturbations
!     vordivflag - logical to determine if routine should output vorticity and
!                  divergence
!     zflag    - logical to determine if surface height field should be output
!
!   output argument list:
!     g_*      - guess fields
!
! attributes:
!   language: f90
!   machine:  ibm RS/6000 SP
!
!$$$
    use kinds, only: r_kind,i_kind
    use gridmod, only: ntracer,ncloud,reload,itotsub,jcap_b
    use general_commvars_mod, only: fill_ns,filluv_ns,fill2_ns,filluv2_ns,ltosj_s,ltosi_s
    use general_specmod, only: spec_vars
    use general_sub2grid_mod, only: sub2grid_info
    use mpimod, only: npe,mpi_comm_world,ierror,mpi_rtype,mype
    use nemsio_module, only: nemsio_init,nemsio_open,nemsio_close
    use nemsio_module, only: nemsio_gfile,nemsio_getfilehead,nemsio_readrecv
    use egrid2agrid_mod,only: g_egrid2agrid,g_create_egrid2agrid,egrid2agrid_parm,destroy_egrid2agrid
    use constants, only: two,pi,half,deg2rad
    implicit none
    
!   Declare local parameters
    real(r_kind),parameter:: r0_001 = 0.001_r_kind

!   Declare passed variables
    type(sub2grid_info)                   ,intent(in   ) :: grd
    character(len=24)                     ,intent(in   ) :: filename
    logical                               ,intent(in   ) :: uvflag,vordivflag,zflag
    real(r_kind),dimension(grd%lat2,grd%lon2)     ,intent(  out) :: g_z,g_ps
    real(r_kind),dimension(grd%lat2,grd%lon2,grd%nsig),intent(  out) :: g_u,g_v,&
         g_vor,g_div,g_cwmr,g_q,g_oz,g_tv
    type(spec_vars)                       ,intent(in   ) :: sp_a
    
!   Declare local variables
    character(len=120) :: my_name = 'READ_NEMSATM'
    character(len=1)   :: null = ' '
    integer(i_kind),dimension(7):: idate
    integer(i_kind),dimension(4):: odate
    integer(i_kind) :: iret,nlatm2,nflds
    integer(i_kind) :: k,icount,icount_prev,mm1,i,j,kk
    integer(i_kind) :: mype_hs, mype_ps,nord_int
    integer(i_kind) :: latb, lonb, levs, nframe
    integer(i_kind) :: nfhour, nfminute, nfsecondn, nfsecondd
    integer(i_kind) :: istop = 101
    real(r_kind),allocatable,dimension(:,:) :: grid, grid_v, &
         grid_vor, grid_div, grid_b, grid_b2
    real(r_kind),allocatable,dimension(:,:,:) :: grid_c, grid2, grid_c2
    real(r_kind),allocatable,dimension(:)   :: work, work_vor, work_div, &
         work_v
    real(r_kind),allocatable,dimension(:,:) :: sub, sub_vor, sub_div, &
         sub_v
    real(r_kind),dimension(sp_a%nc):: spec_vor,spec_div
    real(r_kind),allocatable,dimension(:) :: rwork1d0, rwork1d1, rwork1d2
    real(r_kind),allocatable,dimension(:) :: rlats,rlons,clons,slons
    real(4),allocatable,dimension(:) :: r4lats,r4lons
    real(r_kind) :: fhour
    type(nemsio_gfile) :: gfile
    logical diff_res,eqspace
    logical,dimension(1) :: vector
    type(egrid2agrid_parm) :: p_high
    
!******************************************************************************  
!   Initialize variables used below
    mm1=mype+1
    mype_hs=min(1,npe-1)
    mype_ps=0
    nlatm2=grd%nlat-2
    nflds=5*grd%nsig+1
    if(zflag) nflds=nflds+1
    if(vordivflag .or. .not. uvflag)nflds=nflds+2*grd%nsig
!   nflds=npe
    nflds=grd%nsig
    levs=grd%nsig

    allocate( work(grd%itotsub),work_v(grd%itotsub) )
    work=zero
    work_v=zero
    allocate( sub(grd%lat2*grd%lon2,max(grd%nsig,npe)),sub_v(grd%lat2*grd%lon2,max(grd%nsig,npe)) )
    allocate( sub_div(grd%lat2*grd%lon2,max(grd%nsig,npe)),sub_vor(grd%lat2*grd%lon2,max(grd%nsig,npe)) )
    if(mype < nflds)then

      call nemsio_init(iret=iret)
      if (iret /= 0) call error_msg(trim(my_name),trim(filename),null,'init',istop,iret)

      call nemsio_open(gfile,filename,'READ',iret=iret)
      if (iret /= 0) call error_msg(trim(my_name),trim(filename),null,'open',istop+1,iret)

      call nemsio_getfilehead(gfile,iret=iret, nframe=nframe, &
           nfhour=nfhour, nfminute=nfminute, nfsecondn=nfsecondn, nfsecondd=nfsecondd, &
           idate=idate, dimx=lonb, dimy=latb,dimz=levs)
  
      if( nframe /= 0 ) then
         if ( mype == 0 ) &
         write(6,*)trim(my_name),': ***ERROR***  nframe /= 0 for global model read, nframe = ', nframe
         call stop2(101)
      end if

      fhour = float(nfhour) + float(nfminute)/r60 + float(nfsecondn)/float(nfsecondd)/r3600
      odate(1) = idate(4)  !hour
      odate(2) = idate(2)  !month
      odate(3) = idate(3)  !day
      odate(4) = idate(1)  !year
!
!  g_* array already pre-allocate as (lat2,lon2,<nsig>) => 2D and <3D> array
!
      diff_res=.false.
      if(latb /= nlatm2) then
         diff_res=.true.
         if ( mype == 0 ) write(6, &
            '(a,'': different spatial dimension nlatm2 = '',i4,tr1,''latb = '',i4)') &
            trim(my_name),nlatm2,latb
  !      call stop2(101)
      end if
      if(lonb /= grd%nlon) then
         diff_res=.true.
         if ( mype == 0 ) write(6, &
            '(a,'': different spatial dimension nlon   = '',i4,tr1,''lonb = '',i4)') &
            trim(my_name),grd%nlon,lonb
  !      call stop2(101)
      end if
      if(levs /= grd%nsig)then
         if ( mype == 0 ) write(6, &
            '(a,'': inconsistent spatial dimension nsig   = '',i4,tr1,''levs = '',i4)') &
            trim(my_name),grd%nsig,levs
         call stop2(101)
      end if
!
      allocate( grid(grd%nlon,nlatm2), grid_v(grd%nlon,nlatm2) )
      if(diff_res)then
         allocate( grid_b(lonb,latb),grid_c(latb+2,lonb,1),grid2(grd%nlat,grd%nlon,1))
         allocate( grid_b2(lonb,latb),grid_c2(latb+2,lonb,1))
      end if
      allocate( rwork1d0(latb*lonb) )
      allocate( rlats(latb+2),rlons(lonb),clons(lonb),slons(lonb),r4lats(lonb*latb),r4lons(lonb*latb))
      allocate(rwork1d1(latb*lonb))
      call nemsio_getfilehead(gfile,lat=r4lats,iret=iret)
      call nemsio_getfilehead(gfile,lon=r4lons,iret=iret)
      do j=1,latb
        rlats(latb+2-j)=deg2rad*r4lats(lonb/2+(j-1)*lonb)
      end do
      do j=1,lonb
        rlons(j)=deg2rad*r4lons(j)
      end do
      deallocate(r4lats,r4lons)
      rlats(1)=-half*pi
      rlats(latb+2)=half*pi
      do j=1,lonb
         clons(j)=cos(rlons(j))
         slons(j)=sin(rlons(j))
      end do

      nord_int=4
      eqspace=.false.
      call g_create_egrid2agrid(grd%nlat,sp_a%rlats,grd%nlon,sp_a%rlons, &
                              latb+2,rlats,lonb,rlons,&
                              nord_int,p_high,.true.,eqspace)
      deallocate(rlats,rlons)
    end if
!
!   Load values into rows for south and north pole before scattering
!
!   Terrain:  scatter to all mpi tasks
!
    if(zflag)then
       if (mype==mype_hs) then
          call nemsio_readrecv(gfile,'hgt', 'sfc',1,rwork1d0,iret=iret)
          if (iret /= 0) call error_msg(trim(my_name),trim(filename),'hgt','read',istop+2,iret)
          if(diff_res)then
             grid_b=reshape(rwork1d0,(/size(grid_b,1),size(grid_b,2)/))
             vector(1)=.false.
             call fill2_ns(grid_b,grid_c(:,:,1),latb+2,lonb)
             call g_egrid2agrid(p_high,grid_c,grid2,1,1,vector)
             do kk=1,itotsub
               i=ltosi_s(kk)
               j=ltosj_s(kk)
               work(kk)=grid2(i,j,1)
             end do
          else
             grid=reshape(rwork1d0,(/size(grid,1),size(grid,2)/))
             call fill_ns(grid,work)
          end if
       endif
       call mpi_scatterv(work,grd%ijn_s,grd%displs_s,mpi_rtype,&
          g_z,grd%ijn_s(mm1),mpi_rtype,mype_hs,mpi_comm_world,ierror)
    end if

!   Surface pressure:  same procedure as terrain, but handled by task mype_ps
!
    if (mype==mype_ps) then
       call nemsio_readrecv(gfile,'pres','sfc',1,rwork1d0,iret=iret)
       if (iret /= 0) call error_msg(trim(my_name),trim(filename),'pres','read',istop+3,iret)
       rwork1d1 = r0_001*rwork1d0
       if(diff_res)then
          vector(1)=.false.
          grid_b=reshape(rwork1d1,(/size(grid_b,1),size(grid_b,2)/))
          call fill2_ns(grid_b,grid_c(:,:,1),latb+2,lonb)
          call g_egrid2agrid(p_high,grid_c,grid2,1,1,vector)
          do kk=1,itotsub
            i=ltosi_s(kk)
            j=ltosj_s(kk)
            work(kk)=grid2(i,j,1)
          end do
       else
          grid=reshape(rwork1d1,(/size(grid,1),size(grid,2)/)) ! convert Pa to cb
          call fill_ns(grid,work)
       endif
    endif
    call mpi_scatterv(work,grd%ijn_s,grd%displs_s,mpi_rtype,&
       g_ps,grd%ijn_s(mm1),mpi_rtype,mype_ps,mpi_comm_world,ierror)

!   Divergence and voriticity.  Compute u and v from div and vor
    sub_vor=zero
    sub_div=zero
    sub    =zero
    sub_v  =zero
    icount     =0
    icount_prev=1
    allocate( work_vor(grd%itotsub),work_div(grd%itotsub) )
    do k=1,levs
       icount=icount+1
       if (mype==mod(icount-1,npe)) then
          ! Convert grid u,v to div and vor
          call nemsio_readrecv(gfile,'ugrd','mid layer',k,rwork1d0,iret=iret)
          if (iret /= 0) call error_msg(trim(my_name),trim(filename),'ugrd','read',istop+4,iret)
          call nemsio_readrecv(gfile,'vgrd','mid layer',k,rwork1d1,iret=iret)
          if (iret /= 0) call error_msg(trim(my_name),trim(filename),'vgrd','read',istop+5,iret)
          if(diff_res)then
             grid_b=reshape(rwork1d0,(/size(grid_b,1),size(grid_b,2)/))
             grid_b2=reshape(rwork1d1,(/size(grid_b,1),size(grid_b,2)/))
             vector(1)=.true.
             call filluv2_ns(grid_b,grid_b2,grid_c(:,:,1),grid_c2(:,:,1),latb+2,lonb,slons,clons)
             call g_egrid2agrid(p_high,grid_c,grid2,1,1,vector)
             do kk=1,itotsub
               i=ltosi_s(kk)
               j=ltosj_s(kk)
               work(kk)=grid2(i,j,1)
             end do
             do j=1,grd%nlon
               do i=2,grd%nlat-1
                 grid(j,grd%nlat-i)=grid2(i,j,1)
               end do
             end do
             call g_egrid2agrid(p_high,grid_c2,grid2,1,1,vector)
             do kk=1,itotsub
               i=ltosi_s(kk)
               j=ltosj_s(kk)
               work_v(kk)=grid2(i,j,1)
             end do
             do j=1,grd%nlon
               do i=2,grd%nlat-1
                 grid_v(j,grd%nlat-i)=grid2(i,j,1)
               end do
             end do
          else
             grid=reshape(rwork1d0,(/size(grid,1),size(grid,2)/))
             grid_v=reshape(rwork1d1,(/size(grid_v,1),size(grid_v,2)/))
             call filluv_ns(grid,grid_v,work,work_v)
          end if

          if(vordivflag .or. .not. uvflag)then
             
             allocate( grid_vor(grd%nlon,nlatm2), grid_div(grd%nlon,nlatm2) )
             call general_sptez_v(sp_a,spec_div,spec_vor,grid,grid_v,-1)
             call general_sptez_s_b(sp_a,sp_a,spec_div,grid_div,1)
             call general_sptez_s_b(sp_a,sp_a,spec_vor,grid_vor,1)

          ! Load values into rows for south and north pole
             call fill_ns(grid_div,work_div)
             call fill_ns(grid_vor,work_vor)
             deallocate(grid_vor,grid_div)
          end if
       endif
       ! Scatter to sub
       if (mod(icount,npe)==0 .or. icount==levs) then
          if(vordivflag .or. .not. uvflag)then
             call mpi_alltoallv(work_vor,grd%ijn_s,grd%displs_s,mpi_rtype,&
                sub_vor(1,icount_prev),grd%irc_s,grd%ird_s,mpi_rtype,&
                mpi_comm_world,ierror)
             call mpi_alltoallv(work_div,grd%ijn_s,grd%displs_s,mpi_rtype,&
                sub_div(1,icount_prev),grd%irc_s,grd%ird_s,mpi_rtype,&
                mpi_comm_world,ierror)
          end if
          if(uvflag)then
             call mpi_alltoallv(work,grd%ijn_s,grd%displs_s,mpi_rtype,&
                sub(1,icount_prev),grd%irc_s,grd%ird_s,mpi_rtype,&
                mpi_comm_world,ierror)
             call mpi_alltoallv(work_v,grd%ijn_s,grd%displs_s,mpi_rtype,&
                sub_v(1,icount_prev),grd%irc_s,grd%ird_s,mpi_rtype,&
                mpi_comm_world,ierror)
          end if
          icount_prev=icount+1
       endif
    end do
    deallocate(work_vor,work_div)

    ! Transfer vor,div,u,v into real(r_kind) guess arrays
    call reload(sub_vor,g_vor)
    call reload(sub_div,g_div)
    call reload(sub,g_u)
    call reload(sub_v,g_v)
    deallocate(sub_vor,sub_div)

!   Thermodynamic variable and Specific humidity:  communicate to all tasks
!
    sub=zero
    icount=0
    icount_prev=1
    do k=1,levs
       icount=icount+1
       if (mype==mod(icount-1,npe)) then

          call nemsio_readrecv(gfile,'spfh','mid layer',k,rwork1d0,iret=iret)
          if (iret /= 0) call error_msg(trim(my_name),trim(filename),'spfh','read',istop+6,iret)
          if(diff_res)then
             grid_b=reshape(rwork1d0,(/size(grid_b,1),size(grid_b,2)/))
             vector(1)=.false.
             call fill2_ns(grid_b,grid_c(:,:,1),latb+2,lonb)
             call g_egrid2agrid(p_high,grid_c,grid2,1,1,vector)
             do kk=1,itotsub
               i=ltosi_s(kk)
               j=ltosj_s(kk)
               work(kk)=grid2(i,j,1)
             end do
          else
             grid=reshape(rwork1d0,(/size(grid,1),size(grid,2)/))
             call fill_ns(grid,work)
          end if

          call nemsio_readrecv(gfile,'tmp','mid layer',k,rwork1d1,iret=iret)
          if (iret /= 0) call error_msg(trim(my_name),trim(filename),'tmp','read',istop+7,iret)
          allocate(rwork1d2(latb*lonb))
          rwork1d2 = rwork1d1*(one+fv*rwork1d0)
          if(diff_res)then
             grid_b=reshape(rwork1d2,(/size(grid_b,1),size(grid_b,2)/))
             vector(1)=.false.
             call fill2_ns(grid_b,grid_c(:,:,1),latb+2,lonb)
             call g_egrid2agrid(p_high,grid_c,grid2,1,1,vector)
             do kk=1,itotsub
               i=ltosi_s(kk)
               j=ltosj_s(kk)
               work_v(kk)=grid2(i,j,1)
             end do
          else
             grid_v=reshape(rwork1d2,(/size(grid_v,1),size(grid_v,2)/))
             call fill_ns(grid_v,work_v)
          end if

          deallocate(rwork1d2)
       endif

       if (mod(icount,npe)==0 .or. icount==levs) then
          call mpi_alltoallv(work_v,grd%ijn_s,grd%displs_s,mpi_rtype,&
             sub_v(1,icount_prev),grd%irc_s,grd%ird_s,mpi_rtype,&
             mpi_comm_world,ierror)
          call mpi_alltoallv(work,grd%ijn_s,grd%displs_s,mpi_rtype,&
             sub(1,icount_prev),grd%irc_s,grd%ird_s,mpi_rtype,&
             mpi_comm_world,ierror)
          icount_prev=icount+1
       endif
    end do
    call reload(sub_v,g_tv)
    call reload(sub,g_q)
    deallocate(sub_v,work_v)

    sub=zero
    icount=0
    icount_prev=1
    do k=1,levs
       icount=icount+1
       if (mype==mod(icount-1,npe)) then
          call nemsio_readrecv(gfile,'o3mr','mid layer',k,rwork1d0,iret=iret)
          if (iret /= 0) call error_msg(trim(my_name),trim(filename),'o3mr','read',istop+8,iret)
          if(diff_res)then
             grid_b=reshape(rwork1d0,(/size(grid_b,1),size(grid_b,2)/))
             vector(1)=.false.
             call fill2_ns(grid_b,grid_c(:,:,1),latb+2,lonb)
             call g_egrid2agrid(p_high,grid_c,grid2,1,1,vector)
             do kk=1,itotsub
               i=ltosi_s(kk)
               j=ltosj_s(kk)
               work(kk)=grid2(i,j,1)
             end do
          else
             grid=reshape(rwork1d0,(/size(grid,1),size(grid,2)/))
             call fill_ns(grid,work)
          end if
       endif
       if (mod(icount,npe)==0 .or. icount==levs) then
          call mpi_alltoallv(work,grd%ijn_s,grd%displs_s,mpi_rtype,&
             sub(1,icount_prev),grd%irc_s,grd%ird_s,mpi_rtype,&
             mpi_comm_world,ierror)
          icount_prev=icount+1
       endif
    end do
    call reload(sub,g_oz)

!   Cloud condensate mixing ratio.

    if (ntracer>2 .or. ncloud>=1) then
       sub=zero
       icount=0
       icount_prev=1
       do k=1,levs
          icount=icount+1
          if (mype==mod(icount-1,npe)) then
             call nemsio_readrecv(gfile,'clwmr','mid layer',k,rwork1d0,iret=iret)
             if (iret /= 0) call error_msg(trim(my_name),trim(filename),'clwmr','read',istop+9,iret)
             if(diff_res)then
                grid_b=reshape(rwork1d0,(/size(grid_b,1),size(grid_b,2)/))
                vector(1)=.false.
                call fill2_ns(grid_b,grid_c(:,:,1),latb+2,lonb)
                call g_egrid2agrid(p_high,grid_c,grid2,1,1,vector)
                do kk=1,itotsub
                  i=ltosi_s(kk)
                  j=ltosj_s(kk)
                  work(kk)=grid2(i,j,1)
                end do
             else
                grid=reshape(rwork1d0,(/size(grid,1),size(grid,2)/))
                call fill_ns(grid,work)
             end if
          endif
          if (mod(icount,npe)==0 .or. icount==levs) then
             call mpi_alltoallv(work,grd%ijn_s,grd%displs_s,mpi_rtype,&
                sub(1,icount_prev),grd%irc_s,grd%ird_s,mpi_rtype,&
                mpi_comm_world,ierror)
             icount_prev=icount+1
          endif
       end do
       call reload(sub,g_cwmr)
    else
       g_cwmr = zero
    endif

    if(mype < nflds)then
       if(diff_res) deallocate(grid_b,grid_b2,grid_c,grid_c2,grid2)
       call destroy_egrid2agrid(p_high)
       deallocate(rwork1d1,clons,slons)
       deallocate(rwork1d0)
       deallocate(grid,grid_v)
       call nemsio_close(gfile,iret=iret)
       if (iret /= 0) call error_msg(trim(my_name),trim(filename),null,'close',istop+9,iret)
    end if
    deallocate(work,sub)

!   Print date/time stamp 
    if ( mype == 0 ) write(6, &
       '(a,'': ges read/scatter,lonb,latb,levs= '',3i6,'',hour= '',f4.1,'',idate= '',4i5)') &
       trim(my_name),lonb,latb,levs,fhour,odate

  end subroutine read_atm_

  subroutine read_sfc_(sfct,soil_moi,sno,soil_temp,veg_frac,fact10,sfc_rough, &
                       veg_type,soil_type,terrain,isli,use_sfc_any)
!$$$  subprogram documentation block
!                .      .    .                                       .
! subprogram:    read_sfc_     read nems surface file
!   prgmmr: Huang            org: np23                date: 2010-02-22
!
! abstract: read nems surface file
!
! program history log:
!   2010-02-22  Huang    Initial version.  Based on read_gfssfc
!   2011-02-14  Huang    Re-arrange the read sequence to be same as model
!                        write sequence.  Also remove unused array.
!   2016-03-13  xuli     Modify to follow read_sfc in ncepgfs_io for more effective I/O
!  
!   input argument list:
!     use_sfc_any - true if any processor uses extra surface fields
!
!   output argument list:
!     sfct      - surface temperature (skin temp)
!     soil_moi  - soil moisture of first layer
!     sno       - snow depth
!     soil_temp - soil temperature of first layer
!     veg_frac  - vegetation fraction
!     fact10    - 10 meter wind factor
!     sfc_rough - surface roughness
!     veg_type  - vegetation type
!     soil_type - soil type
!     terrain   - terrain height
!     isli      - sea/land/ice mask
!
! attributes:
!   language: f90
!   machine:  ibm RS/6000 SP
!
!$$$
    use mpimod, only: mype
    use kinds, only: r_kind,i_kind,r_single
    use gridmod, only: nlat_sfc,nlon_sfc
    use guess_grids, only: nfldsfc,ifilesfc
    use constants, only: zero
    use nemsio_module, only:  nemsio_init,nemsio_open,nemsio_close
    use nemsio_module, only:  nemsio_gfile,nemsio_getfilehead,nemsio_readrecv
    implicit none

!   Declare passed variables
    logical,                                               intent(in   ) :: use_sfc_any
    real(r_single),  dimension(nlat_sfc,nlon_sfc,nfldsfc), intent(  out) :: sfct,soil_moi,sno,soil_temp,veg_frac,fact10,sfc_rough
    real(r_single),  dimension(nlat_sfc,nlon_sfc),         intent(  out) :: veg_type,soil_type,terrain
    integer(i_kind), dimension(nlat_sfc,nlon_sfc),         intent(  out) :: isli
!   Declare local parameters
    integer(i_kind),parameter   :: nsfc_all=11
    integer(i_kind),dimension(7):: idate
    integer(i_kind),dimension(4):: odate


!   Declare local variables
    character(len=24)  :: filename
    character(len=120) :: my_name = 'READ_NEMSSFC'
    character(len=1)   :: null = ' '
    integer(i_kind) :: i,j,it,n,nsfc
    integer(i_kind) :: iret, nframe, lonb, latb
    integer(i_kind) :: nfhour, nfminute, nfsecondn, nfsecondd
    real(r_single) :: fhour
    integer(i_kind) :: istop = 102
    real(r_single), allocatable, dimension(:)   :: rwork2d
    real(r_single), allocatable, dimension(:,:) :: work,outtmp

!!!!!!!!!!!!!!!!!!!!!!!!!!!!!!!!!!!!!!!!
!!!  Define read variable property   !!!
!!!!!!!!!!!!!!!!!!!!!!!!!!!!!!!!!!!!!!!!
!
    type(nemsio_gfile) :: gfile
!-----------------------------------------------------------------------------

    call nemsio_init(iret=iret)
    if (iret /= 0) call error_msg(trim(my_name),null,null,'init',istop,iret)

    do it = 1, nfldsfc
! read a surface file on the task
       write(filename,200)ifilesfc(it)
200    format('sfcf',i2.2)

       call nemsio_open(gfile,filename,'READ',iret=iret)
       if (iret /= 0) call error_msg(trim(my_name),trim(filename),null,'open',istop,iret)

       call nemsio_getfilehead(gfile, idate=idate, iret=iret, nframe=nframe,   &
          nfhour=nfhour, nfminute=nfminute, nfsecondn=nfsecondn, nfsecondd=nfsecondd, &
          dimx=lonb, dimy=latb )

       if( nframe /= 0 ) then
          if ( mype == 0 ) &
          write(6,*)trim(my_name),': ***ERROR***  nframe /= 0 for global model read, nframe = ', nframe
          call stop2(102)
       end if

       fhour = float(nfhour) + float(nfminute)/r60 + float(nfsecondn)/float(nfsecondd)/r3600
       odate(1) = idate(4)  !hour
       odate(2) = idate(2)  !month
       odate(3) = idate(3)  !day
       odate(4) = idate(1)  !year

       if ( (latb /= nlat_sfc-2) .or. (lonb /= nlon_sfc) ) then
          if ( mype == 0 ) write(6, &
             '(a,'': inconsistent spatial dimension '',''nlon,nlatm2 = '',2(i4,tr1),''-vs- sfc file lonb,latb = '',i4)') &
             trim(my_name),nlon_sfc,nlat_sfc-2,lonb,latb
          call stop2(102)
       endif
!
!      Read the surface records (lonb, latb)  and convert to GSI array pattern (nlat_sfc,nlon_sfc)
!      Follow the read order sfcio in ncepgfs_io
!
       allocate(work(lonb,latb))
       allocate(rwork2d(size(work,1)*size(work,2)))
       work    = zero
       rwork2d = zero

       if(it == 1)then
         nsfc=nsfc_all
       else
         nsfc=nsfc_all-4
       end if

       do n = 1, nsfc

          if (n == 1) then                               ! skin temperature

!            Tsea
             call nemsio_readrecv(gfile, 'tmp', 'sfc', 1, rwork2d, iret=iret)
             if (iret /= 0) call error_msg(trim(my_name),trim(filename),'tmp','read',istop,iret)
             work(:,:)=reshape(rwork2d(:),(/size(work,1),size(work,2)/))
             call tran_gfssfc(work,sfct(1,1,it),lonb,latb)

          elseif(n == 2 .and. use_sfc_any) then          ! soil moisture

!            smc
             call nemsio_readrecv(gfile, 'smc', 'soil layer', 1, rwork2d, iret=iret)
             if (iret /= 0) call error_msg(trim(my_name),trim(filename),'smc','read',istop,iret)
             work(:,:)=reshape(rwork2d(:),(/size(work,1),size(work,2)/))
             call tran_gfssfc(work,soil_moi(1,1,it),lonb,latb)

          elseif(n == 3) then                            ! snow depth

!            sheleg
             call nemsio_readrecv(gfile, 'weasd','sfc', 1, rwork2d, iret=iret)
             if (iret /= 0) call error_msg(trim(my_name),trim(filename),'weasd','read',istop,iret)
             work(:,:)=reshape(rwork2d(:),(/size(work,1),size(work,2)/))
             call tran_gfssfc(work,sno(1,1,it),lonb,latb)

          elseif(n == 4 .and. use_sfc_any) then          ! soil temperature

!            stc
             call nemsio_readrecv(gfile, 'stc', 'soil layer', 1, rwork2d, iret=iret)
             if (iret /= 0) call error_msg(trim(my_name),trim(filename),'stc','read',istop,iret)
             work(:,:)=reshape(rwork2d(:),(/size(work,1),size(work,2)/))
             call tran_gfssfc(work,soil_temp(1,1,it),lonb,latb)

          elseif(n == 5 .and. use_sfc_any) then          ! vegetation cover

!            vfrac
             call nemsio_readrecv(gfile, 'veg',  'sfc', 1, rwork2d, iret=iret)
             if (iret /= 0) call error_msg(trim(my_name),trim(filename),'veg','read',istop,iret)
             work(:,:)=reshape(rwork2d(:),(/size(work,1),size(work,2)/))
             call tran_gfssfc(work,veg_frac(1,1,it),lonb,latb)

          elseif(n == 6) then                            ! 10m wind factor

!            f10m
             call nemsio_readrecv(gfile, 'f10m', '10 m above gnd', 1, rwork2d, iret=iret)
             if (iret /= 0) call error_msg(trim(my_name),trim(filename),'f10m','read',istop,iret)
             work(:,:)=reshape(rwork2d(:),(/size(work,1),size(work,2)/))
             call tran_gfssfc(work,fact10(1,1,it),lonb,latb)

          elseif(n == 7) then                            ! suface roughness

!            zorl
             call nemsio_readrecv(gfile, 'sfcr', 'sfc', 1, rwork2d,iret=iret)
             if (iret /= 0) call error_msg(trim(my_name),trim(filename),'sfcr','read',istop,iret)
             work(:,:)=reshape(rwork2d(:),(/size(work,1),size(work,2)/))
             call tran_gfssfc(work,sfc_rough(1,1,it),lonb,latb)

          elseif(n == 8 .and. use_sfc_any) then          ! vegetation type

!            vtype
             call nemsio_readrecv(gfile, 'vtype','sfc', 1, rwork2d, iret=iret)
             if (iret /= 0) call error_msg(trim(my_name),trim(filename),'vtype','read',istop,iret)
             work(:,:)=reshape(rwork2d(:),(/size(work,1),size(work,2)/))
             call tran_gfssfc(work,veg_type,lonb,latb)

          elseif(n == 9 .and. use_sfc_any) then          ! soil type

!            stype
             call nemsio_readrecv(gfile, 'sotyp','sfc', 1, rwork2d, iret=iret)
             if (iret /= 0) call error_msg(trim(my_name),trim(filename),'sotyp','read',istop,iret)
             work(:,:)=reshape(rwork2d(:),(/size(work,1),size(work,2)/))
             call tran_gfssfc(work,soil_type,lonb,latb)

          elseif(n == 10) then                           ! terrain

!            orog
             call nemsio_readrecv(gfile, 'orog', 'sfc', 1, rwork2d,iret=iret)
             if (iret /= 0) call error_msg(trim(my_name),trim(filename),'orog','read',istop,iret)
             work(:,:)=reshape(rwork2d(:),(/size(work,1),size(work,2)/))
             call tran_gfssfc(work,terrain,lonb,latb)

          elseif(n == 11) then                           ! sea/land/ice flag

!            slmsk
             call nemsio_readrecv(gfile, 'land', 'sfc', 1, rwork2d, iret=iret)
             if (iret /= 0) call error_msg(trim(my_name),trim(filename),'land','read',istop,iret)
             work(:,:)=reshape(rwork2d(:),(/size(work,1),size(work,2)/))
             allocate(outtmp(latb+2,lonb))
             call tran_gfssfc(work,outtmp,lonb,latb)
             do j=1,lonb
                do i=1,latb+2
                   isli(i,j) = nint(outtmp(i,j))
                end do
             end do
             deallocate(outtmp)

          endif

!      End of loop over data records
       enddo

!      Deallocate local work arrays
       deallocate(work,rwork2d)

       call nemsio_close(gfile,iret=iret)
       if (iret /= 0) call error_msg(trim(my_name),trim(filename),null,'close',istop,iret)
!
!      Print date/time stamp
       if ( mype == 0 ) write(6, &
          '(a,'': sfc read,nlon,nlat= '',2i6,'',hour= '',f4.1,'',idate= '',4i5)') &
          trim(my_name),lonb,latb,fhour,odate
!   End of loop over time levels
    end do
  end subroutine read_sfc_

  subroutine read_nemssfc_(iope,sfct,soil_moi,sno,soil_temp,veg_frac,fact10,sfc_rough, &
                           veg_type,soil_type,terrain,isli,use_sfc_any)
!$$$  subprogram documentation block
!                .      .    .                                       .
! subprogram:    read_nemssfc_     read nems surface file
!   prgmmr: xuli          org: np23                date: 2016-03-13
!
! abstract: read nems surface file
!
! program history log:
!   2003-04-10  treadon
!
!   input argument list:
!     iope        - mpi task handling i/o
!     use_sfc_any - true if any processor uses extra surface fields
!
!   output argument list:
!     sfct      - surface temperature (skin temp)
!     soil_moi  - soil moisture of first layer
!     sno       - snow depth
!     soil_temp - soil temperature of first layer
!     veg_frac  - vegetation fraction
!     fact10    - 10 meter wind factor
!     sfc_rough - surface roughness
!     veg_type  - vegetation type
!     soil_type - soil type
!     terrain   - terrain height
!     isli      - sea/land/ice mask
!
! attributes:
!   language: f90
!   machine:  ibm RS/6000 SP
!
!$$$
    use kinds, only: r_kind,i_kind,r_single
    use gridmod, only: nlat_sfc,nlon_sfc
    use guess_grids, only: nfldsfc,sfcmod_mm5,sfcmod_gfs
    use mpimod, only: mpi_itype,mpi_rtype4,mpi_comm_world,mype
    use constants, only: zero
    implicit none

!   Declare passed variables
    integer(i_kind),                                       intent(in   ) :: iope
    logical,                                               intent(in   ) :: use_sfc_any
    real(r_single),  dimension(nlat_sfc,nlon_sfc,nfldsfc), intent(  out) :: sfct,soil_moi,sno,soil_temp,veg_frac,fact10,sfc_rough
    real(r_single),  dimension(nlat_sfc,nlon_sfc),         intent(  out) :: veg_type,soil_type,terrain
    integer(i_kind), dimension(nlat_sfc,nlon_sfc),         intent(  out) :: isli

!   Declare local variables
    integer(i_kind):: iret,npts,nptsall

!-----------------------------------------------------------------------------
!   Read surface file on processor iope
    if(mype == iope)then
       write(*,*) 'read_sfc nemsio'
       call read_sfc_(sfct,soil_moi,sno,soil_temp,veg_frac,fact10,sfc_rough, &
                      veg_type,soil_type,terrain,isli,use_sfc_any)
    end if

!     Load onto all processors

    npts=nlat_sfc*nlon_sfc
    nptsall=npts*nfldsfc
    call mpi_bcast(sfct,      nptsall,mpi_rtype4,iope,mpi_comm_world,iret)
    call mpi_bcast(fact10,    nptsall,mpi_rtype4,iope,mpi_comm_world,iret)
    call mpi_bcast(sno,       nptsall,mpi_rtype4,iope,mpi_comm_world,iret)
    if(sfcmod_mm5 .or. sfcmod_gfs)then
       call mpi_bcast(sfc_rough, nptsall,mpi_rtype4,iope,mpi_comm_world,iret)
    else
       sfc_rough = zero
    end if
    call mpi_bcast(terrain,   npts,   mpi_rtype4,iope,mpi_comm_world,iret)
    call mpi_bcast(isli,      npts,   mpi_itype,iope,mpi_comm_world,iret)
    if(use_sfc_any)then
       call mpi_bcast(veg_frac, nptsall,mpi_rtype4,iope,mpi_comm_world,iret)
       call mpi_bcast(soil_temp,nptsall,mpi_rtype4,iope,mpi_comm_world,iret)
       call mpi_bcast(soil_moi, nptsall,mpi_rtype4,iope,mpi_comm_world,iret)
       call mpi_bcast(veg_type, npts,   mpi_rtype4,iope,mpi_comm_world,iret)
       call mpi_bcast(soil_type,npts,   mpi_rtype4,iope,mpi_comm_world,iret)
    end if

  end subroutine read_nemssfc_

<<<<<<< HEAD
  subroutine read_nst_ (tref,dt_cool,z_c,dt_warm,z_w,c_0,c_d,w_0,w_d)
=======

  subroutine read_sfc_anl_(isli_anl)
!$$$  subprogram documentation block
!                .      .    .                                       .
! subprogram:    read_sfc_anl_     read nems surface file with analysis resolution
!
!   prgmmr: li            org: np23                date: 2016-08-18
!
! abstract: read nems surface file at analysis grids when nlon /= nlon_sfc or nlat /= nlat_sfc
!
! program history log:
!  
!   input argument list:
!
!   output argument list:
!     isli      - sea/land/ice mask
!
! attributes:
!   language: f90
!   machine:  ibm RS/6000 SP
!
!$$$
    use mpimod, only: mype
    use kinds, only: r_kind,i_kind,r_single
    use gridmod, only: nlat,nlon
    use guess_grids, only: nfldsfc,ifilesfc
    use constants, only: zero
    use nemsio_module, only:  nemsio_init,nemsio_open,nemsio_close
    use nemsio_module, only:  nemsio_gfile,nemsio_getfilehead,nemsio_readrecv
    implicit none

!   Declare passed variables
    integer(i_kind), dimension(nlat,nlon),   intent(  out) :: isli_anl

!   Declare local parameters
    integer(i_kind),dimension(7):: idate
    integer(i_kind),dimension(4):: odate


!   Declare local variables
    character(len=24)  :: filename
    character(len=120) :: my_name = 'READ_NEMSSFC_ANL'
    character(len=1)   :: null = ' '
    integer(i_kind) :: i,j
    integer(i_kind) :: iret, nframe, lonb, latb
    integer(i_kind) :: nfhour, nfminute, nfsecondn, nfsecondd
    real(r_single) :: fhour
    integer(i_kind) :: istop = 102
    real(r_single), allocatable, dimension(:)   :: rwork2d
    real(r_single), allocatable, dimension(:,:) :: work,outtmp

!!!!!!!!!!!!!!!!!!!!!!!!!!!!!!!!!!!!!!!!
!!!  Define read variable property   !!!
!!!!!!!!!!!!!!!!!!!!!!!!!!!!!!!!!!!!!!!!
!
    type(nemsio_gfile) :: gfile
!-----------------------------------------------------------------------------

    call nemsio_init(iret=iret)
    if (iret /= 0) call error_msg(mype,trim(my_name),null,null,'init',istop,iret)


    filename='sfcf06_anlgrid'
    call nemsio_open(gfile,trim(filename),'READ',iret=iret)
    if (iret /= 0) call error_msg(mype,trim(my_name),trim(filename),null,'open',istop,iret)

    call nemsio_getfilehead(gfile, idate=idate, iret=iret, nframe=nframe,   &
       nfhour=nfhour, nfminute=nfminute, nfsecondn=nfsecondn, nfsecondd=nfsecondd, &
       dimx=lonb, dimy=latb )

    if( nframe /= 0 ) then
       if ( mype == 0 ) &
       write(6,*)trim(my_name),': ***ERROR***  nframe /= 0 for global model read, nframe = ', nframe
       call stop2(102)
    end if

    fhour = float(nfhour) + float(nfminute)/r60 + float(nfsecondn)/float(nfsecondd)/r3600
    odate(1) = idate(4)  !hour
    odate(2) = idate(2)  !month
    odate(3) = idate(3)  !day
    odate(4) = idate(1)  !year

    if ( (latb /= nlat-2) .or. (lonb /= nlon) ) then
       if ( mype == 0 ) write(6, &
          '(a,'': inconsistent spatial dimension '',''nlon,nlatm2 = '',2(i4,tr1),''-vs- sfc file lonb,latb = '',i4)') &
          trim(my_name),nlon,nlat-2,lonb,latb
       call stop2(102)
    endif
!
!   Read the surface records (lonb, latb)  and convert to GSI array pattern (nlat,nlon)
!   Follow the read order sfcio in ncepgfs_io
!
    allocate(work(lonb,latb))
    allocate(rwork2d(size(work,1)*size(work,2)))
    work    = zero
    rwork2d = zero

!   slmsk
    call nemsio_readrecv(gfile, 'land', 'sfc', 1, rwork2d, iret=iret)
    if (iret /= 0) call error_msg(mype,trim(my_name),trim(filename),'land','read',istop,iret)
    work(:,:)=reshape(rwork2d(:),(/size(work,1),size(work,2)/))
    allocate(outtmp(latb+2,lonb))
    call tran_gfssfc(work,outtmp,lonb,latb)
    do j=1,lonb
       do i=1,latb+2
          isli_anl(i,j) = nint(outtmp(i,j))
       end do
    end do
    deallocate(outtmp)

!   Deallocate local work arrays
    deallocate(work,rwork2d)

    call nemsio_close(gfile,iret=iret)
    if (iret /= 0) call error_msg(mype,trim(my_name),trim(filename),null,'close',istop,iret)
!
!   Print date/time stamp
    if ( mype == 0 ) write(6, &
       '(a,'': read_sfc_anl_ ,nlon,nlat= '',2i6,'',hour= '',f4.1,'',idate= '',4i5)') &
       trim(my_name),lonb,latb,fhour,odate
  end subroutine read_sfc_anl_

  subroutine read_nemssfc_anl_(iope,isli_anl)
!$$$  subprogram documentation block
!                .      .    .                                       .
! subprogram:    read_nemssfc_anl     read nems surface guess file with analysis resolution
!
!   prgmmr: xuli          org: np23                date: 2016-08-18
!
! abstract: read nems surface file at analysis grids
!
! program history log:
!
!   input argument list:
!     iope        - mpi task handling i/o
!
!   output argument list:
!     isli      - sea/land/ice mask
!
! attributes:
!   language: f90
!   machine:  ibm RS/6000 SP
!
!$$$
    use kinds, only: r_kind,i_kind,r_single
    use gridmod, only: nlat,nlon
    use mpimod, only: mpi_itype,mpi_comm_world,mype
    implicit none

!   Declare passed variables
    integer(i_kind),                               intent(in   ) :: iope
    integer(i_kind), dimension(nlat,nlon),         intent(  out) :: isli_anl


!   Declare local variables
    integer(i_kind):: iret,npts

!-----------------------------------------------------------------------------
!   Read surface file on processor iope
    if(mype == iope)then
       call read_sfc_anl_(isli_anl)
       write(*,*) 'read_sfc nemsio'
    end if

!   Load onto all processors
    npts=nlat*nlon
    call mpi_bcast(isli_anl,npts,mpi_itype,iope,mpi_comm_world,iret)

  end subroutine read_nemssfc_anl_

  subroutine read_nst_ (mype,tref,dt_cool,z_c,dt_warm,z_w,c_0,c_d,w_0,w_d)
>>>>>>> 69893e03

!$$$  subprogram documentation block
!                .      .    .                                       .
! subprogram:    read_nst_     read nems nst surface guess file (quadratic 
!                                 Gaussin grids) without scattering to tasks
!   prgmmr: Huang            org: np23                date: 2011-11-01
!
! abstract: read nems surface NST file
!
! program history log:
!   2011-11-01  Huang    Initial version based on sub read_gfsnst
!   2016-03-13  Li       Modify for more effective I/O
!
!   input argument list:
!
!   output argument list:
!   tref     (:,:)                ! oceanic foundation temperature
!   dt_cool  (:,:)                ! sub-layer cooling amount at sub-skin layer
!   z_c      (:,:)                ! depth of sub-layer cooling layer
!   dt_warm  (:,:)                ! diurnal warming amount at sea surface (skin layer)
!   z_w      (:,:)                ! depth of diurnal warming layer
!   c_0      (:,:)                ! coefficient to calculate d(Tz)/d(tr) in dimensionless
!   c_d      (:,:)                ! coefficient to calculate d(Tz)/d(tr) in m^-1
!   w_0      (:,:)                ! coefficient to calculate d(Tz)/d(tr) in dimensionless
!   w_d      (:,:)                ! coefficient to calculate d(Tz)/d(tr) in m^-1
!
! attributes:
!   language: f90
!   machine:  ibm RS/6000 SP
!
!$$$
    use kinds, only: r_kind,i_kind,r_single
    use mpimod, only: mype
    use gridmod, only: nlat_sfc,nlon_sfc
    use constants, only: zero,two
    use guess_grids, only: nfldnst,ifilenst
    use nemsio_module, only:  nemsio_init,nemsio_open,nemsio_close
    use nemsio_module, only:  nemsio_gfile,nemsio_getfilehead,nemsio_readrecv
    implicit none

!   Declare passed variables
    real(r_single) , dimension(nlat_sfc,nlon_sfc,nfldnst), intent(  out) ::  &
         tref,dt_cool,z_c,dt_warm,z_w,c_0,c_d,w_0,w_d
!   Declare local parameters
    integer(i_kind),parameter    :: n_nst=9
    integer(i_kind),dimension(7) :: idate
    integer(i_kind),dimension(4) :: odate

!   Declare local variables
    character(len=6)   :: filename
    character(len=120) :: my_name = 'READ_NEMSNST'
    character(len=1)   :: null = ' '
    integer(i_kind) :: it,latb,lonb
    integer(i_kind) :: iret, nframe
    integer(i_kind) :: nfhour, nfminute, nfsecondn, nfsecondd
    integer(i_kind) :: istop = 103
    real(r_single) :: fhour
    real(r_single), dimension(nlat_sfc,nlon_sfc,nfldnst) :: xt
    real(r_single), allocatable, dimension(:)   :: rwork2d
    real(r_single), allocatable, dimension(:,:) :: work

!!!!!!!!!!!!!!!!!!!!!!!!!!!!!!!!!!!!!!!!
!!!  Define read variable property   !!!
!!!!!!!!!!!!!!!!!!!!!!!!!!!!!!!!!!!!!!!!
!
    type(nemsio_gfile) :: gfile
!-----------------------------------------------------------------------------

    call nemsio_init(iret=iret)
    if (iret /= 0) call error_msg(trim(my_name),null,null,'init',istop,iret)


    do it=1,nfldnst
! read a nst file on the task
       write(filename,200)ifilenst(it)
200    format('nstf',i2.2)
       call nemsio_open(gfile,trim(filename),'READ',iret=iret)
       if (iret /= 0) call error_msg(trim(my_name),trim(filename),null,'open',istop,iret)

       call nemsio_getfilehead(gfile, idate=idate, iret=iret, nframe=nframe,   &
          nfhour=nfhour, nfminute=nfminute, nfsecondn=nfsecondn, nfsecondd=nfsecondd, &
          dimx=lonb, dimy=latb )

       if( nframe /= 0 ) then
          if ( mype == 0 ) &
          write(6,*)trim(my_name),': ***ERROR***  nframe /= 0 for global model read, nframe = ', nframe
          call stop2(istop)
       end if

       fhour = float(nfhour) + float(nfminute)/r60 + float(nfsecondn)/float(nfsecondd)/r3600
       odate(1) = idate(4)  !hour
       odate(2) = idate(2)  !month
       odate(3) = idate(3)  !day
       odate(4) = idate(1)  !year

       if ( (latb /= nlat_sfc-2) .or. (lonb /= nlon_sfc) ) then
          if ( mype == 0 ) &
             write(6,'(a,'': inconsistent spatial dimension nlon,nlatm2 = '',2(i4,tr1),''-vs- sfc file lonb,latb = '',i4)') &
             trim(my_name),nlon_sfc,nlat_sfc-2,lonb,latb
          call stop2(80)
       endif
!
!      Load surface fields into local work array
!      Follow NEMS/GFS sfcf read order
!
       allocate(work(lonb,latb))
       allocate(rwork2d(size(work,1)*size(work,2)))
       work    = zero
       rwork2d = zero

!      Tref
       call nemsio_readrecv(gfile, 'tref', 'sfc', 1, rwork2d, iret=iret)
       if (iret /= 0) call error_msg(trim(my_name),trim(filename),'tref','read',istop,iret)
       work(:,:)=reshape(rwork2d(:),(/size(work,1),size(work,2)/))
       call tran_gfssfc(work,tref(1,1,it),lonb,latb)

!      dt_cool
       call nemsio_readrecv(gfile, 'dtcool','sfc', 1, rwork2d, iret=iret)
       if (iret /= 0) call error_msg(trim(my_name),trim(filename),'dt_cool','read',istop,iret)
       work(:,:)=reshape(rwork2d(:),(/size(work,1),size(work,2)/))
       call tran_gfssfc(work,dt_cool(1,1,it),lonb,latb)

!      z_c
       call nemsio_readrecv(gfile, 'zc',  'sfc', 1, rwork2d,iret=iret)
       if (iret /= 0) call error_msg(trim(my_name),trim(filename),'z_c','read',istop,iret)
       work(:,:)=reshape(rwork2d(:),(/size(work,1),size(work,2)/))
       call tran_gfssfc(work,z_c(1,1,it),lonb,latb)

!      xt
       call nemsio_readrecv(gfile, 'xt',   'sfc', 1, rwork2d, iret=iret)
       if (iret /= 0) call error_msg(trim(my_name),trim(filename),'xt','read',istop,iret)
       work(:,:)=reshape(rwork2d(:),(/size(work,1),size(work,2)/))
       call tran_gfssfc(work,xt(1,1,it),lonb,latb)

!      xz
       call nemsio_readrecv(gfile, 'xz',   'sfc', 1, rwork2d, iret=iret)
       if (iret /= 0) call error_msg(trim(my_name),trim(filename),'xz','read',istop,iret)
       work(:,:)=reshape(rwork2d(:),(/size(work,1),size(work,2)/))
       call tran_gfssfc(work,z_w(1,1,it),lonb,latb)
!
!      c_0
       call nemsio_readrecv(gfile, 'c0',  'sfc', 1, rwork2d, iret=iret)
       if (iret /= 0) call error_msg(trim(my_name),trim(filename),'c_0','read',istop,iret)
       work(:,:)=reshape(rwork2d(:),(/size(work,1),size(work,2)/))
       call tran_gfssfc(work,c_0(1,1,it),lonb,latb)

!      c_d
       call nemsio_readrecv(gfile, 'cd',  'sfc', 1, rwork2d, iret=iret)
       if (iret /= 0) call error_msg(trim(my_name),trim(filename),'c_d','read',istop,iret)
       work(:,:)=reshape(rwork2d(:),(/size(work,1),size(work,2)/))
       call tran_gfssfc(work,c_d(1,1,it),lonb,latb)

!      w_0
       call nemsio_readrecv(gfile, 'w0',  'sfc', 1, rwork2d, iret=iret)
       if (iret /= 0) call error_msg(trim(my_name),trim(filename),'w_0','read',istop,iret)
       work(:,:)=reshape(rwork2d(:),(/size(work,1),size(work,2)/))
       call tran_gfssfc(work,w_0(1,1,it),lonb,latb)

!      w_d
       call nemsio_readrecv(gfile, 'wd',  'sfc', 1, rwork2d,iret=iret)
       if (iret /= 0) call error_msg(trim(my_name),trim(filename),'w_d','read',istop,iret)
       work(:,:)=reshape(rwork2d(:),(/size(work,1),size(work,2)/))
       call tran_gfssfc(work,w_d(1,1,it),lonb,latb)

!
!      Get diurnal warming amout at z=0
!
       dt_warm(:,:,it) = two*xt(:,:,it)/z_w(:,:,it)

!      Deallocate local work arrays
       deallocate(work,rwork2d)

       call nemsio_close(gfile,iret=iret)
       if (iret /= 0) call error_msg(trim(my_name),trim(filename),null,'close',istop,iret)
!   End of loop over time levels
    end do
  end subroutine read_nst_


  subroutine read_nemsnst_ (iope,tref,dt_cool,z_c,dt_warm,z_w,c_0,c_d,w_0,w_d)

!$$$  subprogram documentation block
!                .      .    .                                       .
! subprogram:    read_nems_nst
!   prgmmr: li          org: np23                date: 2016-03-13
!
! abstract: read nems nst fields from a specific task and then broadcast to others
!
!   input argument list:
!     iope     - mpi task handling i/o
!
!   output argument list:
!   tref     (:,:)                        ! oceanic foundation temperature
!   dt_cool  (:,:)                        ! sub-layer cooling amount at sub-skin layer
!   z_c      (:,:)                        ! depth of sub-layer cooling layer
!   dt_warm  (:,:)                        ! diurnal warming amount at sea surface
!   z_w      (:,:)                        ! depth of diurnal warming layer
!   c_0      (:,:)                        ! coefficient to calculate d(Tz)/d(tr) in dimensionless
!   c_d      (:,:)                        ! coefficient to calculate d(Tz)/d(tr) in m^-1
!   w_0      (:,:)                        ! coefficient to calculate d(Tz)/d(tr) in dimensionless
!   w_d      (:,:)                        ! coefficient to calculate d(Tz)/d(tr) in m^-1
!
! attributes:
!   language: f90
!   machine:  ibm RS/6000 SP
!
!$$$
    use kinds, only: r_kind,i_kind,r_single
    use gridmod, only: nlat_sfc,nlon_sfc
    use guess_grids, only: nfldnst
    use mpimod, only: mpi_itype,mpi_rtype4,mpi_comm_world
    use mpimod, only: mype
    use constants, only: zero
    implicit none

!   Declare passed variables
    integer(i_kind),                                      intent(in   ) :: iope
    real(r_single), dimension(nlat_sfc,nlon_sfc,nfldnst), intent(  out) :: &
                    tref,dt_cool,z_c,dt_warm,z_w,c_0,c_d,w_0,w_d

!   Declare local variables
    integer(i_kind):: iret,npts,nptsall

!-----------------------------------------------------------------------------
!   Read nst file on processor iope
    if(mype == iope)then
       write(*,*) 'read_nst nemsio'
       call read_nst_(tref,dt_cool,z_c,dt_warm,z_w,c_0,c_d,w_0,w_d)
    end if

!   Load onto all processors

    npts=nlat_sfc*nlon_sfc
    nptsall=npts*nfldnst

    call mpi_bcast(tref,    nptsall,mpi_rtype4,iope,mpi_comm_world,iret)
    call mpi_bcast(dt_cool, nptsall,mpi_rtype4,iope,mpi_comm_world,iret)
    call mpi_bcast(z_c,     nptsall,mpi_rtype4,iope,mpi_comm_world,iret)
    call mpi_bcast(dt_warm, nptsall,mpi_rtype4,iope,mpi_comm_world,iret)
    call mpi_bcast(z_w,     nptsall,mpi_rtype4,iope,mpi_comm_world,iret)
    call mpi_bcast(c_0,     nptsall,mpi_rtype4,iope,mpi_comm_world,iret)
    call mpi_bcast(c_d,     nptsall,mpi_rtype4,iope,mpi_comm_world,iret)
    call mpi_bcast(w_0,     nptsall,mpi_rtype4,iope,mpi_comm_world,iret)
    call mpi_bcast(w_d,     nptsall,mpi_rtype4,iope,mpi_comm_world,iret)

  end subroutine read_nemsnst_


  subroutine write_atm_ (grd,sp_a,filename,mype_out,gfs_bundle,ibin)

!$$$  subprogram documentation block
!                .      .    .
! subprogram:    write_nemsatm --- Gather, transform, and write out 
!      
!   prgmmr: Huang            org: np23                date: 2010-02-22
!
! abstract: This routine gathers fields needed for the GSI analysis
!           file from subdomains and then transforms the fields from
!           analysis grid to model guess grid, then written to an 
!           atmospheric analysis file.
!
! program history log:
!   2010-02-22  Huang    Initial version.  Based on write_gfsatm
!   2011-02-14  Huang    Re-arrange the write sequence to be same as model
!                        read/rite sequence.
!   2013-10-25  todling  reposition load_grid to commvars
!   2016-07-28  mahajan  update with bundling ability
!
!   input argument list:
!     filename  - file to open and write to
!     mype_out  - mpi task to write output file
!    gfs_bundle - bundle containing fields on subdomains
!     ibin      - time bin
!
!   output argument list:
!
! attributes:
!   language: f90
!   machines: ibm RS/6000 SP; SGI Origin 2000; Compaq HP
!
!$$$ end documentation block

! !USES:
    use kinds, only: r_kind,i_kind
    
    use constants, only: r1000,fv,one,zero,qcmin
  
    use mpimod, only: mpi_rtype
    use mpimod, only: mpi_comm_world
    use mpimod, only: ierror
    use mpimod, only: npe,mype
    
    use guess_grids, only: ifilesig
    use guess_grids, only: ges_prsl,ges_prsi
    
    use gridmod, only: ntracer
    use gridmod, only: ncloud
    use gridmod, only: strip,itotsub,iglobal,jcap_b
    
    use general_commvars_mod, only: load_grid,fill2_ns,filluv2_ns,ltosj_s,ltosi_s,ltosj,ltosi
    use general_specmod, only: spec_vars

    use obsmod, only: iadate
    
    use nemsio_module, only: nemsio_gfile,nemsio_open,nemsio_init,&
         nemsio_getfilehead,nemsio_close,nemsio_writerecv,nemsio_readrecv
    use gsi_4dvar, only: ibdate,nhr_obsbin
    use general_sub2grid_mod, only: sub2grid_info
    use egrid2agrid_mod,only: g_egrid2agrid,g_create_egrid2agrid,egrid2agrid_parm,destroy_egrid2agrid
    use constants, only: two,pi,half,deg2rad
    use gsi_bundlemod, only: gsi_bundle
    use gsi_bundlemod, only: gsi_bundlegetpointer
  
    implicit none

! !INPUT PARAMETERS:

    type(sub2grid_info), intent(in) :: grd
    type(spec_vars),     intent(in) :: sp_a
    character(len=24),   intent(in) :: filename  ! file to open and write to
    integer(i_kind),     intent(in) :: mype_out  ! mpi task to write output file
    type(gsi_bundle),    intent(in) :: gfs_bundle
    integer(i_kind),     intent(in) :: ibin      ! time bin

!-------------------------------------------------------------------------

    real(r_kind),parameter:: r0_001 = 0.001_r_kind
    character(6):: fname_ges
    character(len=120) :: my_name = 'WRITE_NEMSATM'
    character(len=1)   :: null = ' '
    integer(i_kind),dimension(7):: idate, jdate
    integer(i_kind),dimension(4):: odate
    integer(i_kind) :: k, mm1, nlatm2, nord_int, i, j, kk
    integer(i_kind) :: iret, lonb, latb, levs, istatus
    integer(i_kind) :: nfhour, nfminute, nfsecondn, nfsecondd
    integer(i_kind) :: istop = 104
    integer(i_kind),dimension(5):: mydate
    integer(i_kind),dimension(8) :: ida,jda
    real(r_kind),dimension(5)    :: fha
    real(r_kind)    :: fhour

    real(r_kind),pointer,dimension(:,:) :: sub_ps
    real(r_kind),pointer,dimension(:,:,:) :: sub_u,sub_v,sub_tv
    real(r_kind),pointer,dimension(:,:,:) :: sub_q,sub_oz,sub_cwmr
    
    real(r_kind),dimension(grd%lat2,grd%lon2,grd%nsig) :: sub_prsl
    real(r_kind),dimension(grd%lat2,grd%lon2,grd%nsig+1) :: sub_prsi

    real(r_kind),dimension(grd%lat1*grd%lon1)     :: psm
    real(r_kind),dimension(grd%lat2,grd%lon2,grd%nsig):: sub_dp
    real(r_kind),dimension(grd%lat1*grd%lon1,grd%nsig):: tvsm,prslm, usm, vsm
    real(r_kind),dimension(grd%lat1*grd%lon1,grd%nsig):: dpsm, qsm, ozsm, cwsm
    real(r_kind),dimension(max(grd%iglobal,grd%itotsub))     :: work1,work2
    real(r_kind),dimension(grd%nlon,grd%nlat-2):: grid
    real(r_kind),allocatable,dimension(:) :: rwork1d,rwork1d1,rlats,rlons,clons,slons
    real(4),allocatable,dimension(:) :: r4lats,r4lons
    real(r_kind),allocatable,dimension(:,:) :: grid_b,grid_b2
    real(r_kind),allocatable,dimension(:,:,:) :: grid_c, grid3, grid_c2

    type(nemsio_gfile) :: gfile,gfileo
    logical diff_res,eqspace
    logical,dimension(1) :: vector
    type(egrid2agrid_parm) :: p_low,p_high

!*************************************************************************
!   Initialize local variables
    mm1=mype+1
    nlatm2=grd%nlat-2
    diff_res=.false.

    istatus=0
    call gsi_bundlegetpointer(gfs_bundle,'ps', sub_ps,  iret); istatus=istatus+iret
    call gsi_bundlegetpointer(gfs_bundle,'u',  sub_u,   iret); istatus=istatus+iret
    call gsi_bundlegetpointer(gfs_bundle,'v',  sub_v,   iret); istatus=istatus+iret
    call gsi_bundlegetpointer(gfs_bundle,'tv', sub_tv,  iret); istatus=istatus+iret
    call gsi_bundlegetpointer(gfs_bundle,'q',  sub_q,   iret); istatus=istatus+iret
    call gsi_bundlegetpointer(gfs_bundle,'oz', sub_oz,  iret); istatus=istatus+iret
    call gsi_bundlegetpointer(gfs_bundle,'cw', sub_cwmr,iret); istatus=istatus+iret
    if ( istatus /= 0 ) then
       if ( mype == 0 ) then
         write(6,*) 'write_atm_: ERROR'
         write(6,*) 'Missing some of the required fields'
         write(6,*) 'Aborting ... '
      endif
      call stop2(999)
    endif

    if ( sp_a%jcap /= jcap_b ) then
        if ( mype == 0 ) write(6, &
            '('' dual resolution for nems sp_a%jcap,jcap_b = '',2i6)') &
            sp_a%jcap,jcap_b
        diff_res = .true.
    endif


    ! Single task writes analysis data to analysis file
    if ( mype == mype_out ) then
       write(fname_ges,'(''sigf'',i2.2)') ifilesig(ibin)

       ! Read header information from first guess file.
       call nemsio_init(iret)
       if ( iret /= 0 ) call error_msg(trim(my_name),null,null,'init',istop,iret)

       call nemsio_open(gfile,trim(fname_ges),'read',iret)
       if ( iret /= 0 ) call error_msg(trim(my_name),trim(fname_ges),null,'open',istop,iret)

       call nemsio_getfilehead(gfile, iret=iret, nfhour=nfhour, &
            nfminute=nfminute, nfsecondn=nfsecondn, nfsecondd=nfsecondd, &
            idate=idate, dimx=lonb, dimy=latb, dimz=levs)
       if ( iret /= 0 ) then
          write(6,*) trim(my_name),': problem with nemsio_getfilehead, Status = ',iret
          call stop2(103)
       endif
       if ( levs /= grd%nsig ) then
          write(6,*) trim(my_name),': problem in data dimension background levs = ',levs,' nsig = ',grd%nsig
          call stop2(103)
       endif

       ! copy input header info to output header info
       gfileo=gfile
 
       ! Update header information (with ibdate) and write it to analysis file (w/ _open statement).
       mydate=ibdate
       fha(:)=zero ; ida=0; jda=0
       fha(2)=real(nhr_obsbin*(ibin-1))  ! relative time interval in hours
       ida(1)=mydate(1) ! year
       ida(2)=mydate(2) ! month
       ida(3)=mydate(3) ! day
       ida(4)=0         ! time zone
       ida(5)=mydate(4) ! hour

       ! Move date-time forward by nhr_assimilation hours
       call w3movdat(fha,ida,jda)

       jdate(1) = jda(1)     ! analysis year
       jdate(2) = jda(2)     ! analysis month
       jdate(3) = jda(3)     ! analysis day
       jdate(4) = jda(5)     ! analysis hour
       jdate(5) = iadate(5)  ! analysis minute
       jdate(6) = 0          ! analysis scaled seconds
       jdate(7) = idate(7)   ! analysis seconds multiplier

       nfhour   =0       !  new forecast hour, zero at analysis time
       nfminute =0    
       nfsecondn=0     
       nfsecondd=100      ! default for denominator

       fhour = zero
       odate(1) = jdate(4)  !hour
       odate(2) = jdate(2)  !month
       odate(3) = jdate(3)  !day
       odate(4) = jdate(1)  !year

       ! open new output file with new header gfileo with "write" access. 
       ! Use this call to update header as well

       call nemsio_open(gfileo,trim(filename),'write',iret=iret, &
          idate=jdate, nfhour=nfhour, nfminute=nfminute, &
          nfsecondn=nfsecondn, nfsecondd=nfsecondd)
       if ( iret /= 0 ) call error_msg(trim(my_name),trim(filename),null,'open',istop,iret)

       ! Allocate structure arrays to hold data
       allocate(rwork1d(latb*lonb),rwork1d1(latb*lonb))
       if ( diff_res ) then
          allocate( grid_b(lonb,latb),grid_c(latb+2,lonb,1),grid3(grd%nlat,grd%nlon,1))
          allocate( grid_b2(lonb,latb),grid_c2(latb+2,lonb,1))
          allocate( rlats(latb+2),rlons(lonb),clons(lonb),slons(lonb),r4lats(lonb*latb),r4lons(lonb*latb))
          call nemsio_getfilehead(gfile,lat=r4lats,iret=iret)
          call nemsio_getfilehead(gfile,lon=r4lons,iret=iret)
          do j=1,latb
            rlats(latb+2-j)=deg2rad*r4lats(lonb/2+(j-1)*lonb)
          enddo
          rlats(1)=-half*pi
          rlats(latb+2)=half*pi
          do j=1,lonb
            rlons(j)=deg2rad*r4lons(j)
          enddo
          do j=1,lonb
             clons(j)=cos(rlons(j))
             slons(j)=sin(rlons(j))
          enddo

          nord_int=4
          eqspace=.false.
          call g_create_egrid2agrid(grd%nlat,sp_a%rlats,grd%nlon,sp_a%rlons, &
                                latb+2,rlats,lonb,rlons,&
                                nord_int,p_low,.false.,eqspace=eqspace)
          call g_create_egrid2agrid(latb+2,rlats,lonb,rlons, &
                                grd%nlat,sp_a%rlats,grd%nlon,sp_a%rlons,&
                                nord_int,p_high,.false.,eqspace=eqspace)

          deallocate(rlats,rlons,r4lats,r4lons)
       endif ! if ( diff_res )

       !   Terrain
       !   Write out input file surface height

       call nemsio_readrecv(gfile,'hgt', 'sfc',1,rwork1d,iret=iret)
       if (iret /= 0) call error_msg(trim(my_name),trim(filename),'hgt','writeread',istop,iret)
       call nemsio_writerecv(gfileo,'hgt','sfc',1,rwork1d,iret=iret)
       if (iret /= 0) call error_msg(trim(my_name),trim(filename),'hgt','write',istop,iret)
    endif ! if ( mype == mype_out )

    sub_prsl = ges_prsl(:,:,:,ibin)
    sub_prsi = ges_prsi(:,:,:,ibin)

    do k=1,grd%nsig
       sub_dp(:,:,k) = sub_prsi(:,:,k) - sub_prsi(:,:,k+1)
    end do

    ! Strip off boundary points from subdomains
    call strip(sub_ps  ,psm)
    call strip(sub_tv  ,tvsm  ,grd%nsig)
    call strip(sub_q   ,qsm   ,grd%nsig)
    call strip(sub_oz  ,ozsm  ,grd%nsig)
    call strip(sub_cwmr,cwsm  ,grd%nsig)
    call strip(sub_dp  ,dpsm  ,grd%nsig)
    call strip(sub_prsl,prslm ,grd%nsig)
    call strip(sub_u   ,usm   ,grd%nsig)
    call strip(sub_v   ,vsm   ,grd%nsig)

    ! Thermodynamic variable
    ! The GSI analysis variable is virtual temperature (Tv).   For NEMSIO
    ! output we need the sensible temperature.

    ! Convert Tv to T
    tvsm = tvsm/(one+fv*qsm)

    ! Generate and write analysis fields

    ! Surface pressure.  
    call mpi_gatherv(psm,grd%ijn(mm1),mpi_rtype,&
         work1,grd%ijn,grd%displs_g,mpi_rtype,&
         mype_out,mpi_comm_world,ierror)
    if (mype==mype_out) then
       if(diff_res)then
          call nemsio_readrecv(gfile,'pres','sfc',1,rwork1d,iret=iret)
          if (iret /= 0) call error_msg(trim(my_name),trim(filename),'pres','read',istop,iret)
          rwork1d1 = r0_001*rwork1d
          grid_b=reshape(rwork1d1,(/size(grid_b,1),size(grid_b,2)/))
          vector(1)=.false.
          call fill2_ns(grid_b,grid_c(:,:,1),latb+2,lonb)
          call g_egrid2agrid(p_low,grid_c,grid3,1,1,vector)
          do kk=1,grd%iglobal
             i=grd%ltosi(kk)
             j=grd%ltosj(kk)
             grid3(i,j,1)=work1(kk)-grid3(i,j,1)
          end do

          call g_egrid2agrid(p_high,grid3,grid_c,1,1,vector)
          do j=1,latb
             do i=1,lonb
                grid_b(i,j)=r1000*(grid_b(i,j)+grid_c(latb-j+2,i,1))
             end do
          end do
          rwork1d = reshape(grid_b,(/size(rwork1d)/))
       else
          call load_grid(work1,grid)
          grid = grid*r1000
          rwork1d = reshape(grid,(/size(rwork1d)/))
       end if
       call nemsio_writerecv(gfileo,'pres','sfc',1,rwork1d,iret=iret)
       if (iret /= 0) call error_msg(trim(my_name),trim(filename),'psfc','write',istop,iret)
    endif

!   u, v
    do k=1,grd%nsig
       call mpi_gatherv(usm(1,k),grd%ijn(mm1),mpi_rtype,&
            work1,grd%ijn,grd%displs_g,mpi_rtype,&
            mype_out,mpi_comm_world,ierror)
       call mpi_gatherv(vsm(1,k),grd%ijn(mm1),mpi_rtype,&
            work2,grd%ijn,grd%displs_g,mpi_rtype,&
            mype_out,mpi_comm_world,ierror)
       if (mype==mype_out) then
          if(diff_res)then
             call nemsio_readrecv(gfile,'ugrd','mid layer',k,rwork1d,iret=iret)
             call nemsio_readrecv(gfile,'vgrd','mid layer',k,rwork1d1,iret=iret)
             grid_b=reshape(rwork1d,(/size(grid_b,1),size(grid_b,2)/))
             grid_b2=reshape(rwork1d1,(/size(grid_b,1),size(grid_b,2)/))
             vector(1)=.true.
             call filluv2_ns(grid_b,grid_b2,grid_c(:,:,1),grid_c2(:,:,1),latb+2,lonb,slons,clons)
             call g_egrid2agrid(p_low,grid_c,grid3,1,1,vector)
             do kk=1,grd%iglobal
                i=grd%ltosi(kk)
                j=grd%ltosj(kk)
                grid3(i,j,1)=work1(kk)-grid3(i,j,1)
             end do
             call g_egrid2agrid(p_high,grid3,grid_c,1,1,vector)
             do j=1,latb
                do i=1,lonb
                   grid_b(i,j)=grid_b(i,j)+grid_c(latb-j+2,i,1)
                end do
             end do
             call g_egrid2agrid(p_low,grid_c2,grid3,1,1,vector)
             do kk=1,grd%iglobal
                i=grd%ltosi(kk)
                j=grd%ltosj(kk)
                grid3(i,j,1)=work2(kk)-grid3(i,j,1)
             end do
             call g_egrid2agrid(p_high,grid3,grid_c,1,1,vector)
             do j=1,latb
                do i=1,lonb
                   grid_b2(i,j)=grid_b2(i,j)+grid_c(latb-j+2,i,1)
                end do
             end do
             rwork1d = reshape(grid_b,(/size(rwork1d)/))
             rwork1d1 = reshape(grid_b2,(/size(rwork1d1)/))

          else
             call load_grid(work1,grid)
             rwork1d = reshape(grid,(/size(rwork1d)/))
             call load_grid(work2,grid)
             rwork1d1 = reshape(grid,(/size(rwork1d1)/))
          end if

          ! Zonal wind
          call nemsio_writerecv(gfileo,'ugrd','mid layer',k,rwork1d,iret=iret)
          if (iret /= 0) call error_msg(trim(my_name),trim(filename),'ugrd','write',istop,iret)
          ! Meridional wind
          call nemsio_writerecv(gfileo,'vgrd','mid layer',k,rwork1d1,iret=iret)
          if (iret /= 0) call error_msg(trim(my_name),trim(filename),'vgrd','write',istop,iret)
       endif
    end do

!   Thermodynamic variable
    do k=1,grd%nsig
       call mpi_gatherv(tvsm(1,k),grd%ijn(mm1),mpi_rtype,&
            work1,grd%ijn,grd%displs_g,mpi_rtype,&
            mype_out,mpi_comm_world,ierror)
       if (mype == mype_out) then
          if(diff_res)then
             call nemsio_readrecv(gfile,'tmp','mid layer',k,rwork1d,iret=iret)
             if (iret /= 0) call error_msg(trim(my_name),trim(filename),'pres','read',istop,iret)
             grid_b=reshape(rwork1d,(/size(grid_b,1),size(grid_b,2)/))
             vector(1)=.false.
             call fill2_ns(grid_b,grid_c(:,:,1),latb+2,lonb)
             call g_egrid2agrid(p_low,grid_c,grid3,1,1,vector)
             do kk=1,grd%iglobal
                i=grd%ltosi(kk)
                j=grd%ltosj(kk)
                grid3(i,j,1)=work1(kk)-grid3(i,j,1)
             end do
             call g_egrid2agrid(p_high,grid3,grid_c,1,1,vector)
             do j=1,latb
                do i=1,lonb
                   grid_b(i,j)=grid_b(i,j)+grid_c(latb-j+2,i,1)
                end do
             end do
             rwork1d = reshape(grid_b,(/size(rwork1d)/))
          else
             call load_grid(work1,grid)
             rwork1d = reshape(grid,(/size(rwork1d)/))
          end if
          call nemsio_writerecv(gfileo,'tmp','mid layer',k,rwork1d,iret=iret)
          if (iret /= 0) call error_msg(trim(my_name),trim(filename),'tmp','write',istop,iret)
       endif
    end do

!   Specific humidity
    do k=1,grd%nsig
       call mpi_gatherv(qsm(1,k),grd%ijn(mm1),mpi_rtype,&
            work1,grd%ijn,grd%displs_g,mpi_rtype,&
            mype_out,mpi_comm_world,ierror)
       if (mype == mype_out) then
          if(diff_res)then
             call nemsio_readrecv(gfile,'spfh','mid layer',k,rwork1d,iret=iret)
             if (iret /= 0) call error_msg(trim(my_name),trim(filename),'pres','read',istop,iret)
             grid_b=reshape(rwork1d,(/size(grid_b,1),size(grid_b,2)/))
             vector(1)=.false.
             call fill2_ns(grid_b,grid_c(:,:,1),latb+2,lonb)
             call g_egrid2agrid(p_low,grid_c,grid3,1,1,vector)
             do kk=1,grd%iglobal
                i=grd%ltosi(kk)
                j=grd%ltosj(kk)
                grid3(i,j,1)=work1(kk)-grid3(i,j,1)
             end do
             call g_egrid2agrid(p_high,grid3,grid_c,1,1,vector)
             do j=1,latb
                do i=1,lonb
                   grid_b(i,j)=grid_b(i,j)+grid_c(latb-j+2,i,1)
                end do
             end do
             rwork1d = reshape(grid_b,(/size(rwork1d)/))
          else
             call load_grid(work1,grid)
             rwork1d = reshape(grid,(/size(rwork1d)/))
          end if
          call nemsio_writerecv(gfileo,'spfh','mid layer',k,rwork1d,iret=iret)
          if (iret /= 0) call error_msg(trim(my_name),trim(filename),'spfh','write',istop,iret)
       endif
    end do

!   Ozone
    do k=1,grd%nsig
       call mpi_gatherv(ozsm(1,k),grd%ijn(mm1),mpi_rtype,&
            work1,grd%ijn,grd%displs_g,mpi_rtype,&
            mype_out,mpi_comm_world,ierror)
       if (mype == mype_out) then
          if(diff_res)then
             call nemsio_readrecv(gfile,'o3mr','mid layer',k,rwork1d,iret=iret)
             if (iret /= 0) call error_msg(trim(my_name),trim(filename),'pres','read',istop,iret)
             grid_b=reshape(rwork1d,(/size(grid_b,1),size(grid_b,2)/))
             vector(1)=.false.
             call fill2_ns(grid_b,grid_c(:,:,1),latb+2,lonb)
             call g_egrid2agrid(p_low,grid_c,grid3,1,1,vector)
             do kk=1,grd%iglobal
                i=grd%ltosi(kk)
                j=grd%ltosj(kk)
                grid3(i,j,1)=work1(kk)-grid3(i,j,1)
             end do
             call g_egrid2agrid(p_high,grid3,grid_c,1,1,vector)
             do j=1,latb
                do i=1,lonb
                   grid_b(i,j)=grid_b(i,j)+grid_c(latb-j+2,i,1)
                end do
             end do
             rwork1d = reshape(grid_b,(/size(rwork1d)/))
          else
             call load_grid(work1,grid)
             rwork1d = reshape(grid,(/size(rwork1d)/))
          end if
          call nemsio_writerecv(gfileo,'o3mr','mid layer',k,rwork1d,iret=iret)
          if (iret /= 0) call error_msg(trim(my_name),trim(filename),'o3mr','write',istop,iret)
       endif
    end do
       
!   Cloud condensate mixing ratio
    if (ntracer>2 .or. ncloud>=1) then
       do k=1,grd%nsig
          call mpi_gatherv(cwsm(1,k),grd%ijn(mm1),mpi_rtype,&
               work1,grd%ijn,grd%displs_g,mpi_rtype,&
               mype_out,mpi_comm_world,ierror)
          if (mype == mype_out) then
             if(diff_res)then
                call nemsio_readrecv(gfile,'clwmr','mid layer',k,rwork1d,iret=iret)
                if (iret /= 0) call error_msg(trim(my_name),trim(filename),'pres','read',istop,iret)
                grid_b=reshape(rwork1d,(/size(grid_b,1),size(grid_b,2)/))
                vector(1)=.false.
                call fill2_ns(grid_b,grid_c(:,:,1),latb+2,lonb)
                call g_egrid2agrid(p_low,grid_c,grid3,1,1,vector)
                do kk=1,grd%iglobal
                   i=grd%ltosi(kk)
                   j=grd%ltosj(kk)
                   grid3(i,j,1)=work1(kk)-max(grid3(i,j,1),qcmin)
                end do
                call g_egrid2agrid(p_high,grid3,grid_c,1,1,vector)
                do j=1,latb
                   do i=1,lonb
                      grid_b(i,j)=grid_b(i,j)+grid_c(latb-j+2,i,1)
                   end do
                end do
                rwork1d = reshape(grid_b,(/size(rwork1d)/))
             else
                call load_grid(work1,grid)
                rwork1d = reshape(grid,(/size(rwork1d)/))
             endif
             call nemsio_writerecv(gfileo,'clwmr','mid layer',k,rwork1d,iret=iret)
             if (iret /= 0) call error_msg(trim(my_name),trim(filename),'clwmr','write',istop,iret)
          end if
       end do
    endif
!
! Deallocate local array
!
    if (mype==mype_out) then
       if(diff_res) deallocate(grid_b,grid_b2,grid_c,grid_c2,grid3,clons,slons)
       call nemsio_close(gfile,iret)
       if (iret /= 0) call error_msg(trim(my_name),trim(fname_ges),null,'close',istop,iret)

       call nemsio_close(gfileo,iret)
       if (iret /= 0) call error_msg(trim(my_name),trim(filename),null,'close',istop,iret)
!
! Deallocate local array
!
       deallocate(rwork1d,rwork1d1)
!
       write(6,'(a,'': atm anal written for lonb,latb,levs= '',3i6,'',valid hour= '',f4.1,'',idate= '',4i5)') &
          trim(my_name),lonb,latb,levs,fhour,odate
    endif

  end subroutine write_atm_

  subroutine write_sfc_ (filename,mype_sfc,dsfct)
!$$$  subprogram documentation block
!                .      .    .
! subprogram:    write_nemssfc --- Write surface analysis to file
!
!   prgmmr: Huang            org: np23                date: 2010-02-22
!
! abstract:     This routine writes the updated surface analysis.  At
!               this point (20101020) the only surface field update by 
!               the gsi is the skin temperature.  The current (20101020)
!               GDAS setup does use the updated surface file.  Rather,
!               the output from surface cycle is used as the surface
!               analysis for subsequent NEMS/GFS runs.
!
!               The routine gathers surface fields from subdomains, 
!               reformats the data records, and then writes each record
!               to the output file.  
!
!               Since the gsi only update the skin temperature, all
!               other surface fields are simply read from the guess
!               surface file and written to the analysis file.
!
! program history log:
!   2010-02-22  Huang    Initial version.  Based on write_gfssfc
!   2011-04-01  Huang    change type of buffer2, grid2 from single to r_kind
!   2013-10-25  todling - reposition ltosi and others to commvars
!
!   input argument list:
!     filename  - file to open and write to
!     dsfct     - delta skin temperature
!     mype_sfc  - mpi task to write output file
!
!   output argument list:
!
! attributes:
!   language: f90
!   machines: ibm RS/6000 SP; SGI Origin 2000; Compaq HP
!
!$$$ end documentation block

! !USES:
    use kinds, only: r_kind,i_kind,r_single
  
    use mpimod, only: mpi_rtype
    use mpimod, only: mpi_comm_world
    use mpimod, only: ierror
    use mpimod, only: mype
    
    use gridmod, only: nlat,nlon
    use gridmod, only: lat1,lon1
    use gridmod, only: lat2,lon2
    use gridmod, only: iglobal
    use gridmod, only: ijn
    use gridmod, only: displs_g
    use gridmod, only: itotsub
    use gridmod, only: rlats,rlons,rlats_sfc,rlons_sfc
    
    use general_commvars_mod, only: ltosi,ltosj

    use obsmod, only: iadate
    
    use constants, only: zero
    
    use nemsio_module, only:  nemsio_init,nemsio_open,nemsio_close,nemsio_readrecv
    use nemsio_module, only:  nemsio_gfile,nemsio_getfilehead
    use nemsio_module, only:  nemsio_readrec, nemsio_writerec, nemsio_writerecv

    implicit none

! !INPUT PARAMETERS:
    character(24)                    ,intent(in   ) :: filename  ! file to open and write to

    real(r_kind),dimension(lat2,lon2),intent(in   ) :: dsfct   ! delta skin temperature

    integer(i_kind)                  ,intent(in   ) :: mype_sfc ! mpi task to write output file

! !OUTPUT PARAMETERS:

!-------------------------------------------------------------------------

!   Declare local parameters
    character( 6),parameter:: fname_ges='sfcf06'
!   Declare local variables
    character(len=120) :: my_name = 'WRITE_NEMSSFC'
    character(len=1)   :: null = ' '
    integer(i_kind),dimension(7):: idate, jdate
    integer(i_kind),dimension(4):: odate
    integer(i_kind) :: i, j, ip1, jp1, ilat, ilon, jj, mm1
    integer(i_kind) :: nlatm2, n, nrec, lonb, latb, iret
    integer(i_kind) :: nfhour, nfminute, nfsecondn, nfsecondd
    integer(i_kind) :: istop = 105
    real(r_kind)    :: fhour

    real(r_kind),dimension(lat1,lon1):: sfcsub
    real(r_kind),dimension(nlon,nlat):: grid
    real(r_kind),dimension(max(iglobal,itotsub)):: sfcall
    real(r_kind),allocatable,dimension(:,:) :: tsea
    real(r_kind),allocatable,dimension(:)   :: rwork1d
    real(r_single),dimension(nlon,nlat):: buffer
    real(r_single),allocatable,dimension(:,:) :: buffer2,grid2

    type(nemsio_gfile) :: gfile, gfileo
!*****************************************************************************

!   Initialize local variables
    mm1=mype+1
    nlatm2=nlat-2

!   Gather skin temperature information from all tasks.  
    do j=1,lon1
       jp1 = j+1
       do i=1,lat1
          ip1 = i+1
          sfcsub(i,j)=dsfct(ip1,jp1)
       end do
    end do
    call mpi_gatherv(sfcsub,ijn(mm1),mpi_rtype,&
         sfcall,ijn,displs_g,mpi_rtype,mype_sfc,&
         mpi_comm_world,ierror)

!   Only MPI task mype_sfc writes the surface file.
    if (mype==mype_sfc) then

!      Reorder updated skin temperature to output format
       do i=1,iglobal
          ilon=ltosj(i)
          ilat=ltosi(i)
          grid(ilon,ilat)=sfcall(i)
       end do
       do j=1,nlat
          jj=nlat-j+1
          do i=1,nlon
             buffer(i,j)=grid(i,jj)
          end do
       end do

!      Read surface guess file
       call nemsio_init(iret=iret)
       if (iret /= 0) call error_msg(trim(my_name),null,null,'init',istop,iret)

       call nemsio_open(gfile,fname_ges,'read',iret=iret)
       if (iret /= 0) call error_msg(trim(my_name),trim(fname_ges),null,'open',istop,iret)
!
       call nemsio_getfilehead(gfile, nrec=nrec, idate=idate, dimx=lonb, &
          dimy=latb, nfhour=nfhour, nfminute=nfminute, nfsecondn=nfsecondn, &
          nfsecondd=nfsecondd, iret=iret)
!
!      Replace header record date with analysis time from iadate
!
       jdate(1) = iadate(1)  ! analysis year
       jdate(2) = iadate(2)  ! analysis month
       jdate(3) = iadate(3)  ! analysis day
       jdate(4) = iadate(4)  ! analysis hour
       jdate(5) = iadate(5)  ! analysis minute
       jdate(5) = 0          ! analysis minute
       jdate(6) = 0          ! analysis scaled seconds
       jdate(7) = idate(7)   ! analysis seconds multiplier

       nfhour=0       !  new forecast hour, zero at analysis time
       nfminute=0
       nfsecondn=0
       nfsecondd=100      ! default for denominator

       fhour    = zero
       odate(1) = jdate(4)  !hour
       odate(2) = jdate(2)  !month
       odate(3) = jdate(3)  !day
       odate(4) = jdate(1)  !year
!
! Start to write output sfc file : filename
!      open new output file with new header gfileo with "write" access. 
!      Use this call to update header as well
!
!
       gfileo=gfile      ! copy input header info to output header info
                         ! need to do this before nemsio_close(gfile)
       call nemsio_open(gfileo,filename,'write',iret=iret, idate=jdate, nfhour=nfhour,&
          nfminute=nfminute, nfsecondn=nfsecondn, nfsecondd=nfsecondd )
       if (iret /= 0) call error_msg(trim(my_name),trim(filename),null,'open',istop,iret)
!
!      First copy entire data from fname_ges to filename, then do selective update
!
       allocate(rwork1d(lonb*latb))
       allocate(buffer2(lonb,latb))
       allocate(grid2(lonb,latb))
       allocate(tsea(lonb,latb))

       do n = 1, nrec
         call nemsio_readrec (gfile, n,rwork1d,iret=iret)
         if ( iret /= 0 ) write(6,*) 'readrec  nrec = ', n, '  Status = ', iret
         call nemsio_writerec(gfileo,n,rwork1d,iret=iret)
         if ( iret /= 0 ) write(6,*) 'writerec nrec = ', n, '  Status = ', iret
       end do
!
! Only sea surface temperature will be updated in the SFC files
!

       call nemsio_readrecv(gfile,'tmp','sfc',1,rwork1d,iret=iret)
       if (iret /= 0) call error_msg(trim(my_name),trim(fname_ges),'tmp','read',istop,iret)
       tsea=reshape(rwork1d,(/size(tsea,1),size(tsea,2)/))

       if ( (latb /= nlatm2) .or. (lonb /= nlon) ) then
          write(6,*)trim(my_name),':  different grid dimensions analysis', &
             ' vs sfc. interpolating sfc temperature nlon,nlat-2=',nlon,  &
             nlatm2,' -vs- sfc file lonb,latb=',lonb,latb
          call intrp22(buffer, rlons,rlats,nlon,nlat, &
                       buffer2,rlons_sfc,rlats_sfc,lonb,latb)
       else
          do j=1,latb
             do i=1,lonb
                buffer2(i,j)=buffer(i,j+1)
             end do
          end do
       endif

       grid2 = tsea + buffer2
       rwork1d = reshape( grid2,(/size(rwork1d)/) )

       deallocate(buffer2)

!      update tsea record
       call nemsio_writerecv(gfileo,'tmp','sfc',1,rwork1d,iret=iret)
       if (iret /= 0) call error_msg(trim(my_name),trim(filename),'tmp','write',istop,iret)
       deallocate(rwork1d)

       call nemsio_close(gfile, iret=iret)
       if (iret /= 0) call error_msg(trim(my_name),trim(fname_ges),null,'close',istop,iret)

       call nemsio_close(gfileo,iret=iret)
       if (iret /= 0) call error_msg(trim(my_name),trim(filename),null,'close',istop,iret)

       write(6,'(a,'': sfc anal written for lonb,latb= '',2i6,'',valid hour= '',f4.1,'',idate= '',4i5)') &
          trim(my_name),lonb,latb,fhour,odate
    endif
  end subroutine write_sfc_

  subroutine write_sfc_nst_ (mype_so,dsfct)

!$$$  subprogram documentation block
!                .      .    .
! subprogram:    write_sfc_nst --- Write both sfc and nst surface analysis to file
!
!   prgmmr: Huang            org: np23                date: 2011-11-01
!
! abstract:     This routine writes the sfc & nst analysis files and is nst_gsi dependent.
!               Tr (foundation temperature), instead of skin temperature, is the analysis variable.
!               nst_gsi >  2: Tr analysis is on
!               nst_gsi <= 2: Tr analysis is off
!
!               The routine gathers Tr field from subdomains,
!               reformats the data records, and then writes each record
!               to the output files.
!
!               Since the gsi only update the Tr temperature, all
!               other fields in surface are simply read from the guess
!               files and written to the analysis file.
!
! program history log:
!   2011-11-01  Huang    initial version based on routine write_gfs_sfc_nst
!   2013-10-25  todling - reposition ltosi and others to commvars
!   2016-01-01  li      - update write_sfc_nst_ (nemsio) as for write_gfs_sfc_nst (sfcio)
!
!   input argument list:
!     dsfct     - delta skin temperature
!     mype_so   - mpi task to write output file
!
!   output argument list:
!
! attributes:
!   language: f90
!   machines: ibm RS/6000 SP; SGI Origin 2000; Compaq HP
!
!$$$ end documentation block

! !USES:
    use kinds, only: r_kind,i_kind,r_single
  
    use mpimod, only: mpi_rtype,mpi_itype
    use mpimod, only: mpi_comm_world
    use mpimod, only: ierror
    use mpimod, only: mype
    
    use gridmod, only: nlat,nlon
    use gridmod, only: lat1,lon1
    use gridmod, only: lat2,lon2
    use gridmod, only: nlat_sfc,nlon_sfc
    use gridmod, only: iglobal
    use gridmod, only: ijn
    use gridmod, only: displs_g
    use gridmod, only: itotsub
    
    use general_commvars_mod, only: ltosi,ltosj

    use obsmod, only: iadate
    
    use constants, only: zero,two,tfrozen,z_w_max
    use constants, only: zero_single
    
    use guess_grids, only: isli2
    use gsi_nstcouplermod, only: nst_gsi,zsea1,zsea2
    use gridmod, only: rlats,rlons,rlats_sfc,rlons_sfc

    use nemsio_module, only:  nemsio_init,nemsio_open,nemsio_close,nemsio_readrecv
    use nemsio_module, only:  nemsio_gfile,nemsio_getfilehead
    use nemsio_module, only:  nemsio_readrec, nemsio_writerec, nemsio_writerecv

    implicit none

! !INPUT PARAMETERS:

    real(r_kind),dimension(lat2,lon2),intent(in   ) :: dsfct     ! delta skin temperature
    integer(i_kind)                  ,intent(in   ) :: mype_so   ! mpi task to write output file

! !OUTPUT PARAMETERS:

!-------------------------------------------------------------------------

!   Declare local parameters
    character(6), parameter:: fname_sfcges = 'sfcf06'
    character(6), parameter:: fname_sfcgcy = 'sfcgcy'
    character(6), parameter:: fname_sfctsk = 'sfctsk'
    character(6), parameter:: fname_sfcanl = 'sfcanl'
    character(6), parameter:: fname_nstges = 'nstf06'
    character(6), parameter:: fname_nstanl = 'nstanl'
    character(6), parameter:: fname_dtfanl = 'dtfanl'

!   Declare local variables
    integer(i_kind), parameter:: io_dtfanl = 54
    integer(i_kind), parameter:: nprep=15
    real(r_kind),parameter :: houra = zero_single
    character(len=120) :: my_name = 'WRITE_SFC_NST'
    character(len=1)   :: null = ' '
    integer(i_kind),dimension(7):: idate, jdate
    integer(i_kind),dimension(4):: odate
    integer(i_kind) :: i, j, ip1, jp1, ilat, ilon, mm1
    integer(i_kind) :: lonb, latb, nlatm2, n, nrec_sfc, nrec_nst, iret
    integer(i_kind) :: lonb_nst, latb_nst
    integer(i_kind) :: nfhour, nfminute, nfsecondn, nfsecondd
    integer(i_kind) :: istop = 106
    real(r_kind)    :: fhour
    real(r_single)  :: r_zsea1,r_zsea2

    real(r_kind),    dimension(lat1,lon1):: dsfct_sub
    integer(i_kind), dimension(lat1,lon1):: isli_sub

    real(r_kind),    dimension(max(iglobal,itotsub)):: dsfct_all
    integer(i_kind), dimension(max(iglobal,itotsub)):: isli_all

    real(r_kind),    dimension(nlat,nlon):: dsfct_glb,dsfct_tmp
    integer(i_kind), dimension(nlat,nlon):: isli_glb,isli_tmp

    real(r_kind),    dimension(nlat_sfc,nlon_sfc)  :: dsfct_gsi
    integer(i_kind), dimension(nlat_sfc,nlon_sfc)  :: isli_gsi

    real(r_kind),    dimension(nlon_sfc,nlat_sfc-2):: dsfct_anl
    real(r_single),  dimension(nlon_sfc,nlat_sfc-2):: dtzm
    real(r_single),  dimension(nlat_sfc,nlon_sfc)  :: work

    real(r_single),   allocatable, dimension(:,:) :: tsea,xt,xs,xu,xv,xz,zm,xtts,xzts,dt_cool,z_c, &
                                                     c_0,c_d,w_0,w_d,d_conv,ifd,tref,qrain
    real(r_single),   allocatable, dimension(:,:) :: slmsk_ges,slmsk_anl
    real(r_single),   allocatable, dimension(:)   :: rwork1d

    type(nemsio_gfile) :: gfile_sfcges,gfile_sfcgcy,gfile_nstges,gfile_sfctsk,gfile_sfcanl,gfile_nstanl

!*****************************************************************************

!   Initialize local variables
    mm1=mype+1
    nlatm2=nlat-2
!
!   Extract the analysis increment and surface mask in subdomain without the buffer
!
    do j=1,lon1
       jp1 = j+1
       do i=1,lat1
          ip1 = i+1
          dsfct_sub(i,j) = dsfct(ip1,jp1)
          isli_sub (i,j) = isli2(ip1,jp1)
       end do
    end do
!
!   Gather global analysis increment and surface mask info from subdomains
!
    call mpi_gatherv(dsfct_sub,ijn(mm1),mpi_rtype,&
         dsfct_all,ijn,displs_g,mpi_rtype,mype_so ,&
         mpi_comm_world,ierror)

    call mpi_gatherv(isli_sub,ijn(mm1),mpi_itype,&
         isli_all,ijn,displs_g,mpi_itype,mype_so ,&
         mpi_comm_world,ierror)

!   Only MPI task mype_so  writes the surface file.
    if (mype==mype_so ) then

      write(*,'(a,5(1x,a6))') 'write_nems_sfc_nst:',fname_sfcges,fname_nstges,fname_sfctsk,fname_sfcanl,fname_nstanl
!
!     get Tf analysis increment and surface mask at analysis (lower resolution) grids
!
      do i=1,iglobal
         ilon=ltosj(i)
         ilat=ltosi(i)
         dsfct_glb(ilat,ilon) = dsfct_all(i)
         isli_glb (ilat,ilon) = isli_all (i)
      end do
!
!      write dsfct_anl to a data file for later use (at eupd step at present)
!
       open(io_dtfanl,file=fname_dtfanl,form='unformatted')
       write(io_dtfanl) nlon,nlat
       write(io_dtfanl) dsfct_glb
       write(io_dtfanl) isli_glb

!      Initiate nemsio
       call nemsio_init(iret=iret)
       if (iret /= 0) call error_msg(trim(my_name),null,null,'init',istop,iret)

!      open nsst guess file
       call nemsio_open(gfile_nstges,trim(fname_nstges),'read',iret=iret)
       if (iret /= 0) call error_msg(trim(my_name),trim(fname_nstges),null,'open',istop,iret)
!      open surface guess file
       call nemsio_open(gfile_sfcges,trim(fname_sfcges),'read',iret=iret)
       if (iret /= 0) call error_msg(trim(my_name),trim(fname_sfcges),null,'open',istop,iret)
!      open surface gcycle file
       call nemsio_open(gfile_sfcgcy,trim(fname_sfcgcy),'read',iret=iret)
       if (iret /= 0) call error_msg(trim(my_name),trim(fname_sfcgcy),null,'open',istop,iret)

!      read a few surface guess file header records
       call nemsio_getfilehead(gfile_sfcges, nrec=nrec_sfc, idate=idate, &
          dimx=lonb, dimy=latb, nfhour=nfhour, nfminute=nfminute, &
          nfsecondn=nfsecondn, nfsecondd=nfsecondd, iret=iret)

!      read some nsst guess file header records (dimensions)
       call nemsio_getfilehead(gfile_nstges, nrec=nrec_nst, dimx=lonb_nst,dimy=latb_nst,iret=iret)

       write(6,*) 'nrec_sfc, nrec_nst = ',nrec_sfc, nrec_nst

!      check the dimensions consistency in sfc, nst files and the used.
       if ( latb /= latb_nst .or. lonb /= lonb_nst ) then
          write(6,*) 'Inconsistent dimension for sfc & nst files. latb,lonb : ',latb,lonb, &
                     'latb_nst,lonb_nst : ',latb_nst,lonb_nst
          call stop2(80)
       endif

       if ( nlat_sfc /= latb+2 .or. nlon_sfc /= lonb ) then
          write(6,*) 'Inconsistent dimension for used and read. nlat_sfc,nlon_sfc : ',nlat_sfc,nlon_sfc, &
                     'latb+2,lonb :',latb+2,lonb
          call stop2(81)
       endif
!      
       allocate(slmsk_ges(lonb,latb),slmsk_anl(lonb,latb))
       allocate(rwork1d(lonb*latb))

!      read slmsk in fname_sfcges to get slmsk_ges
       call nemsio_readrecv(gfile_sfcges, 'land', 'sfc', 1, rwork1d, iret=iret)
       if (iret /= 0) call error_msg(trim(my_name),trim(fname_sfcges),'land','read',istop,iret)
       slmsk_ges=reshape(rwork1d,(/size(slmsk_ges,1),size(slmsk_ges,2)/))

!      read slmsk in fname_sfcgcy to get slmsk_anl
       call nemsio_readrecv(gfile_sfcgcy, 'land', 'sfc', 1, rwork1d, iret=iret)
       if (iret /= 0) call error_msg(trim(my_name),trim(fname_sfcgcy),'land','read',istop,iret)
       slmsk_anl=reshape(rwork1d,(/size(slmsk_anl,1),size(slmsk_anl,2)/))
!
!      Replace header record date with analysis time from iadate
!
       jdate(1) = iadate(1)  ! analysis year
       jdate(2) = iadate(2)  ! analysis month
       jdate(3) = iadate(3)  ! analysis day
       jdate(4) = iadate(4)  ! analysis hour
       jdate(5) = iadate(5)  ! analysis minute
       jdate(5) = 0          ! analysis minute
       jdate(6) = 0          ! analysis scaled seconds
       jdate(7) = idate(7)   ! analysis seconds multiplier

       nfhour=0              !  new forecast hour, zero at analysis time
       nfminute=0
       nfsecondn=0
       nfsecondd=100         ! default for denominator

       fhour    = zero
       odate(1) = jdate(4)   !hour
       odate(2) = jdate(2)   !month
       odate(3) = jdate(3)   !day
       odate(4) = jdate(1)   !year

       if ( (latb /= nlatm2) .or. (lonb /= nlon) ) then
          write(6,*)'WRITE_NEMSIO_SFC_NST:  different grid dimensions analysis vs sfc. interpolating sfc temperature  ',&
               ', nlon,nlat-2=',nlon,nlatm2,' -vs- sfc file lonb,latb=',lonb,latb
          write(6,*) ' WRITE_NEMSIO_SFC_NST, nlon_sfc,nlat_sfc : ',  nlon_sfc,nlat_sfc
!
!         Get the expanded values for a surface type (0 = water now) and the new mask
!
          call int2_msk_glb_prep(dsfct_glb,isli_glb,dsfct_tmp,isli_tmp,nlat,nlon,0,nprep)
!
!         Get updated/analysis surface mask info from sfcgcy file
!
          call tran_gfssfc(slmsk_anl,work,lonb,latb)
          do j=1,lonb
             do i=1,latb+2
                isli_gsi(i,j) = nint(work(i,j))
             end do
          end do
!
!         Interpolate dsfct_tmp(nlat,nlon) to dsfct_gsi(nlat_sfc,nlon_sfc) with surface mask accounted
!
          call int22_msk_glb(dsfct_tmp,isli_tmp,rlats,rlons,nlat,nlon, &
                             dsfct_gsi,isli_gsi,rlats_sfc,rlons_sfc,nlat_sfc,nlon_sfc,0)
!
!         transform the dsfct_gsi(latb+2,lonb) to dsfct_anl(lonb,latb) for sfc file format
!
          do j = 1, latb
             do i = 1, lonb
                dsfct_anl(i,j) = dsfct_gsi(latb+2-j,i)
             end do
          end do

       else
!
!         transform the dsfct_glb(nlat,nlon) to dsfct_anl(lonb,latb) for sfc file
!         format when nlat == latb-2 & nlon = lonb
!
          do j=1,latb
             do i=1,lonb
                dsfct_anl(i,j)=dsfct_glb(latb+1-j,i)
             end do
          end do
       endif                 ! if ( (latb /= nlatm2) .or. (lonb /= nlon) ) then

!
! Start to write output sfc file : fname_sfcanl & fname_nstanl
!      open new output file with new header gfile_sfcanl and gfile_nstanl with "write" access. 
!      Use this call to update header as well
!
!      copy input header info to output header info for sfcanl, need to do this before nemsio_close(gfile)
! 
       gfile_sfcanl=gfile_sfcgcy         
!      open nemsio sfcanl                                        
       call nemsio_open(gfile_sfcanl,trim(fname_sfcanl),'write',iret=iret, idate=jdate, nfhour=nfhour,&
          nfminute=nfminute, nfsecondn=nfsecondn, nfsecondd=nfsecondd )
       if (iret /= 0) call error_msg(trim(my_name),trim(fname_sfcanl),null,'open',istop,iret)

       gfile_sfctsk=gfile_sfcgcy         
!      open nemsio sfctsk                                        
       call nemsio_open(gfile_sfctsk,trim(fname_sfctsk),'write',iret=iret, idate=jdate, nfhour=nfhour,&
          nfminute=nfminute, nfsecondn=nfsecondn, nfsecondd=nfsecondd )
       if (iret /= 0) call error_msg(trim(my_name),trim(fname_sfctsk),null,'open',istop,iret)
!
!      copy input header info to output header info for nstanl, need to do this before nemsio_close(gfile)
! 
       gfile_nstanl=gfile_nstges       
!      open nemsio nstanl                                        
       call nemsio_open(gfile_nstanl,trim(fname_nstanl),'write',iret=iret, idate=jdate, nfhour=nfhour,&
          nfminute=nfminute, nfsecondn=nfsecondn, nfsecondd=nfsecondd )
       if (iret /= 0) call error_msg(trim(my_name),trim(fname_nstanl),null,'open',istop,iret)
! Allocate work array (rwork1d) and tsea in sfc file
       allocate(tsea(lonb,latb))

! Allocate nsst variables
       allocate(xt(lonb,latb))
       allocate(xs(lonb,latb))
       allocate(xu(lonb,latb))
       allocate(xv(lonb,latb))
       allocate(xz(lonb,latb))
       allocate(zm(lonb,latb))
       allocate(xtts(lonb,latb))
       allocate(xzts(lonb,latb))
       allocate(dt_cool(lonb,latb))
       allocate(z_c(lonb,latb))
       allocate(c_0(lonb,latb))
       allocate(c_d(lonb,latb))
       allocate(w_0(lonb,latb))
       allocate(w_d(lonb,latb))
       allocate(d_conv(lonb,latb))
       allocate(ifd(lonb,latb))
       allocate(tref(lonb,latb))
       allocate(qrain(lonb,latb))
!
!      First copy entire data from sfcgcy to fname_anl, then do selective update
!
!      read the nrec_sfc variables from sfcgcy and then write then to sfcanl
!
       do n = 1, nrec_sfc
          call nemsio_readrec(gfile_sfcgcy,n,rwork1d,iret=iret)
          if ( iret /= 0 ) write(6,*) 'readrec for gfile_sfcgcy,  nrec_sfc = ', n, '  Status = ', iret
          call nemsio_writerec(gfile_sfcanl,n,rwork1d,iret=iret)
          if ( iret /= 0 ) write(6,*) 'writerec for gfile_sfcanl, nrec_sfc = ', n, '  Status = ', iret
          call nemsio_writerec(gfile_sfctsk,n,rwork1d,iret=iret)
          if ( iret /= 0 ) write(6,*) 'writerec for gfile_sfctsk, nrec_sfc = ', n, '  Status = ', iret
       end do

       write(*,*) 'read gfile_sfcgcy, and the write to gfile_sfcanl, gfile_sfctsk' 
!
!      For sfcanl, Only tsea (sea surface temperature) will be updated in the SFC
!                  Need values from nstges for tref update
!      read tsea from sfcges
       call nemsio_readrecv(gfile_sfcges,'tmp','sfc',1,rwork1d,iret=iret)
       if (iret /= 0) call error_msg(trim(my_name),trim(fname_sfcges),'tmp','read',istop,iret)
       tsea=reshape(rwork1d,(/size(tsea,1),size(tsea,2)/))

!      For nstanl, Only tref (foundation temperature) is updated by analysis
!                  others are updated for snow melting case  
!      read 18 nsst variables from nstges
! xt
       call nemsio_readrecv(gfile_nstges, 'xt',    'sfc', 1, rwork1d, iret=iret)
       if (iret /= 0) call error_msg(trim(my_name),trim(fname_nstges),'xt','read',istop,iret)
       xt=reshape(rwork1d,(/size(xt,1),size(xt,2)/))
! xs 
       call nemsio_readrecv(gfile_nstges, 'xs',    'sfc', 1, rwork1d, iret=iret)
       if (iret /= 0) call error_msg(trim(my_name),trim(fname_nstges),'xs','read',istop,iret)
       xs=reshape(rwork1d,(/size(xs,1),size(xs,2)/))
! xu
       call nemsio_readrecv(gfile_nstges, 'xu',    'sfc', 1, rwork1d, iret=iret)
       if (iret /= 0) call error_msg(trim(my_name),trim(fname_nstges),'xu','read',istop,iret)
       xu=reshape(rwork1d,(/size(xu,1),size(xu,2)/))
! xv
       call nemsio_readrecv(gfile_nstges, 'xv',    'sfc', 1, rwork1d, iret=iret)
       if (iret /= 0) call error_msg(trim(my_name),trim(fname_nstges),'xv','read',istop,iret)
       xv=reshape(rwork1d,(/size(xv,1),size(xv,2)/))
! xz
       call nemsio_readrecv(gfile_nstges, 'xz',    'sfc', 1, rwork1d, iret=iret)
       if (iret /= 0) call error_msg(trim(my_name),trim(fname_nstges),'xz','read',istop,iret)
       xz=reshape(rwork1d,(/size(xz,1),size(xz,2)/))
! zm
       call nemsio_readrecv(gfile_nstges, 'zm',    'sfc', 1, rwork1d, iret=iret)
       if (iret /= 0) call error_msg(trim(my_name),trim(fname_nstges),'zm','read',istop,iret)
       zm=reshape(rwork1d,(/size(zm,1),size(zm,2)/))
! xtts
       call nemsio_readrecv(gfile_nstges, 'xtts',    'sfc', 1, rwork1d, iret=iret)
       if (iret /= 0) call error_msg(trim(my_name),trim(fname_nstges),'xtts','read',istop,iret)
       xtts=reshape(rwork1d,(/size(xtts,1),size(xtts,2)/))
! xzts
       call nemsio_readrecv(gfile_nstges, 'xzts',    'sfc', 1, rwork1d, iret=iret)
       if (iret /= 0) call error_msg(trim(my_name),trim(fname_nstges),'xzts','read',istop,iret)
       xzts=reshape(rwork1d,(/size(xzts,1),size(xzts,2)/))
! dt_cool
       call nemsio_readrecv(gfile_nstges, 'dtcool','sfc', 1, rwork1d, iret=iret)
       if (iret /= 0) call error_msg(trim(my_name),trim(fname_nstges),'dt_cool','read',istop,iret)
       dt_cool=reshape(rwork1d,(/size(dt_cool,1),size(dt_cool,2)/))
! z_c
       call nemsio_readrecv(gfile_nstges, 'zc','sfc', 1, rwork1d, iret=iret)
       if (iret /= 0) call error_msg(trim(my_name),trim(fname_nstges),'zc','read',istop,iret)
       z_c=reshape(rwork1d,(/size(z_c,1),size(z_c,2)/))
! c_0
       call nemsio_readrecv(gfile_nstges, 'c0','sfc', 1, rwork1d, iret=iret)
       if (iret /= 0) call error_msg(trim(my_name),trim(fname_nstges),'c0','read',istop,iret)
       c_0=reshape(rwork1d,(/size(c_0,1),size(c_0,2)/))
! c_d
       call nemsio_readrecv(gfile_nstges, 'cd','sfc', 1, rwork1d, iret=iret)
       if (iret /= 0) call error_msg(trim(my_name),trim(fname_nstges),'cd','read',istop,iret)
       c_d=reshape(rwork1d,(/size(c_d,1),size(c_d,2)/))
! w_0
       call nemsio_readrecv(gfile_nstges, 'w0','sfc', 1, rwork1d, iret=iret)
       if (iret /= 0) call error_msg(trim(my_name),trim(fname_nstges),'w0','read',istop,iret)
       w_0=reshape(rwork1d,(/size(w_0,1),size(w_0,2)/))
! w_d
       call nemsio_readrecv(gfile_nstges, 'wd','sfc', 1, rwork1d, iret=iret)
       if (iret /= 0) call error_msg(trim(my_name),trim(fname_nstges),'wd','read',istop,iret)
       w_d=reshape(rwork1d,(/size(w_d,1),size(w_d,2)/))
! tref
       call nemsio_readrecv(gfile_nstges, 'tref',  'sfc', 1, rwork1d, iret=iret)
       if (iret /= 0) call error_msg(trim(my_name),trim(fname_nstges),'tref','read',istop,iret)
       tref=reshape(rwork1d,(/size(tref,1),size(tref,2)/))
! d_conv
       call nemsio_readrecv(gfile_nstges, 'dconv',  'sfc', 1, rwork1d, iret=iret)
       if (iret /= 0) call error_msg(trim(my_name),trim(fname_nstges),'dconv','read',istop,iret)
       d_conv=reshape(rwork1d,(/size(d_conv,1),size(d_conv,2)/))
! ifd
       call nemsio_readrecv(gfile_nstges, 'ifd',  'sfc', 1, rwork1d, iret=iret)
       if (iret /= 0) call error_msg(trim(my_name),trim(fname_nstges),'ifd','read',istop,iret)
       ifd=reshape(rwork1d,(/size(ifd,1),size(ifd,2)/))
! qrain
       call nemsio_readrecv(gfile_nstges, 'qrain',  'sfc', 1, rwork1d, iret=iret)
       if (iret /= 0) call error_msg(trim(my_name),trim(fname_nstges),'qrain','read',istop,iret)
       qrain=reshape(rwork1d,(/size(qrain,1),size(qrain,2)/))
!
!      update tref (in nst file) & tsea (in the surface file) when Tr analysis is on
!      reset NSSTM variables for new open water grids
!
       if ( nst_gsi > 2 ) then
!
!         For the new open water (sea ice just melted) grids, (1) set dsfct_anl = zero; (2) reset the NSSTM variables
!
!         Notes: slmsk_ges is the mask of the background
!                slmsk_anl is the mask of the analysis 
!
          where ( slmsk_anl(:,:) == zero .and. slmsk_ges(:,:) == two )

            dsfct_anl(:,:)        = zero

            xt(:,:)      = zero
            xs(:,:)      = zero
            xu(:,:)      = zero
            xv(:,:)      = zero
            xz(:,:)      = z_w_max
            zm(:,:)      = zero
            xtts(:,:)    = zero
            xzts(:,:)    = zero
            dt_cool(:,:) = zero
            z_c(:,:)     = zero
            c_0(:,:)     = zero
            c_d(:,:)     = zero
            w_0(:,:)     = zero
            w_d(:,:)     = zero
            d_conv(:,:)  = zero
            ifd(:,:)     = zero
            tref(:,:)    = tfrozen
            qrain(:,:)   = zero
          end where
!
!         update analysis variable: Tref (foundation temperature) for nst file
!
          where ( slmsk_anl(:,:) == zero )
             tref(:,:) = max(tref(:,:) + dsfct_anl(:,:),tfrozen)
          elsewhere
             tref(:,:) = tsea(:,:)
          end where
!
!         update SST: tsea for sfc file with NSST profile
!
          r_zsea1 = 0.001_r_single*real(zsea1)
          r_zsea2 = 0.001_r_single*real(zsea2)
          call dtzm_2d(xt,xz,dt_cool,z_c,slmsk_anl,r_zsea1,r_zsea2,lonb,latb,dtzm)

          where ( slmsk_anl(:,:) == zero )
             tsea(:,:) = max(tref(:,:) + dtzm(:,:), tfrozen)
          end where

       else          ! when (nst_gsi <= 2)

          do j=1,latb
             do i=1,lonb
                tref(i,j) = tsea(i,j)  ! keep tref as tsea before analysis
             end do
          end do
!
!         For the new open water (sea ice just melted) grids, reset the NSSTM variables
!
          where ( slmsk_anl(:,:) == zero .and. slmsk_ges(:,:) == two )

            xt(:,:)      = zero
            xs(:,:)      = zero
            xu(:,:)      = zero
            xv(:,:)      = zero
            xz(:,:)      = z_w_max
            zm(:,:)      = zero
            xtts(:,:)    = zero
            xzts(:,:)    = zero
            dt_cool(:,:) = zero
            z_c(:,:)     = zero
            c_0(:,:)     = zero
            c_d(:,:)     = zero
            w_0(:,:)     = zero
            w_d(:,:)     = zero
            d_conv(:,:)  = zero
            ifd(:,:)     = zero
            tref(:,:)    = tfrozen
            qrain(:,:)   = zero
          end where
!
!         update tsea when NO Tf analysis
!
          do j=1,latb
             do i=1,lonb
                tsea(i,j) = max(tsea(i,j) + dsfct_anl(i,j),tfrozen)
             end do
          end do

       endif                   ! if ( nst_gsi > 2 ) then
!
!      update tsea record in sfcanl
!
       rwork1d = reshape(tsea, (/size(rwork1d)/) )
       call nemsio_writerecv(gfile_sfcanl,'tmp','sfc',1,rwork1d,iret=iret)
       if (iret /= 0) call error_msg(trim(my_name),trim(fname_sfcanl),'tmp','write',istop,iret)
       write(6,100) fname_sfcanl,lonb,latb,houra,iadate(1:4),iret
100    format(' WRITE_NEMSIO_SFC_NST:  update tsea in ',a6,2i6,1x,f4.1,4(i4,1x),' with iret=',i2)
!
!      update tsea record in sfctsk
!
       rwork1d = reshape(tsea, (/size(rwork1d)/) )
       call nemsio_writerecv(gfile_sfctsk,'tmp','sfc',1,rwork1d,iret=iret)
       if (iret /= 0) call error_msg(trim(my_name),trim(fname_sfctsk),'tmp','write',istop,iret)
       write(6,101) fname_sfctsk,lonb,latb,houra,iadate(1:4),iret
101    format(' WRITE_NEMSIO_SFC_NST:  update tsea in ',a6,2i6,1x,f4.1,4(i4,1x),' with iret=',i2)
!
!      update nsst records in nstanl
!
! slmsk
       rwork1d = reshape( slmsk_anl,(/size(rwork1d)/) )
       call nemsio_writerecv(gfile_nstanl,'slmsk','sfc',1,rwork1d,iret=iret)
       if (iret /= 0) call error_msg(trim(my_name),trim(fname_nstanl),'slmsk','write',istop,iret)
! xt
       rwork1d = reshape( xt,(/size(rwork1d)/) )
       call nemsio_writerecv(gfile_nstanl,'xt','sfc',1,rwork1d,iret=iret)
       if (iret /= 0) call error_msg(trim(my_name),trim(fname_nstanl),'xt','write',istop,iret)
! xs
       rwork1d = reshape( xs,(/size(rwork1d)/) )
       call nemsio_writerecv(gfile_nstanl,'xs','sfc',1,rwork1d,iret=iret)
       if (iret /= 0) call error_msg(trim(my_name),trim(fname_nstanl),'xs','write',istop,iret)
! xu
       rwork1d = reshape( xu,(/size(rwork1d)/) )
       call nemsio_writerecv(gfile_nstanl,'xu','sfc',1,rwork1d,iret=iret)
       if (iret /= 0) call error_msg(trim(my_name),trim(fname_nstanl),'xu','write',istop,iret)
! xv
       rwork1d = reshape( xv,(/size(rwork1d)/) )
       call nemsio_writerecv(gfile_nstanl,'xv','sfc',1,rwork1d,iret=iret)
       if (iret /= 0) call error_msg(trim(my_name),trim(fname_nstanl),'xv','write',istop,iret)
! xz
       rwork1d = reshape( xz,(/size(rwork1d)/) )
       call nemsio_writerecv(gfile_nstanl,'xz','sfc',1,rwork1d,iret=iret)
       if (iret /= 0) call error_msg(trim(my_name),trim(fname_nstanl),'xz','write',istop,iret)
! zm
       rwork1d = reshape( zm,(/size(rwork1d)/) )
       call nemsio_writerecv(gfile_nstanl,'zm','sfc',1,rwork1d,iret=iret)
       if (iret /= 0) call error_msg(trim(my_name),trim(fname_nstanl),'zm','write',istop,iret)
! xtts
       rwork1d = reshape( xtts,(/size(rwork1d)/) )
       call nemsio_writerecv(gfile_nstanl,'xtts','sfc',1,rwork1d,iret=iret)
       if (iret /= 0) call error_msg(trim(my_name),trim(fname_nstanl),'xtts','write',istop,iret)
! xzts
       rwork1d = reshape( xzts,(/size(rwork1d)/) )
       call nemsio_writerecv(gfile_nstanl,'xzts','sfc',1,rwork1d,iret=iret)
       if (iret /= 0) call error_msg(trim(my_name),trim(fname_nstanl),'xzts','write',istop,iret)
! z_0
       rwork1d = reshape( dt_cool,(/size(rwork1d)/) )
       call nemsio_writerecv(gfile_nstanl,'dtcool','sfc',1,rwork1d,iret=iret)
       if (iret /= 0) call error_msg(trim(my_name),trim(fname_nstanl),'dtcool','write',istop,iret)
! z_c
       rwork1d = reshape( z_c,(/size(rwork1d)/) )
       call nemsio_writerecv(gfile_nstanl,'zc','sfc',1,rwork1d,iret=iret)
       if (iret /= 0) call error_msg(trim(my_name),trim(fname_nstanl),'zc','write',istop,iret)
! c_0
       rwork1d = reshape( c_0,(/size(rwork1d)/) )
       call nemsio_writerecv(gfile_nstanl,'c0','sfc',1,rwork1d,iret=iret)
       if (iret /= 0) call error_msg(trim(my_name),trim(fname_nstanl),'c0','write',istop,iret)
! c_d
       rwork1d = reshape( c_d,(/size(rwork1d)/) )
       call nemsio_writerecv(gfile_nstanl,'cd','sfc',1,rwork1d,iret=iret)
       if (iret /= 0) call error_msg(trim(my_name),trim(fname_nstanl),'cd','write',istop,iret)
! w_0
       rwork1d = reshape( w_0,(/size(rwork1d)/) )
       call nemsio_writerecv(gfile_nstanl,'w0','sfc',1,rwork1d,iret=iret)
       if (iret /= 0) call error_msg(trim(my_name),trim(fname_nstanl),'w0','write',istop,iret)
! w_d
       rwork1d = reshape( w_d,(/size(rwork1d)/) )
       call nemsio_writerecv(gfile_nstanl,'wd','sfc',1,rwork1d,iret=iret)
       if (iret /= 0) call error_msg(trim(my_name),trim(fname_nstanl),'wd','write',istop,iret)
! d_conv
       rwork1d = reshape( d_conv,(/size(rwork1d)/) )
       call nemsio_writerecv(gfile_nstanl,'dconv','sfc',1,rwork1d,iret=iret)
       if (iret /= 0) call error_msg(trim(my_name),trim(fname_nstanl),'dconv','write',istop,iret)
! ifd
       rwork1d = reshape( ifd,(/size(rwork1d)/) )
       call nemsio_writerecv(gfile_nstanl,'ifd','sfc',1,rwork1d,iret=iret)
       if (iret /= 0) call error_msg(trim(my_name),trim(fname_nstanl),'ifd','write',istop,iret)
! tref
       rwork1d = reshape( tref,(/size(rwork1d)/) )
       call nemsio_writerecv(gfile_nstanl,'tref','sfc',1,rwork1d,iret=iret)
       if (iret /= 0) call error_msg(trim(my_name),trim(fname_nstanl),'tref','write',istop,iret)
! qrain
       rwork1d = reshape( qrain,(/size(rwork1d)/) )
       call nemsio_writerecv(gfile_nstanl,'qrain','sfc',1,rwork1d,iret=iret)
       if (iret /= 0) call error_msg(trim(my_name),trim(fname_nstanl),'qrain','write',istop,iret)

       write(6,200) fname_nstanl,lonb,latb,houra,iadate(1:4),iret
200    format(' WRITE_NEMSIO_SFC_NST:  update variables in ',a6,2i6,1x,f4.1,4(i4,1x),' with iret=',i2)

       deallocate(xt,xs,xu,xv,xz,zm,xtts,xzts,dt_cool,z_c,c_0,c_d,w_0,w_d,d_conv,ifd,tref,qrain)
       deallocate(rwork1d)

       call nemsio_close(gfile_sfcges, iret=iret)
       if (iret /= 0) call error_msg(trim(my_name),trim(fname_sfcges),null,'close',istop,iret)

       call nemsio_close(gfile_sfcgcy, iret=iret)
       if (iret /= 0) call error_msg(trim(my_name),trim(fname_sfcgcy),null,'close',istop,iret)

       call nemsio_close(gfile_nstges, iret=iret)
       if (iret /= 0) call error_msg(trim(my_name),trim(fname_nstges),null,'close',istop,iret)

       call nemsio_close(gfile_sfcanl,iret=iret)
       if (iret /= 0) call error_msg(trim(my_name),trim(fname_sfcanl),null,'close',istop,iret)

       call nemsio_close(gfile_nstanl,iret=iret)
       if (iret /= 0) call error_msg(trim(my_name),trim(fname_nstanl),null,'close',istop,iret)

       call nemsio_close(gfile_sfctsk,iret=iret)
       if (iret /= 0) call error_msg(trim(my_name),trim(fname_sfctsk),null,'close',istop,iret)

       write(6,'(a,'': nemsio sfc_nst anal written for lonb,latb= '',2i6,'',valid hour= '',f4.1,'',idate= '',4i5)') &
          trim(my_name),lonb,latb,fhour,odate
    endif
  end subroutine write_sfc_nst_

  subroutine error_msg_(sub_name,file_name,var_name,action,stop_code,error_code)
    use mpimod, only: mype
    use kinds, only: i_kind
    implicit none

    character(len=*), intent(in) :: sub_name,file_name,var_name,action
    integer(i_kind),  intent(in) :: stop_code, error_code

    if ( mype == 0 ) then
       select case (trim(action))
       case('init')
          write(6,'(a,'':  problem with nemsio_init, Status = '', i3)') &
             trim(sub_name), error_code
       case('open')
          write(6,'(a,'':  problem opening file '',a,'', Status = '', i3)') &
             trim(sub_name), trim(file_name), error_code
       case('close')
          write(6,'(a,'':  problem closing file '',a,'', Status = '', i3)') &
             trim(sub_name), trim(file_name), error_code
       case default
          write(6,'(a,'':  ***ERROR*** '',a,tr1,a,'',variable = '',a,'',Status = '',i3)') &
             trim(sub_name),trim(action),trim(file_name),trim(var_name),error_code
       end select
     end if
     if ( stop_code /= 0 ) call stop2(stop_code)
  end subroutine error_msg_

  subroutine intrp22(a,rlons_a,rlats_a,nlon_a,nlat_a, &
                     b,rlons_b,rlats_b,nlon_b,nlat_b)
!$$$  subprogram documentation block
!                .      .    .
! subprogram:    intrp22 --- interpolates from one 2-d grid to another 2-d grid 
!                            like analysis to surface grid or vice versa
!   prgrmmr:     li -  initial version; org: np2
!
! abstract:      This routine interpolates a grid to b grid 
!
! program history log:
!
!   input argument list:
!     rlons_a - longitudes of input array
!     rlats_a - latitudes of input array
!     nlon_a  - number of longitude of input array
!     nlat_a  - number of latitude of input array
!     rlons_b - longitudes of output array
!     rlats_b - latitudes of output array
!     nlon_b  - number of longitude of output array
!     nlat_b  - number of latitude of output array
!     a       - input values 
!
!   output argument list:
!     b       - output values
!
! attributes:
!   language: f90
!   machines: ibm RS/6000 SP; SGI Origin 2000; Compaq HP
!
!$$$ end documentation block

! !USES:
    use kinds, only: r_kind,i_kind,r_single
    use constants, only: zero,one
    
    implicit none

! !INPUT PARAMETERS:
    integer(i_kind)                 ,intent(in   ) :: nlon_a,nlat_a,nlon_b,nlat_b
    real(r_kind), dimension(nlon_a) ,intent(in   ) :: rlons_a
    real(r_kind), dimension(nlat_a) ,intent(in   ) :: rlats_a
    real(r_kind), dimension(nlon_b) ,intent(in   ) :: rlons_b
    real(r_kind), dimension(nlat_b) ,intent(in   ) :: rlats_b

    real(r_single), dimension(nlon_a,nlat_a),intent(in   ) :: a  

! !OUTPUT PARAMETERS:
    real(r_single), dimension(nlon_b,nlat_b),intent(  out) :: b 

!   Declare local variables
    integer(i_kind) i,j,ix,iy,ixp,iyp
    real(r_kind) dx1,dy1,dx,dy,w00,w01,w10,w11,bout,dlat,dlon

!*****************************************************************************

    b=zero
!   Loop over all points to get interpolated value
    do j=1,nlat_b
       dlat=rlats_b(j)
       call grdcrd1(dlat,rlats_a,nlat_a,1)
       iy=int(dlat)
       iy=min(max(1,iy),nlat_a)
       dy  =dlat-iy
       dy1 =one-dy
       iyp=min(nlat_a,iy+1)

       do i=1,nlon_b
          dlon=rlons_b(i)
          call grdcrd1(dlon,rlons_a,nlon_a,1)
          ix=int(dlon)
          dx  =dlon-ix
          dx=max(zero,min(dx,one))
          dx1 =one-dx
          w00=dx1*dy1; w10=dx1*dy; w01=dx*dy1; w11=dx*dy

          ix=min(max(0,ix),nlon_a)
          ixp=ix+1
          if(ix==0) ix=nlon_a
          if(ixp==nlon_a+1) ixp=1
          bout=w00*a(ix,iy)+w01*a(ix,iyp)+w10*a(ixp,iy)+w11*a(ixp,iyp)
          b(i,j)=bout

       end do
    end do

    
!   End of routine
    return
  end subroutine intrp22

  subroutine tran_gfssfc(ain,aout,lonb,latb)
!$$$  subprogram documentation block
!                .      .    .                                       .
! subprogram:    tran_gfssfc     transform gfs surface file to analysis grid
!   prgmmr: derber          org: np2                date: 2003-04-10
!
! abstract: transform gfs surface file to analysis grid
!
! program history log:
!   2012-31-38  derber  - initial routine
!
!   input argument list:
!     ain      - input surface record on processor iope
!     lonb     - input number of longitudes
!     latb     - input number of latitudes
!
!   output argument list:
!     aout     - output transposed surface record
!
! attributes:
!   language: f90
!   machine:  ibm RS/6000 SP
!
!$$$
  use kinds, only: r_kind,i_kind,r_single
  use constants, only: zero
  use sfcio_module, only: sfcio_realkind
  implicit none

! Declare passed variables
  integer(i_kind)                  ,intent(in ) :: lonb,latb
  real(sfcio_realkind),dimension(lonb,latb),intent(in ) :: ain
  real(r_single),dimension(latb+2,lonb),intent(out) :: aout

! Declare local variables
  integer(i_kind) i,j
  real(r_kind) sumn,sums
! of surface guess array
  sumn = zero
  sums = zero
  do i=1,lonb
     sumn = ain(i,1)    + sumn
     sums = ain(i,latb) + sums
  end do
  sumn = sumn/float(lonb)
  sums = sums/float(lonb)
!  Transfer from local work array to surface guess array
  do j = 1,lonb
     aout(1,j)=sums
     do i=2,latb+1
        aout(i,j) = ain(j,latb+2-i)
     end do
     aout(latb+2,j)=sumn
  end do

  return
  end subroutine tran_gfssfc

end module ncepnems_io
<|MERGE_RESOLUTION|>--- conflicted
+++ resolved
@@ -1247,9 +1247,6 @@
 
   end subroutine read_nemssfc_
 
-<<<<<<< HEAD
-  subroutine read_nst_ (tref,dt_cool,z_c,dt_warm,z_w,c_0,c_d,w_0,w_d)
-=======
 
   subroutine read_sfc_anl_(isli_anl)
 !$$$  subprogram documentation block
@@ -1420,8 +1417,7 @@
 
   end subroutine read_nemssfc_anl_
 
-  subroutine read_nst_ (mype,tref,dt_cool,z_c,dt_warm,z_w,c_0,c_d,w_0,w_d)
->>>>>>> 69893e03
+  subroutine read_nst_ (tref,dt_cool,z_c,dt_warm,z_w,c_0,c_d,w_0,w_d)
 
 !$$$  subprogram documentation block
 !                .      .    .                                       .
