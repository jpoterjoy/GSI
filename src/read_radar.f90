!  SUBSET=NC006001 -- level 3 superobs
!  SUBSET=NC006002 -- level 2.5 superobs
!  SUBSET=NC006070 -- RADIAL WIND FROM P3 RADAR
subroutine read_radar(nread,ndata,nodata,infile,lunout,obstype,twind,sis,ithin,rmesh,hgtl_full)
!$$$  subprogram documentation block
!                .      .    .                                       .
! subprogram:    read_radar                    read radar radial winds
!   prgmmr: yang             org: np23                date: 1998-05-15
!
! abstract:  This routine reads radar radial wind files.
!
!            When running the gsi in regional mode, the code only
!            retains those observations that fall within the regional
!            domain
!
! program history log:
!   1998-05-15  yang, weiyu
!   1999-08-24  derber, j., treadon, r., yang, w., first frozen mpp version
!   2004-06-16  treadon - update documentation
!   2004-07-29  treadon - add only to module use, add intent in/out
!   2005-06-10  devenyi/treadon - correct subset declaration
!   2005-08-02  derber - modify to use convinfo file
!   2005-09-08  derber - modify to use input group time window
!   2005-10-11  treadon - change convinfo read to free format
!   2005-10-17  treadon - add grid and earth relative obs location to output file
!   2005-10-18  treadon - remove array obs_load and call to sumload
!   2005-10-26  treadon - add routine tag to convinfo printout
!   2006-02-03  derber  - modify for new obs control and obs count
!   2006-02-08  derber  - modify to use new convinfo module
!   2006-02-24  derber  - modify to take advantage of convinfo module
!   2006-04-21  parrish - modify to use level 2, 2.5, and/or 3 radar wind 
!                         superobs, with qc based on vad wind data.
!   2006-05-23  parrish - interpolate model elevation to vad wind site
!   2006-07-28  derber  - use r1000 from constants
!   2007-03-01  tremolet - measure time from beginning of assimilation window
!   2008-04-17  safford - rm unused vars and uses
!   2008-09-08  lueken  - merged ed's changes into q1fy09 code
!   2009-06-08  parrish - remove erroneous call to cosd, sind
!   2009-05-08  tong    - add reading NOAA P3 tail Dopple  radar data
!   2010-09-08  parrish - remove subroutine check_rotate_wind.  This was a debug routine introduced when
!                           the reference wind rotation angle was stored as an angle, beta_ref.  This field
!                           had a discontinuity at the date line (180E), which resulted in erroneous wind
!                           rotation angles for a small number of winds whose rotation angle was interpolated
!                           from beta_ref values across the discontinuity.  This was fixed by replacing the
!                           beta_ref field with cos_beta_ref, sin_beta_ref.
!   2011-03-28 s.liu  -   add subtype to radial wind observation and limit the use
!                           of level2.5 and level3 data in Conus domain for NMM and NMMB
!   2011-08-01  lueken  - remove deter_zsfc_model (placed in deter_sfc_mod) and fix indentation
!   2012-01-11 m.Hu  -   add subtype to radial wind observation and limit the use
!                           of level2.5 and level3 data in Conus domain for ARW
<<<<<<< HEAD
=======
!   2012-04-28  s.liu  -  use new VAD wind
!   2012-11-12  s.liu  -  add new VAD wind flag
!   2013-01-26  parrish - change from grdcrd to grdcrd1 (to allow successful debug compile on WCOSS)
>>>>>>> f375e116
!
!
!   input argument list:
!     infile   - file from which to read BUFR data
!     lunout   - unit to which to write data for further processing
!     obstype  - observation type to process
!     twind    - input group time window (hours)
!     hgtl_full- 3d geopotential height on full domain grid
!
!   output argument list:
!     nread    - number of doppler lidar wind observations read
!     ndata    - number of doppler lidar wind profiles retained for further processing
!     nodata   - number of doppler lidar wind observations retained for further processing
!     sis      - satellite/instrument/sensor indicator
!
! attributes:
!   language: f90
!   machine:  ibm RS/6000 SP
!
!$$$  end documentation block
  use kinds, only: r_kind,r_single,r_double,i_kind,i_byte
  use constants, only: zero,zero_single,half,one,two,three,deg2rad,rearth,rad2deg, &
      one_tenth,r10,r1000,r60inv,r100,r400,grav_equator, &
      eccentricity,somigliana,grav_ratio,grav, &
      semi_major_axis,flattening,two
  use qcmod, only: erradar_inflate,vadfile
  use obsmod, only: iadate
  use gsi_4dvar, only: l4dvar,iwinbgn,winlen,time_4dvar
  use gridmod, only: regional,nlat,nlon,tll2xy,rlats,rlons,rotate_wind_ll2xy,nsig
  use gridmod, only: wrf_nmm_regional,nems_nmmb_regional,cmaq_regional,wrf_mass_regional
  use convinfo, only: nconvtype,ctwind, &
      ncmiter,ncgroup,ncnumgrp,icuse,ictype,ioctype
  use guess_grids, only: hrdifsig,geop_hgtl,nfldsig,ges_prslavg
  use convthin, only: make3grids,map3grids,del3grids,use_all
  use deter_sfc_mod, only: deter_sfc2,deter_zsfc_model
  implicit none 
  
! Declare passed variables
  character(len=*),intent(in   ) :: obstype,infile
  character(len=*),intent(in   ) :: sis
  real(r_kind)    ,intent(in   ) :: twind
  integer(i_kind) ,intent(in   ) :: lunout
  integer(i_kind) ,intent(inout) :: nread,ndata,nodata
  real(r_kind),dimension(nlat,nlon,nsig),intent(in):: hgtl_full

! Declare local parameters
  integer(i_kind),parameter:: maxlevs=1500
  integer(i_kind),parameter:: maxdat=22
  integer(i_kind),parameter:: maxvad=500
! integer(i_kind),parameter:: maxvadbins=20
  integer(i_kind),parameter:: maxvadbins=15
  real(r_kind),parameter:: r4_r_kind = 4.0_r_kind

  real(r_kind),parameter:: dzvad=304.8_r_kind  !  vad reports are every 1000 ft = 304.8 meters
  real(r_kind),parameter:: r3_5 = 3.5_r_kind
  real(r_kind),parameter:: r6 = 6.0_r_kind
  real(r_kind),parameter:: r8 = 8.0_r_kind
  real(r_kind),parameter:: r90 = 90.0_r_kind
  real(r_kind),parameter:: r200 = 200.0_r_kind
  real(r_kind),parameter:: r360=360.0_r_kind
  real(r_kind),parameter:: r50000 = 50000.0_r_kind
  real(r_kind),parameter:: r60 = 60.0_r_kind
  real(r_kind),parameter:: r75 = 75.0_r_kind
  real(r_kind),parameter:: r92 = 92.6e03_r_kind
  real(r_kind),parameter:: r89_5  = 89.5_r_kind
  real(r_kind),parameter:: four_thirds = 4.0_r_kind / 3.0_r_kind

! Declare local variables
  logical good,outside,good0,lexist1,lexist2,lexist3
  
  character(10) date
  character(80) hdrstr(2),datstr(2)
  character(8) subset,subset_check(3)
  character(30) outmessage
  
  integer(i_kind) lnbufr,i,j,k,maxobs,icntpnt,iiout
  integer(i_kind) nmrecs,ibadazm,ibadtilt,ibadrange,ibadwnd,ibaddist,ibadheight,ibadvad,kthin
  integer(i_kind) iyr,imo,idy,ihr,imn,isc,ithin
  integer(i_kind) ibadstaheight,ibaderror,notgood,idate,iheightbelowsta,ibadfit
  integer(i_kind) notgood0
  integer(i_kind) novadmatch,ioutofvadrange
  integer(i_kind) iy,im,idd,ihh,iret,levs,mincy,minobs,kx0,kxadd,kx
  integer(i_kind) nreal,nchanl,ilat,ilon,ikx
  integer(i_kind),dimension(5):: idate5
  integer(i_kind) ivad,ivadz,nvad,idomsfc
  
  real(r_kind) timeb,rmesh,usage,ff10,sfcr,skint,t4dv,t4dvo,toff
  real(r_kind) eradkm,dlat_earth,dlon_earth
  real(r_kind) dlat,dlon,staheight,tiltangle,clon,slon,clat,slat
  real(r_kind) timeo,clonh,slonh,clath,slath,cdist,dist
  real(r_kind) rwnd,azm,height,error,wqm
  real(r_kind) azm_earth,cosazm_earth,sinazm_earth,cosazm,sinazm
  real(r_kind):: zsges
  
  real(r_kind),dimension(maxdat):: cdata
  real(r_kind),allocatable,dimension(:,:):: cdata_all
  
  real(r_double) rstation_id
  real(r_double),dimension(12):: hdr
  character(8) cstaid
  character(4) this_staid
  equivalence (this_staid,cstaid)
  equivalence (cstaid,rstation_id)
  real(r_double),dimension(7,maxlevs):: radar_obs
  real(r_double),dimension(4,maxlevs):: vad_obs
  
  character(8) vadid(maxvad)
  real(r_kind) vadlat(maxvad),vadlon(maxvad),vadqm(maxvad,maxvadbins)
  real(r_kind) vadu(maxvad,maxvadbins),vadv(maxvad,maxvadbins)
  real(r_kind) vadcount(maxvad,maxvadbins)
  real(r_kind),dimension(maxvad,maxvadbins)::vadfit2,vadcount2,vadwgt2
  real(r_kind),dimension(maxvad,maxvadbins)::vadfit2_5,vadcount2_5,vadwgt2_5
  real(r_kind),dimension(maxvad,maxvadbins)::vadfit3,vadcount3,vadwgt3
  real(r_kind) zob,vadqmmin,vadqmmax
  integer(i_kind) level2(maxvad),level2_5(maxvad),level3(maxvad),level3_tossed_by_2_5(maxvad)
  integer(i_kind) loop,numcut
  integer(i_kind) numhits(0:maxvad)
  real(r_kind) timemax,timemin,errmax,errmin
  real(r_kind) dlatmax,dlonmax,dlatmin,dlonmin
  real(r_kind) xscale,xscalei
  integer(i_kind) max_rrr,nboxmax
  integer(i_kind) irrr,iaaa,iaaamax,iaaamin
  integer(i_byte),allocatable::nobs_box(:,:,:,:)
  real(r_kind) dlonvad,dlatvad,vadlon_earth,vadlat_earth
  real(r_kind) this_stalat,this_stalon,this_stahgt,thistime,thislat,thislon
  real(r_kind) thishgt,thisvr,corrected_azimuth,thiserr,corrected_tilt
  integer(i_kind) nsuper2_in,nsuper2_kept
  integer(i_kind) nsuper2_5_in,nsuper2_5_kept
  integer(i_kind) nsuper3_in,nsuper3_kept
  real(r_kind) errzmax
  real(r_kind) thisfit,thisvadspd,thisfit2,uob,vob,thiswgt
! real(r_kind) dist2min,dist2max
! real(r_kind) dist2_5min,dist2_5max
  real(r_kind) vad_leash

! following variables are use for tdr rw data
  real(r_double),dimension(4,maxlevs):: tdr_obs
  integer(i_kind) :: ii,jjj,nmissing,nirrr,noutside,ntimeout,nsubzero,iimax
  integer(i_kind) ntdrvr_in,ntdrvr_kept,ntdrvr_thin1,ntdrvr_thin2
  integer(i_kind) maxout,maxdata
  integer(i_kind) kk,klon1,klat1,klonp1,klatp1
  integer(i_kind),allocatable,dimension(:):: isort

  real(r_single) elevmax,elevmin
  real(r_single) thisrange,thisazimuth,thistilt
  real(r_single), dimension(maxlevs) :: dopbin, z, elev, elat8, elon8, glob_azimuth8

  real(r_single) rad_per_meter
  real(r_kind) rlon0,this_stalatr,thisazimuthr,thistiltr
  real(r_kind) rlonloc,rlatloc
  real(r_kind) clat0,slat0,rlonglob,rlatglob,clat1,caz0,saz0,cdlon,sdlon,caz1,saz1
  real(r_single) a43,aactual,b,c,selev0,celev0,epsh,erad,h,ha
  real(r_single) celev,selev,gamma

  real(r_kind) sin2,termg,termr,termrg,zobs
  real(r_kind) xmesh,zmesh
  real(r_kind),dimension(nsig):: zges,hges
  real(r_kind) dx,dy,dx1,dy1,w00,w10,w01,w11
  logical luse
  integer(i_kind) ntmp,iout
  integer(i_kind):: zflag
  integer(i_kind) nlevz         ! vertical level for thinning
  real(r_kind) crit1,timedif
  real(r_kind),allocatable,dimension(:):: zl_thin
  real(r_kind),parameter:: r16000 = 16000.0_r_kind
  
  data lnbufr/10/
  data hdrstr(1) / 'CLAT CLON SELV ANEL YEAR MNTH DAYS HOUR MINU MGPT' /
  data hdrstr(2) / 'PTID YEAR MNTH DAYS HOUR MINU SECO CLAT CLON HSMSL ANAZ ANEL' /
  data datstr(1) / 'STDM SUPLAT SUPLON HEIT RWND RWAZ RSTD' /
  data datstr(2) / 'DIST HREF DMVR DVSW' /
  
!***********************************************************************************

! Check to see if radar wind files exist.  If none exist, exit this routine.
  inquire(file='radar_supobs_from_level2',exist=lexist1)
  inquire(file=infile,exist=lexist2)
  if (.not.lexist1 .and. .not.lexist2) goto 900

  eradkm=rearth*0.001_r_kind
  maxobs=2e6

  allocate(cdata_all(maxdat,maxobs),isort(maxobs))

  isort = 0
  cdata_all=zero

  if (infile == 'tldplrbufr') goto 65

  ithin=-9
  rmesh=-99.999_r_kind
  use_all=.true.

! Initialize variables
! vad_leash=.1_r_kind
  vad_leash=.3_r_kind
 !xscale=5000._r_kind
 !xscale=10000._r_kind
  xscale=20000._r_kind
  write(6,*)'READ_RADAR:  set vad_leash,xscale=',vad_leash,xscale
  write(6,*)'READ_RADAR:  set maxvadbins,maxbadbins*dzvad=',maxvadbins,&
     maxvadbins*dzvad
  xscalei=one/xscale
  max_rrr=nint(100000.0_r_kind*xscalei)
  nboxmax=1
  iaaamax=-huge(iaaamax)
  iaaamin=huge(iaaamin)


  kx0=22500
  maxobs=2e6
  nreal=maxdat
  nchanl=0
  ilon=2
  ilat=3

  nmrecs=0

  errzmax=zero
  nvad=0
  vadlon=zero
  vadlat=zero
  vadqm=-99999_r_kind
  vadu=zero
  vadv=zero
  vadcount=zero
  vadqmmax=-huge(vadqmmax)
  vadqmmin=huge(vadqmmin)

! First read in all vad winds so can use vad wind quality marks to decide 
! which radar data to keep
! Open, then read bufr data
  open(lnbufr,file=vadfile,form='unformatted')
  call openbf(lnbufr,'IN',lnbufr)
  call datelen(10)
  call readmg(lnbufr,subset,idate,iret)
  if(iret/=0) go to 20

! Time offset
  call time_4dvar(idate,toff)

  write(date,'( i10)') idate
  read (date,'(i4,3i2)') iy,im,idd,ihh 
  write(6,*)'READ_RADAR:  first read vad winds--use vad quality marks to qc 2.5/3 radar winds'

! Big loop over vadwnd bufr file
10 call readsb(lnbufr,iret)
  if(iret/=0) then
     call readmg(lnbufr,subset,idate,iret)
     if(iret/=0) go to 20
     go to 10
  end if
  nmrecs = nmrecs+1

! Read header.  Extract station infomration
  call ufbint(lnbufr,hdr,6,1,levs,'SID XOB YOB DHR TYP SAID ')
  kx=nint(hdr(5))
  if(kx /= 224) go to 10       !  for now just hardwire vad wind type
                               !  and don't worry about subtypes
! Is vadwnd in convinfo file
  ikx=0
  do i=1,nconvtype
     if(kx == ictype(i)) then
        ikx=i
        exit
     end if
  end do
  if(ikx == 0) go to 10

! Time check
  t4dv=toff+hdr(4)
  if (l4dvar) then
     if (t4dv<zero .OR. t4dv>winlen) go to 10 ! outside time window
  else
     timeb=hdr(4)
     if(abs(timeb) > ctwind(ikx) .or. abs(timeb) > half) go to 10 ! outside time window 
  endif

! Create table of vad lat-lons and quality marks in 500m increments
! for cross-referencing bird qc against radar winds
  rstation_id=hdr(1)      !station id
  dlon_earth=hdr(2)       !station lat (degrees)
  dlat_earth=hdr(3)       !station lon (degrees)

  if (dlon_earth>=r360) dlon_earth=dlon_earth-r360
  if (dlon_earth<zero ) dlon_earth=dlon_earth+r360
  dlat_earth = dlat_earth * deg2rad
  dlon_earth = dlon_earth * deg2rad
  ivad=0
  if(nvad>0) then
     do i=1,nvad
        if(modulo(rad2deg*abs(dlon_earth-vadlon(i)),r360)<one_tenth.and. &
           rad2deg*abs(dlat_earth-vadlat(i))<one_tenth) then
           ivad=i
           exit
        end if
     end do
  end if
  if(ivad==0) then
     nvad=nvad+1
     if(nvad>maxvad) then
        write(6,*)'READ_RADAR:  ***ERROR*** MORE THAN ',maxvad,' RADARS:  PROGRAM STOPS'
        call stop2(84)
     end if
     ivad=nvad
     vadlon(ivad)=dlon_earth
     vadlat(ivad)=dlat_earth
     vadid(ivad)=cstaid
  end if

! Update vadqm table
  call ufbint(lnbufr,vad_obs,4,maxlevs,levs,'ZOB WQM UOB VOB ')
  if(levs>maxlevs) then
     write(6,*)'READ_RADAR:  ***ERROR*** need to increase read_radar bufr size since ',&
        ' number of levs=',levs,' > maxlevs=',maxlevs
     call stop2(84)
  endif

  do k=1,levs
     wqm=vad_obs(2,k)
     zob=vad_obs(1,k)
     uob=vad_obs(3,k)
     vob=vad_obs(4,k)
     ivadz=nint(zob/dzvad)
     if(ivadz<1.or.ivadz>maxvadbins) cycle
     errzmax=max(abs(zob-ivadz*dzvad),errzmax)
     vadqm(ivad,ivadz)=max(vadqm(ivad,ivadz),wqm)
     vadqmmax=max(vadqmmax,wqm)
     vadqmmin=min(vadqmmin,wqm)
     vadu(ivad,ivadz)=vadu(ivad,ivadz)+uob
     vadv(ivad,ivadz)=vadv(ivad,ivadz)+vob
     vadcount(ivad,ivadz)=vadcount(ivad,ivadz)+one
  end do
     

! End of bufr read loop
  go to 10

! Normal exit
20 continue
  call closbf(lnbufr)


! Print vadwnd table
  if(nvad>0) then
     do ivad=1,nvad
        do ivadz=1,maxvadbins
           vadu(ivad,ivadz)=vadu(ivad,ivadz)/max(one,vadcount(ivad,ivadz))
           vadv(ivad,ivadz)=vadv(ivad,ivadz)/max(one,vadcount(ivad,ivadz))
        end do
        write(6,'(" n,lat,lon,qm=",i3,2f8.2,2x,25i3)') &
           ivad,vadlat(ivad)*rad2deg,vadlon(ivad)*rad2deg,(max(-9,nint(vadqm(ivad,k))),k=1,maxvadbins)
     end do
  end if
  write(6,*)' errzmax=',errzmax
  
!  Allocate thinning grids around each radar
!  space needed is nvad*max_rrr*max_rrr*8*max_zzz
!
!      max_rrr=20
!      maxvadbins=20
!      nvad=150
!      space=150*20*20*8*20 = 64000*150=9600000  peanuts
  
  allocate(nobs_box(max_rrr,8*max_rrr,maxvadbins,nvad))
  nobs_box=0

! Set level2_5 to 0.  Then loop over routine twice, first looking for
! level 2.5 data, and setting level2_5=count of 2.5 data for any 2.5 data
! available that passes the vad tests.  The second pass puts in level 3
! data where it is available and no level 2.5 data was saved/available 
! (level2_5=0)

  dlatmax=-huge(dlatmax)
  dlonmax=-huge(dlonmax)
  dlatmin=huge(dlatmin)
  dlonmin=huge(dlonmin)
  vadfit2=zero
  vadfit2_5=zero
  vadfit3=zero
  vadwgt2=zero
  vadwgt2_5=zero
  vadwgt3=zero
  vadcount2=zero
  vadcount2_5=zero
  vadcount3=zero
  level2=0
  level2_5=0
  level3=0
  level3_tossed_by_2_5=0
  subset_check(1)='NC006002'
  subset_check(2)='NC006001'

! First process any level 2 superobs.
! Initialize variables.
  ikx=0
  do i=1,nconvtype
     if(trim(ioctype(i)) == trim(obstype))ikx = i
  end do
  
  timemax=-huge(timemax)
  timemin=huge(timemin)
  errmax=-huge(errmax)
  errmin=huge(errmin)
  loop=0

  numhits=0
  ibadazm=0
  ibadwnd=0
  ibaddist=0
  ibadheight=0
  ibadstaheight=0
  iheightbelowsta=0
  ibaderror=0
  ibadvad=0
  ibadfit=0
  ioutofvadrange=0
  kthin=0
  novadmatch=0
  notgood=0
  notgood0=0
  nsuper2_in=0
  nsuper2_kept=0

  if(loop==0) outmessage='level 2 superobs:'

! Open sequential file containing superobs
  open(lnbufr,file='radar_supobs_from_level2',form='unformatted')
  rewind lnbufr

 ! dist2max=-huge(dist2max)
 ! dist2min=huge(dist2min)

! Loop to read superobs data file
  do
     read(lnbufr,iostat=iret)this_staid,this_stalat,this_stalon,this_stahgt, &
        thistime,thislat,thislon,thishgt,thisvr,corrected_azimuth,thiserr,corrected_tilt
     if(iret/=0) exit
     nsuper2_in=nsuper2_in+1

     dlat_earth=this_stalat    !station lat (degrees)
     dlon_earth=this_stalon    !station lon (degrees)
     if (dlon_earth>=r360) dlon_earth=dlon_earth-r360
     if (dlon_earth<zero ) dlon_earth=dlon_earth+r360
     dlat_earth = dlat_earth * deg2rad
     dlon_earth = dlon_earth * deg2rad
     
     if(regional)then
        call tll2xy(dlon_earth,dlat_earth,dlon,dlat,outside)
        if (outside) cycle
        dlatmax=max(dlat,dlatmax)
        dlonmax=max(dlon,dlonmax)
        dlatmin=min(dlat,dlatmin)
        dlonmin=min(dlon,dlonmin)
     else
        dlat = dlat_earth
        dlon = dlon_earth
        call grdcrd1(dlat,rlats,nlat,1)
        call grdcrd1(dlon,rlons,nlon,1)
     endif
     
     clon=cos(dlon_earth)
     slon=sin(dlon_earth)
     clat=cos(dlat_earth)
     slat=sin(dlat_earth)
     staheight=this_stahgt    !station elevation
     tiltangle=corrected_tilt*deg2rad

!    Find vad wind match
     ivad=0
     do k=1,nvad
        cdist=sin(vadlat(k))*slat+cos(vadlat(k))*clat* &
             (sin(vadlon(k))*slon+cos(vadlon(k))*clon)
        cdist=max(-one,min(cdist,one))
        dist=rad2deg*acos(cdist)
        
        if(dist < 0.2_r_kind) then
           ivad=k
           exit
        end if
     end do
     numhits(ivad)=numhits(ivad)+1
     if(ivad==0) then
        novadmatch=novadmatch+1
        cycle
     end if
     
     vadlon_earth=vadlon(ivad)
     vadlat_earth=vadlat(ivad)
     if(regional)then
        call tll2xy(vadlon_earth,vadlat_earth,dlonvad,dlatvad,outside)
        if (outside) cycle
        dlatmax=max(dlatvad,dlatmax)
        dlonmax=max(dlonvad,dlonmax)
        dlatmin=min(dlatvad,dlatmin)
        dlonmin=min(dlonvad,dlonmin)
     else
        dlatvad = vadlat_earth
        dlonvad = vadlon_earth
        call grdcrd1(dlatvad,rlats,nlat,1)
        call grdcrd1(dlonvad,rlons,nlon,1)
     endif

!    Get model terrain at VAD wind location
     call deter_zsfc_model(dlatvad,dlonvad,zsges)

     t4dvo=toff+thistime
     timemax=max(timemax,t4dvo)
     timemin=min(timemin,t4dvo)

!    Exclude data if it does not fall within time window
     if (l4dvar) then
        if (t4dvo<zero .OR. t4dvo>winlen) cycle
     else
        timeo=thistime
        if(abs(timeo)>half ) cycle
     endif

!    Get observation (lon,lat).  Compute distance from radar.
     dlat_earth=thislat
     dlon_earth=thislon
     if(dlon_earth>=r360) dlon_earth=dlon_earth-r360
     if(dlon_earth<zero ) dlon_earth=dlon_earth+r360
     
     dlat_earth = dlat_earth*deg2rad
     dlon_earth = dlon_earth*deg2rad
     if(regional) then
        call tll2xy(dlon_earth,dlat_earth,dlon,dlat,outside)
        if (outside) cycle
     else
        dlat = dlat_earth
        dlon = dlon_earth
        call grdcrd1(dlat,rlats,nlat,1)
        call grdcrd1(dlon,rlons,nlon,1)
     endif
     
     clonh=cos(dlon_earth)
     slonh=sin(dlon_earth)
     clath=cos(dlat_earth)
     slath=sin(dlat_earth)
     cdist=slat*slath+clat*clath*(slon*slonh+clon*clonh)
     cdist=max(-one,min(cdist,one))
     dist=eradkm*acos(cdist)
     irrr=nint(dist*1000*xscalei)
     if(irrr<=0 .or. irrr>max_rrr) cycle

!    Extract radial wind data
     height= thishgt
     rwnd  = thisvr
     azm_earth = corrected_azimuth
     if(regional) then
        cosazm_earth=cos(azm_earth*deg2rad)
        sinazm_earth=sin(azm_earth*deg2rad)
        call rotate_wind_ll2xy(cosazm_earth,sinazm_earth,cosazm,sinazm,dlon_earth,dlon,dlat)
        azm=atan2(sinazm,cosazm)*rad2deg
     else
        azm=azm_earth
     end if
     iaaa=azm/(r360/(r8*irrr))
     iaaa=mod(iaaa,8*irrr)
     if(iaaa<0) iaaa=iaaa+8*irrr
     iaaa=iaaa+1
     iaaamax=max(iaaamax,iaaa)
     iaaamin=min(iaaamin,iaaa)
          
     error = erradar_inflate*thiserr
     errmax=max(error,errmax)
     if(thiserr>zero) errmin=min(error,errmin)
     
!    Perform limited qc based on azimuth angle, radial wind
!    speed, distance from radar site, elevation of radar,
!    height of observation, observation error, and goodness of fit to vad wind

     good0=.true.
     if(abs(azm)>r400) then
        ibadazm=ibadazm+1; good0=.false.
     end if
     if(abs(rwnd)>r200) then
        ibadwnd=ibadwnd+1; good0=.false.
     end if
     if(dist>r400) then
        ibaddist=ibaddist+1; good0=.false.
     end if
     if(staheight<-r1000.or.staheight>r50000) then
        ibadstaheight=ibadstaheight+1; good0=.false.
     end if
     if(height<-r1000.or.height>r50000) then
        ibadheight=ibadheight+1; good0=.false.
     end if
     if(height<staheight) then
        iheightbelowsta=iheightbelowsta+1 ; good0=.false.
     end if
     if(thiserr>r6 .or. thiserr<=zero) then
        ibaderror=ibaderror+1; good0=.false.
     end if
     good=.true.
     if(.not.good0) then
        notgood0=notgood0+1
        cycle
     else

!       Check fit to vad wind and vad wind quality mark
        ivadz=nint(thishgt/dzvad)
        if(ivadz>maxvadbins.or.ivadz<1) then
           ioutofvadrange=ioutofvadrange+1
           cycle
        end if
        thiswgt=one/max(r4_r_kind,thiserr**2)
        thisfit2=(vadu(ivad,ivadz)*cos(azm_earth*deg2rad)+vadv(ivad,ivadz)*sin(azm_earth*deg2rad)-thisvr)**2
        thisfit=sqrt(thisfit2)
        thisvadspd=sqrt(vadu(ivad,ivadz)**2+vadv(ivad,ivadz)**2)
        vadfit2(ivad,ivadz)=vadfit2(ivad,ivadz)+thiswgt*thisfit2
        vadcount2(ivad,ivadz)=vadcount2(ivad,ivadz)+one
        vadwgt2(ivad,ivadz)=vadwgt2(ivad,ivadz)+thiswgt
        if(thisfit/max(one,thisvadspd)>vad_leash) then
           ibadfit=ibadfit+1; good=.false.
        end if
        if(nobs_box(irrr,iaaa,ivadz,ivad)>nboxmax) then
           kthin=kthin+1
           good=.false.
        end if
        if(vadqm(ivad,ivadz) > r3_5  .or.  vadqm(ivad,ivadz) < -one) then
           ibadvad=ibadvad+1 ; good=.false.
        end if
     end if
     
!    If data is good, load into output array
     if(good) then
        nsuper2_kept=nsuper2_kept+1
        level2(ivad)=level2(ivad)+1
        nobs_box(irrr,iaaa,ivadz,ivad)=nobs_box(irrr,iaaa,ivadz,ivad)+1
        ndata    =min(ndata+1,maxobs)
        nodata   =min(nodata+1,maxobs)  !number of obs not used (no meaning here)
        usage = zero
        if(icuse(ikx) < 0)usage=r100
        if(ncnumgrp(ikx) > 0 )then                     ! cross validation on
           if(mod(ndata,ncnumgrp(ikx))== ncgroup(ikx)-1)usage=ncmiter(ikx)
        end if

        call deter_sfc2(dlat_earth,dlon_earth,t4dv,idomsfc,skint,ff10,sfcr)

        cdata(1) = error             ! wind obs error (m/s)
        cdata(2) = dlon              ! grid relative longitude
        cdata(3) = dlat              ! grid relative latitude
        cdata(4) = height            ! obs absolute height (m)
        cdata(5) = rwnd              ! wind obs (m/s)
        cdata(6) = azm*deg2rad       ! azimuth angle (radians)
        cdata(7) = t4dv              ! obs time (hour)
        cdata(8) = ikx               ! type               
        cdata(9) = tiltangle         ! tilt angle (radians)
        cdata(10)= staheight         ! station elevation (m)
        cdata(11)= rstation_id       ! station id
        cdata(12)= usage             ! usage parameter
        cdata(13)= idomsfc           ! dominate surface type
        cdata(14)= skint             ! skin temperature
        cdata(15)= ff10              ! 10 meter wind factor
        cdata(16)= sfcr              ! surface roughness
        cdata(17)=dlon_earth*rad2deg ! earth relative longitude (degrees)
        cdata(18)=dlat_earth*rad2deg ! earth relative latitude (degrees)
        cdata(19)=dist               ! range from radar in km (used to estimate beam spread)
        cdata(20)=zsges              ! model elevation at radar site
        cdata(21)=thiserr
        cdata(22)=two

!       if(vadid(ivad)=='0303LWX') then
!          dist2max=max(dist2max,dist)
!          dist2min=min(dist2min,dist)
!       end if

        do i=1,maxdat
           cdata_all(i,ndata)=cdata(i)
        end do
        
     else
        notgood = notgood + 1
     end if
     
  end do

  close(lnbufr)	! A simple unformatted fortran file should not be mixed with a bufr I/O
  write(6,*)'READ_RADAR:  ',trim(outmessage),' reached eof on 2/2.5/3 superob radar file'

  write(6,*)'READ_RADAR: nsuper2_in,nsuper2_kept=',nsuper2_in,nsuper2_kept
  write(6,*)'READ_RADAR: # no vad match   =',novadmatch
  write(6,*)'READ_RADAR: # out of vadrange=',ioutofvadrange
  write(6,*)'READ_RADAR: # bad azimuths=',ibadazm
  write(6,*)'READ_RADAR: # bad winds   =',ibadwnd
  write(6,*)'READ_RADAR: # bad dists   =',ibaddist
  write(6,*)'READ_RADAR: # bad stahgts =',ibadstaheight
  write(6,*)'READ_RADAR: # bad obshgts =',ibadheight
  write(6,*)'READ_RADAR: # bad errors  =',ibaderror
  write(6,*)'READ_RADAR: # bad vadwnd  =',ibadvad
  write(6,*)'READ_RADAR: # bad fit     =',ibadfit 
  write(6,*)'READ_RADAR: # num thinned =',kthin
  write(6,*)'READ_RADAR: # notgood0    =',notgood0
  write(6,*)'READ_RADAR: # notgood     =',notgood
  write(6,*)'READ_RADAR: # hgt belowsta=',iheightbelowsta
  write(6,*)'READ_RADAR: timemin,max   =',timemin,timemax
  write(6,*)'READ_RADAR: errmin,max    =',errmin,errmax
  write(6,*)'READ_RADAR: dlatmin,max,dlonmin,max=',dlatmin,dlatmax,dlonmin,dlonmax
  write(6,*)'READ_RADAR: iaaamin,max,8*max_rrr  =',iaaamin,iaaamax,8*max_rrr


!  Next process level 2.5 and 3 superobs

!  Bigger loop over first level 2.5 data, and then level3 data

  timemax=-huge(timemax)
  timemin=huge(timemin)
  errmax=-huge(errmax)
  errmin=huge(errmin)
  nsuper2_5_in=0
  nsuper3_in=0
  nsuper2_5_kept=0
  nsuper3_kept=0
  do loop=1,2

     numhits=0
     ibadazm=0
     ibadwnd=0
     ibaddist=0
     ibadheight=0
     ibadstaheight=0
     iheightbelowsta=0
     ibaderror=0
     ibadvad=0
     ibadfit=0
     ioutofvadrange=0
     kthin=0
     novadmatch=0
     notgood=0
     notgood0=0
!    dist2_5max=-huge(dist2_5max)
!    dist2_5min=huge(dist2_5min)

     if(loop==1)     outmessage='level 2.5 superobs:'
     if(loop==2)     outmessage='level 3 superobs:'

!    Open, then read bufr data
     open(lnbufr,file=infile,form='unformatted')

     call openbf(lnbufr,'IN',lnbufr)
     call datelen(10)
     call readmg(lnbufr,subset,idate,iret)
     if(iret/=0) then
        call closbf(lnbufr)
        go to 1000
     end if

     idate5(1) = iy    ! year
     idate5(2) = im    ! month
     idate5(3) = idd   ! day
     idate5(4) = ihh   ! hour
     idate5(5) = 0     ! minute
     call w3fs21(idate5,mincy)


     nmrecs=0
!    Big loop over bufr file

50   call readsb(lnbufr,iret)
60   continue
     if(iret/=0) then
        call readmg(lnbufr,subset,idate,iret)
        if(iret/=0) go to 1000
        go to 50
     end if
     if(subset/=subset_check(loop)) then
        iret=99
        go to 60
     end if
     nmrecs = nmrecs+1
     

!    Read header.  Extract station infomration
     call ufbint(lnbufr,hdr,10,1,levs,hdrstr(1))

 !   rstation_id=hdr(1)        !station id
     write(cstaid,'(2i4)')idint(hdr(1)),idint(hdr(2))
     if(cstaid(1:1)==' ')cstaid(1:1)='S'
     dlat_earth=hdr(1)         !station lat (degrees)
     dlon_earth=hdr(2)         !station lon (degrees)
     if (dlon_earth>=r360) dlon_earth=dlon_earth-r360
     if (dlon_earth<zero ) dlon_earth=dlon_earth+r360

     if (wrf_nmm_regional.or.nems_nmmb_regional.or.cmaq_regional.or.wrf_mass_regional) then
        if(loop==1) then 
           if(dlon_earth>230.0_r_kind .and.  &
              dlat_earth <54.0_r_kind)then
              go to 50 
           end if
        end if
     end if
     dlat_earth = dlat_earth * deg2rad
     dlon_earth = dlon_earth * deg2rad
     
     if(regional)then
        call tll2xy(dlon_earth,dlat_earth,dlon,dlat,outside)
        if (outside) go to 50
        dlatmax=max(dlat,dlatmax)
        dlonmax=max(dlon,dlonmax)
        dlatmin=min(dlat,dlatmin)
        dlonmin=min(dlon,dlonmin)
     else
        dlat = dlat_earth
        dlon = dlon_earth
        call grdcrd1(dlat,rlats,nlat,1)
        call grdcrd1(dlon,rlons,nlon,1)
     endif
     
     clon=cos(dlon_earth)
     slon=sin(dlon_earth)
     clat=cos(dlat_earth)
     slat=sin(dlat_earth)
     staheight=hdr(3)    !station elevation
     tiltangle=hdr(4)*deg2rad

!    Find vad wind match
     ivad=0
     do k=1,nvad
        cdist=sin(vadlat(k))*slat+cos(vadlat(k))*clat* &
             (sin(vadlon(k))*slon+cos(vadlon(k))*clon)
        cdist=max(-one,min(cdist,one))
        dist=rad2deg*acos(cdist)
        
        if(dist < 0.2_r_kind) then
           ivad=k
           exit
        end if
     end do
     numhits(ivad)=numhits(ivad)+1
     if(ivad==0) then
        novadmatch=novadmatch+1
        go to 50
     end if
     
     vadlon_earth=vadlon(ivad)
     vadlat_earth=vadlat(ivad)
     if(regional)then
        call tll2xy(vadlon_earth,vadlat_earth,dlonvad,dlatvad,outside)
        if (outside) go to 50
        dlatmax=max(dlatvad,dlatmax)
        dlonmax=max(dlonvad,dlonmax)
        dlatmin=min(dlatvad,dlatmin)
        dlonmin=min(dlonvad,dlonmin)
     else
        dlatvad = vadlat_earth
        dlonvad = vadlon_earth
        call grdcrd1(dlatvad,rlats,nlat,1)
        call grdcrd1(dlonvad,rlons,nlon,1)
     endif

!    Get model terrain at VAD wind location
     call deter_zsfc_model(dlatvad,dlonvad,zsges)

     iyr = hdr(5)
     imo = hdr(6)
     idy = hdr(7)
     ihr = hdr(8)
     imn = hdr(9)

     idate5(1) = iyr
     idate5(2) = imo
     idate5(3) = idy
     idate5(4) = ihr
     idate5(5) = imn
     ikx=0
     do i=1,nconvtype
        if(trim(ioctype(i)) == trim(obstype))ikx = i
     end do
     if(ikx==0) go to 50
     call w3fs21(idate5,minobs)
     t4dv=real(minobs-iwinbgn,r_kind)*r60inv
     if (l4dvar) then
        if (t4dv<zero .OR. t4dv>winlen) goto 50
     else
        timeb = real(minobs-mincy,r_kind)*r60inv
!       if (abs(timeb)>twind .or. abs(timeb) > ctwind(ikx)) then
        if (abs(timeb)>half .or. abs(timeb) > ctwind(ikx)) then 
!          write(6,*)'READ_RADAR:  time outside window ',timeb,' skip this obs'
           goto 50
        endif
     endif

!    Go through the data levels
     call ufbint(lnbufr,radar_obs,7,maxlevs,levs,datstr(1))
     if(levs>maxlevs) then
        write(6,*)'READ_RADAR:  ***ERROR*** increase read_radar bufr size since ',&
           'number of levs=',levs,' > maxlevs=',maxlevs
        call stop2(84)
     endif

     numcut=0
     do k=1,levs
        if(loop==1)     nsuper2_5_in=nsuper2_5_in+1
        if(loop==2)     nsuper3_in=nsuper3_in+1
        nread=nread+1
        t4dvo=real(minobs+radar_obs(1,k)-iwinbgn,r_kind)*r60inv
        timemax=max(timemax,t4dvo)
        timemin=min(timemin,t4dvo)
        if(loop==2 .and. ivad> 0 .and. level2_5(ivad)/=0) then
           level3_tossed_by_2_5(ivad)=level3_tossed_by_2_5(ivad)+1
           numcut=numcut+1
           cycle
        end if

!       Exclude data if it does not fall within time window
        if (l4dvar) then
           if (t4dvo<zero .OR. t4dvo>winlen) cycle
           timeo=t4dv
        else
           timeo=(real(minobs-mincy,r_kind)+real(radar_obs(1,k),r_kind))*r60inv
           if(abs(timeo)>twind .or. abs(timeo) > ctwind(ikx)) then
!             write(6,*)'READ_RADAR:  time outside window ',timeo,&
!                ' skip obs ',nread,' at lev=',k
              cycle
           end if
        end if

!       Get observation (lon,lat).  Compute distance from radar.
        if(radar_obs(3,k)>=r360) radar_obs(3,k)=radar_obs(3,k)-r360
        if(radar_obs(3,k)<zero ) radar_obs(3,k)=radar_obs(3,k)+r360

        dlat_earth = radar_obs(2,k)*deg2rad
        dlon_earth = radar_obs(3,k)*deg2rad
        if(regional) then
           call tll2xy(dlon_earth,dlat_earth,dlon,dlat,outside)
           if (outside) cycle
        else
           dlat = dlat_earth
           dlon = dlon_earth
           call grdcrd1(dlat,rlats,nlat,1)
           call grdcrd1(dlon,rlons,nlon,1)
        endif
        
        clonh=cos(dlon_earth)
        slonh=sin(dlon_earth)
        clath=cos(dlat_earth)
        slath=sin(dlat_earth)
        cdist=slat*slath+clat*clath*(slon*slonh+clon*clonh)
        cdist=max(-one,min(cdist,one))
        dist=eradkm*acos(cdist)
        irrr=nint(dist*1000*xscalei)
        if(irrr<=0 .or. irrr>max_rrr) cycle

!       Set observation "type" to be function of distance from radar
        kxadd=nint(dist*one_tenth)
        kx=kx0+kxadd

!       Extract radial wind data
        height= radar_obs(4,k)
        rwnd  = radar_obs(5,k)
        azm_earth   = r90-radar_obs(6,k)
        if(regional) then
           cosazm_earth=cos(azm_earth*deg2rad)
           sinazm_earth=sin(azm_earth*deg2rad)
           call rotate_wind_ll2xy(cosazm_earth,sinazm_earth,cosazm,sinazm,dlon_earth,dlon,dlat)
           azm=atan2(sinazm,cosazm)*rad2deg
        else
           azm=azm_earth
        end if
        iaaa=azm/(r360/(r8*irrr))
        iaaa=mod(iaaa,8*irrr)
        if(iaaa<0) iaaa=iaaa+8*irrr
        iaaa=iaaa+1
        iaaamax=max(iaaamax,iaaa)
        iaaamin=min(iaaamin,iaaa)
        
        error = erradar_inflate*radar_obs(7,k)

!    Increase error for lev2.5 and lev3
        if (wrf_nmm_regional.or.nems_nmmb_regional.or.cmaq_regional.or.wrf_mass_regional) then
           if(dlon_earth*rad2deg>230.0_r_kind .and.  &
              dlat_earth*rad2deg <54.0_r_kind)then
              error = error+r10
           end if
        end if
        errmax=max(error,errmax)
        if(radar_obs(7,k)>zero) errmin=min(error,errmin)
        
!       Perform limited qc based on azimuth angle, radial wind
!       speed, distance from radar site, elevation of radar,
!       height of observation, observation error.

        good0=.true.
        if(abs(azm)>r400) then
           ibadazm=ibadazm+1; good0=.false.
        end if
        if(abs(rwnd)>r200) then
           ibadwnd=ibadwnd+1; good0=.false.
        end if
        if(dist>r400) then
           ibaddist=ibaddist+1; good0=.false.
        end if
        if(staheight<-r1000 .or. staheight>r50000) then
           ibadstaheight=ibadstaheight+1; good0=.false.
        end if
        if(height<-r1000 .or. height>r50000) then
           ibadheight=ibadheight+1; good0=.false.
        end if
        if(height<staheight) then
           iheightbelowsta=iheightbelowsta+1 ; good0=.false.
        end if
        if(radar_obs(7,k)>r6 .or. radar_obs(7,k)<=zero) then
           ibaderror=ibaderror+1; good0=.false.
        end if
        good=.true.
        if(.not.good0) then
           notgood0=notgood0+1
           cycle
        else

!          Check against vad wind quality mark
           ivadz=nint(height/dzvad)
           if(ivadz>maxvadbins.or.ivadz<1) then
              ioutofvadrange=ioutofvadrange+1
              cycle
           end if
           thiserr = radar_obs(7,k)
           thiswgt=one/max(r4_r_kind,thiserr**2)
           thisfit2=(vadu(ivad,ivadz)*cos(azm_earth*deg2rad)+vadv(ivad,ivadz)*sin(azm_earth*deg2rad)-rwnd)**2
           thisfit=sqrt(thisfit2)
           thisvadspd=sqrt(vadu(ivad,ivadz)**2+vadv(ivad,ivadz)**2)
           if(loop==1) then
              vadfit2_5(ivad,ivadz)=vadfit2_5(ivad,ivadz)+thiswgt*thisfit2
              vadcount2_5(ivad,ivadz)=vadcount2_5(ivad,ivadz)+one
              vadwgt2_5(ivad,ivadz)=vadwgt2_5(ivad,ivadz)+thiswgt
           else
              vadfit3(ivad,ivadz)=vadfit3(ivad,ivadz)+thiswgt*thisfit2
              vadcount3(ivad,ivadz)=vadcount3(ivad,ivadz)+one
              vadwgt3(ivad,ivadz)=vadwgt3(ivad,ivadz)+thiswgt
           end if
           if(thisfit/max(one,thisvadspd)>vad_leash) then
              ibadfit=ibadfit+1; good=.false.
           end if
           if(nobs_box(irrr,iaaa,ivadz,ivad)>nboxmax) then
              kthin=kthin+1
              good=.false.
           end if
           if(vadqm(ivad,ivadz)>r3_5 .or. vadqm(ivad,ivadz)<-one) then
              ibadvad=ibadvad+1 ; good=.false.
           end if
        end if

!       If data is good, load into output array
        if(good) then
           if(loop==1.and.ivad>0) then
              nsuper2_5_kept=nsuper2_5_kept+1
              level2_5(ivad)=level2_5(ivad)+1
           end if
           if(loop==2.and.ivad>0) then
              nsuper3_kept=nsuper3_kept+1
              level3(ivad)=level3(ivad)+1
           end if
           nobs_box(irrr,iaaa,ivadz,ivad)=nobs_box(irrr,iaaa,ivadz,ivad)+1
           ndata  = min(ndata+1,maxobs)
           nodata = min(nodata+1,maxobs)  !number of obs not used (no meaning here)
           usage  = zero
           if(icuse(ikx) < 0)usage=r100
           if(ncnumgrp(ikx) > 0 )then                     ! cross validation on
              if(mod(ndata,ncnumgrp(ikx))== ncgroup(ikx)-1)usage=ncmiter(ikx)
           end if
           
           call deter_sfc2(dlat_earth,dlon_earth,t4dv,idomsfc,skint,ff10,sfcr)
           
           cdata(1) = error             ! wind obs error (m/s)
           cdata(2) = dlon              ! grid relative longitude
           cdata(3) = dlat              ! grid relative latitude
           cdata(4) = height            ! obs absolute height (m)
           cdata(5) = rwnd              ! wind obs (m/s)
           cdata(6) = azm*deg2rad       ! azimuth angle (radians)
           cdata(7) = t4dvo             ! obs time (hour)
           cdata(8) = ikx               ! type               
           cdata(9) = tiltangle         ! tilt angle (radians)
           cdata(10)= staheight         ! station elevation (m)
           cdata(11)= rstation_id       ! station id
           cdata(12)= usage             ! usage parameter
           cdata(13)= idomsfc           ! dominate surface type
           cdata(14)= skint             ! skin temperature
           cdata(15)= ff10              ! 10 meter wind factor
           cdata(16)= sfcr              ! surface roughness
           cdata(17)=dlon_earth*rad2deg ! earth relative longitude (degrees)
           cdata(18)=dlat_earth*rad2deg ! earth relative latitude (degrees)
           cdata(19)=dist               ! range from radar in km (used to estimate beam spread)
           cdata(20)=zsges              ! model elevation at radar site
           cdata(21)=radar_obs(7,k)     ! original error from bufr file
           if(loop==1) then
              cdata(22)=2.5_r_kind
           else
              cdata(22)=three
           end if

           do i=1,maxdat
              cdata_all(i,ndata)=cdata(i)
           end do
           
        else
           notgood = notgood + 1
        end if
        
!    End of k loop over levs
     end do

!    End of bufr read loop
     go to 50

!    Normal exit
1000 continue
     call closbf(lnbufr)


!    Close unit to bufr file
     write(6,*)'READ_RADAR:  ',trim(outmessage),' reached eof on 2.5/3 superob radar file.'

     if(loop==1)     write(6,*)'READ_RADAR:  nsuper2_5_in,nsuper2_5_kept=',nsuper2_5_in,nsuper2_5_kept
     if(loop==2)     write(6,*)'READ_RADAR:  nsuper3_in,nsuper3_kept=',nsuper3_in,nsuper3_kept
     write(6,*)'READ_RADAR: # no vad match   =',novadmatch
     write(6,*)'READ_RADAR: # out of vadrange=',ioutofvadrange
     write(6,*)'READ_RADAR: # bad azimuths=',ibadazm
     write(6,*)'READ_RADAR: # bad winds   =',ibadwnd
     write(6,*)'READ_RADAR: # bad dists   =',ibaddist
     write(6,*)'READ_RADAR: # bad stahgts =',ibadstaheight
     write(6,*)'READ_RADAR: # bad obshgts =',ibadheight
     write(6,*)'READ_RADAR: # bad errors  =',ibaderror
     write(6,*)'READ_RADAR: # bad vadwnd  =',ibadvad
     write(6,*)'READ_RADAR: # bad fit     =',ibadfit 
     write(6,*)'READ_RADAR: # num thinned =',kthin
     write(6,*)'READ_RADAR: # notgood0    =',notgood0
     write(6,*)'READ_RADAR: # notgood     =',notgood
     write(6,*)'READ_RADAR: # hgt belowsta=',iheightbelowsta
     write(6,*)'READ_RADAR: timemin,max   =',timemin,timemax
     write(6,*)'READ_RADAR: errmin,max    =',errmin,errmax
     write(6,*)'READ_RADAR: dlatmin,max,dlonmin,max=',dlatmin,dlatmax,dlonmin,dlonmax
     write(6,*)'READ_RADAR: iaaamin,max,8*max_rrr  =',iaaamin,iaaamax,8*max_rrr

  end do       !   end bigger loop over first level 2.5, then level 3 radar data


! Write out vad statistics
  do ivad=1,nvad
     write(6,'(" fit of 2, 2.5, 3 data to vad station, lat, lon = ",a8,2f14.2)') &
        vadid(ivad),vadlat(ivad)*rad2deg,vadlon(ivad)*rad2deg
     do ivadz=1,maxvadbins
        if(vadcount2(ivad,ivadz)>half) then
           vadfit2(ivad,ivadz)=sqrt(vadfit2(ivad,ivadz)/vadwgt2(ivad,ivadz))
        else
           vadfit2(ivad,ivadz)=zero
        end if
        if(vadcount2_5(ivad,ivadz)>half) then
           vadfit2_5(ivad,ivadz)=sqrt(vadfit2_5(ivad,ivadz)/vadwgt2_5(ivad,ivadz))
        else
           vadfit2_5(ivad,ivadz)=zero
        end if
        if(vadcount3(ivad,ivadz)>half) then
           vadfit3(ivad,ivadz)=sqrt(vadfit3(ivad,ivadz)/vadwgt3(ivad,ivadz))
        else
           vadfit3(ivad,ivadz)=zero
        end if
        write(6,'(" h,f2,f2.5,f3=",i7,f10.2,"/",i5,f10.2,"/",i5,f10.2,"/",i5)')nint(ivadz*dzvad),&
           vadfit2(ivad,ivadz),nint(vadcount2(ivad,ivadz)),&
           vadfit2_5(ivad,ivadz),nint(vadcount2_5(ivad,ivadz)),&
           vadfit3(ivad,ivadz),nint(vadcount3(ivad,ivadz))
     end do
  end do

  deallocate(nobs_box)

65 continue


  rad_per_meter= one/rearth
  erad = rearth
  thiserr=5.0_r_kind

  timemax=-huge(timemax)
  timemin=huge(timemin)
  errmax=-huge(errmax)
  errmin=huge(errmin)
  elevmax=-huge(elevmax)
  elevmin=huge(elevmin)

  loop=3

  nirrr=0
  noutside=0
  ntimeout=0
  nsubzero=0
  ibadazm=0
  ibadwnd=0
  ibaddist=0
  ibadtilt=0
  ibadrange=0
  ibadheight=0
  ibadstaheight=0
  notgood=0
  notgood0=0
  nread=0
  ntdrvr_in=0
  ntdrvr_kept=0
  ntdrvr_thin1=0
  ntdrvr_thin2=0
  maxout=0
  maxdata=0
  nmissing=0
  subset_check(3)='NC006070'
  icntpnt=0

  xscale=100._r_kind
  xscalei=one/xscale
  max_rrr=nint(100000.0_r_kind*xscalei)
  jjj=0
  iimax=0

  zmesh=500._r_kind
  zflag=0
  if (ithin > 0) then
     write(6,*)'READ_RADAR: ithin,rmesh :',ithin,rmesh
     use_all=.false.
     if(zflag == 0)then
        nlevz=nsig
     else
        nlevz=r16000/zmesh
     endif
     xmesh=rmesh
     call make3grids(xmesh,nlevz)

     allocate(zl_thin(nlevz))
     if (zflag == 1) then
        do k=1,nlevz
           zl_thin(k)=k*zmesh
        enddo
     endif
     write(6,*)'READ_RADAR: xmesh, zflag, nlevz =', xmesh, zflag, nlevz
  endif

  if(loop == 3) outmessage='tail Doppler radar obs:'

! Open, then read bufr data
  open(lnbufr,file=infile,form='unformatted')
!  open( 32, file = "/u/wx21mt/bufrtab.006")
!  call openbf(lnbufr,'IN',32)
  call openbf(lnbufr,'IN',lnbufr)
  call datelen(10)
  call readmg(lnbufr,subset,idate,iret)
  if(iret/=0) then
     write(6,*)'READ_RADAR: problem reading tail Doppler radar bufr file abrobsbufr'
     call closbf(lnbufr)
     go to 1100
  end if

! Time offset
  call time_4dvar(idate,toff)

  write(date,'( i10)') idate
  read (date,'(i4,3i2)') iy,im,idd,ihh
  write(6,*)'READ_RADAR: bufr file date is ',iy,im,idd,ihh

  idate5(1) = iy    ! year
  idate5(2) = im    ! month
  idate5(3) = idd   ! day
  idate5(4) = ihh   ! hour
  idate5(5) = 0     ! minute
  call w3fs21(idate5,mincy)

  nmrecs=0
!    Big loop over bufr file

70   call readsb(lnbufr,iret)
80   continue
  if(iret/=0) then
     call readmg(lnbufr,subset,idate,iret)
     if(iret/=0) go to 1100
     go to 70
  end if
  if(subset/=subset_check(loop)) then
     iret=99
     go to 80
  end if
  nmrecs = nmrecs+1

!    Read header.  Extract station infomration
  call ufbint(lnbufr,hdr,12,1,levs,hdrstr(2))

! rstation_id=hdr(1)
  if(hdr(1) == zero)then
     cstaid='NOAA    '
  else if(hdr(1) == one)then
     cstaid='FRENCH  '
  else if(hdr(1)== two)then
     cstaid='G-IV    '
  else
     print *,'Antenna Number is not correct'
     go to 900
  endif
  
  iyr = hdr(2)
  imo = hdr(3)
  idy = hdr(4)
  ihr = hdr(5)
  imn = hdr(6)
  isc = hdr(7)

  idate5(1) = iyr
  idate5(2) = imo
  idate5(3) = idy
  idate5(4) = ihr
  idate5(5) = imn
  ikx=0
  do i=1,nconvtype
     if(trim(ioctype(i)) == trim(obstype))ikx = i
  end do
  if(ikx == 0) go to 70
  call w3fs21(idate5,minobs)

  t4dv=real(minobs-iwinbgn,r_kind)*r60inv
  if (l4dvar) then
     if (t4dv<zero .OR. t4dv>winlen) goto 70
     timeo=t4dv
  else
     timeo = real(minobs-mincy,r_kind)*r60inv
     if (abs(timeo)>twind) goto 70
  endif

  timemax=max(timemax,timeo)
  timemin=min(timemin,timeo)

  this_stalat=hdr(8)
  this_stalon=hdr(9)
  rlon0=deg2rad*this_stalon
  this_stalatr=this_stalat*deg2rad
  clat0=cos(this_stalatr) ; slat0=sin(this_stalatr)
  this_stahgt=hdr(10)
  thisazimuth=hdr(11)
  thistilt=hdr(12)
  elevmax=max(elevmax,thistilt)
  elevmin=min(elevmin,thistilt)

  if(abs(thistilt)>r75)then
     ibadtilt=ibadtilt+1; goto 70
  endif

  staheight=this_stahgt
  if(staheight<-r1000.or.staheight>r50000) then
     ibadstaheight=ibadstaheight+1; goto 70
  end if

!    Go through the data levels
  call ufbint(lnbufr,tdr_obs,4,maxlevs,levs,datstr(2))
  if(levs>maxlevs) then
     write(6,*)'READ_RADAR:  ***ERROR*** increase read_radar bufr size since ',&
        'number of levs=',levs,' > maxlevs=',maxlevs
     call stop2(84)
  endif
! use local coordinate centered on this_stalat,this_stalon. note that global and local
! azimuth angle are the same at the origin (this_stalat,this_stalon)
! and azimuth angle is fixed in local coordinate along entire radial line.
! we convert back to global azimuth angle at each point along line
! at end of computation.  that way we avoid worrying about where poles are.

  aactual=erad+this_stahgt
  thistiltr=thistilt*deg2rad
  selev0=sin(thistiltr) ; celev0=cos(thistiltr)
  a43=four_thirds*aactual
  ii=0
  do k=1,levs
     nread=nread+1
!    Select data every 6 km along each beam
     if(MOD(INT(tdr_obs(1,k)-tdr_obs(1,1)),6000) < 100)then
        if(tdr_obs(3,k) >= 800.) nmissing=nmissing+1     !xx
        if(tdr_obs(3,k) < 800.) then
           ii=ii+1
           dopbin(ii)=tdr_obs(3,k)
           thisrange=tdr_obs(1,k)
! use 4/3rds rule to get elevation of radar beam
! (if local temperature available, then vertical position can be
! estimated with greater accuracy)
           b=thisrange*(thisrange+two*aactual*selev0)
           c=sqrt(aactual*aactual+b)
           ha=b/(aactual+c)
           epsh=(thisrange*thisrange-ha*ha)/(r8*aactual)
           h=ha-epsh
           z(ii)=this_stahgt+h
           if(z(ii) < zero_single)then ! don't use observation if it is likely to be below sealevel
              nsubzero=nsubzero+1
              ii=ii-1
           else
 
! get elevation angle at obs location
              celev=celev0
              selev=selev0
              if(thisrange>=one) then
                 celev=a43*celev0/(a43+h)
                 selev=(thisrange*thisrange+h*h+two*a43*h)/(two*thisrange*(a43+h))
              end if
              elev(ii)=rad2deg*atan2(selev,celev)
              gamma=half*thisrange*(celev0+celev)

!       Get earth lat lon at obs location
              thisazimuthr=thisazimuth*deg2rad
              rlonloc=rad_per_meter*gamma*cos(thisazimuthr)
              rlatloc=rad_per_meter*gamma*sin(thisazimuthr)
              call invtllv(rlonloc,rlatloc,rlon0,clat0,slat0,rlonglob,rlatglob)
              thislat=rlatglob*rad2deg
              thislon=rlonglob*rad2deg
! Keep away from poles
              if(abs(thislat)>r89_5)then
                 ii=ii-1
              else
                 elat8(ii)=thislat
                 elon8(ii)=thislon
!            Get corrected azimuth
                 clat1=cos(rlatglob)
                 caz0=cos(thisazimuthr)
                 saz0=sin(thisazimuthr)
                 cdlon=cos(rlonglob-rlon0)
                 sdlon=sin(rlonglob-rlon0)
                 caz1=clat0*caz0/clat1
                 saz1=saz0*cdlon-caz0*sdlon*slat0
                 glob_azimuth8(ii)=atan2(saz1,caz1)*rad2deg
              end if
           end if
        end if
     else
        ntdrvr_thin1=ntdrvr_thin1+1
     endif
  end do

! Further process tail Doppler radar Vr data
  iimax=max(iimax,ii)  

  if( ii > 0 )then
     dlat_earth=this_stalat    !station lat (degrees)
     dlon_earth=this_stalon    !station lon (degrees)
     if (dlon_earth>=r360) dlon_earth=dlon_earth-r360
     if (dlon_earth<zero ) dlon_earth=dlon_earth+r360
     dlat_earth = dlat_earth * deg2rad
     dlon_earth = dlon_earth * deg2rad

     clon=cos(dlon_earth)
     slon=sin(dlon_earth)
     clat=cos(dlat_earth)
     slat=sin(dlat_earth)

     do i=1,ii
        ntdrvr_in=ntdrvr_in+1
        tiltangle=elev(i)*deg2rad

!     Get observation (lon,lat).  Compute distance from radar.
        dlat_earth=elat8(i)
        dlon_earth=elon8(i)
        if(dlon_earth>=r360) dlon_earth=dlon_earth-r360
        if(dlon_earth<zero ) dlon_earth=dlon_earth+r360
        dlat_earth = dlat_earth*deg2rad
        dlon_earth = dlon_earth*deg2rad

        if(regional) then
           call tll2xy(dlon_earth,dlat_earth,dlon,dlat,outside)
           if (outside) then
              noutside=noutside+1
              cycle
           endif
        else
           dlat = dlat_earth
           dlon = dlon_earth
           call grdcrd1(dlat,rlats,nlat,1)
           call grdcrd1(dlon,rlons,nlon,1)
        endif
        clonh=cos(dlon_earth)
        slonh=sin(dlon_earth)
        clath=cos(dlat_earth)
        slath=sin(dlat_earth)
        cdist=slat*slath+clat*clath*(slon*slonh+clon*clonh)
        cdist=max(-one,min(cdist,one))
        dist=eradkm*acos(cdist)
        irrr=nint(dist*1000*xscalei)
        if(irrr<=0 .or. irrr>max_rrr)then
           nirrr=nirrr+1
           cycle
        endif

!     Extract radial wind data
        height= z(i)
        rwnd  = dopbin(i)
        azm_earth = glob_azimuth8(i)
        if(regional) then
           cosazm_earth=cos(azm_earth*deg2rad)
           sinazm_earth=sin(azm_earth*deg2rad)
           call rotate_wind_ll2xy(cosazm_earth,sinazm_earth,cosazm,sinazm,dlon_earth,dlon,dlat)
           azm=atan2(sinazm,cosazm)*rad2deg
        else
           azm=azm_earth
        end if
        iaaa=azm/(r360/(r8*irrr))
        iaaa=mod(iaaa,8*irrr)
        if(iaaa<0) iaaa=iaaa+8*irrr
        iaaa=iaaa+1
        iaaamax=max(iaaamax,iaaa)
        iaaamin=min(iaaamin,iaaa)
        error = erradar_inflate*thiserr
        errmax=max(error,errmax)
        if(thiserr>zero) errmin=min(error,errmin)

!     Perform limited qc based on azimuth angle, elevation angle, radial wind
!     speed, range, distance from radar site

        good0=.true.
        if(abs(azm)>r400) then
           ibadazm=ibadazm+1; good0=.false.
        end if
        if(abs(rwnd)>r200) then
           ibadwnd=ibadwnd+1; good0=.false.
        end if
        if(thisrange>r92) then
           ibadrange=ibadrange+1; good0=.false.
        end if
        if(dist>r400) then
           ibaddist=ibaddist+1; good0=.false.
        end if
        if(height<-r1000.or.height>r50000) then
           ibadheight=ibadheight+1; good0=.false.
        end if
        good=.true.
        if(.not.good0) then
           notgood0=notgood0+1
           cycle
        end if
!     if data is good, load into output array

        if(good) then
           ntdrvr_kept=ntdrvr_kept+1
!####################       Data thinning       ###################

           icntpnt=icntpnt+1
 
           if(ithin > 0)then
              if(zflag == 0)then
                 klon1= int(dlon);  klat1= int(dlat)
                 dx   = dlon-klon1; dy   = dlat-klat1
                 dx1  = one-dx;     dy1  = one-dy
                 w00=dx1*dy1; w10=dx1*dy; w01=dx*dy1; w11=dx*dy
 
                 klat1=min(max(1,klat1),nlat); klon1=min(max(0,klon1),nlon)
                 if (klon1==0) klon1=nlon
                 klatp1=min(nlat,klat1+1); klonp1=klon1+1
                 if (klonp1==nlon+1) klonp1=1
                 do kk=1,nsig
                    hges(kk)=w00*hgtl_full(klat1 ,klon1 ,kk) +  &
                             w10*hgtl_full(klatp1,klon1 ,kk) + &
                             w01*hgtl_full(klat1 ,klonp1,kk) + &
                             w11*hgtl_full(klatp1,klonp1,kk)
                 end do
                 sin2  = sin(dlat_earth)*sin(dlat_earth)
                 termg = grav_equator * &
                    ((one+somigliana*sin2)/sqrt(one-eccentricity*eccentricity*sin2))
                 termr = semi_major_axis /(one + flattening + grav_ratio -  &
                    two*flattening*sin2)
                 termrg = (termg/grav)*termr
                 do k=1,nsig
                    zges(k) = (termr*hges(k)) / (termrg-hges(k))
                    zl_thin(k)=zges(k)
                 end do
              endif

              zobs = height

              ntmp=ndata  ! counting moved to map3gridS
              if (l4dvar) then
                 timedif = zero
              else
                 timedif=abs(t4dv-toff)
              endif
              crit1 = timedif/r6+half
 
              call map3grids(1,zflag,zl_thin,nlevz,dlat_earth,dlon_earth,&
                 zobs,crit1,ithin,ndata,iout,icntpnt,iiout,luse)
              maxout=max(maxout,iout)
              maxdata=max(maxdata,ndata)

              if (.not. luse) then
                 ntdrvr_thin2=ntdrvr_thin2+1
                 cycle
              endif
              if(iiout > 0) isort(iiout)=0
              if (ndata > ntmp) then
                 nodata=nodata+1
              endif
              isort(icntpnt)=iout

           else
              ndata =ndata+1
              nodata=nodata+1
              iout=ndata
              isort(icntpnt)=iout
           endif

           if(ndata > maxobs) then
              write(6,*)'READ_PREPBUFR:  ***WARNING*** ndata > maxobs for ',obstype
              ndata = maxobs
           end if

!       Set usage variable
           usage = zero
 
           if(icuse(ikx) < 0)usage=r100
           if(ncnumgrp(ikx) > 0 )then                     ! cross validation on
              if(mod(ndata,ncnumgrp(ikx))== ncgroup(ikx)-1)usage=ncmiter(ikx)
           end if

           call deter_zsfc_model(dlat,dlon,zsges)

! Get information from surface file necessary for conventional data here
           call deter_sfc2(dlat_earth,dlon_earth,t4dv,idomsfc,skint,ff10,sfcr)


           cdata(1) = error             ! wind obs error (m/s)
           cdata(2) = dlon              ! grid relative longitude
           cdata(3) = dlat              ! grid relative latitude
           cdata(4) = height            ! obs absolute height (m)
           cdata(5) = rwnd              ! wind obs (m/s)
           cdata(6) = azm*deg2rad       ! azimuth angle (radians)
           cdata(7) = t4dv              ! obs time (hour)
           cdata(8) = ikx               ! type
           cdata(9) = tiltangle         ! tilt angle (radians)
           cdata(10)= staheight         ! station elevation (m)
           cdata(11)= rstation_id       ! station id
           cdata(12)= usage             ! usage parameter
           cdata(13)= idomsfc           ! dominate surface type
           cdata(14)= skint             ! skin temperature
           cdata(15)= ff10              ! 10 meter wind factor
           cdata(16)= sfcr              ! surface roughness
           cdata(17)=dlon_earth*rad2deg ! earth relative longitude (degrees)
           cdata(18)=dlat_earth*rad2deg ! earth relative latitude (degrees)
           cdata(19)=dist               ! range from radar in km (used to estimate beam spread)
           cdata(20)=zsges              ! model elevation at radar site
           cdata(21)=thiserr
           cdata(22)=hdr(1)+three+one   ! tail Doppler radar
           do j=1,maxdat
              cdata_all(j,iout)=cdata(j)
           end do
           jjj=jjj+1
        else
           notgood = notgood + 1
        end if  ! if(good)

     end do

  endif ! if(ii .gt. 0)

! End of bufr read loop

69 continue

  go to 70

! Normal exit
1100 continue
  call closbf(lnbufr)


! Close unit to bufr file
  close(lnbufr)

  if (.not. use_all) then
     deallocate(zl_thin) 
     call del3grids
  endif

  write(6,*)'READ_RADAR:  ',trim(outmessage),' reached eof on tail Doppler radar file.'

  write(6,*)'READ_RADAR: nmrecs,nread,nmissing=', nmrecs, nread, nmissing
  write(6,*)'READ_RADAR: nsubzero=', nsubzero
  write(6,*)'READ_RADAR: maxout, maxdata=', maxout, maxdata
  write(6,*)'READ_RADAR: ntdrvr_in,ntdrvr_kept=',ntdrvr_in,ntdrvr_kept
  write(6,*)'READ_RADAR: ntdrvr_thin1,ntdrvr_thin2=',ntdrvr_thin1,ntdrvr_thin2
  write(6,*)'READ_RADAR: data retained for further processing =', jjj
  write(6,*)'READ_RADAR: # out of domain =', noutside
  write(6,*)'READ_RADAR: # out of time window =', ntimeout
  write(6,*)'READ_RADAR: # out of range =', nirrr
  write(6,*)'READ_RADAR: # bad azimuths=',ibadazm
  write(6,*)'READ_RADAR: # bad tilt=',ibadtilt
  write(6,*)'READ_RADAR: # bad winds   =',ibadwnd
  write(6,*)'READ_RADAR: # bad dists   =',ibaddist
  write(6,*)'READ_RADAR: # bad ranges   =',ibadrange
  write(6,*)'READ_RADAR: # bad stahgts =',ibadstaheight
  write(6,*)'READ_RADAR: # bad obshgts =',ibadheight
  write(6,*)'READ_RADAR: # notgood0    =',notgood0
  write(6,*)'READ_RADAR: # notgood     =',notgood
  write(6,*)'READ_RADAR: timemin,max   =',timemin,timemax
  write(6,*)'READ_RADAR: elevmin,max   =',elevmin,elevmax
  write(6,*)'READ_RADAR: dlatmin,max,dlonmin,max=',dlatmin,dlatmax,dlonmin,dlonmax
  write(6,*)'READ_RADAR: iaaamin,max,8*max_rrr  =',iaaamin,iaaamax,8*max_rrr
  write(6,*)'READ_RADAR: iimax =',iimax

! Write observation to scratch file
  write(lunout) obstype,sis,nreal,nchanl,ilat,ilon
  write(lunout) ((cdata_all(k,i),k=1,maxdat),i=1,ndata)
  deallocate(cdata_all)
  
900 continue

  return
end subroutine read_radar<|MERGE_RESOLUTION|>--- conflicted
+++ resolved
@@ -48,12 +48,9 @@
 !   2011-08-01  lueken  - remove deter_zsfc_model (placed in deter_sfc_mod) and fix indentation
 !   2012-01-11 m.Hu  -   add subtype to radial wind observation and limit the use
 !                           of level2.5 and level3 data in Conus domain for ARW
-<<<<<<< HEAD
-=======
 !   2012-04-28  s.liu  -  use new VAD wind
 !   2012-11-12  s.liu  -  add new VAD wind flag
 !   2013-01-26  parrish - change from grdcrd to grdcrd1 (to allow successful debug compile on WCOSS)
->>>>>>> f375e116
 !
 !
 !   input argument list:
@@ -79,7 +76,7 @@
       one_tenth,r10,r1000,r60inv,r100,r400,grav_equator, &
       eccentricity,somigliana,grav_ratio,grav, &
       semi_major_axis,flattening,two
-  use qcmod, only: erradar_inflate,vadfile
+  use qcmod, only: erradar_inflate,vadfile,newvad
   use obsmod, only: iadate
   use gsi_4dvar, only: l4dvar,iwinbgn,winlen,time_4dvar
   use gridmod, only: regional,nlat,nlon,tll2xy,rlats,rlons,rotate_wind_ll2xy,nsig
@@ -159,6 +156,7 @@
   equivalence (cstaid,rstation_id)
   real(r_double),dimension(7,maxlevs):: radar_obs
   real(r_double),dimension(4,maxlevs):: vad_obs
+  real(r_double),dimension(2,maxlevs):: fcst_obs
   
   character(8) vadid(maxvad)
   real(r_kind) vadlat(maxvad),vadlon(maxvad),vadqm(maxvad,maxvadbins)
@@ -219,6 +217,7 @@
   real(r_kind) crit1,timedif
   real(r_kind),allocatable,dimension(:):: zl_thin
   real(r_kind),parameter:: r16000 = 16000.0_r_kind
+  real(r_kind) diffuu,diffvv
   
   data lnbufr/10/
   data hdrstr(1) / 'CLAT CLON SELV ANEL YEAR MNTH DAYS HOUR MINU MGPT' /
@@ -366,6 +365,7 @@
 
 ! Update vadqm table
   call ufbint(lnbufr,vad_obs,4,maxlevs,levs,'ZOB WQM UOB VOB ')
+  call ufbint(lnbufr,fcst_obs,2,maxlevs,levs,'UFC VFC ')
   if(levs>maxlevs) then
      write(6,*)'READ_RADAR:  ***ERROR*** need to increase read_radar bufr size since ',&
         ' number of levs=',levs,' > maxlevs=',maxlevs
@@ -377,6 +377,14 @@
      zob=vad_obs(1,k)
      uob=vad_obs(3,k)
      vob=vad_obs(4,k)
+     if(newvad) then
+     diffuu=uob-fcst_obs(1,k) 
+     diffvv=vob-fcst_obs(2,k) 
+     if(sqrt(diffuu**2+diffvv**2)>10.0) cycle
+     if(abs(diffvv)>8.0) cycle
+     if(abs(diffvv)>5.0.and.zob<5000.0) cycle
+     if(zob>7000.0) cycle
+     end if
      ivadz=nint(zob/dzvad)
      if(ivadz<1.or.ivadz>maxvadbins) cycle
      errzmax=max(abs(zob-ivadz*dzvad),errzmax)
