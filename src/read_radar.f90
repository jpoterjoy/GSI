!  SUBSET=NC006001 -- level 3 superobs
!  SUBSET=NC006002 -- level 2.5 superobs
!  SUBSET=NC006070 -- RADIAL WIND FROM P3 RADAR
subroutine read_radar(nread,ndata,nodata,infile,lunout,obstype,twind,sis,ithin,rmesh,hgtl_full)
!$$$  subprogram documentation block
!                .      .    .                                       .
! subprogram:    read_radar                    read radar radial winds
!   prgmmr: yang             org: np23                date: 1998-05-15
!
! abstract:  This routine reads radar radial wind files.
!
!            When running the gsi in regional mode, the code only
!            retains those observations that fall within the regional
!            domain
!
! program history log:
!   1998-05-15  yang, weiyu
!   1999-08-24  derber, j., treadon, r., yang, w., first frozen mpp version
!   2004-06-16  treadon - update documentation
!   2004-07-29  treadon - add only to module use, add intent in/out
!   2005-06-10  devenyi/treadon - correct subset declaration
!   2005-08-02  derber - modify to use convinfo file
!   2005-09-08  derber - modify to use input group time window
!   2005-10-11  treadon - change convinfo read to free format
!   2005-10-17  treadon - add grid and earth relative obs location to output file
!   2005-10-18  treadon - remove array obs_load and call to sumload
!   2005-10-26  treadon - add routine tag to convinfo printout
!   2006-02-03  derber  - modify for new obs control and obs count
!   2006-02-08  derber  - modify to use new convinfo module
!   2006-02-24  derber  - modify to take advantage of convinfo module
!   2006-04-21  parrish - modify to use level 2, 2.5, and/or 3 radar wind 
!                         superobs, with qc based on vad wind data.
!   2006-05-23  parrish - interpolate model elevation to vad wind site
!   2006-07-28  derber  - use r1000 from constants
!   2007-03-01  tremolet - measure time from beginning of assimilation window
!   2008-04-17  safford - rm unused vars and uses
!   2008-09-08  lueken  - merged ed's changes into q1fy09 code
!   2009-06-08  parrish - remove erroneous call to cosd, sind
!   2009-05-08  tong    - add reading NOAA P3 tail Dopple  radar data
!   2010-09-08  parrish - remove subroutine check_rotate_wind.  This was a debug routine introduced when
!                           the reference wind rotation angle was stored as an angle, beta_ref.  This field
!                           had a discontinuity at the date line (180E), which resulted in erroneous wind
!                           rotation angles for a small number of winds whose rotation angle was interpolated
!                           from beta_ref values across the discontinuity.  This was fixed by replacing the
!                           beta_ref field with cos_beta_ref, sin_beta_ref.
!   2011-03-28 s.liu  -   add subtype to radial wind observation and limit the use
!                           of level2.5 and level3 data in Conus domain for NMM and NMMB
!   2011-08-01  lueken  - remove deter_zsfc_model (placed in deter_sfc_mod) and fix indentation
!   2012-01-11 m.Hu  -   add subtype to radial wind observation and limit the use
!                           of level2.5 and level3 data in Conus domain for ARW
!   2012-04-28  s.liu  -  use new VAD wind
!   2012-11-12  s.liu  -  add new VAD wind flag
<<<<<<< HEAD
=======
!   2013-01-26  parrish - change from grdcrd to grdcrd1 (to allow successful debug compile on WCOSS)
>>>>>>> c658c886
!
!
!   input argument list:
!     infile   - file from which to read BUFR data
!     lunout   - unit to which to write data for further processing
!     obstype  - observation type to process
!     twind    - input group time window (hours)
!     hgtl_full- 3d geopotential height on full domain grid
!
!   output argument list:
!     nread    - number of doppler lidar wind observations read
!     ndata    - number of doppler lidar wind profiles retained for further processing
!     nodata   - number of doppler lidar wind observations retained for further processing
!     sis      - satellite/instrument/sensor indicator
!
! attributes:
!   language: f90
!   machine:  ibm RS/6000 SP
!
!$$$  end documentation block
  use kinds, only: r_kind,r_single,r_double,i_kind,i_byte
  use constants, only: zero,zero_single,half,one,two,three,deg2rad,rearth,rad2deg, &
      one_tenth,r10,r1000,r60inv,r100,r400,grav_equator, &
      eccentricity,somigliana,grav_ratio,grav, &
      semi_major_axis,flattening,two
  use qcmod, only: erradar_inflate,vadfile,newvad
  use obsmod, only: iadate
  use gsi_4dvar, only: l4dvar,iwinbgn,winlen,time_4dvar
  use gridmod, only: regional,nlat,nlon,tll2xy,rlats,rlons,rotate_wind_ll2xy,nsig
  use gridmod, only: wrf_nmm_regional,nems_nmmb_regional,cmaq_regional,wrf_mass_regional
  use convinfo, only: nconvtype,ctwind, &
      ncmiter,ncgroup,ncnumgrp,icuse,ictype,ioctype
  use guess_grids, only: hrdifsig,geop_hgtl,nfldsig,ges_prslavg
  use convthin, only: make3grids,map3grids,del3grids,use_all
  use deter_sfc_mod, only: deter_sfc2,deter_zsfc_model
  implicit none 
  
! Declare passed variables
  character(len=*),intent(in   ) :: obstype,infile
  character(len=*),intent(in   ) :: sis
  real(r_kind)    ,intent(in   ) :: twind
  integer(i_kind) ,intent(in   ) :: lunout
  integer(i_kind) ,intent(inout) :: nread,ndata,nodata
  real(r_kind),dimension(nlat,nlon,nsig),intent(in):: hgtl_full

! Declare local parameters
  integer(i_kind),parameter:: maxlevs=1500
  integer(i_kind),parameter:: maxdat=22
  integer(i_kind),parameter:: maxvad=500
! integer(i_kind),parameter:: maxvadbins=20
  integer(i_kind),parameter:: maxvadbins=15
  real(r_kind),parameter:: r4_r_kind = 4.0_r_kind

  real(r_kind),parameter:: dzvad=304.8_r_kind  !  vad reports are every 1000 ft = 304.8 meters
  real(r_kind),parameter:: r3_5 = 3.5_r_kind
  real(r_kind),parameter:: r6 = 6.0_r_kind
  real(r_kind),parameter:: r8 = 8.0_r_kind
  real(r_kind),parameter:: r90 = 90.0_r_kind
  real(r_kind),parameter:: r200 = 200.0_r_kind
  real(r_kind),parameter:: r360=360.0_r_kind
  real(r_kind),parameter:: r50000 = 50000.0_r_kind
  real(r_kind),parameter:: r60 = 60.0_r_kind
  real(r_kind),parameter:: r75 = 75.0_r_kind
  real(r_kind),parameter:: r92 = 92.6e03_r_kind
  real(r_kind),parameter:: r89_5  = 89.5_r_kind
  real(r_kind),parameter:: four_thirds = 4.0_r_kind / 3.0_r_kind

! Declare local variables
  logical good,outside,good0,lexist1,lexist2,lexist3
  
  character(10) date
  character(80) hdrstr(2),datstr(2)
  character(8) subset,subset_check(3)
  character(30) outmessage
  
  integer(i_kind) lnbufr,i,j,k,maxobs,icntpnt,iiout
  integer(i_kind) nmrecs,ibadazm,ibadtilt,ibadrange,ibadwnd,ibaddist,ibadheight,ibadvad,kthin
  integer(i_kind) iyr,imo,idy,ihr,imn,isc,ithin
  integer(i_kind) ibadstaheight,ibaderror,notgood,idate,iheightbelowsta,ibadfit
  integer(i_kind) notgood0
  integer(i_kind) novadmatch,ioutofvadrange
  integer(i_kind) iy,im,idd,ihh,iret,levs,mincy,minobs,kx0,kxadd,kx
  integer(i_kind) nreal,nchanl,ilat,ilon,ikx
  integer(i_kind),dimension(5):: idate5
  integer(i_kind) ivad,ivadz,nvad,idomsfc
  
  real(r_kind) timeb,rmesh,usage,ff10,sfcr,skint,t4dv,t4dvo,toff
  real(r_kind) eradkm,dlat_earth,dlon_earth
  real(r_kind) dlat,dlon,staheight,tiltangle,clon,slon,clat,slat
  real(r_kind) timeo,clonh,slonh,clath,slath,cdist,dist
  real(r_kind) rwnd,azm,height,error,wqm
  real(r_kind) azm_earth,cosazm_earth,sinazm_earth,cosazm,sinazm
  real(r_kind):: zsges
  
  real(r_kind),dimension(maxdat):: cdata
  real(r_kind),allocatable,dimension(:,:):: cdata_all
  
  real(r_double) rstation_id
  real(r_double),dimension(12):: hdr
  character(8) cstaid
  character(4) this_staid
  equivalence (this_staid,cstaid)
  equivalence (cstaid,rstation_id)
  real(r_double),dimension(7,maxlevs):: radar_obs
  real(r_double),dimension(4,maxlevs):: vad_obs
  real(r_double),dimension(2,maxlevs):: fcst_obs
  
  character(8) vadid(maxvad)
  real(r_kind) vadlat(maxvad),vadlon(maxvad),vadqm(maxvad,maxvadbins)
  real(r_kind) vadu(maxvad,maxvadbins),vadv(maxvad,maxvadbins)
  real(r_kind) vadcount(maxvad,maxvadbins)
  real(r_kind),dimension(maxvad,maxvadbins)::vadfit2,vadcount2,vadwgt2
  real(r_kind),dimension(maxvad,maxvadbins)::vadfit2_5,vadcount2_5,vadwgt2_5
  real(r_kind),dimension(maxvad,maxvadbins)::vadfit3,vadcount3,vadwgt3
  real(r_kind) zob,vadqmmin,vadqmmax
  integer(i_kind) level2(maxvad),level2_5(maxvad),level3(maxvad),level3_tossed_by_2_5(maxvad)
  integer(i_kind) loop,numcut
  integer(i_kind) numhits(0:maxvad)
  real(r_kind) timemax,timemin,errmax,errmin
  real(r_kind) dlatmax,dlonmax,dlatmin,dlonmin
  real(r_kind) xscale,xscalei
  integer(i_kind) max_rrr,nboxmax
  integer(i_kind) irrr,iaaa,iaaamax,iaaamin
  integer(i_byte),allocatable::nobs_box(:,:,:,:)
  real(r_kind) dlonvad,dlatvad,vadlon_earth,vadlat_earth
  real(r_kind) this_stalat,this_stalon,this_stahgt,thistime,thislat,thislon
  real(r_kind) thishgt,thisvr,corrected_azimuth,thiserr,corrected_tilt
  integer(i_kind) nsuper2_in,nsuper2_kept
  integer(i_kind) nsuper2_5_in,nsuper2_5_kept
  integer(i_kind) nsuper3_in,nsuper3_kept
  real(r_kind) errzmax
  real(r_kind) thisfit,thisvadspd,thisfit2,uob,vob,thiswgt
! real(r_kind) dist2min,dist2max
! real(r_kind) dist2_5min,dist2_5max
  real(r_kind) vad_leash

! following variables are use for tdr rw data
  real(r_double),dimension(4,maxlevs):: tdr_obs
  integer(i_kind) :: ii,jjj,nmissing,nirrr,noutside,ntimeout,nsubzero,iimax
  integer(i_kind) ntdrvr_in,ntdrvr_kept,ntdrvr_thin1,ntdrvr_thin2
  integer(i_kind) maxout,maxdata
  integer(i_kind) kk,klon1,klat1,klonp1,klatp1
  integer(i_kind),allocatable,dimension(:):: isort

  real(r_single) elevmax,elevmin
  real(r_single) thisrange,thisazimuth,thistilt
  real(r_single), dimension(maxlevs) :: dopbin, z, elev, elat8, elon8, glob_azimuth8

  real(r_single) rad_per_meter
  real(r_kind) rlon0,this_stalatr,thisazimuthr,thistiltr
  real(r_kind) rlonloc,rlatloc
  real(r_kind) clat0,slat0,rlonglob,rlatglob,clat1,caz0,saz0,cdlon,sdlon,caz1,saz1
  real(r_single) a43,aactual,b,c,selev0,celev0,epsh,erad,h,ha
  real(r_single) celev,selev,gamma

  real(r_kind) sin2,termg,termr,termrg,zobs
  real(r_kind) xmesh,zmesh
  real(r_kind),dimension(nsig):: zges,hges
  real(r_kind) dx,dy,dx1,dy1,w00,w10,w01,w11
  logical luse
  integer(i_kind) ntmp,iout
  integer(i_kind):: zflag
  integer(i_kind) nlevz         ! vertical level for thinning
  real(r_kind) crit1,timedif
  real(r_kind),allocatable,dimension(:):: zl_thin
  real(r_kind),parameter:: r16000 = 16000.0_r_kind
  real(r_kind) diffuu,diffvv
  
  data lnbufr/10/
  data hdrstr(1) / 'CLAT CLON SELV ANEL YEAR MNTH DAYS HOUR MINU MGPT' /
  data hdrstr(2) / 'PTID YEAR MNTH DAYS HOUR MINU SECO CLAT CLON HSMSL ANAZ ANEL' /
  data datstr(1) / 'STDM SUPLAT SUPLON HEIT RWND RWAZ RSTD' /
  data datstr(2) / 'DIST HREF DMVR DVSW' /
  
!***********************************************************************************

! Check to see if radar wind files exist.  If none exist, exit this routine.
  inquire(file='radar_supobs_from_level2',exist=lexist1)
  inquire(file=infile,exist=lexist2)
  if (.not.lexist1 .and. .not.lexist2) goto 900

  eradkm=rearth*0.001_r_kind
  maxobs=2e6

  allocate(cdata_all(maxdat,maxobs),isort(maxobs))

  isort = 0
  cdata_all=zero

  if (infile == 'tldplrbufr') goto 65

  ithin=-9
  rmesh=-99.999_r_kind
  use_all=.true.

! Initialize variables
! vad_leash=.1_r_kind
  vad_leash=.3_r_kind
 !xscale=5000._r_kind
 !xscale=10000._r_kind
  xscale=20000._r_kind
  write(6,*)'READ_RADAR:  set vad_leash,xscale=',vad_leash,xscale
  write(6,*)'READ_RADAR:  set maxvadbins,maxbadbins*dzvad=',maxvadbins,&
     maxvadbins*dzvad
  xscalei=one/xscale
  max_rrr=nint(100000.0_r_kind*xscalei)
  nboxmax=1
  iaaamax=-huge(iaaamax)
  iaaamin=huge(iaaamin)


  kx0=22500
  maxobs=2e6
  nreal=maxdat
  nchanl=0
  ilon=2
  ilat=3

  nmrecs=0

  errzmax=zero
  nvad=0
  vadlon=zero
  vadlat=zero
  vadqm=-99999_r_kind
  vadu=zero
  vadv=zero
  vadcount=zero
  vadqmmax=-huge(vadqmmax)
  vadqmmin=huge(vadqmmin)

! First read in all vad winds so can use vad wind quality marks to decide 
! which radar data to keep
! Open, then read bufr data
  open(lnbufr,file=vadfile,form='unformatted')
  call openbf(lnbufr,'IN',lnbufr)
  call datelen(10)
  call readmg(lnbufr,subset,idate,iret)
  if(iret/=0) go to 20

! Time offset
  call time_4dvar(idate,toff)

  write(date,'( i10)') idate
  read (date,'(i4,3i2)') iy,im,idd,ihh 
  write(6,*)'READ_RADAR:  first read vad winds--use vad quality marks to qc 2.5/3 radar winds'

! Big loop over vadwnd bufr file
10 call readsb(lnbufr,iret)
  if(iret/=0) then
     call readmg(lnbufr,subset,idate,iret)
     if(iret/=0) go to 20
     go to 10
  end if
  nmrecs = nmrecs+1

! Read header.  Extract station infomration
  call ufbint(lnbufr,hdr,6,1,levs,'SID XOB YOB DHR TYP SAID ')
  kx=nint(hdr(5))
  if(kx /= 224) go to 10       !  for now just hardwire vad wind type
                               !  and don't worry about subtypes
! Is vadwnd in convinfo file
  ikx=0
  do i=1,nconvtype
     if(kx == ictype(i)) then
        ikx=i
        exit
     end if
  end do
  if(ikx == 0) go to 10

! Time check
  t4dv=toff+hdr(4)
  if (l4dvar) then
     if (t4dv<zero .OR. t4dv>winlen) go to 10 ! outside time window
  else
     timeb=hdr(4)
     if(abs(timeb) > ctwind(ikx) .or. abs(timeb) > half) go to 10 ! outside time window 
  endif

! Create table of vad lat-lons and quality marks in 500m increments
! for cross-referencing bird qc against radar winds
  rstation_id=hdr(1)      !station id
  dlon_earth=hdr(2)       !station lat (degrees)
  dlat_earth=hdr(3)       !station lon (degrees)

  if (dlon_earth>=r360) dlon_earth=dlon_earth-r360
  if (dlon_earth<zero ) dlon_earth=dlon_earth+r360
  dlat_earth = dlat_earth * deg2rad
  dlon_earth = dlon_earth * deg2rad
  ivad=0
  if(nvad>0) then
     do i=1,nvad
        if(modulo(rad2deg*abs(dlon_earth-vadlon(i)),r360)<one_tenth.and. &
           rad2deg*abs(dlat_earth-vadlat(i))<one_tenth) then
           ivad=i
           exit
        end if
     end do
  end if
  if(ivad==0) then
     nvad=nvad+1
     if(nvad>maxvad) then
        write(6,*)'READ_RADAR:  ***ERROR*** MORE THAN ',maxvad,' RADARS:  PROGRAM STOPS'
        call stop2(84)
     end if
     ivad=nvad
     vadlon(ivad)=dlon_earth
     vadlat(ivad)=dlat_earth
     vadid(ivad)=cstaid
  end if

! Update vadqm table
  call ufbint(lnbufr,vad_obs,4,maxlevs,levs,'ZOB WQM UOB VOB ')
  call ufbint(lnbufr,fcst_obs,2,maxlevs,levs,'UFC VFC ')
  if(levs>maxlevs) then
     write(6,*)'READ_RADAR:  ***ERROR*** need to increase read_radar bufr size since ',&
        ' number of levs=',levs,' > maxlevs=',maxlevs
     call stop2(84)
  endif

  do k=1,levs
     wqm=vad_obs(2,k)
     zob=vad_obs(1,k)
     uob=vad_obs(3,k)
     vob=vad_obs(4,k)
     if(newvad) then
     diffuu=uob-fcst_obs(1,k) 
     diffvv=vob-fcst_obs(2,k) 
     if(sqrt(diffuu**2+diffvv**2)>10.0) cycle
     if(abs(diffvv)>8.0) cycle
     if(abs(diffvv)>5.0.and.zob<5000.0) cycle
     if(zob>7000.0) cycle
     end if
     ivadz=nint(zob/dzvad)
     if(ivadz<1.or.ivadz>maxvadbins) cycle
     errzmax=max(abs(zob-ivadz*dzvad),errzmax)
     vadqm(ivad,ivadz)=max(vadqm(ivad,ivadz),wqm)
     vadqmmax=max(vadqmmax,wqm)
     vadqmmin=min(vadqmmin,wqm)
     vadu(ivad,ivadz)=vadu(ivad,ivadz)+uob
     vadv(ivad,ivadz)=vadv(ivad,ivadz)+vob
     vadcount(ivad,ivadz)=vadcount(ivad,ivadz)+one
  end do
     

! End of bufr read loop
  go to 10

! Normal exit
20 continue
  call closbf(lnbufr)


! Print vadwnd table
  if(nvad>0) then
     do ivad=1,nvad
        do ivadz=1,maxvadbins
           vadu(ivad,ivadz)=vadu(ivad,ivadz)/max(one,vadcount(ivad,ivadz))
           vadv(ivad,ivadz)=vadv(ivad,ivadz)/max(one,vadcount(ivad,ivadz))
        end do
        write(6,'(" n,lat,lon,qm=",i3,2f8.2,2x,25i3)') &
           ivad,vadlat(ivad)*rad2deg,vadlon(ivad)*rad2deg,(max(-9,nint(vadqm(ivad,k))),k=1,maxvadbins)
     end do
  end if
  write(6,*)' errzmax=',errzmax
  
!  Allocate thinning grids around each radar
!  space needed is nvad*max_rrr*max_rrr*8*max_zzz
!
!      max_rrr=20
!      maxvadbins=20
!      nvad=150
!      space=150*20*20*8*20 = 64000*150=9600000  peanuts
  
  allocate(nobs_box(max_rrr,8*max_rrr,maxvadbins,nvad))
  nobs_box=0

! Set level2_5 to 0.  Then loop over routine twice, first looking for
! level 2.5 data, and setting level2_5=count of 2.5 data for any 2.5 data
! available that passes the vad tests.  The second pass puts in level 3
! data where it is available and no level 2.5 data was saved/available 
! (level2_5=0)

  dlatmax=-huge(dlatmax)
  dlonmax=-huge(dlonmax)
  dlatmin=huge(dlatmin)
  dlonmin=huge(dlonmin)
  vadfit2=zero
  vadfit2_5=zero
  vadfit3=zero
  vadwgt2=zero
  vadwgt2_5=zero
  vadwgt3=zero
  vadcount2=zero
  vadcount2_5=zero
  vadcount3=zero
  level2=0
  level2_5=0
  level3=0
  level3_tossed_by_2_5=0
  subset_check(1)='NC006002'
  subset_check(2)='NC006001'

! First process any level 2 superobs.
! Initialize variables.
  ikx=0
  do i=1,nconvtype
     if(trim(ioctype(i)) == trim(obstype))ikx = i
  end do
  
  timemax=-huge(timemax)
  timemin=huge(timemin)
  errmax=-huge(errmax)
  errmin=huge(errmin)
  loop=0

  numhits=0
  ibadazm=0
  ibadwnd=0
  ibaddist=0
  ibadheight=0
  ibadstaheight=0
  iheightbelowsta=0
  ibaderror=0
  ibadvad=0
  ibadfit=0
  ioutofvadrange=0
  kthin=0
  novadmatch=0
  notgood=0
  notgood0=0
  nsuper2_in=0
  nsuper2_kept=0

  if(loop==0) outmessage='level 2 superobs:'

! Open sequential file containing superobs
  open(lnbufr,file='radar_supobs_from_level2',form='unformatted')
  rewind lnbufr

 ! dist2max=-huge(dist2max)
 ! dist2min=huge(dist2min)

! Loop to read superobs data file
  do
     read(lnbufr,iostat=iret)this_staid,this_stalat,this_stalon,this_stahgt, &
        thistime,thislat,thislon,thishgt,thisvr,corrected_azimuth,thiserr,corrected_tilt
     if(iret/=0) exit
     nsuper2_in=nsuper2_in+1

     dlat_earth=this_stalat    !station lat (degrees)
     dlon_earth=this_stalon    !station lon (degrees)
     if (dlon_earth>=r360) dlon_earth=dlon_earth-r360
     if (dlon_earth<zero ) dlon_earth=dlon_earth+r360
     dlat_earth = dlat_earth * deg2rad
     dlon_earth = dlon_earth * deg2rad
     
     if(regional)then
        call tll2xy(dlon_earth,dlat_earth,dlon,dlat,outside)
        if (outside) cycle
        dlatmax=max(dlat,dlatmax)
        dlonmax=max(dlon,dlonmax)
        dlatmin=min(dlat,dlatmin)
        dlonmin=min(dlon,dlonmin)
     else
        dlat = dlat_earth
        dlon = dlon_earth
        call grdcrd1(dlat,rlats,nlat,1)
        call grdcrd1(dlon,rlons,nlon,1)
     endif
     
     clon=cos(dlon_earth)
     slon=sin(dlon_earth)
     clat=cos(dlat_earth)
     slat=sin(dlat_earth)
     staheight=this_stahgt    !station elevation
     tiltangle=corrected_tilt*deg2rad

!    Find vad wind match
     ivad=0
     do k=1,nvad
        cdist=sin(vadlat(k))*slat+cos(vadlat(k))*clat* &
             (sin(vadlon(k))*slon+cos(vadlon(k))*clon)
        cdist=max(-one,min(cdist,one))
        dist=rad2deg*acos(cdist)
        
        if(dist < 0.2_r_kind) then
           ivad=k
           exit
        end if
     end do
     numhits(ivad)=numhits(ivad)+1
     if(ivad==0) then
        novadmatch=novadmatch+1
        cycle
     end if
     
     vadlon_earth=vadlon(ivad)
     vadlat_earth=vadlat(ivad)
     if(regional)then
        call tll2xy(vadlon_earth,vadlat_earth,dlonvad,dlatvad,outside)
        if (outside) cycle
        dlatmax=max(dlatvad,dlatmax)
        dlonmax=max(dlonvad,dlonmax)
        dlatmin=min(dlatvad,dlatmin)
        dlonmin=min(dlonvad,dlonmin)
     else
        dlatvad = vadlat_earth
        dlonvad = vadlon_earth
        call grdcrd1(dlatvad,rlats,nlat,1)
        call grdcrd1(dlonvad,rlons,nlon,1)
     endif

!    Get model terrain at VAD wind location
     call deter_zsfc_model(dlatvad,dlonvad,zsges)

     t4dvo=toff+thistime
     timemax=max(timemax,t4dvo)
     timemin=min(timemin,t4dvo)

!    Exclude data if it does not fall within time window
     if (l4dvar) then
        if (t4dvo<zero .OR. t4dvo>winlen) cycle
     else
        timeo=thistime
        if(abs(timeo)>half ) cycle
     endif

!    Get observation (lon,lat).  Compute distance from radar.
     dlat_earth=thislat
     dlon_earth=thislon
     if(dlon_earth>=r360) dlon_earth=dlon_earth-r360
     if(dlon_earth<zero ) dlon_earth=dlon_earth+r360
     
     dlat_earth = dlat_earth*deg2rad
     dlon_earth = dlon_earth*deg2rad
     if(regional) then
        call tll2xy(dlon_earth,dlat_earth,dlon,dlat,outside)
        if (outside) cycle
     else
        dlat = dlat_earth
        dlon = dlon_earth
        call grdcrd1(dlat,rlats,nlat,1)
        call grdcrd1(dlon,rlons,nlon,1)
     endif
     
     clonh=cos(dlon_earth)
     slonh=sin(dlon_earth)
     clath=cos(dlat_earth)
     slath=sin(dlat_earth)
     cdist=slat*slath+clat*clath*(slon*slonh+clon*clonh)
     cdist=max(-one,min(cdist,one))
     dist=eradkm*acos(cdist)
     irrr=nint(dist*1000*xscalei)
     if(irrr<=0 .or. irrr>max_rrr) cycle

!    Extract radial wind data
     height= thishgt
     rwnd  = thisvr
     azm_earth = corrected_azimuth
     if(regional) then
        cosazm_earth=cos(azm_earth*deg2rad)
        sinazm_earth=sin(azm_earth*deg2rad)
        call rotate_wind_ll2xy(cosazm_earth,sinazm_earth,cosazm,sinazm,dlon_earth,dlon,dlat)
        azm=atan2(sinazm,cosazm)*rad2deg
     else
        azm=azm_earth
     end if
     iaaa=azm/(r360/(r8*irrr))
     iaaa=mod(iaaa,8*irrr)
     if(iaaa<0) iaaa=iaaa+8*irrr
     iaaa=iaaa+1
     iaaamax=max(iaaamax,iaaa)
     iaaamin=min(iaaamin,iaaa)
          
     error = erradar_inflate*thiserr
     errmax=max(error,errmax)
     if(thiserr>zero) errmin=min(error,errmin)
     
!    Perform limited qc based on azimuth angle, radial wind
!    speed, distance from radar site, elevation of radar,
!    height of observation, observation error, and goodness of fit to vad wind

     good0=.true.
     if(abs(azm)>r400) then
        ibadazm=ibadazm+1; good0=.false.
     end if
     if(abs(rwnd)>r200) then
        ibadwnd=ibadwnd+1; good0=.false.
     end if
     if(dist>r400) then
        ibaddist=ibaddist+1; good0=.false.
     end if
     if(staheight<-r1000.or.staheight>r50000) then
        ibadstaheight=ibadstaheight+1; good0=.false.
     end if
     if(height<-r1000.or.height>r50000) then
        ibadheight=ibadheight+1; good0=.false.
     end if
     if(height<staheight) then
        iheightbelowsta=iheightbelowsta+1 ; good0=.false.
     end if
     if(thiserr>r6 .or. thiserr<=zero) then
        ibaderror=ibaderror+1; good0=.false.
     end if
     good=.true.
     if(.not.good0) then
        notgood0=notgood0+1
        cycle
     else

!       Check fit to vad wind and vad wind quality mark
        ivadz=nint(thishgt/dzvad)
        if(ivadz>maxvadbins.or.ivadz<1) then
           ioutofvadrange=ioutofvadrange+1
           cycle
        end if
        thiswgt=one/max(r4_r_kind,thiserr**2)
        thisfit2=(vadu(ivad,ivadz)*cos(azm_earth*deg2rad)+vadv(ivad,ivadz)*sin(azm_earth*deg2rad)-thisvr)**2
        thisfit=sqrt(thisfit2)
        thisvadspd=sqrt(vadu(ivad,ivadz)**2+vadv(ivad,ivadz)**2)
        vadfit2(ivad,ivadz)=vadfit2(ivad,ivadz)+thiswgt*thisfit2
        vadcount2(ivad,ivadz)=vadcount2(ivad,ivadz)+one
        vadwgt2(ivad,ivadz)=vadwgt2(ivad,ivadz)+thiswgt
        if(thisfit/max(one,thisvadspd)>vad_leash) then
           ibadfit=ibadfit+1; good=.false.
        end if
        if(nobs_box(irrr,iaaa,ivadz,ivad)>nboxmax) then
           kthin=kthin+1
           good=.false.
        end if
        if(vadqm(ivad,ivadz) > r3_5  .or.  vadqm(ivad,ivadz) < -one) then
           ibadvad=ibadvad+1 ; good=.false.
        end if
     end if
     
!    If data is good, load into output array
     if(good) then
        nsuper2_kept=nsuper2_kept+1
        level2(ivad)=level2(ivad)+1
        nobs_box(irrr,iaaa,ivadz,ivad)=nobs_box(irrr,iaaa,ivadz,ivad)+1
        ndata    =min(ndata+1,maxobs)
        nodata   =min(nodata+1,maxobs)  !number of obs not used (no meaning here)
        usage = zero
        if(icuse(ikx) < 0)usage=r100
        if(ncnumgrp(ikx) > 0 )then                     ! cross validation on
           if(mod(ndata,ncnumgrp(ikx))== ncgroup(ikx)-1)usage=ncmiter(ikx)
        end if

        call deter_sfc2(dlat_earth,dlon_earth,t4dv,idomsfc,skint,ff10,sfcr)

        cdata(1) = error             ! wind obs error (m/s)
        cdata(2) = dlon              ! grid relative longitude
        cdata(3) = dlat              ! grid relative latitude
        cdata(4) = height            ! obs absolute height (m)
        cdata(5) = rwnd              ! wind obs (m/s)
        cdata(6) = azm*deg2rad       ! azimuth angle (radians)
        cdata(7) = t4dv              ! obs time (hour)
        cdata(8) = ikx               ! type               
        cdata(9) = tiltangle         ! tilt angle (radians)
        cdata(10)= staheight         ! station elevation (m)
        cdata(11)= rstation_id       ! station id
        cdata(12)= usage             ! usage parameter
        cdata(13)= idomsfc           ! dominate surface type
        cdata(14)= skint             ! skin temperature
        cdata(15)= ff10              ! 10 meter wind factor
        cdata(16)= sfcr              ! surface roughness
        cdata(17)=dlon_earth*rad2deg ! earth relative longitude (degrees)
        cdata(18)=dlat_earth*rad2deg ! earth relative latitude (degrees)
        cdata(19)=dist               ! range from radar in km (used to estimate beam spread)
        cdata(20)=zsges              ! model elevation at radar site
        cdata(21)=thiserr
        cdata(22)=two

!       if(vadid(ivad)=='0303LWX') then
!          dist2max=max(dist2max,dist)
!          dist2min=min(dist2min,dist)
!       end if

        do i=1,maxdat
           cdata_all(i,ndata)=cdata(i)
        end do
        
     else
        notgood = notgood + 1
     end if
     
  end do

  close(lnbufr)	! A simple unformatted fortran file should not be mixed with a bufr I/O
  write(6,*)'READ_RADAR:  ',trim(outmessage),' reached eof on 2/2.5/3 superob radar file'

  write(6,*)'READ_RADAR: nsuper2_in,nsuper2_kept=',nsuper2_in,nsuper2_kept
  write(6,*)'READ_RADAR: # no vad match   =',novadmatch
  write(6,*)'READ_RADAR: # out of vadrange=',ioutofvadrange
  write(6,*)'READ_RADAR: # bad azimuths=',ibadazm
  write(6,*)'READ_RADAR: # bad winds   =',ibadwnd
  write(6,*)'READ_RADAR: # bad dists   =',ibaddist
  write(6,*)'READ_RADAR: # bad stahgts =',ibadstaheight
  write(6,*)'READ_RADAR: # bad obshgts =',ibadheight
  write(6,*)'READ_RADAR: # bad errors  =',ibaderror
  write(6,*)'READ_RADAR: # bad vadwnd  =',ibadvad
  write(6,*)'READ_RADAR: # bad fit     =',ibadfit 
  write(6,*)'READ_RADAR: # num thinned =',kthin
  write(6,*)'READ_RADAR: # notgood0    =',notgood0
  write(6,*)'READ_RADAR: # notgood     =',notgood
  write(6,*)'READ_RADAR: # hgt belowsta=',iheightbelowsta
  write(6,*)'READ_RADAR: timemin,max   =',timemin,timemax
  write(6,*)'READ_RADAR: errmin,max    =',errmin,errmax
  write(6,*)'READ_RADAR: dlatmin,max,dlonmin,max=',dlatmin,dlatmax,dlonmin,dlonmax
  write(6,*)'READ_RADAR: iaaamin,max,8*max_rrr  =',iaaamin,iaaamax,8*max_rrr


!  Next process level 2.5 and 3 superobs

!  Bigger loop over first level 2.5 data, and then level3 data

  timemax=-huge(timemax)
  timemin=huge(timemin)
  errmax=-huge(errmax)
  errmin=huge(errmin)
  nsuper2_5_in=0
  nsuper3_in=0
  nsuper2_5_kept=0
  nsuper3_kept=0
  do loop=1,2

     numhits=0
     ibadazm=0
     ibadwnd=0
     ibaddist=0
     ibadheight=0
     ibadstaheight=0
     iheightbelowsta=0
     ibaderror=0
     ibadvad=0
     ibadfit=0
     ioutofvadrange=0
     kthin=0
     novadmatch=0
     notgood=0
     notgood0=0
!    dist2_5max=-huge(dist2_5max)
!    dist2_5min=huge(dist2_5min)

     if(loop==1)     outmessage='level 2.5 superobs:'
     if(loop==2)     outmessage='level 3 superobs:'

!    Open, then read bufr data
     open(lnbufr,file=infile,form='unformatted')

     call openbf(lnbufr,'IN',lnbufr)
     call datelen(10)
     call readmg(lnbufr,subset,idate,iret)
     if(iret/=0) then
        call closbf(lnbufr)
        go to 1000
     end if

     idate5(1) = iy    ! year
     idate5(2) = im    ! month
     idate5(3) = idd   ! day
     idate5(4) = ihh   ! hour
     idate5(5) = 0     ! minute
     call w3fs21(idate5,mincy)


     nmrecs=0
!    Big loop over bufr file

50   call readsb(lnbufr,iret)
60   continue
     if(iret/=0) then
        call readmg(lnbufr,subset,idate,iret)
        if(iret/=0) go to 1000
        go to 50
     end if
     if(subset/=subset_check(loop)) then
        iret=99
        go to 60
     end if
     nmrecs = nmrecs+1
     

!    Read header.  Extract station infomration
     call ufbint(lnbufr,hdr,10,1,levs,hdrstr(1))

 !   rstation_id=hdr(1)        !station id
     write(cstaid,'(2i4)')idint(hdr(1)),idint(hdr(2))
     if(cstaid(1:1)==' ')cstaid(1:1)='S'
     dlat_earth=hdr(1)         !station lat (degrees)
     dlon_earth=hdr(2)         !station lon (degrees)
     if (dlon_earth>=r360) dlon_earth=dlon_earth-r360
     if (dlon_earth<zero ) dlon_earth=dlon_earth+r360

     if (wrf_nmm_regional.or.nems_nmmb_regional.or.cmaq_regional.or.wrf_mass_regional) then
        if(loop==1) then 
           if(dlon_earth>230.0_r_kind .and.  &
              dlat_earth <54.0_r_kind)then
              go to 50 
           end if
        end if
     end if
     dlat_earth = dlat_earth * deg2rad
     dlon_earth = dlon_earth * deg2rad
     
     if(regional)then
        call tll2xy(dlon_earth,dlat_earth,dlon,dlat,outside)
        if (outside) go to 50
        dlatmax=max(dlat,dlatmax)
        dlonmax=max(dlon,dlonmax)
        dlatmin=min(dlat,dlatmin)
        dlonmin=min(dlon,dlonmin)
     else
        dlat = dlat_earth
        dlon = dlon_earth
        call grdcrd1(dlat,rlats,nlat,1)
        call grdcrd1(dlon,rlons,nlon,1)
     endif
     
     clon=cos(dlon_earth)
     slon=sin(dlon_earth)
     clat=cos(dlat_earth)
     slat=sin(dlat_earth)
     staheight=hdr(3)    !station elevation
     tiltangle=hdr(4)*deg2rad

!    Find vad wind match
     ivad=0
     do k=1,nvad
        cdist=sin(vadlat(k))*slat+cos(vadlat(k))*clat* &
             (sin(vadlon(k))*slon+cos(vadlon(k))*clon)
        cdist=max(-one,min(cdist,one))
        dist=rad2deg*acos(cdist)
        
        if(dist < 0.2_r_kind) then
           ivad=k
           exit
        end if
     end do
     numhits(ivad)=numhits(ivad)+1
     if(ivad==0) then
        novadmatch=novadmatch+1
        go to 50
     end if
     
     vadlon_earth=vadlon(ivad)
     vadlat_earth=vadlat(ivad)
     if(regional)then
        call tll2xy(vadlon_earth,vadlat_earth,dlonvad,dlatvad,outside)
        if (outside) go to 50
        dlatmax=max(dlatvad,dlatmax)
        dlonmax=max(dlonvad,dlonmax)
        dlatmin=min(dlatvad,dlatmin)
        dlonmin=min(dlonvad,dlonmin)
     else
        dlatvad = vadlat_earth
        dlonvad = vadlon_earth
        call grdcrd1(dlatvad,rlats,nlat,1)
        call grdcrd1(dlonvad,rlons,nlon,1)
     endif

!    Get model terrain at VAD wind location
     call deter_zsfc_model(dlatvad,dlonvad,zsges)

     iyr = hdr(5)
     imo = hdr(6)
     idy = hdr(7)
     ihr = hdr(8)
     imn = hdr(9)

     idate5(1) = iyr
     idate5(2) = imo
     idate5(3) = idy
     idate5(4) = ihr
     idate5(5) = imn
     ikx=0
     do i=1,nconvtype
        if(trim(ioctype(i)) == trim(obstype))ikx = i
     end do
     if(ikx==0) go to 50
     call w3fs21(idate5,minobs)
     t4dv=real(minobs-iwinbgn,r_kind)*r60inv
     if (l4dvar) then
        if (t4dv<zero .OR. t4dv>winlen) goto 50
     else
        timeb = real(minobs-mincy,r_kind)*r60inv
!       if (abs(timeb)>twind .or. abs(timeb) > ctwind(ikx)) then
        if (abs(timeb)>half .or. abs(timeb) > ctwind(ikx)) then 
!          write(6,*)'READ_RADAR:  time outside window ',timeb,' skip this obs'
           goto 50
        endif
     endif

!    Go through the data levels
     call ufbint(lnbufr,radar_obs,7,maxlevs,levs,datstr(1))
     if(levs>maxlevs) then
        write(6,*)'READ_RADAR:  ***ERROR*** increase read_radar bufr size since ',&
           'number of levs=',levs,' > maxlevs=',maxlevs
        call stop2(84)
     endif

     numcut=0
     do k=1,levs
        if(loop==1)     nsuper2_5_in=nsuper2_5_in+1
        if(loop==2)     nsuper3_in=nsuper3_in+1
        nread=nread+1
        t4dvo=real(minobs+radar_obs(1,k)-iwinbgn,r_kind)*r60inv
        timemax=max(timemax,t4dvo)
        timemin=min(timemin,t4dvo)
        if(loop==2 .and. ivad> 0 .and. level2_5(ivad)/=0) then
           level3_tossed_by_2_5(ivad)=level3_tossed_by_2_5(ivad)+1
           numcut=numcut+1
           cycle
        end if

!       Exclude data if it does not fall within time window
        if (l4dvar) then
           if (t4dvo<zero .OR. t4dvo>winlen) cycle
           timeo=t4dv
        else
           timeo=(real(minobs-mincy,r_kind)+real(radar_obs(1,k),r_kind))*r60inv
           if(abs(timeo)>twind .or. abs(timeo) > ctwind(ikx)) then
!             write(6,*)'READ_RADAR:  time outside window ',timeo,&
!                ' skip obs ',nread,' at lev=',k
              cycle
           end if
        end if

!       Get observation (lon,lat).  Compute distance from radar.
        if(radar_obs(3,k)>=r360) radar_obs(3,k)=radar_obs(3,k)-r360
        if(radar_obs(3,k)<zero ) radar_obs(3,k)=radar_obs(3,k)+r360

        dlat_earth = radar_obs(2,k)*deg2rad
        dlon_earth = radar_obs(3,k)*deg2rad
        if(regional) then
           call tll2xy(dlon_earth,dlat_earth,dlon,dlat,outside)
           if (outside) cycle
        else
           dlat = dlat_earth
           dlon = dlon_earth
           call grdcrd1(dlat,rlats,nlat,1)
           call grdcrd1(dlon,rlons,nlon,1)
        endif
        
        clonh=cos(dlon_earth)
        slonh=sin(dlon_earth)
        clath=cos(dlat_earth)
        slath=sin(dlat_earth)
        cdist=slat*slath+clat*clath*(slon*slonh+clon*clonh)
        cdist=max(-one,min(cdist,one))
        dist=eradkm*acos(cdist)
        irrr=nint(dist*1000*xscalei)
        if(irrr<=0 .or. irrr>max_rrr) cycle

!       Set observation "type" to be function of distance from radar
        kxadd=nint(dist*one_tenth)
        kx=kx0+kxadd

!       Extract radial wind data
        height= radar_obs(4,k)
        rwnd  = radar_obs(5,k)
        azm_earth   = r90-radar_obs(6,k)
        if(regional) then
           cosazm_earth=cos(azm_earth*deg2rad)
           sinazm_earth=sin(azm_earth*deg2rad)
           call rotate_wind_ll2xy(cosazm_earth,sinazm_earth,cosazm,sinazm,dlon_earth,dlon,dlat)
           azm=atan2(sinazm,cosazm)*rad2deg
        else
           azm=azm_earth
        end if
        iaaa=azm/(r360/(r8*irrr))
        iaaa=mod(iaaa,8*irrr)
        if(iaaa<0) iaaa=iaaa+8*irrr
        iaaa=iaaa+1
        iaaamax=max(iaaamax,iaaa)
        iaaamin=min(iaaamin,iaaa)
        
        error = erradar_inflate*radar_obs(7,k)

!    Increase error for lev2.5 and lev3
        if (wrf_nmm_regional.or.nems_nmmb_regional.or.cmaq_regional.or.wrf_mass_regional) then
           if(dlon_earth*rad2deg>230.0_r_kind .and.  &
              dlat_earth*rad2deg <54.0_r_kind)then
              error = error+r10
           end if
        end if
        errmax=max(error,errmax)
        if(radar_obs(7,k)>zero) errmin=min(error,errmin)
        
!       Perform limited qc based on azimuth angle, radial wind
!       speed, distance from radar site, elevation of radar,
!       height of observation, observation error.

        good0=.true.
        if(abs(azm)>r400) then
           ibadazm=ibadazm+1; good0=.false.
        end if
        if(abs(rwnd)>r200) then
           ibadwnd=ibadwnd+1; good0=.false.
        end if
        if(dist>r400) then
           ibaddist=ibaddist+1; good0=.false.
        end if
        if(staheight<-r1000 .or. staheight>r50000) then
           ibadstaheight=ibadstaheight+1; good0=.false.
        end if
        if(height<-r1000 .or. height>r50000) then
           ibadheight=ibadheight+1; good0=.false.
        end if
        if(height<staheight) then
           iheightbelowsta=iheightbelowsta+1 ; good0=.false.
        end if
        if(radar_obs(7,k)>r6 .or. radar_obs(7,k)<=zero) then
           ibaderror=ibaderror+1; good0=.false.
        end if
        good=.true.
        if(.not.good0) then
           notgood0=notgood0+1
           cycle
        else

!          Check against vad wind quality mark
           ivadz=nint(height/dzvad)
           if(ivadz>maxvadbins.or.ivadz<1) then
              ioutofvadrange=ioutofvadrange+1
              cycle
           end if
           thiserr = radar_obs(7,k)
           thiswgt=one/max(r4_r_kind,thiserr**2)
           thisfit2=(vadu(ivad,ivadz)*cos(azm_earth*deg2rad)+vadv(ivad,ivadz)*sin(azm_earth*deg2rad)-rwnd)**2
           thisfit=sqrt(thisfit2)
           thisvadspd=sqrt(vadu(ivad,ivadz)**2+vadv(ivad,ivadz)**2)
           if(loop==1) then
              vadfit2_5(ivad,ivadz)=vadfit2_5(ivad,ivadz)+thiswgt*thisfit2
              vadcount2_5(ivad,ivadz)=vadcount2_5(ivad,ivadz)+one
              vadwgt2_5(ivad,ivadz)=vadwgt2_5(ivad,ivadz)+thiswgt
           else
              vadfit3(ivad,ivadz)=vadfit3(ivad,ivadz)+thiswgt*thisfit2
              vadcount3(ivad,ivadz)=vadcount3(ivad,ivadz)+one
              vadwgt3(ivad,ivadz)=vadwgt3(ivad,ivadz)+thiswgt
           end if
           if(thisfit/max(one,thisvadspd)>vad_leash) then
              ibadfit=ibadfit+1; good=.false.
           end if
           if(nobs_box(irrr,iaaa,ivadz,ivad)>nboxmax) then
              kthin=kthin+1
              good=.false.
           end if
           if(vadqm(ivad,ivadz)>r3_5 .or. vadqm(ivad,ivadz)<-one) then
              ibadvad=ibadvad+1 ; good=.false.
           end if
        end if

!       If data is good, load into output array
        if(good) then
           if(loop==1.and.ivad>0) then
              nsuper2_5_kept=nsuper2_5_kept+1
              level2_5(ivad)=level2_5(ivad)+1
           end if
           if(loop==2.and.ivad>0) then
              nsuper3_kept=nsuper3_kept+1
              level3(ivad)=level3(ivad)+1
           end if
           nobs_box(irrr,iaaa,ivadz,ivad)=nobs_box(irrr,iaaa,ivadz,ivad)+1
           ndata  = min(ndata+1,maxobs)
           nodata = min(nodata+1,maxobs)  !number of obs not used (no meaning here)
           usage  = zero
           if(icuse(ikx) < 0)usage=r100
           if(ncnumgrp(ikx) > 0 )then                     ! cross validation on
              if(mod(ndata,ncnumgrp(ikx))== ncgroup(ikx)-1)usage=ncmiter(ikx)
           end if
           
           call deter_sfc2(dlat_earth,dlon_earth,t4dv,idomsfc,skint,ff10,sfcr)
           
           cdata(1) = error             ! wind obs error (m/s)
           cdata(2) = dlon              ! grid relative longitude
           cdata(3) = dlat              ! grid relative latitude
           cdata(4) = height            ! obs absolute height (m)
           cdata(5) = rwnd              ! wind obs (m/s)
           cdata(6) = azm*deg2rad       ! azimuth angle (radians)
           cdata(7) = t4dvo             ! obs time (hour)
           cdata(8) = ikx               ! type               
           cdata(9) = tiltangle         ! tilt angle (radians)
           cdata(10)= staheight         ! station elevation (m)
           cdata(11)= rstation_id       ! station id
           cdata(12)= usage             ! usage parameter
           cdata(13)= idomsfc           ! dominate surface type
           cdata(14)= skint             ! skin temperature
           cdata(15)= ff10              ! 10 meter wind factor
           cdata(16)= sfcr              ! surface roughness
           cdata(17)=dlon_earth*rad2deg ! earth relative longitude (degrees)
           cdata(18)=dlat_earth*rad2deg ! earth relative latitude (degrees)
           cdata(19)=dist               ! range from radar in km (used to estimate beam spread)
           cdata(20)=zsges              ! model elevation at radar site
           cdata(21)=radar_obs(7,k)     ! original error from bufr file
           if(loop==1) then
              cdata(22)=2.5_r_kind
           else
              cdata(22)=three
           end if

           do i=1,maxdat
              cdata_all(i,ndata)=cdata(i)
           end do
           
        else
           notgood = notgood + 1
        end if
        
!    End of k loop over levs
     end do

!    End of bufr read loop
     go to 50

!    Normal exit
1000 continue
     call closbf(lnbufr)


!    Close unit to bufr file
     write(6,*)'READ_RADAR:  ',trim(outmessage),' reached eof on 2.5/3 superob radar file.'

     if(loop==1)     write(6,*)'READ_RADAR:  nsuper2_5_in,nsuper2_5_kept=',nsuper2_5_in,nsuper2_5_kept
     if(loop==2)     write(6,*)'READ_RADAR:  nsuper3_in,nsuper3_kept=',nsuper3_in,nsuper3_kept
     write(6,*)'READ_RADAR: # no vad match   =',novadmatch
     write(6,*)'READ_RADAR: # out of vadrange=',ioutofvadrange
     write(6,*)'READ_RADAR: # bad azimuths=',ibadazm
     write(6,*)'READ_RADAR: # bad winds   =',ibadwnd
     write(6,*)'READ_RADAR: # bad dists   =',ibaddist
     write(6,*)'READ_RADAR: # bad stahgts =',ibadstaheight
     write(6,*)'READ_RADAR: # bad obshgts =',ibadheight
     write(6,*)'READ_RADAR: # bad errors  =',ibaderror
     write(6,*)'READ_RADAR: # bad vadwnd  =',ibadvad
     write(6,*)'READ_RADAR: # bad fit     =',ibadfit 
     write(6,*)'READ_RADAR: # num thinned =',kthin
     write(6,*)'READ_RADAR: # notgood0    =',notgood0
     write(6,*)'READ_RADAR: # notgood     =',notgood
     write(6,*)'READ_RADAR: # hgt belowsta=',iheightbelowsta
     write(6,*)'READ_RADAR: timemin,max   =',timemin,timemax
     write(6,*)'READ_RADAR: errmin,max    =',errmin,errmax
     write(6,*)'READ_RADAR: dlatmin,max,dlonmin,max=',dlatmin,dlatmax,dlonmin,dlonmax
     write(6,*)'READ_RADAR: iaaamin,max,8*max_rrr  =',iaaamin,iaaamax,8*max_rrr

  end do       !   end bigger loop over first level 2.5, then level 3 radar data


! Write out vad statistics
  do ivad=1,nvad
     write(6,'(" fit of 2, 2.5, 3 data to vad station, lat, lon = ",a8,2f14.2)') &
        vadid(ivad),vadlat(ivad)*rad2deg,vadlon(ivad)*rad2deg
     do ivadz=1,maxvadbins
        if(vadcount2(ivad,ivadz)>half) then
           vadfit2(ivad,ivadz)=sqrt(vadfit2(ivad,ivadz)/vadwgt2(ivad,ivadz))
        else
           vadfit2(ivad,ivadz)=zero
        end if
        if(vadcount2_5(ivad,ivadz)>half) then
           vadfit2_5(ivad,ivadz)=sqrt(vadfit2_5(ivad,ivadz)/vadwgt2_5(ivad,ivadz))
        else
           vadfit2_5(ivad,ivadz)=zero
        end if
        if(vadcount3(ivad,ivadz)>half) then
           vadfit3(ivad,ivadz)=sqrt(vadfit3(ivad,ivadz)/vadwgt3(ivad,ivadz))
        else
           vadfit3(ivad,ivadz)=zero
        end if
        write(6,'(" h,f2,f2.5,f3=",i7,f10.2,"/",i5,f10.2,"/",i5,f10.2,"/",i5)')nint(ivadz*dzvad),&
           vadfit2(ivad,ivadz),nint(vadcount2(ivad,ivadz)),&
           vadfit2_5(ivad,ivadz),nint(vadcount2_5(ivad,ivadz)),&
           vadfit3(ivad,ivadz),nint(vadcount3(ivad,ivadz))
     end do
  end do

  deallocate(nobs_box)

65 continue


  rad_per_meter= one/rearth
  erad = rearth
  thiserr=5.0_r_kind

  timemax=-huge(timemax)
  timemin=huge(timemin)
  errmax=-huge(errmax)
  errmin=huge(errmin)
  elevmax=-huge(elevmax)
  elevmin=huge(elevmin)

  loop=3

  nirrr=0
  noutside=0
  ntimeout=0
  nsubzero=0
  ibadazm=0
  ibadwnd=0
  ibaddist=0
  ibadtilt=0
  ibadrange=0
  ibadheight=0
  ibadstaheight=0
  notgood=0
  notgood0=0
  nread=0
  ntdrvr_in=0
  ntdrvr_kept=0
  ntdrvr_thin1=0
  ntdrvr_thin2=0
  maxout=0
  maxdata=0
  nmissing=0
  subset_check(3)='NC006070'
  icntpnt=0

  xscale=100._r_kind
  xscalei=one/xscale
  max_rrr=nint(100000.0_r_kind*xscalei)
  jjj=0
  iimax=0

  zmesh=500._r_kind
  zflag=0
  if (ithin > 0) then
     write(6,*)'READ_RADAR: ithin,rmesh :',ithin,rmesh
     use_all=.false.
     if(zflag == 0)then
        nlevz=nsig
     else
        nlevz=r16000/zmesh
     endif
     xmesh=rmesh
     call make3grids(xmesh,nlevz)

     allocate(zl_thin(nlevz))
     if (zflag == 1) then
        do k=1,nlevz
           zl_thin(k)=k*zmesh
        enddo
     endif
     write(6,*)'READ_RADAR: xmesh, zflag, nlevz =', xmesh, zflag, nlevz
  endif

  if(loop == 3) outmessage='tail Doppler radar obs:'

! Open, then read bufr data
  open(lnbufr,file=infile,form='unformatted')
!  open( 32, file = "/u/wx21mt/bufrtab.006")
!  call openbf(lnbufr,'IN',32)
  call openbf(lnbufr,'IN',lnbufr)
  call datelen(10)
  call readmg(lnbufr,subset,idate,iret)
  if(iret/=0) then
     write(6,*)'READ_RADAR: problem reading tail Doppler radar bufr file abrobsbufr'
     call closbf(lnbufr)
     go to 1100
  end if

! Time offset
  call time_4dvar(idate,toff)

  write(date,'( i10)') idate
  read (date,'(i4,3i2)') iy,im,idd,ihh
  write(6,*)'READ_RADAR: bufr file date is ',iy,im,idd,ihh

  idate5(1) = iy    ! year
  idate5(2) = im    ! month
  idate5(3) = idd   ! day
  idate5(4) = ihh   ! hour
  idate5(5) = 0     ! minute
  call w3fs21(idate5,mincy)

  nmrecs=0
!    Big loop over bufr file

70   call readsb(lnbufr,iret)
80   continue
  if(iret/=0) then
     call readmg(lnbufr,subset,idate,iret)
     if(iret/=0) go to 1100
     go to 70
  end if
  if(subset/=subset_check(loop)) then
     iret=99
     go to 80
  end if
  nmrecs = nmrecs+1

!    Read header.  Extract station infomration
  call ufbint(lnbufr,hdr,12,1,levs,hdrstr(2))

! rstation_id=hdr(1)
  if(hdr(1) == zero)then
     cstaid='NOAA    '
  else if(hdr(1) == one)then
     cstaid='FRENCH  '
  else if(hdr(1)== two)then
     cstaid='G-IV    '
  else
     print *,'Antenna Number is not correct'
     go to 900
  endif
  
  iyr = hdr(2)
  imo = hdr(3)
  idy = hdr(4)
  ihr = hdr(5)
  imn = hdr(6)
  isc = hdr(7)

  idate5(1) = iyr
  idate5(2) = imo
  idate5(3) = idy
  idate5(4) = ihr
  idate5(5) = imn
  ikx=0
  do i=1,nconvtype
     if(trim(ioctype(i)) == trim(obstype))ikx = i
  end do
  if(ikx == 0) go to 70
  call w3fs21(idate5,minobs)

  t4dv=real(minobs-iwinbgn,r_kind)*r60inv
  if (l4dvar) then
     if (t4dv<zero .OR. t4dv>winlen) goto 70
     timeo=t4dv
  else
     timeo = real(minobs-mincy,r_kind)*r60inv
     if (abs(timeo)>twind) goto 70
  endif

  timemax=max(timemax,timeo)
  timemin=min(timemin,timeo)

  this_stalat=hdr(8)
  this_stalon=hdr(9)
  rlon0=deg2rad*this_stalon
  this_stalatr=this_stalat*deg2rad
  clat0=cos(this_stalatr) ; slat0=sin(this_stalatr)
  this_stahgt=hdr(10)
  thisazimuth=hdr(11)
  thistilt=hdr(12)
  elevmax=max(elevmax,thistilt)
  elevmin=min(elevmin,thistilt)

  if(abs(thistilt)>r75)then
     ibadtilt=ibadtilt+1; goto 70
  endif

  staheight=this_stahgt
  if(staheight<-r1000.or.staheight>r50000) then
     ibadstaheight=ibadstaheight+1; goto 70
  end if

!    Go through the data levels
  call ufbint(lnbufr,tdr_obs,4,maxlevs,levs,datstr(2))
  if(levs>maxlevs) then
     write(6,*)'READ_RADAR:  ***ERROR*** increase read_radar bufr size since ',&
        'number of levs=',levs,' > maxlevs=',maxlevs
     call stop2(84)
  endif
! use local coordinate centered on this_stalat,this_stalon. note that global and local
! azimuth angle are the same at the origin (this_stalat,this_stalon)
! and azimuth angle is fixed in local coordinate along entire radial line.
! we convert back to global azimuth angle at each point along line
! at end of computation.  that way we avoid worrying about where poles are.

  aactual=erad+this_stahgt
  thistiltr=thistilt*deg2rad
  selev0=sin(thistiltr) ; celev0=cos(thistiltr)
  a43=four_thirds*aactual
  ii=0
  do k=1,levs
     nread=nread+1
!    Select data every 6 km along each beam
     if(MOD(INT(tdr_obs(1,k)-tdr_obs(1,1)),6000) < 100)then
        if(tdr_obs(3,k) >= 800.) nmissing=nmissing+1     !xx
        if(tdr_obs(3,k) < 800.) then
           ii=ii+1
           dopbin(ii)=tdr_obs(3,k)
           thisrange=tdr_obs(1,k)
! use 4/3rds rule to get elevation of radar beam
! (if local temperature available, then vertical position can be
! estimated with greater accuracy)
           b=thisrange*(thisrange+two*aactual*selev0)
           c=sqrt(aactual*aactual+b)
           ha=b/(aactual+c)
           epsh=(thisrange*thisrange-ha*ha)/(r8*aactual)
           h=ha-epsh
           z(ii)=this_stahgt+h
           if(z(ii) < zero_single)then ! don't use observation if it is likely to be below sealevel
              nsubzero=nsubzero+1
              ii=ii-1
           else
 
! get elevation angle at obs location
              celev=celev0
              selev=selev0
              if(thisrange>=one) then
                 celev=a43*celev0/(a43+h)
                 selev=(thisrange*thisrange+h*h+two*a43*h)/(two*thisrange*(a43+h))
              end if
              elev(ii)=rad2deg*atan2(selev,celev)
              gamma=half*thisrange*(celev0+celev)

!       Get earth lat lon at obs location
              thisazimuthr=thisazimuth*deg2rad
              rlonloc=rad_per_meter*gamma*cos(thisazimuthr)
              rlatloc=rad_per_meter*gamma*sin(thisazimuthr)
              call invtllv(rlonloc,rlatloc,rlon0,clat0,slat0,rlonglob,rlatglob)
              thislat=rlatglob*rad2deg
              thislon=rlonglob*rad2deg
! Keep away from poles
              if(abs(thislat)>r89_5)then
                 ii=ii-1
              else
                 elat8(ii)=thislat
                 elon8(ii)=thislon
!            Get corrected azimuth
                 clat1=cos(rlatglob)
                 caz0=cos(thisazimuthr)
                 saz0=sin(thisazimuthr)
                 cdlon=cos(rlonglob-rlon0)
                 sdlon=sin(rlonglob-rlon0)
                 caz1=clat0*caz0/clat1
                 saz1=saz0*cdlon-caz0*sdlon*slat0
                 glob_azimuth8(ii)=atan2(saz1,caz1)*rad2deg
              end if
           end if
        end if
     else
        ntdrvr_thin1=ntdrvr_thin1+1
     endif
  end do

! Further process tail Doppler radar Vr data
  iimax=max(iimax,ii)  

  if( ii > 0 )then
     dlat_earth=this_stalat    !station lat (degrees)
     dlon_earth=this_stalon    !station lon (degrees)
     if (dlon_earth>=r360) dlon_earth=dlon_earth-r360
     if (dlon_earth<zero ) dlon_earth=dlon_earth+r360
     dlat_earth = dlat_earth * deg2rad
     dlon_earth = dlon_earth * deg2rad

     clon=cos(dlon_earth)
     slon=sin(dlon_earth)
     clat=cos(dlat_earth)
     slat=sin(dlat_earth)

     do i=1,ii
        ntdrvr_in=ntdrvr_in+1
        tiltangle=elev(i)*deg2rad

!     Get observation (lon,lat).  Compute distance from radar.
        dlat_earth=elat8(i)
        dlon_earth=elon8(i)
        if(dlon_earth>=r360) dlon_earth=dlon_earth-r360
        if(dlon_earth<zero ) dlon_earth=dlon_earth+r360
        dlat_earth = dlat_earth*deg2rad
        dlon_earth = dlon_earth*deg2rad

        if(regional) then
           call tll2xy(dlon_earth,dlat_earth,dlon,dlat,outside)
           if (outside) then
              noutside=noutside+1
              cycle
           endif
        else
           dlat = dlat_earth
           dlon = dlon_earth
           call grdcrd1(dlat,rlats,nlat,1)
           call grdcrd1(dlon,rlons,nlon,1)
        endif
        clonh=cos(dlon_earth)
        slonh=sin(dlon_earth)
        clath=cos(dlat_earth)
        slath=sin(dlat_earth)
        cdist=slat*slath+clat*clath*(slon*slonh+clon*clonh)
        cdist=max(-one,min(cdist,one))
        dist=eradkm*acos(cdist)
        irrr=nint(dist*1000*xscalei)
        if(irrr<=0 .or. irrr>max_rrr)then
           nirrr=nirrr+1
           cycle
        endif

!     Extract radial wind data
        height= z(i)
        rwnd  = dopbin(i)
        azm_earth = glob_azimuth8(i)
        if(regional) then
           cosazm_earth=cos(azm_earth*deg2rad)
           sinazm_earth=sin(azm_earth*deg2rad)
           call rotate_wind_ll2xy(cosazm_earth,sinazm_earth,cosazm,sinazm,dlon_earth,dlon,dlat)
           azm=atan2(sinazm,cosazm)*rad2deg
        else
           azm=azm_earth
        end if
        iaaa=azm/(r360/(r8*irrr))
        iaaa=mod(iaaa,8*irrr)
        if(iaaa<0) iaaa=iaaa+8*irrr
        iaaa=iaaa+1
        iaaamax=max(iaaamax,iaaa)
        iaaamin=min(iaaamin,iaaa)
        error = erradar_inflate*thiserr
        errmax=max(error,errmax)
        if(thiserr>zero) errmin=min(error,errmin)

!     Perform limited qc based on azimuth angle, elevation angle, radial wind
!     speed, range, distance from radar site

        good0=.true.
        if(abs(azm)>r400) then
           ibadazm=ibadazm+1; good0=.false.
        end if
        if(abs(rwnd)>r200) then
           ibadwnd=ibadwnd+1; good0=.false.
        end if
        if(thisrange>r92) then
           ibadrange=ibadrange+1; good0=.false.
        end if
        if(dist>r400) then
           ibaddist=ibaddist+1; good0=.false.
        end if
        if(height<-r1000.or.height>r50000) then
           ibadheight=ibadheight+1; good0=.false.
        end if
        good=.true.
        if(.not.good0) then
           notgood0=notgood0+1
           cycle
        end if
!     if data is good, load into output array

        if(good) then
           ntdrvr_kept=ntdrvr_kept+1
!####################       Data thinning       ###################

           icntpnt=icntpnt+1
 
           if(ithin > 0)then
              if(zflag == 0)then
                 klon1= int(dlon);  klat1= int(dlat)
                 dx   = dlon-klon1; dy   = dlat-klat1
                 dx1  = one-dx;     dy1  = one-dy
                 w00=dx1*dy1; w10=dx1*dy; w01=dx*dy1; w11=dx*dy
 
                 klat1=min(max(1,klat1),nlat); klon1=min(max(0,klon1),nlon)
                 if (klon1==0) klon1=nlon
                 klatp1=min(nlat,klat1+1); klonp1=klon1+1
                 if (klonp1==nlon+1) klonp1=1
                 do kk=1,nsig
                    hges(kk)=w00*hgtl_full(klat1 ,klon1 ,kk) +  &
                             w10*hgtl_full(klatp1,klon1 ,kk) + &
                             w01*hgtl_full(klat1 ,klonp1,kk) + &
                             w11*hgtl_full(klatp1,klonp1,kk)
                 end do
                 sin2  = sin(dlat_earth)*sin(dlat_earth)
                 termg = grav_equator * &
                    ((one+somigliana*sin2)/sqrt(one-eccentricity*eccentricity*sin2))
                 termr = semi_major_axis /(one + flattening + grav_ratio -  &
                    two*flattening*sin2)
                 termrg = (termg/grav)*termr
                 do k=1,nsig
                    zges(k) = (termr*hges(k)) / (termrg-hges(k))
                    zl_thin(k)=zges(k)
                 end do
              endif

              zobs = height

              ntmp=ndata  ! counting moved to map3gridS
              if (l4dvar) then
                 timedif = zero
              else
                 timedif=abs(t4dv-toff)
              endif
              crit1 = timedif/r6+half
 
              call map3grids(1,zflag,zl_thin,nlevz,dlat_earth,dlon_earth,&
                 zobs,crit1,ithin,ndata,iout,icntpnt,iiout,luse)
              maxout=max(maxout,iout)
              maxdata=max(maxdata,ndata)

              if (.not. luse) then
                 ntdrvr_thin2=ntdrvr_thin2+1
                 cycle
              endif
              if(iiout > 0) isort(iiout)=0
              if (ndata > ntmp) then
                 nodata=nodata+1
              endif
              isort(icntpnt)=iout

           else
              ndata =ndata+1
              nodata=nodata+1
              iout=ndata
              isort(icntpnt)=iout
           endif

           if(ndata > maxobs) then
              write(6,*)'READ_PREPBUFR:  ***WARNING*** ndata > maxobs for ',obstype
              ndata = maxobs
           end if

!       Set usage variable
           usage = zero
 
           if(icuse(ikx) < 0)usage=r100
           if(ncnumgrp(ikx) > 0 )then                     ! cross validation on
              if(mod(ndata,ncnumgrp(ikx))== ncgroup(ikx)-1)usage=ncmiter(ikx)
           end if

           call deter_zsfc_model(dlat,dlon,zsges)

! Get information from surface file necessary for conventional data here
           call deter_sfc2(dlat_earth,dlon_earth,t4dv,idomsfc,skint,ff10,sfcr)


           cdata(1) = error             ! wind obs error (m/s)
           cdata(2) = dlon              ! grid relative longitude
           cdata(3) = dlat              ! grid relative latitude
           cdata(4) = height            ! obs absolute height (m)
           cdata(5) = rwnd              ! wind obs (m/s)
           cdata(6) = azm*deg2rad       ! azimuth angle (radians)
           cdata(7) = t4dv              ! obs time (hour)
           cdata(8) = ikx               ! type
           cdata(9) = tiltangle         ! tilt angle (radians)
           cdata(10)= staheight         ! station elevation (m)
           cdata(11)= rstation_id       ! station id
           cdata(12)= usage             ! usage parameter
           cdata(13)= idomsfc           ! dominate surface type
           cdata(14)= skint             ! skin temperature
           cdata(15)= ff10              ! 10 meter wind factor
           cdata(16)= sfcr              ! surface roughness
           cdata(17)=dlon_earth*rad2deg ! earth relative longitude (degrees)
           cdata(18)=dlat_earth*rad2deg ! earth relative latitude (degrees)
           cdata(19)=dist               ! range from radar in km (used to estimate beam spread)
           cdata(20)=zsges              ! model elevation at radar site
           cdata(21)=thiserr
           cdata(22)=hdr(1)+three+one   ! tail Doppler radar
           do j=1,maxdat
              cdata_all(j,iout)=cdata(j)
           end do
           jjj=jjj+1
        else
           notgood = notgood + 1
        end if  ! if(good)

     end do

  endif ! if(ii .gt. 0)

! End of bufr read loop

69 continue

  go to 70

! Normal exit
1100 continue
  call closbf(lnbufr)


! Close unit to bufr file
  close(lnbufr)

  if (.not. use_all) then
     deallocate(zl_thin) 
     call del3grids
  endif

  write(6,*)'READ_RADAR:  ',trim(outmessage),' reached eof on tail Doppler radar file.'

  write(6,*)'READ_RADAR: nmrecs,nread,nmissing=', nmrecs, nread, nmissing
  write(6,*)'READ_RADAR: nsubzero=', nsubzero
  write(6,*)'READ_RADAR: maxout, maxdata=', maxout, maxdata
  write(6,*)'READ_RADAR: ntdrvr_in,ntdrvr_kept=',ntdrvr_in,ntdrvr_kept
  write(6,*)'READ_RADAR: ntdrvr_thin1,ntdrvr_thin2=',ntdrvr_thin1,ntdrvr_thin2
  write(6,*)'READ_RADAR: data retained for further processing =', jjj
  write(6,*)'READ_RADAR: # out of domain =', noutside
  write(6,*)'READ_RADAR: # out of time window =', ntimeout
  write(6,*)'READ_RADAR: # out of range =', nirrr
  write(6,*)'READ_RADAR: # bad azimuths=',ibadazm
  write(6,*)'READ_RADAR: # bad tilt=',ibadtilt
  write(6,*)'READ_RADAR: # bad winds   =',ibadwnd
  write(6,*)'READ_RADAR: # bad dists   =',ibaddist
  write(6,*)'READ_RADAR: # bad ranges   =',ibadrange
  write(6,*)'READ_RADAR: # bad stahgts =',ibadstaheight
  write(6,*)'READ_RADAR: # bad obshgts =',ibadheight
  write(6,*)'READ_RADAR: # notgood0    =',notgood0
  write(6,*)'READ_RADAR: # notgood     =',notgood
  write(6,*)'READ_RADAR: timemin,max   =',timemin,timemax
  write(6,*)'READ_RADAR: elevmin,max   =',elevmin,elevmax
  write(6,*)'READ_RADAR: dlatmin,max,dlonmin,max=',dlatmin,dlatmax,dlonmin,dlonmax
  write(6,*)'READ_RADAR: iaaamin,max,8*max_rrr  =',iaaamin,iaaamax,8*max_rrr
  write(6,*)'READ_RADAR: iimax =',iimax

! Write observation to scratch file
  write(lunout) obstype,sis,nreal,nchanl,ilat,ilon
  write(lunout) ((cdata_all(k,i),k=1,maxdat),i=1,ndata)
  deallocate(cdata_all)
  
900 continue

  return
end subroutine read_radar<|MERGE_RESOLUTION|>--- conflicted
+++ resolved
@@ -50,10 +50,7 @@
 !                           of level2.5 and level3 data in Conus domain for ARW
 !   2012-04-28  s.liu  -  use new VAD wind
 !   2012-11-12  s.liu  -  add new VAD wind flag
-<<<<<<< HEAD
-=======
 !   2013-01-26  parrish - change from grdcrd to grdcrd1 (to allow successful debug compile on WCOSS)
->>>>>>> c658c886
 !
 !
 !   input argument list:
