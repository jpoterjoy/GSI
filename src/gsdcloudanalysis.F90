#ifdef RR_CLOUDANALYSIS
SUBROUTINE  gsdcloudanalysis(mype)
!
!$$$  subprogram documentation block
!                .      .    .                                       .
! subprogram:  gsdcloudanalysis      driver for generalized cloud/hydrometeor analysis
!
!   PRGMMR: Ming Hu          ORG: GSD/AMB        DATE: 2006-10-27
!
! ABSTRACT: 
!  This subroutine serves as a driver for generalized cloud/hydrometeor analysis
!
! PROGRAM HISTORY LOG:
!    2008-12-20  Hu  Add NCO document block
!    2010-04-30  Hu  Clean the code to meet GSI standard
!    2011-05-29  Todling - extra cloud-guess from MetGuess-Bundle (see Remark 1)
!                          some fields now from wrf_mass_guess_mod
!    2013-10-19  todling - metguess now holds background 
!    2013-10-24  todling - revisit strip interface
!
!
!   input argument list:
!     mype     - processor ID that does this IO
!
!   output argument list:
!
! USAGE:
!   INPUT FILES: 
!
!   OUTPUT FILES:
!
! REMARKS:
!  1. Notice that now the fields point to the instance of the GUESS at ntguessig
!     no longer wired to 1 (as originally) - however, make sure when running RUC
!     ntguessig is set correctly (see questions around definition of itsig)
!  2. Notice that some WRF-variable and grid specific is now defined in wrf_guess_mod
!
! ATTRIBUTES:
!   LANGUAGE: FORTRAN 90 
!   MACHINE:  Linux cluster (WJET) at NOAA/ESRL - Boulder, CO
!
!$$$
!
!_____________________________________________________________________
!
! 
  use constants, only: zero,one,rad2deg,fv
  use constants, only: rd_over_cp, h1000
  use kinds,   only: r_single,i_kind, r_kind
  use gridmod, only: pt_ll,eta1_ll,aeta1_ll
  use gridmod, only: regional,wrf_mass_regional,regional_time
  use gridmod, only: nsig,lat2,lon2,istart,jstart,twodvar_regional
  use gridmod, only: itotsub,lon1,lat1,nlon_regional,nlat_regional,ijn,displs_g,strip
  use guess_grids, only: pbl_height, load_gsdpbl_hgt
  use obsmod,  only: obs_setup,nsat1,ndat,dtype
  use guess_grids, only: ntguessig,ntguessfc
  use wrf_mass_guess_mod, only: soil_temp_cld,isli_cld,ges_xlon,ges_xlat,ges_tten
  use guess_grids, only: ges_tsen
  use jfunc, only: tsensible
  use mpimod, only: mpi_comm_world,ierror,mpi_real4
  use rapidrefresh_cldsurf_mod, only: dfi_radar_latent_heat_time_period,   &
                                      metar_impact_radius,                 &
                                      metar_impact_radius_lowCloud,        &
                                      l_cleanSnow_WarmTs,l_conserve_thetaV,&
                                      r_cleanSnow_WarmTs_threshold,        &
                                      i_conserve_thetaV_iternum,           &
                                      l_cld_bld, cld_bld_hgt,              &
                                      build_cloud_frac_p, clear_cloud_frac_p, &
                                      nesdis_npts_rad, &
                                      iclean_hydro_withRef, iclean_hydro_withRef_allcol

  use gsi_metguess_mod, only: GSI_MetGuess_Bundle
  use gsi_bundlemod, only: gsi_bundlegetpointer

  implicit none

! Declare passed variables
  integer(i_kind),intent(in):: mype
!
! background
!
  real(r_single),allocatable:: t_bk(:,:,:)
  real(r_single),allocatable:: h_bk(:,:,:)
  real(r_single),allocatable:: p_bk(:,:,:)
  real(r_single),allocatable:: ps_bk(:,:)
  real(r_single),allocatable:: zh(:,:)
  real(r_single),allocatable:: q_bk(:,:,:)

  real(r_single),allocatable:: xlon(:,:)        ! 2D longitude in each grid
  real(r_single),allocatable:: xlat(:,:)        ! 2D latitude in each grid
  real(r_single),allocatable:: gsfc(:,:,:)
  real(i_kind),  allocatable:: xland(:,:)
  real(r_single),allocatable:: soiltbk(:,:)
!  real(r_single),allocatable:: z_lcl(:,:)       ! lifting condensation level
  real(r_single),allocatable:: pblh(:,:)         ! PBL height (grid coordinate)
!
!  surface observation
!
  INTEGER(i_kind) :: NVARCLD_P
  PARAMETER (NVARCLD_P=13)

  INTEGER(i_kind)              :: numsao
  real(r_single), allocatable  :: OI(:)
  real(r_single), allocatable  :: OJ(:)
  INTEGER(i_kind),allocatable  :: OCLD(:,:)
  CHARACTER*10,   allocatable  :: OWX(:)
  real(r_single), allocatable  :: Oelvtn(:)
  real(r_single), allocatable  :: Odist(:)
  character(8),   allocatable  :: cstation(:)
  real(r_single), allocatable  :: OIstation(:)
  real(r_single), allocatable  :: OJstation(:)
  real(r_single), allocatable  :: wimaxstation(:)
!
!  lightning observation: 2D field in RR grid
!
  real(r_single),allocatable  :: lightning(:,:)
!
!  GOES - NASA LaRc cloud products: several 2D fields in RR grid
!
  real(r_single),allocatable  :: nasalarc_cld(:,:,:)

!
!  radar observation : 3D reflectvity in RR grid
!
  real(r_kind),allocatable :: ref_mos_3d(:,:,:)
  real(r_kind),allocatable :: ref_mos_3d_tten(:,:,:)
  real(r_kind),allocatable :: ref_mosaic31(:,:,:)
  INTEGER(i_kind)          :: Nmsclvl_radar 
!
!  GOES - NESDIS cloud products : 2d fields
!
  real(r_single), allocatable :: sat_ctp(:,:)
  real(r_single), allocatable :: sat_tem(:,:)
  real(r_single), allocatable :: w_frac(:,:)
  integer(i_kind),allocatable :: nlev_cld(:,:)
!
! cloud/hydrometeor analysis variables
!
!=========================================================================
!  cld_cover_3d in the Generalized Cloud/Hydrometeor Analysis code
!   Definition:  3-d gridded observation-based information
!      including 0-1 cloud-fraction (with zero value for clear)
!      and negative values indicating "unknown" status.
!   cld_cover_3d is initialized with negative values.
!   cld_type_3d, pcp_type_3d, wthr_type_2d - similar to cld_cover_3d
!=========================================================================

  REAL(r_single), allocatable :: cld_cover_3d(:,:,:)  ! cloud cover
  INTEGER(i_kind),allocatable :: cld_type_3d(:,:,:)   ! cloud type
  INTEGER(i_kind),allocatable :: pcp_type_3d(:,:,:)   ! precipitation type
  INTEGER(i_kind),allocatable :: wthr_type_2d(:,:)    ! weather type type
  integer(i_kind),allocatable :: cloudlayers_i(:,:,:) ! 5 different layers 
                                                      ! 1= the number of layers
                                                      ! 2,4,... bottom
                                                      ! 3,5,... top
!
  REAL(r_single),allocatable :: cldwater_3d(:,:,:)    ! cloud water
  REAL(r_single),allocatable :: cldice_3d(:,:,:)      ! cloud ice
  REAL(r_single),allocatable :: rain_3d(:,:,:)        ! rain
  REAL(r_single),allocatable :: nrain_3d(:,:,:)       ! rain number concentration
  REAL(r_single),allocatable :: snow_3d(:,:,:)        ! snow
  REAL(r_single),allocatable :: graupel_3d(:,:,:)     ! graupel
  REAL(r_single),allocatable :: cldtmp_3d(:,:,:)      ! cloud temperature

  REAL(r_kind)    ::  thunderRadius=2.5_r_kind
  REAL(r_single)  ::  r_radius          ! influence radius of cloud based on METAR obs
  real(r_single)  ::  r_radius_lowCloud ! influence radius of low cloud to cloud top pressure
  INTEGER(i_kind) :: miss_obs_int
  REAL(r_kind)    :: miss_obs_real
  PARAMETER ( miss_obs_int = -99999  )
  PARAMETER ( miss_obs_real = -99999.0_r_kind )
  REAL(r_single)  ::  krad_bot          ! radar bottom level

!
! collect cloud
  REAL(r_kind)    :: Cloud_def_p
  data  Cloud_def_p       / 0.000001_r_kind/
  REAL(r_kind),allocatable :: sumqci(:,:,:)  ! total liquid water
  REAL(r_kind),allocatable :: watericemax(:,:)  ! max of total liquid water
  INTEGER(i_kind),allocatable :: kwatericemax(:,:)  ! lowest level of total liquid water
  real(r_single),allocatable::temp1(:,:),tempa(:)
  real(r_single),allocatable::all_loc(:,:)
  real(r_single),allocatable::strp(:)
  INTEGER(i_kind) :: im,jm
!
! option in namelist
!
  INTEGER(i_kind) :: opt_cloudwaterice_retri  ! method for cloud water retrieval
  INTEGER(i_kind) :: opt_hydrometeor_retri    ! method for precipitation retrieval
  INTEGER(i_kind) :: opt_cloudtemperature     ! if open temperature adjustment scheme
  INTEGER(i_kind) :: istat_Surface,istat_NESDIS,istat_radar    ! 1 has observation
  INTEGER(i_kind) :: istat_NASALaRC,istat_lightning            ! 0 no observation
  INTEGER(i_kind) :: imerge_NESDIS_NASALaRC  !  =1 merge NASA LaRC with NESDIS
                                             !  =2 use NASA LaRC only
                                             !  = other, use NESDIS only
!
!
<<<<<<< HEAD
  REAL(r_kind), pointer :: ges_ql(:,:,:)  ! cloud water
  REAL(r_kind), pointer :: ges_qi(:,:,:)  ! could ice
  REAL(r_kind), pointer :: ges_qr(:,:,:)  ! rain
  REAL(r_kind), pointer :: ges_qs(:,:,:)  ! snow
  REAL(r_kind), pointer :: ges_qg(:,:,:)  ! graupel
  REAL(r_kind), pointer :: ges_qnr(:,:,:) ! rain number concentration
=======
  REAL(r_kind), pointer :: ges_z (:,:  )=>NULL()  ! geopotential height
  REAL(r_kind), pointer :: ges_ps(:,:  )=>NULL()  ! surface pressure
  REAL(r_kind), pointer :: ges_tv(:,:,:)=>NULL()  ! virtual temperature
  REAL(r_kind), pointer :: ges_q (:,:,:)=>NULL()  ! specifici humidity

  REAL(r_kind), pointer :: ges_ql(:,:,:)=>NULL()  ! cloud water
  REAL(r_kind), pointer :: ges_qi(:,:,:)=>NULL()  ! could ice
  REAL(r_kind), pointer :: ges_qr(:,:,:)=>NULL()  ! rain
  REAL(r_kind), pointer :: ges_qs(:,:,:)=>NULL()  ! snow
  REAL(r_kind), pointer :: ges_qg(:,:,:)=>NULL()  ! graupel
  REAL(r_kind), pointer :: ges_qnr(:,:,:)=>NULL() ! rain number concentration
>>>>>>> fde44a02
!
!  misc.
!
  logical :: l_use_hydroretrieval_all
  INTEGER(i_kind) :: i,j,k,itsig,itsfc
  INTEGER(i_kind) :: iglobal,jglobal,ilocal,jlocal
  LOGICAL :: ifindomain
  INTEGER(i_kind) :: imaxlvl_ref
  real(r_kind)    :: max_retrieved_qrqs,max_bk_qrqs,ratio_hyd_bk2obs
  REAL(r_kind)    :: qrlimit
  character(10)   :: obstype
  integer(i_kind) :: lunin, is, ier, istatus
  integer(i_kind) :: nreal,nchanl,ilat1s,ilon1s
  character(20)   :: isis

  real(r_kind)    :: refmax,snowtemp,raintemp,nraintemp,graupeltemp
  real(r_kind)    :: snowadd,ratio2
  integer(i_kind) :: imax, jmax, ista, iob, job
  real(r_kind)    :: dfi_lhtp, qmixr, tsfc

!
!
  itsig=1 ! _RT shouldn't this be ntguessig?
  itsfc=1 ! _RT shouldn't this be ntguessig?
!
  ier=0
  call gsi_bundlegetpointer (GSI_MetGuess_Bundle(itsfc),'ps',ges_ps,istatus);ier=ier+istatus
  call gsi_bundlegetpointer (GSI_MetGuess_Bundle(itsfc),'z' ,ges_z ,istatus);ier=ier+istatus
  call gsi_bundlegetpointer (GSI_MetGuess_Bundle(itsig),'tv',ges_tv,istatus);ier=ier+istatus
  call gsi_bundlegetpointer (GSI_MetGuess_Bundle(itsig),'q', ges_q ,istatus);ier=ier+istatus

  call gsi_bundlegetpointer (GSI_MetGuess_Bundle(itsig),'ql',ges_ql,istatus);ier=ier+istatus
  call gsi_bundlegetpointer (GSI_MetGuess_Bundle(itsig),'qi',ges_qi,istatus);ier=ier+istatus
  call gsi_bundlegetpointer (GSI_MetGuess_Bundle(itsig),'qr',ges_qr,istatus);ier=ier+istatus
  call gsi_bundlegetpointer (GSI_MetGuess_Bundle(itsig),'qs',ges_qs,istatus);ier=ier+istatus
  call gsi_bundlegetpointer (GSI_MetGuess_Bundle(itsig),'qg',ges_qg,istatus);ier=ier+istatus
  call gsi_bundlegetpointer (GSI_MetGuess_Bundle(itsig),'qnr',ges_qnr,istatus);ier=ier+istatus
  if(ier/=0) return ! no guess, nothing to do

  if(mype==0) then
     write(6,*) '========================================'
     write(6,*) 'gsdcloudanalysis: Start generalized cloud analysis '
     write(6,*) '========================================'
  endif
!
!
!
  l_use_hydroretrieval_all=.false.
  krad_bot=7.0_r_single
  r_radius=metar_impact_radius
  r_radius_lowCloud=metar_impact_radius_lowCloud

  opt_hydrometeor_retri=3       ! 1=Kessler 2=Lin 3=Thompson
  opt_cloudtemperature=3        ! 3=latent heat, 4,5,6 = adiabat profile
  opt_cloudwaterice_retri=1     ! 1 = RUC layer saturation and autoconvert
                                ! 2 = convective 
  imerge_NESDIS_NASALaRC=1      !  =1 merge NASA LaRC with NESDIS
                                !  =2 use NASA LaRC only
                                !  =3 No Satellite cloud top used
                                !  = other, use NESDIS only

!
! initialize the observation flag  
!
  istat_Surface=0
  istat_NESDIS=0
  istat_radar=0
  istat_lightning=0
  istat_NASALaRC=0

  call load_gsdpbl_hgt(mype)
!
!  check consistency of the options
!

! Now either stratiform or cumulus cloud is considered in the cloud
!  water calculation. This leads to a limitation for the temperature
!  adjustment when stratiform cloud is chosen because adiabat profile
!  scheme based on the convection. This limitation may change when 
!  stratiform and cumulus cloud are both considered at the same time in the future.

  if(opt_cloudwaterice_retri == 1 .and. opt_cloudtemperature >= 4) then
     write(6,*) 'gsdcloudanalysis: ',&
       'inconsistent option for opt_cloudwaterice_retri and opt_cloudtemperature'
     write(6,*) 'gsdcloudanalysis: ',&
       'opt_cloudtemperature must be set to 3 when opt_cloudwaterice_retri =1'
     call stop2(113)
  endif
!
!----------------------------------------------
! 2. read observations                  
!----------------------------------------------
!
! 1.1   allocate observation fields
!

  allocate(ref_mos_3d(lon2,lat2,nsig))
  allocate(ref_mos_3d_tten(lon2,lat2,nsig))
  ref_mos_3d=miss_obs_real
  ref_mos_3d_tten=miss_obs_real

  allocate(lightning(lon2,lat2))
  lightning=-9999.0_r_kind

  allocate(sat_ctp(lon2,lat2))
  allocate(sat_tem(lon2,lat2))
  allocate(w_frac(lon2,lat2))
  allocate(nlev_cld(lon2,lat2))
  sat_ctp=miss_obs_real
  sat_tem=miss_obs_real
  w_frac=miss_obs_real
  nlev_cld=miss_obs_int
!
! 1.2 start to read observations                 
!
  Nmsclvl_radar = -999
  lunin=55
  open(lunin,file=obs_setup,form='unformatted')
  rewind lunin

  numsao=0
  do is=1,ndat

     if(dtype(is) /= ' ' .and. nsat1(is) > 0)then
!
!  1.2.2 read in surface observations
!
        if( dtype(is) == 'mta_cld' ) then
           numsao=nsat1(is) 
           allocate(OI(numsao))
           allocate(OJ(numsao))
           allocate(OCLD(NVARCLD_P,numsao))
           allocate(OWX(numsao))
           allocate(Oelvtn(numsao))
           allocate(Odist(numsao))
           allocate(cstation(numsao))
           allocate(OIstation(numsao))
           allocate(OJstation(numsao))
           allocate(wimaxstation(numsao))
           call read_Surface(mype,lunin,regional_time,istart(mype+1),jstart(mype+1),lon2,lat2, &
                             numsao,NVARCLD_P,OI,OJ,OCLD,OWX,Oelvtn,Odist,cstation,OIstation,OJstation)
           if(mype == 0) write(6,*) 'gsdcloudanalysis: ',                                  &
                        'Surface cloud observations are read in successfully'
           istat_Surface=1

        elseif( dtype(is) == 'gos_ctp' ) then 
!
!  1.2.4 read in NESDIS cloud products
!

           call read_NESDIS(mype,lunin,nsat1(is),regional_time,istart(mype+1),            &
                            jstart(mype+1),lon2,lat2,sat_ctp,sat_tem,w_frac,nesdis_npts_rad)
           if(mype == 0) write(6,*) 'gsdcloudanalysis: ',                             &
                         'NESDIS cloud products are read in successfully'
           istat_NESDIS = 1 

        elseif( dtype(is) == 'rad_ref' ) then
!
!  1.2.6 read in reflectivity mosaic
!
           allocate( ref_mosaic31(lon2,lat2,31) )
           ref_mosaic31=-99999.0_r_kind

           call read_radar_ref(mype,lunin,regional_time,istart(mype+1),jstart(mype+1), &
                              lon2,lat2,Nmsclvl_radar,nsat1(is),ref_mosaic31)
           if(mype == 0) write(6,*) 'gsdcloudanalysis: ',                         &
                         ' radar reflectivity is read in successfully'
           istat_radar=1

        elseif( dtype(is)=='lghtn' ) then
!
!  1.2.8 read in lightning
!
           call read_Lightning2cld(mype,lunin,regional_time,istart(mype+1),jstart(mype+1), &
                                   lon2,lat2,nsat1(is),lightning)
           if(mype == 0) write(6,*) 'gsdcloudanalysis: Lightning is read in successfully'
           istat_lightning = 1 

        elseif( dtype(is) =='larccld' ) then
!
!  1.2.9 read in NASA LaRC cloud products
!
           allocate(nasalarc_cld(lon2,lat2,5))
           nasalarc_cld=miss_obs_real

           call read_NASALaRC(mype,lunin,nsat1(is),regional_time,istart(mype+1),   &
                              jstart(mype+1),lon2,lat2,nasalarc_cld)
           if(mype == 0) write(6,*) 'gsdcloudanalysis:',                       &
                         'NASA LaRC cloud products are read in successfully'
           istat_NASALaRC = 1

        else
!
!  1.2.12  all other observations 
!
           read(lunin)  obstype,isis,nreal,nchanl
           read(lunin)
        endif   ! dtype
     endif
  enddo   ! is
  close(lunin)
!
!  1.4  if there are NASA LaRC cloud products, use them to replace NESDIS ones.
!       So we use NASA LaRC data in the same way as NESDIS ones
!
  if(imerge_NESDIS_NASALaRC == 1 ) then
     if(istat_NASALaRC == 1 ) then
        DO j=2,lat2-1
           DO i=2,lon2-1
             if(sat_ctp(i,j) < -99990.0) then   ! missing value is -999999.0
                sat_ctp(i,j) = nasalarc_cld(i,j,1)
                sat_tem(i,j) = nasalarc_cld(i,j,2)
                w_frac(i,j)  = nasalarc_cld(i,j,3)
                nlev_cld(i,j)= int(nasalarc_cld(i,j,5))
                istat_NESDIS =istat_NASALaRC
             endif
           ENDDO
        ENDDO
     endif
  elseif ( imerge_NESDIS_NASALaRC == 2) then
     if(istat_NASALaRC == 1 ) then
       sat_ctp(:,:) = nasalarc_cld(:,:,1)
       sat_tem(:,:) = nasalarc_cld(:,:,2)
       w_frac(:,:)  = nasalarc_cld(:,:,3)
       nlev_cld(:,:)= int(nasalarc_cld(:,:,5))
       istat_NESDIS =istat_NASALaRC
     endif
  elseif ( imerge_NESDIS_NASALaRC == 3) then
       istat_NESDIS = 0
  endif
!
!
!  1.6 collect the cloud information from whole domain
!       and assign the background cloud to each METAR obs
!
  allocate(sumqci(lon2,lat2,nsig))
  do k=1,nsig
     do j=1,lat2
        do i=1,lon2
           sumqci(i,j,k)= ges_ql(j,i,k) + ges_qi(j,i,k)
        ENDDO
     ENDDO
  ENDDO

  allocate(watericemax(lon2,lat2))
  allocate(kwatericemax(lon2,lat2))
  watericemax=0._r_kind
  wimaxstation=0.0_r_single
  kwatericemax=-1
  do j=1,lat2
     do i=1,lon2
       do k = 1,nsig
          watericemax(i,j) = max(watericemax(i,j),sumqci(i,j,k))
       end do
       do k=1,nsig
          if (sumqci(i,j,k) > Cloud_def_p .and. kwatericemax(i,j) == -1) then
             kwatericemax(i,j) = k
          end if
       end do
     ENDDO
  ENDDO
!
  im=nlon_regional
  jm=nlat_regional
  allocate(all_loc(lat2,lon2))
  allocate(strp(lat1*lon1))
  allocate(tempa(itotsub))
  allocate(temp1(im,jm))
  do j=1,lat2
     do i=1,lon2
        all_loc(j,i) = watericemax(i,j)
     enddo
  enddo
  call strip(all_loc,strp)
  call mpi_allgatherv(strp,ijn(mype+1),mpi_real4, &
            tempa,ijn,displs_g,mpi_real4,mpi_comm_world,ierror)
  ierror=0
  if(ierror /= 0 ) then
     write(*,*) 'MPI error: cloud analysis=',mype
  endif
  temp1=0.0_r_single
  call unfill_mass_grid2t(tempa,im,jm,temp1)

  if(istat_Surface==1) then
     DO ista=1,numsao
        iob = min(max(int(oistation(ista)+0.5),1),im)
        job = min(max(int(ojstation(ista)+0.5),1),jm)
        wimaxstation(ista)=temp1(iob,job)
        if(wimaxstation(ista) > 0._r_single) then
            i=int(oi(ista))
            j=int(oj(ista))
        endif
     enddo
  endif
  deallocate(all_loc,strp,tempa,temp1)

!
!  1.8 check if data available: if no data in this subdomain, return. 
!
  if( (istat_radar + istat_Surface + istat_NESDIS + istat_lightning ) == 0 ) then
     write(6,*) ' No cloud observations available, return', mype
     deallocate(ref_mos_3d,ref_mos_3d_tten,lightning,sat_ctp,sat_tem,w_frac,nlev_cld)
     return
  endif
!
!----------------------------------------------
! 2. allocated background arrays and read background  
!    further observation data process before cloud analysis
!----------------------------------------------

!
! 2.2   allocate background and analysis fields
!
  allocate(t_bk(lon2,lat2,nsig))
  allocate(h_bk(lon2,lat2,nsig))
  allocate(p_bk(lon2,lat2,nsig))
  allocate(ps_bk(lon2,lat2))
  allocate(zh(lon2,lat2))
  allocate(q_bk(lon2,lat2,nsig))
  
  allocate(xlon(lon2,lat2))
  allocate(xlat(lon2,lat2))
  allocate(xland(lon2,lat2))
  allocate(soiltbk(lon2,lat2))
!  allocate(z_lcl(lon2,lat2))    
  allocate(pblh(lon2,lat2))
  
  allocate(cldwater_3d(lon2,lat2,nsig))
  allocate(cldice_3d(lon2,lat2,nsig))
  allocate(rain_3d(lon2,lat2,nsig))
  allocate(nrain_3d(lon2,lat2,nsig))
  allocate(snow_3d(lon2,lat2,nsig))
  allocate(graupel_3d(lon2,lat2,nsig))
  allocate(cldtmp_3d(lon2,lat2,nsig))
  cldwater_3d=miss_obs_real
  cldice_3d=miss_obs_real
  rain_3d=miss_obs_real
  nrain_3d=miss_obs_real
  snow_3d=miss_obs_real
  graupel_3d=miss_obs_real
  cldtmp_3d=miss_obs_real
!          
! 2.4 read in background fields
!          
  do j=1,lat2                
     do i=1,lon2
        zh(i,j)     =ges_z(j,i)                     !  terrain in meter
        ps_bk(i,j)  =ges_ps(j,i)*10.0_r_single      !  surace pressure in mb
        xland(i,j)  =isli_cld(j,i,itsfc)            !  0=water, 1=land, 2=ice
        soiltbk(i,j)=soil_temp_cld(j,i,itsfc)       !  soil temperature
        xlon(i,j)   =ges_xlon(j,i,itsfc)*rad2deg    !  longitude back to degree
        xlat(i,j)   =ges_xlat(j,i,itsfc)*rad2deg    !  latitude  back to degree
     ENDDO
  ENDDO

  do k=1,nsig
     do j=1,lat2
        do i=1,lon2
           q_bk(i,j,k)=ges_q(j,i,k)                    ! specific humidity
           qmixr = q_bk(i,j,k)/(one - q_bk(i,j,k))     ! covert from specific humidity to mixing ratio
           t_bk(i,j,k)=ges_tv(j,i,k)/                                  &
                     (one+fv*q_bk(i,j,k))   ! virtual temp to temp
        ENDDO
     ENDDO
  ENDDO

  call BackgroundCld(mype,lon2,lat2,nsig,t_bk,p_bk,ps_bk,q_bk,h_bk,    &
             zh,pt_ll,eta1_ll,aeta1_ll,regional,wrf_mass_regional)

! 
! 2.5 calculate PBL height
! 
  call calc_pbl_height(mype,lat2,lon2,nsig,q_bk,t_bk,p_bk,pblh)

!
!  2.6 vertical interpolation of radar reflectivity
!
  if(istat_radar ==  1 ) then
     call vinterp_radar_ref(mype,lon2,lat2,nsig,Nmsclvl_radar, &
                          ref_mos_3d,ref_mosaic31,h_bk,zh)
     deallocate( ref_mosaic31 )
     ref_mos_3d_tten=ref_mos_3d
     call build_missing_REFcone(mype,lon2,lat2,nsig,krad_bot,ref_mos_3d_tten,h_bk,pblh)
  endif
!
!  2.8 convert lightning to reflectivity 
!
  if(istat_lightning ==  1 ) then
     call convert_lghtn2ref(mype,lon2,lat2,nsig,ref_mos_3d_tten,lightning,h_bk)
  endif
!
!
!----------------------------------------------
! 3.  Calculate 3-d cloud cover obs-information field (cld_cover_3d), 
!               cloud type, precipitation type 
!----------------------------------------------
!
  allocate(cld_cover_3d(lon2,lat2,nsig))
  allocate(cld_type_3d(lon2,lat2,nsig))
  allocate(wthr_type_2d(lon2,lat2))
  allocate(pcp_type_3d(lon2,lat2,nsig))
  allocate(cloudlayers_i(lon2,lat2,21))
  cld_cover_3d=miss_obs_real
  cld_type_3d =miss_obs_int
  wthr_type_2d=miss_obs_int
  pcp_type_3d =miss_obs_int
!
!
  if(istat_Surface ==  1) then
     call cloudCover_surface(mype,lat2,lon2,nsig,r_radius,thunderRadius,  &
              t_bk,p_bk,q_bk,h_bk,zh,                                     &
              numsao,NVARCLD_P,numsao,OI,OJ,OCLD,OWX,Oelvtn,Odist,        &
              cld_cover_3d,cld_type_3d,wthr_type_2d,pcp_type_3d,          &
              wimaxstation, kwatericemax)
     if(mype == 0) write(6,*) 'gsdcloudanalysis:',                        &  
                   'success in cloud cover analysis using surface data'
  endif

  if(istat_NESDIS == 1 ) then
     call cloudCover_NESDIS(mype,regional_time,lat2,lon2,nsig,            &
                         xlon,xlat,t_bk,p_bk,h_bk,zh,xland,               &
                         soiltbk,sat_ctp,sat_tem,w_frac,                  &
                         l_cld_bld,cld_bld_hgt,                           &
                         build_cloud_frac_p,clear_cloud_frac_p,nlev_cld,  &
                         cld_cover_3d,cld_type_3d,wthr_type_2d)
     if(mype == 0) write(6,*) 'gsdcloudanalysis:',                        & 
                   ' success in cloud cover analysis using NESDIS data'
  endif

! for Rapid Refresh application, turn off the radar reflectivity impact 
! on cloud distribution  (Oct. 14, 2010)
!  if(istat_radar == 1 .or. istat_lightning == 1 ) then
!     call cloudCover_radar(mype,lat2,lon2,nsig,h_bk,zh,ref_mos_3d,  &
!                           cld_cover_3d,cld_type_3d,wthr_type_2d)
!     if(mype == 0) write(6,*) 'gsdcloudanalysis: ',                 & 
!                   ' success in cloud cover analysis using radar data'
!  endif

!
!----------------------------------------------
! 4.  Calculate 3-d cloud water and ice  
!     Calculate 3-d hydrometeors 
!     Calculate radar temperature tendency
!     Calculate in cloud temperature
!     moisture adjustment (to do)
!----------------------------------------------
!
! 4.2 find the cloud layers
!

  call cloudLayers(lat2,lon2,nsig,h_bk,zh,cld_cover_3d,               &
                   cld_type_3d,cloudlayers_i)
  if(mype==0) write(6,*) 'gsdcloudanalysis: success in finding cloud layers'
!
! 4.4 decide the cloud type
!
  call cloudType(lat2,lon2,nsig,h_bk,t_bk,p_bk,ref_mos_3d,            &
                 cld_cover_3d,cld_type_3d,wthr_type_2d,cloudlayers_i)
  if(mype==0)  write(6,*) 'gsdcloudanalysis: success in deciding cloud types'
!
! 4.6 calculate liquid water content
!
  if(opt_cloudwaterice_retri == 1 ) then
     call cloudLWC_stratiform(mype,lat2,lon2,nsig,q_bk,t_bk,p_bk,      &
                  cld_cover_3d,cld_type_3d,wthr_type_2d,cloudlayers_i, &
                  cldwater_3d,cldice_3d)
     if(mype==0) write(6,*) 'gsdcloudanalysis: ',                      &
                 'success in modifying hydrometeors for stratiform clouds '

  elseif (opt_cloudwaterice_retri == 2) then
     call cloudLWC_Cumulus(lat2,lon2,nsig,h_bk,t_bk,p_bk,              &
                  cld_cover_3d,cld_type_3d,wthr_type_2d,cloudlayers_i, &
                  cldwater_3d,cldice_3d,cldtmp_3d)
     if(mype==0) write(6,*) 'gsdcloudanalysis: ',                      &
                 ' success in modifying hydrometeors from radar reflectivity'
  else
     write(6,*)'gsdcloudanalysis: ',                                   &
      ' Invalid cloud water calculation option, check opt_cloudwaterice_retri'
     call stop2(113)
  endif
!
! 4.8 calculate hydrometeors
!

  if(istat_radar == 1 .or. istat_lightning == 1) then
     call PrecipType(lat2,lon2,nsig,t_bk,p_bk,q_bk,ref_mos_3d,         &
                    wthr_type_2d,pcp_type_3d)
     if(mype==0) write(6,*) 'gsdcloudanalysis: ',                      &
                 ' success in deciding precipitation type'

     call PrecipMxR_radar(mype,lat2,lon2,nsig,      &
                  t_bk,p_bk,ref_mos_3d, &
                  pcp_type_3d,rain_3d,nrain_3d,snow_3d,graupel_3d,opt_hydrometeor_retri) 
     if(mype==0) write(6,*) 'gsdcloudanalysis: ',                               &
                 ' success in determining hydrometeor types from radar refl'
     if(opt_hydrometeor_retri.ne.3) then
        do k=1,nsig
           do j=1,lat2
              do i=1,lon2
                 nrain_3d(i,j,k)= ges_qnr(j,i,k)
              enddo
           enddo
        enddo

     endif
  endif
!
! 4.10 radar temperature tendency for DFI
!
  dfi_lhtp=dfi_radar_latent_heat_time_period
  if (istat_NESDIS==1) then
     call radar_ref2tten(mype,istat_radar,istat_lightning,lon2,lat2,nsig,ref_mos_3d_tten, &
                       cld_cover_3d,p_bk,t_bk,ges_tten(:,:,:,1),dfi_lhtp,krad_bot,pblh,sat_ctp)
  else
     call radar_ref2tten_nosat(mype,istat_radar,istat_lightning,lon2,lat2,nsig,      &
                       ref_mos_3d_tten,cld_cover_3d,p_bk,t_bk,ges_tten(:,:,:,1),dfi_lhtp,krad_bot,pblh)
  endif

!
! 4.12  temperature adjustment
!
!  call TempAdjust(mype,lat2,lon2,nsig,opt_cloudtemperature, t_bk, p_bk, w_bk, q_bk, &
!                   cldwater_3d,cldice_3d,cldtmp_3d)
!
!----------------------------------------------
! 5.  the final analysis or update background
!----------------------------------------------
!
!  the final analysis of cloud 
!

  DO k=1,nsig
     DO j=2,lat2-1
        DO i=2,lon2-1
           if( cld_cover_3d(i,j,k) > -0.001_r_kind ) then 
              if( cld_cover_3d(i,j,k) > 0.6_r_kind ) then 
                 cldwater_3d(i,j,k) = max(0.001_r_kind*cldwater_3d(i,j,k),ges_ql(j,i,k))
                 cldice_3d(i,j,k)   = max(0.001_r_kind*cldice_3d(i,j,k),ges_qi(j,i,k))
              else   ! clean  cloud
                 cldwater_3d(i,j,k) = zero
                 cldice_3d(i,j,k) = zero
              endif
           else   ! unknown, using background values
              cldwater_3d(i,j,k) = ges_ql(j,i,k)
              cldice_3d(i,j,k) = ges_qi(j,i,k)
           endif
        END DO
     END DO
  END DO
!
!  the final analysis of precipitation
!
!  move surface Ts check here.  Feb.6 2013
!     l_cleanSnow_WarmTs - if clean snow retrieval when Ts > 5C
!     r_cleanSnow_WarmTs_threshold - threshold for the Ts used in cleaning snow
! If the 1st level temperature is less than 5 degree, then keep 
! snow. Otherwise, use the hybrometeors in the maximum reflectivity level to
!  tune the background hydrometeors.
!
!  NOTE:  l_cleanSnow_WarmTs is alwasy true, it is not an option now. (Feb.4
!  2013)
!

  if(l_use_hydroretrieval_all) then
     qrlimit=15.0_r_kind*0.001_r_kind
     DO k=1,nsig
        DO j=2,lat2-1
        DO i=2,lon2-1
           snowtemp=snow_3d(i,j,k)
           raintemp=rain_3d(i,j,k)
           nraintemp=nrain_3d(i,j,k)
           rain_3d(i,j,k) = ges_qr(j,i,k)
           nrain_3d(i,j,k)= ges_qnr(j,i,k)
           snow_3d(i,j,k) = ges_qs(j,i,k)
           graupel_3d(i,j,k) = ges_qg(j,i,k)
           if(ref_mos_3d(i,j,k) > zero ) then
              snow_3d(i,j,k) = MIN(max(max(snowtemp,zero)*0.001_r_kind,ges_qs(j,i,k)),qrlimit)
!              rain_3d(i,j,k) = MIN(max(max(raintemp,zero)*0.001_r_kind,ges_qr(j,i,k)),qrlimit)  
              raintemp = max(raintemp,zero)*0.001_r_kind  
              if(raintemp > ges_qr(j,i,k) ) then
                  if(raintemp <= qrlimit) then
                     rain_3d(i,j,k) = raintemp
                     nrain_3d(i,j,k)= nraintemp
                  else
                     rain_3d(i,j,k) = qrlimit
                     nrain_3d(i,j,k)= nraintemp*(qrlimit/raintemp)
                  endif
              else
                 rain_3d(i,j,k) = MIN(ges_qr(j,i,k),qrlimit)
              endif
           elseif( ref_mos_3d(i,j,k) <= zero .and. & 
                   ref_mos_3d(i,j,k) > -100.0_r_kind ) then
              rain_3d(i,j,k) = zero
              nrain_3d(i,j,k) = zero
              snow_3d(i,j,k) = zero
              graupel_3d(i,j,k) = zero
           else
              rain_3d(i,j,k) = ges_qr(j,i,k)
              nrain_3d(i,j,k)= ges_qnr(j,i,k)
              snow_3d(i,j,k) = ges_qs(j,i,k)
              graupel_3d(i,j,k) = ges_qg(j,i,k)
           endif
        END DO
        END DO
     END DO
  else  ! hydrometeor anlysis for RAP forecast
     qrlimit=3.0_r_kind*0.001_r_kind
     DO j=2,lat2-1
     DO i=2,lon2-1
        refmax=-999.0_r_kind
        imaxlvl_ref=0
        DO k=1,nsig
           if(ref_mos_3d(i,j,k) > refmax) then
              imaxlvl_ref=k
              refmax=ref_mos_3d(i,j,k)
           endif
           rain_3d(i,j,k)=max(rain_3d(i,j,k)*0.001_r_kind,zero)
           snow_3d(i,j,k)=max(snow_3d(i,j,k)*0.001_r_kind,zero)
!           ges_qnr(i,j,k)=max(ges_qnr(i,j,k),zero)
        ENDDO
        if( refmax > 0 .and. (imaxlvl_ref > 0 .and. imaxlvl_ref < nsig ) ) then       ! use retrieval hybrometeors
           tsfc=t_bk(i,j,1)*(p_bk(i,j,1)/h1000)**rd_over_cp - 273.15_r_kind
           if(tsfc  < r_cleanSnow_WarmTs_threshold) then    ! add snow on cold sfc   
              DO k=1,nsig
                 snowtemp=snow_3d(i,j,k) 
                 rain_3d(i,j,k) = ges_qr(j,i,k)
                 nrain_3d(i,j,k)= ges_qnr(j,i,k)
                 snow_3d(i,j,k) = ges_qs(j,i,k)
                 graupel_3d(i,j,k) = ges_qg(j,i,k)
                 if(ref_mos_3d(i,j,k) > zero ) then
                    snowtemp = MIN(max(snowtemp,ges_qs(j,i,k)),qrlimit)
                    snowadd = max(snowtemp - snow_3d(i,j,k),zero)
                    snow_3d(i,j,k) = snowtemp
                    raintemp=rain_3d(i,j,k) + graupel_3d(i,j,k)
                    if(raintemp > snowadd ) then
                       if(raintemp > 1.0e-6_r_kind) then
                          ratio2=1.0_r_kind - snowadd/raintemp
                          rain_3d(i,j,k) = rain_3d(i,j,k) * ratio2
                          graupel_3d(i,j,k) = graupel_3d(i,j,k) * ratio2
                       endif
                    else
                       rain_3d(i,j,k) = 0.0_r_kind
                       graupel_3d(i,j,k) = 0.0_r_kind
                    endif
                 endif
              END DO
           else    !  adjust hydrometeors based on maximum reflectivity level
              max_retrieved_qrqs=snow_3d(i,j,imaxlvl_ref)+rain_3d(i,j,imaxlvl_ref)
              max_bk_qrqs=-999.0_r_kind
              DO k=1,nsig
                 if(ges_qr(j,i,k)+ges_qs(j,i,k) > max_bk_qrqs) then
                     max_bk_qrqs = ges_qr(j,i,k)+ges_qs(j,i,k)
                 endif
              ENDDO
              if( max_bk_qrqs > max_retrieved_qrqs) then ! tune background hyhro
                 ratio_hyd_bk2obs=max(min(max_retrieved_qrqs/max_bk_qrqs,1.0_r_kind),0.0_r_kind)
                 do k=1,nsig
                    graupel_3d(i,j,k) = ges_qg(j,i,k)
                    rain_3d(i,j,k) = ges_qr(j,i,k)
                    nrain_3d(i,j,k)= ges_qnr(j,i,k)
                    snow_3d(i,j,k) = ges_qs(j,i,k)
                    if(ges_qr(j,i,k) > zero) then
                       rain_3d(i,j,k) = ges_qr(j,i,k)*ratio_hyd_bk2obs
                       nrain_3d(i,j,k)= ges_qnr(j,i,k)*ratio_hyd_bk2obs
                    endif
                    if(ges_qs(j,i,k) > zero) &
                       snow_3d(i,j,k) = ges_qs(j,i,k)*ratio_hyd_bk2obs
                 enddo
              else      !  use hydro in max refl level
                 DO k=1,nsig
                    graupel_3d(i,j,k) = ges_qg(j,i,k)
                    if(k==imaxlvl_ref) then
                       snow_3d(i,j,k) = MIN(snow_3d(i,j,k),qrlimit)
                       rain_3d(i,j,k) = MIN(rain_3d(i,j,k),qrlimit)  ! do we need qrlimit?              
                       nrain_3d(i,j,k) = nrain_3d(i,j,k)
                    else
                       rain_3d(i,j,k) = ges_qr(j,i,k)
                       snow_3d(i,j,k) = ges_qs(j,i,k)
                       nrain_3d(i,j,k) = ges_qnr(j,i,k)
                    endif
                 END DO
              endif
           endif
        else        ! clean if ref=0 or use background hydrometeors
           DO k=1,nsig
              rain_3d(i,j,k) = ges_qr(j,i,k)
              nrain_3d(i,j,k)= ges_qnr(j,i,k)
              snow_3d(i,j,k) = ges_qs(j,i,k)
              graupel_3d(i,j,k) = ges_qg(j,i,k)
              if((iclean_hydro_withRef==1)) then
                 if( iclean_hydro_withRef_allcol==1 .and. &
                    (refmax <= zero .and. refmax >= -100_r_kind) .and. &
                    (sat_ctp(i,j) >=1010.0_r_kind .and. sat_ctp(i,j) <1050._r_kind)) then     
                    rain_3d(i,j,k) = zero
                    nrain_3d(i,j,k)= zero
                    snow_3d(i,j,k) = zero
                    graupel_3d(i,j,k) = zero
                 else
                    if((ref_mos_3d(i,j,k) <= zero .and.       &
                        ref_mos_3d(i,j,k) > -100.0_r_kind)) then
                       rain_3d(i,j,k) = zero
                       nrain_3d(i,j,k)= zero
                       snow_3d(i,j,k) = zero
                       graupel_3d(i,j,k) = zero
                    endif
                 endif
              endif
           END DO
        endif
     END DO
     END DO
  endif
!
!  remove any negative hydrometeor mixing ratio values
!
  DO k=1,nsig
     DO j=2,lat2-1
        DO i=2,lon2-1
           cldwater_3d(i,j,k)= max(0.0_r_single,cldwater_3d(i,j,k))
           cldice_3d(i,j,k)  = max(0.0_r_single,cldice_3d(i,j,k))
           rain_3d(i,j,k)    = max(0.0_r_single,rain_3d(i,j,k))
           snow_3d(i,j,k)    = max(0.0_r_single,snow_3d(i,j,k))
           graupel_3d(i,j,k) = max(0.0_r_single,graupel_3d(i,j,k))
        END DO
     END DO
  END DO
 
!
! move clean process up.   Feb. 6 , 2013
!  clean the hydrmeteors on grid that:
!       1)   convective suppress map shows 0 (no convection)
!       2)   the whole column has no grid whose echo is larger than 0
!       3)   reflectivity observation show no echo at this grid
!
!  if(iclean_hydro_withRef==1) then
!     DO j=2,lat2-1
!        DO i=2,lon2-1
!           if( abs(ges_tten(j,i,nsig,1)) < 1.0e-5_r_single ) then
!              inumlvl_ref=0
!!              DO k=1,nsig
!                if(ref_mos_3d(i,j,k) > zero) then
!                  inumlvl_ref=inumlvl_ref+1
!                endif
!              ENDDO
!              if(inumlvl_ref==0) then
!                 DO k=1,nsig
!                    if(ref_mos_3d(i,j,k) <= zero .and. ref_mos_3d(i,j,k) > -100.0_r_kind ) then
!                       rain_3d(i,j,k)    = 0.0_r_single
!!                       snow_3d(i,j,k)    = 0.0_r_single
!                       graupel_3d(i,j,k) = 0.0_r_single
!                    endif
!                 END DO
!              endif
!           endif
!        END DO
!!     END DO
!  endif
!
!
  call cloud_saturation(mype,l_conserve_thetaV,i_conserve_thetaV_iternum,  &
                 lat2,lon2,nsig,q_bk,t_bk,p_bk,      &
                 cld_cover_3d,wthr_type_2d,cldwater_3d,cldice_3d,sumqci)

!  call check_cloud(mype,lat2,lon2,nsig,q_bk,rain_3d,snow_3d,graupel_3d, &
!             cldwater_3d,cldice_3d,t_bk,p_bk,h_bk,                      &
!             numsao,NVARCLD_P,numsao,OI,OJ,OCLD,OWX,Oelvtn,cstation,    &
!             sat_ctp,cld_cover_3d,xland)
!----------------------------------------------
! 6.  save the analysis results
!----------------------------------------------
!
! for Rapid Refresh application, turn off the hydrometeors 
! (Oct. 14, 2010)
!
  do k=1,nsig
     do j=1,lat2
        do i=1,lon2
           if(l_conserve_thetaV) then
              if(.not.twodvar_regional .or. .not.tsensible) then
                 ges_tv(j,i,k)=t_bk(i,j,k)*(p_bk(i,j,k)/h1000)**rd_over_cp * &  ! t_bk is potential T
                        (one+fv*q_bk(i,j,k))                                      ! convert T to virtual T
                 ges_tsen(j,i,k,itsig) = ges_tv(j,i,k)/(one+fv*q_bk(i,j,k))
              else
                 ges_tsen(j,i,k,itsig)=t_bk(i,j,k)*(p_bk(i,j,k)/h1000)**rd_over_cp    ! t_bk is potential T
                 ges_tv(j,i,k) = ges_tsen(j,i,k,itsig)*(one+fv*q_bk(i,j,k))         ! convert virtual T to T
              endif
           endif   ! l_conserve_thetaV
           ges_q(j,i,k)=q_bk(i,j,k)/(1+q_bk(i,j,k))     ! Here q is mixing ratio kg/kg, 
                                                        ! need to convert to specific humidity
           ges_qr(j,i,k)=rain_3d(i,j,k)
           ges_qs(j,i,k)=snow_3d(i,j,k)
           ges_qg(j,i,k)=graupel_3d(i,j,k)
           ges_ql(j,i,k)=cldwater_3d(i,j,k)
           ges_qi(j,i,k)=cldice_3d(i,j,k)
           ges_qnr(j,i,k)=nrain_3d(i,j,k)
        ENDDO
     ENDDO
  ENDDO
!
!----------------------------------------------
! 7.  release space
!----------------------------------------------
!
  deallocate(cld_cover_3d,cld_type_3d,wthr_type_2d, &
             pcp_type_3d,cloudlayers_i)
  deallocate(t_bk,h_bk,p_bk,ps_bk,zh,q_bk,sumqci,pblh)
  deallocate(xlon,xlat,xland,soiltbk)
  deallocate(cldwater_3d,cldice_3d,rain_3d,nrain_3d,snow_3d,graupel_3d,cldtmp_3d)

  if(istat_Surface ==  1 ) then
     deallocate(OI,OJ,OCLD,OWX,Oelvtn,Odist,cstation,OIstation,OJstation,wimaxstation)
     deallocate(watericemax,kwatericemax) 
  endif
  if(istat_NASALaRC == 1 ) then
     deallocate(nasalarc_cld)
  endif

  deallocate(sat_ctp,sat_tem,w_frac,nlev_cld)
  deallocate(ref_mos_3d,ref_mos_3d_tten,lightning)

  if(mype==0) then
     write(6,*) '========================================'
     write(6,*) 'gsdcloudanalysis: generalized cloud analysis finished:',mype
     write(6,*) '========================================'
  endif

END SUBROUTINE gsdcloudanalysis
#else /* Start no RR cloud analysis library block */
SUBROUTINE  gsdcloudanalysis(mype)
!
!$$$  subprogram documentation block
!                .      .    .                                       .
! subprogram:  gsdcloudanalysis      driver for generalized cloud/hydrometeor analysis
!
!   PRGMMR: Ming Hu          ORG: GSD/AMB        DATE: 2006-10-27
!
! ABSTRACT:
!  This subroutine serves as a driver for generalized cloud/hydrometeor analysis
!
! PROGRAM HISTORY LOG:
!    2008-12-20  Hu  Add NCO document block
!
!
!   input argument list:
!     mype     - processor ID that does this IO
!
!   output argument list:
!
! USAGE:
!   INPUT FILES:
!     mype - processor ID that does this IO
!
!   OUTPUT FILES:
!
! REMARKS:
!
! ATTRIBUTES:
!   LANGUAGE: FORTRAN 90
!   MACHINE:  Linux cluster (WJET) at NOAA/ESRL - Boulder, CO
!
!$$$
!_____________________________________________________________________
!

  use kinds, only: i_kind
  implicit none

! Declare passed variables
  integer(i_kind),intent(in):: mype
!

  if( mype == 0) write(6,*)'gsdcloudanalysis:  dummy routine, does nothing!'

END SUBROUTINE gsdcloudanalysis
#endif /* End no RR cloud analysis library block */<|MERGE_RESOLUTION|>--- conflicted
+++ resolved
@@ -195,14 +195,6 @@
                                              !  = other, use NESDIS only
 !
 !
-<<<<<<< HEAD
-  REAL(r_kind), pointer :: ges_ql(:,:,:)  ! cloud water
-  REAL(r_kind), pointer :: ges_qi(:,:,:)  ! could ice
-  REAL(r_kind), pointer :: ges_qr(:,:,:)  ! rain
-  REAL(r_kind), pointer :: ges_qs(:,:,:)  ! snow
-  REAL(r_kind), pointer :: ges_qg(:,:,:)  ! graupel
-  REAL(r_kind), pointer :: ges_qnr(:,:,:) ! rain number concentration
-=======
   REAL(r_kind), pointer :: ges_z (:,:  )=>NULL()  ! geopotential height
   REAL(r_kind), pointer :: ges_ps(:,:  )=>NULL()  ! surface pressure
   REAL(r_kind), pointer :: ges_tv(:,:,:)=>NULL()  ! virtual temperature
@@ -214,7 +206,6 @@
   REAL(r_kind), pointer :: ges_qs(:,:,:)=>NULL()  ! snow
   REAL(r_kind), pointer :: ges_qg(:,:,:)=>NULL()  ! graupel
   REAL(r_kind), pointer :: ges_qnr(:,:,:)=>NULL() ! rain number concentration
->>>>>>> fde44a02
 !
 !  misc.
 !
