--- conflicted
+++ resolved
@@ -12,11 +12,7 @@
 INCcrtm  = $(COREINC)/libCRTM
 INCw3    = /home/mtong/incmod/w3lib-2.0_d
 
-<<<<<<< HEAD
-WRFPATH = /mnt/lfs0/projects/wrfruc/mhu/save/WRF_release/WRFV3.2_intel_arw
-=======
 WRFPATH = /mnt/pan2/projects/hwrf-vd/mtong/hwrf-trunk/sorc/WRFV3
->>>>>>> f375e116
 LIBwrfio_int    = $(WRFPATH)/external/io_int/libwrfio_int.a
 LIBwrfio_netcdf = $(WRFPATH)/external/io_netcdf/libwrfio_nf.a
 INCnetcdf       = ${NETCDF}/include
@@ -53,7 +49,7 @@
   PROF= #-pg
   OMP = #-qsmp=noauto
 
-  FFLAGS_F90    = -DWRF
+  FFLAGS_F90    = -DWRF -D_REAL8_
 
   FFLAGS_COM_N  = -I ./ -I $(INCcrtm) -I $(INCsfcio) -I $(INCsigio) -I $(INCnemsio) \
 		-I $(INCnetcdf) -I $(INCw3) -O3 -xHOST -traceback -assume byterecl -convert big_endian $(OMP)
@@ -98,17 +94,13 @@
 # Linker and options
 # ------------------
 
-  LD            = $(CF)
+  LD            = $(CF) -mkl
 
 #--- Normal mode options
 
-<<<<<<< HEAD
-LIBS_N        = -L/home/mlueken/nwprod/lib -lsp_d -lnemsio -lbacio_4 -lsigio_4 -lsfcio_4 -lbufr_d_64 -lw3lib-1.9_d -lCRTM $(WRFLIB) -L$(MKL) -lmkl_intel_lp64 -lmkl_intel_thread -lmkl_core -lguide -L$(NETCDF)/lib -lnetcdf
-=======
   LIBS_N        = -L$(CORELIB) -lsp_d -lnemsio -lbacio_4 -lsfcio_4 \
 	        -lCRTM $(LIBsigio) $(LIBbufr) $(LIBw3) $(WRFLIB) \
 	        -L$(NETCDF)/lib -lnetcdf
->>>>>>> f375e116
 
   LDFLAGS_N     = 
 
