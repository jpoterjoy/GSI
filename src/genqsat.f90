subroutine genqsat(qsat,tsen,prsl,lat2,lon2,nsig,ice,iderivative)
!$$$  subprogram documentation block
!                .      .    .                                       .
! subprogram:    genqsat
!   prgmmr: derber           org: np23                date: 1998-01-14
!
! abstract: obtain saturation specific humidity for given temperature.
!
! program history log:
!   1998-01-14  derber
!   1998-04-05  weiyu yang
!   1999-08-24  derber, j., treadon, r., yang, w., first frozen mpp version
!   1903-10-07  Wei Gu, bug fixes,if qs<0,then set qs=0; merge w/ GSI by R Todling
!   2003-12-23  kleist, use guess pressure, adapt module framework
!   2004-05-13  kleist, documentation
!   2004-06-03  treadon, replace ggrid_g3 array with ges_* arrays
!   2005-02-23  wu, output dlnesdtv
!   2005-11-21  kleist, derber  add dmax array to decouple moisture from temp and
!               pressure for questionable qsat
!   2006-02-02  treadon - rename prsl as ges_prsl
!   2006-09-18  derber - modify to limit saturated values near top
!   2006-11-22  derber - correct bug:  es<esmax should be es<=esmax
!   2008-06-04  safford - rm unused vars
!   2010-03-23  derber - simplify and optimize
!   2010-03-24  derber - generalize so that can be used for any lat,lon,nsig and any tsen and prsl (for hybrid)
!   2010-12-17  pagowski - add cmaq
<<<<<<< HEAD
!   2012-12-03  eliu - add variables & computations related to total water
=======
!   2011-08-15  gu/todling - add pseudo-q2 options
>>>>>>> fde44a02
!
!   input argument list:
!     tsen      - input sensibile temperature field (lat2,lon2,nsig)
!     prsl      - input layer mean pressure field (lat2,lon2,nsig)
!     lat2      - number of latitudes                              
!     lon2      - number of longitudes                             
!     nsig      - number of levels                              
!     ice       - logical flag:  T=include ice and ice-water effects,
!                 depending on t, in qsat calcuations.
!                 otherwise, compute qsat with respect to water surface
!     iderivative - if > 0 update derivatives in jfunc
!                 - if == 1 only update dqdrh
!                 - if == 2 update dqdrh, dqdt and dqdp
!
!   output argument list:
!     qsat      - saturation specific humidity (output)
!
! remarks: see modules used
!
! attributes:
!   language: f90
!   machine:  ibm RS/6000 SP
!
!$$$
  use kinds, only: r_kind,i_kind
  use constants, only: xai,tmix,xb,omeps,eps,xbi,one,zero,&
<<<<<<< HEAD
       xa,psat,ttp,half,one_tenth,epsm1
  use jfunc, only:  qgues,dqdt,dqdrh,dqdp
  use jfunc, only:  dqsdt,dqsdp,qtgues,use_rhtot
=======
       xa,psat,ttp,half,one_tenth
  use derivsmod, only:  qgues,dqdt,dqdrh,dqdp
  use jfunc, only:  pseudo_q2
>>>>>>> fde44a02
  use gridmod, only:  wrf_nmm_regional,wrf_mass_regional,nems_nmmb_regional,aeta2_ll,regional,cmaq_regional
  use guess_grids, only: tropprs,ges_prslavg,ges_psfcavg
  implicit none

  logical                               ,intent(in   ) :: ice
  real(r_kind),dimension(lat2,lon2,nsig),intent(  out) :: qsat
  real(r_kind),dimension(lat2,lon2,nsig),intent(in   ) :: tsen,prsl
  integer(i_kind)                       ,intent(in   ) :: lat2,lon2,nsig,iderivative


  integer(i_kind) k,j,i,kpres,k150
  real(r_kind) pw,tdry,tr,es,es2
  real(r_kind) w,onep3,esmax
  real(r_kind) desidt,deswdt,dwdt,desdt,esi,esw
  real(r_kind),dimension(lat2,lon2):: mint,estmax
  integer(i_kind),dimension(lat2,lon2):: lmint
  logical:: idtupdate,idpupdate

! Declare local parameters
  real(r_kind),parameter:: r015 = 0.15_r_kind

  onep3 = 1.e3_r_kind

  do j=1,lon2
     do i=1,lat2
        mint(i,j)=340._r_kind
        lmint(i,j)=1
     end do
  end do
  do k=1,nsig
     do j=1,lon2
        do i=1,lat2
           if((prsl(i,j,k) < 30._r_kind .and.  &
               prsl(i,j,k) > 2._r_kind) .and.  &
               tsen(i,j,k) < mint(i,j))then
              lmint(i,j)=k
              mint(i,j)=tsen(i,j,k)
           end if
        end do
     end do
  end do
  do j=1,lon2
     do i=1,lat2
        tdry = mint(i,j)
        tr = ttp/tdry
        if (tdry >= ttp .or. .not. ice) then
           estmax(i,j) = psat * (tr**xa) * exp(xb*(one-tr))
        elseif (tdry < tmix) then
           estmax(i,j) = psat * (tr**xai) * exp(xbi*(one-tr))
        else
           w  = (tdry - tmix) / (ttp - tmix)
           estmax(i,j) =  w * psat * (tr**xa) * exp(xb*(one-tr)) &
                   + (one-w) * psat * (tr**xai) * exp(xbi*(one-tr))
        endif
     end do
  end do
  if(iderivative > 0)then
    if (regional) then
        k150 = nsig
        do k=1,nsig
           if (ges_prslavg(k)<r015*ges_psfcavg) then
              k150 = k
              exit
           endif
        end do
    end if
    if (wrf_nmm_regional.or.nems_nmmb_regional.or.cmaq_regional) then
        kpres = nsig
        do k=1,nsig
           if (aeta2_ll(k)==zero) then
              kpres = k
              exit
           endif
        end do
    end if
  end if

!$omp parallel do  schedule(dynamic,1) private(k,j,i,tdry,tr,es,esw,esi,w) &
!$omp private(pw,esmax,es2,idpupdate,idtupdate,desdt,dwdt,deswdt,desidt)
  do k = 1,nsig
     do j = 1,lon2
        do i = 1,lat2

           tdry = tsen(i,j,k)
           tr = ttp/tdry
!          unit of saturation vapor pressure (es) is Pascal 
           if (tdry >= ttp .or. .not. ice) then
              es = psat * (tr**xa) * exp(xb*(one-tr))
           elseif (tdry < tmix) then
              es = psat * (tr**xai) * exp(xbi*(one-tr))
           else
              esw = psat * (tr**xa) * exp(xb*(one-tr)) 
              esi = psat * (tr**xai) * exp(xbi*(one-tr)) 
              w  = (tdry - tmix) / (ttp - tmix)
!             es =  w * esw + (one-w) * esi
              es =  w * psat * (tr**xa) * exp(xb*(one-tr)) &
                       + (one-w) * psat * (tr**xai) * exp(xbi*(one-tr))

           endif

           pw = onep3*prsl(i,j,k) !pw:[Pa] & prsl:[cb]; convert [cb] to [Pa]   
           esmax = es
           if(lmint(i,j) < k)then
              esmax=0.1_r_kind*pw
              esmax=min(esmax,estmax(i,j))
           end if
           es2=min(es,esmax)
           qsat(i,j,k) = eps * es2 / (pw - omeps * es2)

           if(iderivative > 0)then
            if(es <= esmax .and. iderivative == 2)then
              idpupdate=.true.
              idtupdate=.true.

              if(regional)then

!    Special block to decouple temperature and pressure from moisture
!    above specified levels.  For mass core decouple T and p above
!    same level (approximately 150 hPa).  For nmm core decouple T
!    above ~150 hPa and p above level where aeta2_ll goes to zero

                if(wrf_mass_regional .and. k >= k150)then
!       For mass core, decouple T and p above 150 hPa
                  idpupdate=.false.
                  idtupdate=.false.
                end if
                if(wrf_nmm_regional .or. nems_nmmb_regional.or.&
                     cmaq_regional) then
!       Decouple T and p at different levels for nmm core
                  if(k >= kpres)idpupdate = .false.
                  if(k >= k150 )idtupdate = .false.
                end if
             
              else
!                Decouple Q from T above the tropopause for global
                if(prsl(i,j,k) < (one_tenth*tropprs(i,j)))then
                   idpupdate=.false.  
                   idtupdate=.false.
                end if
              end if

              if(idtupdate)then
                if (tdry >= ttp .or. .not. ice) then
                   desdt = es * (-xa/tdry + xb*ttp/(tdry*tdry))
                elseif (tdry < tmix) then
                   desdt = es * (-xai/tdry + xbi*ttp/(tdry*tdry))
                else
                   dwdt = one/(ttp-tmix)
                   deswdt = esw * (-xa/tdry + xb*ttp/(tdry*tdry))
                   desidt = esi * (-xai/tdry + xbi*ttp/(tdry*tdry))
                   desdt = dwdt*esw + w*deswdt - dwdt*esi + (one-w)*desidt
                endif
<<<<<<< HEAD
             if (use_rhtot) then                                                            
                   dqdt(i,j,k) =(desdt/es)*qtgues(i,j,k)                      !dqdt : [1/K]                    
                   dqsdt(i,j,k)=qsat(i,j,k)*pw*desdt/(es*(pw+epsm1*es))       !dqsdt: [1/K]                    
                else                                                                      
                   dqdt(i,j,k)=(desdt/es)*qgues(i,j,k)                                 
                endif                                                              
=======
                if(pseudo_q2)then
                  dqdt(i,j,k)=zero
                else
                  dqdt(i,j,k)=(desdt/es)*qgues(i,j,k)
                endif
>>>>>>> fde44a02
              else
                dqdt(i,j,k)=zero                                       
                dqsdt(i,j,k)=zero                                                         
              end if
              if(idpupdate)then
<<<<<<< HEAD
                if (use_rhtot) then                                            
                   dqdp(i,j,k) =half*qtgues(i,j,k)/prsl(i,j,k)                ![1/cb]                   
                   dqsdp(i,j,k)=half*qsat(i,j,k)/((pw+epsm1*es)*0.001_r_kind) !dqsdp: [1/cb]                   
                else                                                                             
                   dqdp(i,j,k)=half*qgues(i,j,k)/prsl(i,j,k)                                  
                endif                                                                 
=======
                if(pseudo_q2)then
                  dqdp(i,j,k)=zero
                else
                  dqdp(i,j,k)=half*qgues(i,j,k)/prsl(i,j,k)
                endif
>>>>>>> fde44a02
              else
                dqdp(i,j,k)=zero
                dqsdp(i,j,k)=zero                                                   
              end if
            else
              dqdt(i,j,k)=zero
              dqdp(i,j,k)=zero
              dqsdt(i,j,k)=zero                                                       
              dqsdp(i,j,k)=zero                                                          
            end if
            dqdrh(i,j,k) = qsat(i,j,k)
           end if

        end do
     end do
  end do
  return
end subroutine genqsat
<|MERGE_RESOLUTION|>--- conflicted
+++ resolved
@@ -24,11 +24,8 @@
 !   2010-03-23  derber - simplify and optimize
 !   2010-03-24  derber - generalize so that can be used for any lat,lon,nsig and any tsen and prsl (for hybrid)
 !   2010-12-17  pagowski - add cmaq
-<<<<<<< HEAD
+!   2011-08-15  gu/todling - add pseudo-q2 options
 !   2012-12-03  eliu - add variables & computations related to total water
-=======
-!   2011-08-15  gu/todling - add pseudo-q2 options
->>>>>>> fde44a02
 !
 !   input argument list:
 !     tsen      - input sensibile temperature field (lat2,lon2,nsig)
@@ -55,15 +52,11 @@
 !$$$
   use kinds, only: r_kind,i_kind
   use constants, only: xai,tmix,xb,omeps,eps,xbi,one,zero,&
-<<<<<<< HEAD
        xa,psat,ttp,half,one_tenth,epsm1
-  use jfunc, only:  qgues,dqdt,dqdrh,dqdp
-  use jfunc, only:  dqsdt,dqsdp,qtgues,use_rhtot
-=======
-       xa,psat,ttp,half,one_tenth
   use derivsmod, only:  qgues,dqdt,dqdrh,dqdp
+  use derivsmod, only:  dqsdt,dqsdp,qtgues
   use jfunc, only:  pseudo_q2
->>>>>>> fde44a02
+  use jfunc, only:  use_rhtot
   use gridmod, only:  wrf_nmm_regional,wrf_mass_regional,nems_nmmb_regional,aeta2_ll,regional,cmaq_regional
   use guess_grids, only: tropprs,ges_prslavg,ges_psfcavg
   implicit none
@@ -216,39 +209,33 @@
                    desidt = esi * (-xai/tdry + xbi*ttp/(tdry*tdry))
                    desdt = dwdt*esw + w*deswdt - dwdt*esi + (one-w)*desidt
                 endif
-<<<<<<< HEAD
              if (use_rhtot) then                                                            
                    dqdt(i,j,k) =(desdt/es)*qtgues(i,j,k)                      !dqdt : [1/K]                    
                    dqsdt(i,j,k)=qsat(i,j,k)*pw*desdt/(es*(pw+epsm1*es))       !dqsdt: [1/K]                    
                 else                                                                      
                    dqdt(i,j,k)=(desdt/es)*qgues(i,j,k)                                 
                 endif                                                              
-=======
                 if(pseudo_q2)then
                   dqdt(i,j,k)=zero
                 else
                   dqdt(i,j,k)=(desdt/es)*qgues(i,j,k)
                 endif
->>>>>>> fde44a02
               else
                 dqdt(i,j,k)=zero                                       
                 dqsdt(i,j,k)=zero                                                         
               end if
               if(idpupdate)then
-<<<<<<< HEAD
                 if (use_rhtot) then                                            
                    dqdp(i,j,k) =half*qtgues(i,j,k)/prsl(i,j,k)                ![1/cb]                   
                    dqsdp(i,j,k)=half*qsat(i,j,k)/((pw+epsm1*es)*0.001_r_kind) !dqsdp: [1/cb]                   
                 else                                                                             
                    dqdp(i,j,k)=half*qgues(i,j,k)/prsl(i,j,k)                                  
                 endif                                                                 
-=======
                 if(pseudo_q2)then
                   dqdp(i,j,k)=zero
                 else
                   dqdp(i,j,k)=half*qgues(i,j,k)/prsl(i,j,k)
                 endif
->>>>>>> fde44a02
               else
                 dqdp(i,j,k)=zero
                 dqsdp(i,j,k)=zero                                                   
