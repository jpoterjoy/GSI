--- conflicted
+++ resolved
@@ -54,7 +54,6 @@
   type(control_vector),intent(inout) :: grady
 
 ! Declare local variables
-<<<<<<< HEAD
   integer(i_kind) i,j,k,ii,istatus
   real(r_kind),dimension(:,:,:),pointer::p_t  =>NULL()
   real(r_kind),dimension(:,:,:),pointer::p_sf =>NULL()
@@ -68,15 +67,6 @@
   real(r_kind),pointer::rank3b(:,:,:)=>NULL()
   logical do_balance, do_balancewter
   integer(i_kind), parameter :: myvars = 6
-=======
-  integer(i_kind) i,j,ii,istatus
-  real(r_kind),dimension(lat2,lon2):: sst,slndt,sicet
-  real(r_kind),dimension(:,:,:),pointer::p_t,p_st,p_vp
-  real(r_kind),dimension(:,:  ),pointer::p_ps
-  logical lc_sf,lc_vp,lc_ps,lc_t
-  logical do_balance
-  integer(i_kind), parameter :: myvars = 4
->>>>>>> cb8745c0
   integer(i_kind) :: ipnts(myvars)
   type(gsi_bundle) :: mbundle
   character(len=6), parameter :: myvnames(myvars) = (/  &
@@ -287,19 +277,12 @@
   type(gsi_bundle),                 intent(inout) :: bundle
 
 ! Local Variables
-<<<<<<< HEAD
+
   integer(i_kind) i,j,k,iflg,ier,n,istatus
   integer(i_kind) i_sst,i_stl,i_sti,i_ps,i_t,i_q,i_gust,i_wspd10m, &
                   i_td2m,i_mxtm,i_mitm, & 
                   i_pswter,i_twter,i_qwter,i_gustwter,i_wspd10mwter, &
-                  i_td2mwter,i_mxtmwter,i_mitmwter
-                 
-=======
-  integer(i_kind) istatus
-  real(r_kind),dimension(nlat*nlon*nsig1o):: hwork
-  real(r_kind),pointer,dimension(:,:)  :: p,skint
-  real(r_kind),pointer,dimension(:,:,:):: t,q,cwmr,oz,st,vp
->>>>>>> cb8745c0
+                  i_td2mwter,i_mxtmwter,i_mitmwter                 
 
   real(r_kind),dimension(lat2,lon2) :: skint,sst,stl,sti
   real(r_kind),dimension(lat2,lon2) :: field,fld,fldwter
