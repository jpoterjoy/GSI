--- conflicted
+++ resolved
@@ -17,13 +17,10 @@
 !   2010-07-10  todling  - add aerosols pointer
 !   2010-10-15  pagowski  - add pm2_5 pointer
 !   2011-02-19  zhu      - add gust,vis,pblh pointers
-<<<<<<< HEAD
-!   2014-06-20  carley/zhu - add tcamt and lcbas pointers
-=======
 !   2014-03-19  pondeca  - add wspd10m
 !   2014-04-10  pondeca  - add td2m,mxtm,mitm,pmsl
 !   2014-05-07  pondeca  - add howv
->>>>>>> 3aa43e59
+!   2014-06-20  carley/zhu - add tcamt and lcbas pointers
 !
 !   input argument list:
 !
@@ -36,17 +33,11 @@
 !$$$ end documentation block
 use kinds, only: i_kind
 use obsmod, only: pshead, thead, whead, qhead, spdhead, srwhead, rwhead, &
-<<<<<<< HEAD
-                 dwhead, ssthead, radhead, pcphead, pwhead, gpshead, & 
-                 ozhead, o3lhead, tcphead, laghead, colvkhead, aerohead, &
-                 aerolhead, pm2_5head, gusthead, vishead, pblhhead, &
-                 tcamthead, lcbashead, yobs
-=======
-                & dwhead, ssthead, radhead, pcphead, pwhead, gpshead, &
-                & ozhead, o3lhead, tcphead, laghead, colvkhead, aerohead, &
-                & aerolhead, pm2_5head, gusthead, vishead, pblhhead, wspd10mhead, & 
-                  td2mhead, mxtmhead, mitmhead, pmslhead, howvhead, yobs
->>>>>>> 3aa43e59
+                  dwhead, ssthead, radhead, pcphead, pwhead, gpshead, &
+                  ozhead, o3lhead, tcphead, laghead, colvkhead, aerohead, &
+                  aerolhead, pm2_5head, gusthead, vishead, pblhhead, wspd10mhead, & 
+                  td2mhead, mxtmhead, mitmhead, pmslhead, howvhead, tcamthead, &
+                  lcbashead, yobs
 use gsi_4dvar, only: nobs_bins
 implicit none
 
@@ -80,17 +71,14 @@
    yobs(ii)%gust=>gusthead(ii)%head
    yobs(ii)%vis=>vishead(ii)%head
    yobs(ii)%pblh=>pblhhead(ii)%head
-<<<<<<< HEAD
-   yobs(ii)%tcamt=>tcamthead(ii)%head
-   yobs(ii)%lcbas=>lcbashead(ii)%head
-=======
    yobs(ii)%wspd10m=>wspd10mhead(ii)%head
    yobs(ii)%td2m=>td2mhead(ii)%head
    yobs(ii)%mxtm=>mxtmhead(ii)%head
    yobs(ii)%mitm=>mitmhead(ii)%head
    yobs(ii)%pmsl=>pmslhead(ii)%head
    yobs(ii)%howv=>howvhead(ii)%head
->>>>>>> 3aa43e59
+   yobs(ii)%tcamt=>tcamthead(ii)%head
+   yobs(ii)%lcbas=>lcbashead(ii)%head
 end do
 
 return
