subroutine read_airs(mype,val_airs,ithin,isfcalc,rmesh,jsatid,gstime,&
     infile,lunout,obstype,nread,ndata,nodata,twind,sis,&
     mype_root,mype_sub,npe_sub,mpi_comm_sub)
!$$$  subprogram documentation block
!                .      .    .                                       .
! subprogram:    read_airs                  read bufr format airs data
! prgmmr :   tahara          org: np20                date: 2002-12-03
!
! abstract:  This routine reads BUFR format AQUA radiance (brightness
!            temperature) files.  Optionally, the data are thinned to 
!            a specified resolution using simple quality control checks.
!
!            When running the gsi in regional mode, the code only
!            retains those observations that fall within the regional
!            domain
!
! program history log:
!   2002-12-03  tahara  - read aqua data in new bufr format
!   2004-05-28  kleist  - subroutine call update
!   2004-06-16  treadon - update documentation
!   2004-07-23  derber  - make changes to eliminate obs. earlier in thinning
!   2004-07-29  treadon - add only to module use, add intent in/out
!   2004-08-25  eliu    - added option to read separate bufr table
!   2004-10-15  derber  - increase weight given to surface channel check
!                         in AIRS data selection algorithm
!   2005-01-26  derber - land/sea determination and weighting for data selection
!   2005-07-07  derber - clean up code and improve selection criteria
!   2005-09-08  derber - modify to use input group time window
!   2005-09-28  derber - modify to produce consistent surface info
!   2005-10-17  treadon - add grid and earth relative obs location to output file
!   2005-10-18  treadon - remove array obs_load and call to sumload
!   2005-11-22  derber  - include mean in bias correction
!   2005-11-29  parrish - modify getsfc to work for different regional options
!   2006-02-01  parrish - remove getsfc (different version called now in read_obs)
!   2006-02-03  derber  - modify for new obs control and obs count
!   2006-03-07  derber - correct error in nodata count
!   2006-03-09  jung - correct sat zenith angle error (used before defined)
!   2006-04-21  keyser/treadon - modify ufbseq calls to account for change
!                                in NCEP bufr sequence for AIRS data
!   2006-05-19  eliu   - add logic to reset relative weight when all channels not used
!   2006-07-28  derber - modify reads so ufbseq not necessary
!                      - add solar and satellite azimuth angles remove isflg from output
!   2006-08-25  treadon - replace serial bufr i/o with parallel bufr i/o (mpi_io)
!   2006-12-15  todling - trim table filename (also made shorter word!)
!   2007-01-17  liu     - fix in channel numbering in weight reset logics
!   2007-03-01  tremolet - measure time from beginning of assimilation window
!   2008-04-21  safford - rm unused vars and uses
!   2008-09-08  lueken  - merged ed's changes into q1fy09 code
!   2009-01-09  gayno   - new option to calculate surface fields within FOV
!                         based on its size/shape
!   2009-04-18  woollen - improve mpi_io interface with bufrlib routines
!   2009-04-21  derber  - add ithin to call to makegrids
!   2009-09-01  li      - add to handle nst fields
!   2009-12-20  gayno - method to calculate surface fields within FOV
!                       based on its size/shape now calculates antenna 
!                       power for some instruments. 
!   2010-07-12  zhu   - include global offset in amsua bc for adp_anglebc option
!   2010-09-02  zhu   - add use_edges option
!   2010-10-12  zhu   - use radstep and radstart from radinfo
!   2011-04-07  todling - newpc4pred now in radinfo
!   2011-04-08  li      - (1) use nst_gsi, nstinfo, fac_dtl, fac_tsl and add NSST vars
!                         (2) get zob, tz_tr (call skindepth and cal_tztr)
!                         (3) interpolate NSST Variables to Obs. location (call deter_nst)
!                         (4) add more elements (nstinfo) in data array
!   2011-04-15  jung  - added use of acqf flag from bufr file to reject bad channels
!   2011-08-01  lueken  - added module use deter_sfc_mod and fixed indentation
!   2011-09-13  gayno - improve error handling for FOV-based sfc calculation
!                       (isfcalc=1)
<<<<<<< HEAD
=======
!   2011-12-13  collard Replace find_edges code to speed up execution.
>>>>>>> 7e893336
!
!   input argument list:
!     mype     - mpi task id
!     val_airs - weighting factor applied to super obs
!     ithin    - flag to thin data
!     isfcalc  - specify method to calculate surface fields within FOV
!                when set to one, integrate surface info across FOV based
!                on its size/shape.  when not one, use bilinear interpolation.
!     rmesh    - thinning mesh size (km)
!     jsatid   - satellite to read
!     gstime   - analysis time in minutes from reference date
!     infile   - unit from which to read BUFR data
!     lunout   - unit to which to write data for further processing
!     obstype  - observation type to process
!     twind    - input group time window (hours)
!     sis      - sensor/instrument/satellite indicator
!     mype_root - "root" task for sub-communicator
!     mype_sub - mpi task id within sub-communicator
!     npe_sub  - number of data read tasks
!     mpi_comm_sub - sub-communicator for data read
!
!   output argument list:
!     nread    - number of BUFR AQUA observations read
!     ndata    - number of BUFR AQUA profiles retained for further processing
!     nodata   - number of BUFR AQUA observations retained for further processing
!
! attributes:
!   language: f90
!   machine:  ibm RS/6000 SP
!
!$$$
! Use modules
  use kinds, only: r_kind,r_double,i_kind
  use satthin, only: super_val,itxmax,makegrids,map2tgrid,destroygrids, &
      finalcheck,checkob,score_crit
  use radinfo, only: cbias,newchn,iuse_rad,nusis,jpch_rad,ang_rad,nst_gsi,nstinfo,fac_dtl,fac_tsl, &
<<<<<<< HEAD
      air_rad,predx,adp_anglebc,use_edges,find_edges, &
=======
      air_rad,predx,adp_anglebc,use_edges,radedge1,radedge2, &
>>>>>>> 7e893336
      radstep,radstart,newpc4pred
  use gridmod, only: diagnostic_reg,regional,nlat,nlon,&
      tll2xy,txy2ll,rlats,rlons
  use constants, only: zero,deg2rad,one,three,five,rad2deg,r60inv
  use gsi_4dvar, only: l4dvar, iwinbgn, winlen
  use calc_fov_crosstrk, only : instrument_init, fov_cleanup, fov_check
  use deter_sfc_mod, only: deter_sfc_fov,deter_sfc

  implicit none


! Number of channels for sensors in BUFR
  integer(i_kind),parameter :: n_airschan = 281                           !--- 281 subset ch out of 2378 ch for AIRS
  integer(i_kind),parameter :: n_amsuchan =  15
  integer(i_kind),parameter :: n_hsbchan  =   4
  integer(i_kind),parameter :: n_totchan  = n_amsuchan+n_airschan+n_hsbchan+1
  integer(i_kind),parameter :: n_totchanp4 = n_totchan + 4
  integer(i_kind),parameter :: maxinfo    =  33


! BUFR format for AQUASPOT 
! Input variables
  integer(i_kind)  ,intent(in   ) :: mype
  real(r_kind)     ,intent(in   ) :: twind
  integer(i_kind)  ,intent(in   ) :: ithin
  integer(i_kind)  ,intent(inout) :: isfcalc
  character(len=*) ,intent(in   ) :: jsatid
  character(len=*) ,intent(in   ) :: infile
  character(len=*) ,intent(in   ) :: obstype
  real(r_kind)     ,intent(in   ) :: gstime
  integer(i_kind)  ,intent(in   ) :: lunout
  real(r_kind)     ,intent(in   ) :: rmesh
  character(len=*) ,intent(in   ) :: sis
  integer(i_kind)  ,intent(in   ) :: mype_root
  integer(i_kind)  ,intent(in   ) :: mype_sub
  integer(i_kind)  ,intent(in   ) :: npe_sub
  integer(i_kind)  ,intent(in   ) :: mpi_comm_sub  
  

! Output variables
  integer(i_kind)  ,intent(inout) :: nread
  integer(i_kind)  ,intent(  out) :: ndata,nodata
  
! Input/Output variables
  real(r_kind)     ,intent(inout) :: val_airs

! BUFR file sequencial number
  character(len=512)  :: table_file
  integer(i_kind)     :: lnbufr = 10
  integer(i_kind)     :: lnbufrtab = 11
  integer(i_kind)     :: irec,isub,next

! Variables for BUFR IO    
  real(r_double),dimension(2) :: aquaspot
  real(r_double),dimension(12,3) :: allspot
  real(r_double),dimension(n_totchan) :: allchan
  real(r_double),dimension(n_totchanp4) :: airflag
  
  real(r_kind)      :: step, start
  character(len=8)  :: subset
  character(len=4)  :: senname
  character(len=80) :: allspotlist
  integer(i_kind)   :: nchanl,nchanlr
  integer(i_kind)   :: iret, ireadmg,ireadsb


! Work variables for time
  integer(i_kind)   :: idate
  integer(i_kind)   :: idate5(5)
  real(r_kind)      :: sstime, tdiff, t4dv
  integer(i_kind)   :: nmind


! Other work variables
  integer(i_kind)  :: nreal, ichsst, ichansst, isflg,ioffset,ioffset_acqf
  integer(i_kind)  :: itx, k, nele, itt, n,iscbtseqn,ix
  real(r_kind)     :: chsstf,chsst,chsst_all,sfcr
  real(r_kind)     :: ch15, ch3, df2, tt
  real(r_kind)     :: dlon, dlat
  real(r_kind)     :: dlon_earth,dlat_earth, lza
  real(r_kind)     :: timedif, pred, crit1, qval, ch1, ch2, d0, cosza, dist1
  real(r_kind)     :: sat_zenang, sol_zenang, sat_aziang, sol_aziang
  real(r_kind)     :: ch8ch18, ch8ch19, ch18ch19, tmpinv
  real(r_kind)     :: tsavg,vty,vfr,sty,stp,sm,sn,zz,ff10
  real(r_kind)     :: zob,tref,dtw,dtc,tz_tr
  real(r_kind),dimension(0:4) :: rlndsea
  real(r_kind),dimension(0:3) :: sfcpct
  real(r_kind),dimension(0:3) :: ts

  integer(i_kind)  :: ifov, ioff, ilat, ilon, instr, ichan
  logical          :: outside,iuse,assim,lluse,valid
  integer(i_kind)  :: i, l, ll, iskip
  real(r_kind),allocatable,dimension(:,:):: data_all
  real(r_kind) :: dlat_earth_deg, dlon_earth_deg, expansion
  integer(i_kind):: idomsfc(1)
<<<<<<< HEAD

=======
  integer(i_kind):: radedge_min, radedge_max
>>>>>>> 7e893336


! Set standard parameters
  character(8),parameter:: fov_flag="crosstrk"
  real(r_kind),parameter:: R90    =  90._r_kind
  real(r_kind),parameter:: R360   = 360._r_kind
  real(r_kind),parameter:: d1     = 0.754_r_kind
  real(r_kind),parameter:: d2     = -2.265_r_kind
  real(r_kind),parameter:: tbmin  = 50._r_kind
  real(r_kind),parameter:: tbmax  = 550._r_kind

  real(r_kind) disterr,disterrmax,rlon00,rlat00,r01
  integer(i_kind) ntest

  logical           :: airs, amsua, hsb, airstab
  logical           :: data_on_edges


! Initialize variables
  disterrmax=zero
  ntest=0
  nreal  = maxinfo+nstinfo
  ndata = 0
  nodata = 0
  airs=      obstype == 'airs'
  amsua=     obstype == 'amsua'
  hsb=       obstype == 'hsb'
  r01=0.01_r_kind

  ilon=3
  ilat=4

  if (nst_gsi > 0 ) then
     call skindepth(obstype,zob)
  endif

<<<<<<< HEAD
=======
  radedge_min = 0
  radedge_max = 1000
>>>>>>> 7e893336
  do i=1,jpch_rad
     if (trim(nusis(i))==trim(sis)) then
        step  = radstep(i)
        start = radstart(i)
<<<<<<< HEAD
        exit
     endif
  end do
=======
        if (radedge1(i)/=-1 .and. radedge2(i)/=-1) then
           radedge_min=radedge1(i)
           radedge_max=radedge2(i)
        end if
        exit 
     endif
  end do 
>>>>>>> 7e893336

  if(airs)then
     ix=1
     senname = 'AIRS'
     nchanl  = n_airschan
     nchanlr = n_airschan
     ioff=newchn(sis,1)-1
     ioffset=0
     ioffset_acqf=0
     ichansst   = newchn(sis,914)
     ichsst     = ichansst-ioff+ioffset
     if(isfcalc==1) then
        instr=17
        ichan=-999  ! not used for airs
        expansion=one ! use one for ir sensors
     endif
     if (mype_sub==mype_root) &
        write(6,*)'READ_AIRS:  airs offset ',ioff,ichansst,ichsst
  else if(amsua)then
     ix=2
     senname = 'AMSU'
     nchanl  = n_amsuchan
     nchanlr = n_amsuchan
     ioff=newchn(sis,1)-1
     ioffset=n_airschan
     ioffset_acqf=n_airschan+4
     ichansst   = newchn(sis,1)
     ichsst     = ioffset +1            !channel 1
     if(isfcalc==1) then
        instr=11
        ichan=15  ! for now pick a surface channel
        expansion=2.9_r_kind ! use almost three for microwave
     endif
  else if(hsb)then
     ix=3
     senname = 'HSB'
     nchanl  = n_hsbchan
     nchanlr = n_hsbchan+1
     ioff=newchn(sis,1)-1
     ioffset=iscbtseqn+n_amsuchan
     ichansst   = newchn(sis,4)
     ichsst     = ichansst-ioff+ioffset
     if(isfcalc==1) then
        instr=12 ! similar to amsu-b according to tom kleespies
        ichan=-999 ! not used for hsb
        expansion=2.9_r_kind ! use almost three for microwave
     endif
  endif

  allspotlist='SIID YEAR MNTH DAYS HOUR MINU SECO CLATH CLONH SAZA BEARAZ FOVN'

! If all channels of a given sensor are set to monitor or not
! assimilate mode (iuse_rad<1), reset relative weight to zero.
! We do not want such observations affecting the relative
! weighting between observations within a given thinning group.

  assim=.false.
  search: do i=1,jpch_rad
     if ((nusis(i)==sis) .and. (iuse_rad(i)>0)) then
        assim=.true.
        exit search
     endif
  end do search
  if (.not.assim) val_airs=zero

! When calculating surface fields based on size/shape of fov, need
! to initialize several variables.
  if (isfcalc == 1) then
     call instrument_init(instr,jsatid,expansion,valid)
     if (.not. valid) then
       if (assim) then
         write(6,*)'READ_AIRS:  ***ERROR*** IN SETUP OF FOV-SFC CODE. STOP'
         call stop2(71)
       else
         call fov_cleanup
         isfcalc = 0
         write(6,*)'READ_AIRS:  ***ERROR*** IN SETUP OF FOV-SFC CODE'
       endif
     endif
  endif

  if(isfcalc==1)then
    rlndsea = zero
  else
    if (airs)then
      rlndsea(0) = zero                       
      rlndsea(1) = 10._r_kind
      rlndsea(2) = 15._r_kind
      rlndsea(3) = 10._r_kind
      rlndsea(4) = 30._r_kind
    elseif (amsua.or.hsb)then
      rlndsea(0) = zero
      rlndsea(1) = 15._r_kind
      rlndsea(2) = 20._r_kind
      rlndsea(3) = 15._r_kind
      rlndsea(4) = 100._r_kind
    endif
  endif

! Make thinning grids
  call makegrids(rmesh,ithin)

! Open BUFR file
  open(lnbufr,file=infile,form='unformatted')

! Open BUFR table
  table_file = 'airs_bufr.table'      ! make table file name
  inquire(file=table_file,exist=airstab)
  if (airstab) then
     if (mype_sub==mype_root) &
        write(6,*)'READ_AIRS:  Reading BUFR Table A file: ',trim(table_file)
     open(lnbufrtab,file=trim(table_file))
     call openbf(lnbufr,'IN',lnbufrtab)
  else
     call openbf(lnbufr,'IN',lnbufr)
  endif
  call datelen(10)

! Allocate arrays to hold data
  nele=nreal+nchanl
  allocate(data_all(nele,itxmax))

! Big loop to read data file
  next=0
  do while(ireadmg(lnbufr,subset,idate)>=0)
     next=next+1
     if(next == npe_sub)next=0
     if(next /= mype_sub)cycle
     read_loop: do while (ireadsb(lnbufr)==0)

!       Read AIRSSPOT , AMSUSPOT and HSBSPOT

        call ufbrep(lnbufr,allspot,12,3,iret,allspotlist)

        if(iret /= 3) cycle read_loop

        dlat_earth = allspot(8,ix)
        dlon_earth = allspot(9,ix)
!       Check observing position
        if( abs(dlat_earth) > R90  .or. abs(dlon_earth) > R360 .or. &
           (abs(dlat_earth) == R90 .and. dlon_earth /= ZERO) )then
!          write(6,*)'READ_AIRS:  ### ERROR IN READING ', senname, ' BUFR DATA:', &
!             ' STRANGE OBS POINT (LAT,LON):', dlat_earth, dlon_earth
           cycle read_loop
        endif

!       Retrieve observing position
        if(dlon_earth >= R360)then
           dlon_earth = dlon_earth - R360
        else if(dlon_earth < ZERO)then
           dlon_earth = dlon_earth + R360
        endif

        dlat_earth_deg = dlat_earth
        dlon_earth_deg = dlon_earth

        dlat_earth = dlat_earth * deg2rad
        dlon_earth = dlon_earth * deg2rad

        sat_aziang=allspot(11,ix)
        if (abs(sat_aziang) > r360) then
           write(6,*)  'READ_AIRS: bad azimuth angle ',sat_aziang
           cycle read_loop
        endif

!       If regional, map obs lat,lon to rotated grid.
        if(regional)then

!       Convert to rotated coordinate.  dlon centered on 180 (pi),
!       so always positive for limited area
           call tll2xy(dlon_earth,dlat_earth,dlon,dlat,outside)
           if(diagnostic_reg) then
              call txy2ll(dlon,dlat,rlon00,rlat00)
              ntest=ntest+1
              disterr=acos(sin(dlat_earth)*sin(rlat00)+cos(dlat_earth)*cos(rlat00)* &
                   (sin(dlon_earth)*sin(rlon00)+cos(dlon_earth)*cos(rlon00)))*rad2deg
              disterrmax=max(disterrmax,disterr)
           end if

!       Check to see if in domain.  outside=.true. if dlon_earth,
!       dlat_earth outside domain, =.false. if inside
           if(outside) cycle read_loop

!       Gobal case 
        else
           dlat = dlat_earth
           dlon = dlon_earth
           call grdcrd(dlat,1,rlats,nlat,1)
           call grdcrd(dlon,1,rlons,nlon,1)
        endif

!       Check obs time
        idate5(1) = nint(allspot(2,ix)) ! year
        idate5(2) = nint(allspot(3,ix)) ! month
        idate5(3) = nint(allspot(4,ix)) ! day
        idate5(4) = nint(allspot(5,ix)) ! hour
        idate5(5) = nint(allspot(6,ix)) ! minute

        if( idate5(1) < 1900 .or. idate5(1) > 3000 .or. &
            idate5(2) < 1    .or. idate5(2) >   12 .or. &
            idate5(3) < 1    .or. idate5(3) >   31 .or. &
            idate5(4) <0     .or. idate5(4) >   24 .or. &
            idate5(5) <0     .or. idate5(5) >   60 )then

            write(6,*)'READ_AIRS:  ### ERROR IN READING ', senname, ' BUFR DATA:', &
               ' STRANGE OBS TIME (YMDHM):', idate5(1:5)
            cycle read_loop

        endif

!       Retrieve obs time
        call w3fs21(idate5,nmind)
        t4dv = (real((nmind-iwinbgn),r_kind) + real(allspot(7,ix),r_kind)*r60inv)*r60inv ! add in seconds
        if (l4dvar) then
           if (t4dv<zero .OR. t4dv>winlen) cycle read_loop
        else
           sstime = real(nmind,r_kind) + real(allspot(7,ix),r_kind)*r60inv ! add in seconds
           tdiff = (sstime - gstime)*r60inv
           if (abs(tdiff)>twind) cycle read_loop
        endif

        nread = nread + nchanl

        if (l4dvar) then
           crit1 = 0.01_r_kind
        else
           timedif = 6.0_r_kind*abs(tdiff)        ! range:  0 to 18
           crit1 = 0.01_r_kind+timedif 
        endif
        call map2tgrid(dlat_earth,dlon_earth,dist1,crit1,itx,ithin,itt,iuse,sis)
        if(.not. iuse)cycle read_loop

!       Check observational info
        sat_zenang  = allspot(10,ix) 
        ifov = nint( allspot(12,ix) )
        if( ifov < 0 .or. ifov > 100 .or. abs(sat_zenang) > 360._r_kind ) then

           write(6,*)'READ_AIRS:  ### ERROR IN READING ', senname, ' BUFR DATA:', &
              ' STRANGE OBS INFO(FOV,SAZA):', allspot(12,ix), allspot(10,ix)
           cycle read_loop

        endif

!       Remove data on edges
<<<<<<< HEAD
        if (.not. use_edges) then
           call find_edges(sis,ifov,data_on_edges)
           if (data_on_edges) cycle read_loop
        end if
=======
        if (.not. use_edges .and. &
             (ifov < radedge_min .OR. ifov > radedge_max )) cycle read_loop
>>>>>>> 7e893336

!      "Score" observation.  We use this information to identify "best" obs
!       Locate the observation on the analysis grid.  Get sst and land/sea/ice
!       mask.  
!        isflg    - surface flag
!                   0 sea
!                   1 land
!                   2 sea ice
!                   3 snow
!                   4 mixed 

!       The fov of view number is used when calculating the surface fields
!       based on the fov's size/shape.  if it is out-of-range, skip ob.

        if (isfcalc == 1) then
           call fov_check(ifov,instr,ichan,valid)
           if (.not. valid) cycle read_loop
        endif

!       When isfcalc is one, calculate surface fields based on the fov's size/shape.
!       Otherwise, use bilinear interpolation.

        if (isfcalc == 1) then
           call deter_sfc_fov(fov_flag,ifov,instr,ichan,sat_aziang,dlat_earth_deg, &
              dlon_earth_deg,expansion,t4dv,isflg,idomsfc(1), &
              sfcpct,vfr,sty,vty,stp,sm,ff10,sfcr,zz,sn,ts,tsavg)
        else
           call deter_sfc(dlat,dlon,dlat_earth,dlon_earth,t4dv,isflg, &
              idomsfc(1),sfcpct,ts,tsavg,vty,vfr,sty,stp,sm,sn,zz,ff10,sfcr)
        endif

        crit1=crit1 + rlndsea(isflg)
        call checkob(dist1,crit1,itx,iuse)
        if(.not. iuse)cycle read_loop

!       Check that number of airs channel equals n_airschan
!       only done until they match for one record and ndata is updated

!       Read AIRSCHAN or AMSUCHAN or HSBCHAN
<<<<<<< HEAD

!       Read the brightness temperatures
        call ufbrep(lnbufr,allchan,1,n_totchan,iret,'TMBR')
        if( iret /= n_totchan)then
           write(6,*)'READ_AIRS:  ### ERROR IN READING ', senname, ' BUFR DATA:', &
              iret, ' TEMPERATURE CH DATA IS READ INSTEAD OF ',n_totchan
           cycle read_loop
        endif

!       Read the quality flag. Will catch "popped" channels
        call ufbrep(lnbufr,airflag,1,n_totchanp4,iret,'ACQF')
        if( iret /= n_totchanp4)then
           write(6,*)'READ_AIRS:  ### ERROR IN READING ', senname, ' BUFR DATA:', &
                iret, ' QUALITY FLAG DATA IS READ INSTEAD OF ',n_totchanp4
           cycle read_loop
        endif

=======

!       Read the brightness temperatures
        call ufbrep(lnbufr,allchan,1,n_totchan,iret,'TMBR')
        if( iret /= n_totchan)then
           write(6,*)'READ_AIRS:  ### ERROR IN READING ', senname, ' BUFR DATA:', &
              iret, ' TEMPERATURE CH DATA IS READ INSTEAD OF ',n_totchan
           cycle read_loop
        endif

!       Read the quality flag. Will catch "popped" channels
        call ufbrep(lnbufr,airflag,1,n_totchanp4,iret,'ACQF')
        if( iret /= n_totchanp4)then
           write(6,*)'READ_AIRS:  ### ERROR IN READING ', senname, ' BUFR DATA:', &
                iret, ' QUALITY FLAG DATA IS READ INSTEAD OF ',n_totchanp4
           cycle read_loop
        endif

>>>>>>> 7e893336
!       check for missing channels (if key channel reject)
        iskip = 0
        do l=1+ioffset,nchanl+ioffset
           ll=(l-ioffset)+ioff
           lluse = iuse_rad(ll) >= 0
           if( lluse .and. (allchan(l)<tbmin .or. allchan(l)>tbmax) ) then
              iskip = iskip + 1
              if(airs) then
                 if(l == ichsst) cycle read_loop
              else if(amsua)then
                 ll=l-ioffset
                 if (ll == 1 .or. ll == 2 .or. ll == 3 .or. ll == 4 .or. &
                     ll == 6 .or. ll == 15)cycle read_loop
              else
                 ll=l-ioffset
                 if(ll == 1 .or. ll == 2)cycle read_loop
              end if
           endif
        end do

        if( iskip >= nchanl )cycle read_loop


!       Set common predictor parameters

        sat_zenang  = sat_zenang  * deg2rad
        sat_aziang  = allspot(11,ix)  

!       Read AQUASPOT
        call ufbint(lnbufr,aquaspot,2,1,iret,'SOZA SOLAZI')
        sol_zenang = aquaspot(1)


        if(amsua)then

           if(ifov <= 15)sat_zenang = -sat_zenang
           if (adp_anglebc .and. newpc4pred) then
              ch1 = allchan(ichsst)-ang_rad(ichansst)*cbias(ifov,ichansst) 
              ch2 = allchan(ichsst+1)-ang_rad(ichansst+1)*cbias(ifov,ichansst+1) 
              ch3 = allchan(ichsst+2)-ang_rad(ichansst+2)*cbias(ifov,ichansst+2) 
              ch15= allchan(ichsst+14)-ang_rad(ichansst+14)*cbias(ifov,ichansst+14) 
           else
              ch1    = allchan(ichsst  )-ang_rad(ichansst    )* &
                 (cbias(ifov,ichansst   )-cbias(15,ichansst   ))
              ch2    = allchan(ichsst+1)-ang_rad(ichansst+1  )* &
                 (cbias(ifov,ichansst+1 )-cbias(15,ichansst+1 ))
              ch3    = allchan(ichsst+2)-ang_rad(ichansst+2  )* &
                 (cbias(ifov,ichansst+2 )-cbias(15,ichansst+2 ))
              ch15   = allchan(ichsst+14)-ang_rad(ichansst+14)* &
                 (cbias(ifov,ichansst+14)-cbias(15,ichansst+14))
           end if
           if (isflg == 0 .and. ch1<285.0_r_kind .and. ch2<285.0_r_kind) then
              cosza = cos(sat_zenang)
              d0  =8.24_r_kind - 2.622_r_kind*cosza + 1.846_r_kind*cosza*cosza
              qval=cosza*(d0+d1*log(285.0_r_kind-ch1)+d2*log(285.0_r_kind-ch2))
              pred=max(zero,qval)*100.0_r_kind
           else
              tt=168._r_kind-0.49_r_kind*ch15
              df2 = 5.10_r_kind +0.78_r_kind*ch1-0.96_r_kind*ch3
              pred=zero
              if(ch1-ch15 >= three)then
                 if(ch1 > 261._r_kind .or. ch1 >= tt .or. &
                   (ch15 <= 273._r_kind .and. df2 >= 0.6_r_kind))then
                    pred=100._r_kind
                 end if
              end if
           endif

        else

           chsst_all=zero  ! value weighted according to surface type
           if ( sfcpct(0) > zero ) then
! cloud checks over ocean
              chsst = 8.28206_r_kind - 0.97957_r_kind * allchan(126+ioffset) + 0.60529_r_kind * &  ! AIRS science team
                 allchan(129+ioffset) + 1.74444_r_kind * allchan(165+ioffset) &                    ! SST calculation for
                 - .40379_r_kind * allchan(166+ioffset)                                            ! AIRS data
! 917 cm-1 minus 2500 cm-1 cloud test valid at night for land/ocean:
! beyond threshold, negative >> cirrus (ice), positive >> stratus (water)
! 917 cm-1 minus 2664 cm-1 cloud test valid at night for land/ocean:
! beyond threshold, negative >> cirrus ( ice), positive >> stratus (water)
! 2500 cm-1 minus 2664 cm-1 cloud test valid at night for land/ocean:
! sensitivity test li, Jun et al. (2000) JAM
              ch8ch18 = abs(allchan(125+ioffset) - allchan(263+ioffset) - .10_r_kind)
              ch8ch19 = abs(allchan(125+ioffset) - allchan(281+ioffset) + .39_r_kind)
              ch18ch19 = abs(allchan(263+ioffset) - allchan(281+ioffset) + .49_r_kind)
              if (sol_zenang > 89.0_r_kind .and. ch8ch18 < .75_r_kind .and. ch8ch19 < .55_r_kind .and. &
                 ch18ch19 < .50_r_kind .and. (chsst-tsavg) > -6.0_r_kind) then
                 chsst = tsavg
              endif
              chsst_all=chsst_all + chsst*sfcpct(0)
           endif ! water
           if ( sfcpct(1) > zero ) then
! cloud checks over land
              chsst = allchan(123+ioffset)
              ch8ch18 = abs(allchan(125+ioffset) - allchan(263+ioffset) - .39_r_kind)
              ch8ch19 = abs(allchan(125+ioffset) - allchan(281+ioffset) + .13_r_kind)
              ch18ch19 = abs(allchan(263+ioffset) - allchan(281+ioffset) + .52_r_kind)
              if (sol_zenang > 89.0_r_kind .and. ch8ch18 < .75_r_kind .and. ch8ch19 < .70_r_kind .and. &
                 ch18ch19 < .55_r_kind .and. (chsst-tsavg) > -10.0_r_kind) then
                 chsst = tsavg
              endif
              chsst_all=chsst_all+ sfcpct(1)*chsst
           endif  ! bare land
           if ( sfcpct(2) > zero .or. sfcpct(3) > zero ) then

! cloud checks over snow and ice
! 801 cm-1 minus 1103 cm-1 test:
! less than -0.05 >> ice cloud; greater than 1.0 >> water cloud
! 965 cm-1 minus 1103 cm-1 test:
! greater than 1.0 >> water cloud
! these tests should not be solar zenigh angle dependent.
! Holz and Ackerman 2006 AMS Sat Conf.

              chsst = allchan(128+ioffset)
              ch8ch18 = allchan(119+ioffset) - allchan(157+ioffset)
              ch8ch19 = allchan(129+ioffset) - allchan(157+ioffset)
              if (ch8ch18 > -.05_r_kind .and. ch8ch18 < one .and. &
                  ch8ch19 > -.05_r_kind .and. ch8ch19 < one .and. &
                 chsst < 263.0_r_kind) then
                 chsst = tsavg
              endif
              if ( allchan(108+ioffset) > allchan(107+ioffset) .and. &
                   allchan(115+ioffset) > allchan(114+ioffset) .and. &
                   allchan(181+ioffset) > allchan(180+ioffset) .and. &
                   allchan(194+ioffset) > allchan(195+ioffset)) then
                 tmpinv = allchan(87+ioffset)
                 l = 88+ioffset
                 do k = 88+ioffset,125+ioffset
                    if ( allchan(k) > tmpinv ) then
                       tmpinv = allchan(k)
                       l = k
                    endif
                 end do
                 if ( tmpinv > allchan(125+ioffset) + five) then
                    chsst = tsavg
                 endif
              endif
              chsst_all = chsst_all + (sfcpct(2)+sfcpct(3))*chsst
           endif  ! snow or sea ice
           chsstf = tsavg-chsst_all
           chsstf = max(zero,chsstf)
           pred = 15._r_kind*chsstf

           if(ifov <= 45)sat_zenang = -sat_zenang

        end if

     
!       Compute "score" for observation.  All scores>=0.0.  Lowest score is "best"
        crit1 = crit1+pred 

!       Map obs to grids
        call finalcheck(dist1,crit1,itx,iuse)

        if(.not. iuse)cycle read_loop

        sol_aziang = aquaspot(2)
        lza = (start + float(ifov-1)*step)*deg2rad
!
!       interpolate NSST variables to Obs. location and get dtw, dtc, tz_tr
!
        if ( nst_gsi > 0 ) then
           tref  = ts(0)
           dtw   = zero
           dtc   = zero
           tz_tr = one
           if ( sfcpct(0) > zero ) then
              call deter_nst(dlat_earth,dlon_earth,t4dv,zob,tref,dtw,dtc,tz_tr)
           endif
        endif

        data_all(1,itx) = 49                        ! satellite ID (temp. 49)
        data_all(2,itx) = t4dv                      ! time diff (obs-anal) (hrs)
        data_all(3,itx) = dlon                      ! grid relative longitude
        data_all(4,itx) = dlat                      ! grid relative latitude
        data_all(5,itx) = sat_zenang                ! satellite zenith angle (rad)
        data_all(6,itx) = sat_aziang                ! satellite azimuth angle (deg)
        data_all(7,itx) = lza                       ! look angle (rad)
        data_all(8,itx) = ifov                      ! fov number
        data_all(9,itx) = sol_zenang                ! solar zenith angle (deg)
        data_all(10,itx)= sol_aziang                ! solar azimuth angle (deg)
        data_all(11,itx) = sfcpct(0)                ! sea percentage of
        data_all(12,itx) = sfcpct(1)                ! land percentage
        data_all(13,itx) = sfcpct(2)                ! sea ice percentage
        data_all(14,itx) = sfcpct(3)                ! snow percentage
        data_all(15,itx)= ts(0)                     ! ocean temperature at zob
        data_all(16,itx)= ts(1)                     ! land skin temperature
        data_all(17,itx)= ts(2)                     ! ice skin temperature
        data_all(18,itx)= ts(3)                     ! snow skin temperature
        data_all(19,itx)= tsavg                     ! average skin temperature
        data_all(20,itx)= vty                       ! vegetation type
        data_all(21,itx)= vfr                       ! vegetation fraction
        data_all(22,itx)= sty                       ! soil type
        data_all(23,itx)= stp                       ! soil temperature
        data_all(24,itx)= sm                        ! soil moisture
        data_all(25,itx)= sn                        ! snow depth
        data_all(26,itx)= zz                        ! surface height
        data_all(27,itx)= idomsfc(1) + 0.001_r_kind ! dominate surface type
        data_all(28,itx)= sfcr                      ! surface roughness
        data_all(29,itx)= ff10                      ! ten meter wind factor
        data_all(30,itx)= dlon_earth_deg            ! earth relative longitude (degrees)
        data_all(31,itx)= dlat_earth_deg            ! earth relative latitude (degrees)

        data_all(32,itx)= val_airs
        data_all(33,itx)= itt

        if ( nst_gsi > 0 ) then
           data_all(maxinfo+1,itx) = tref            ! foundation temperature
           data_all(maxinfo+2,itx) = dtw             ! dt_warm at zob
           data_all(maxinfo+3,itx) = dtc             ! dt_cool at zob
           data_all(maxinfo+4,itx) = tz_tr           ! d(Tz)/d(Tr)
        endif

        do l=1,nchanl
           data_all(l+nreal,itx) = allchan(l+ioffset)   ! brightness temerature
        end do

!       Replace popped AIRS channel Tb with zero
        if (airs) then
           do l=1,nchanl
              if (airflag(l+ioffset_acqf) /= zero) data_all(l+nreal,itx) = zero
           end do
        endif

     enddo read_loop
  enddo

! If multiple tasks read input bufr file, allow each tasks to write out
! information it retained and then let single task merge files together

  call combine_radobs(mype_sub,mype_root,npe_sub,mpi_comm_sub,&
     nele,itxmax,nread,ndata,data_all,score_crit)


! Allow single task to check for bad obs, update superobs sum,
! and write out data to scratch file for further processing.
  if (mype_sub==mype_root.and.ndata>0) then

!    Identify "bad" observation (unreasonable brightness temperatures).
!    Update superobs sum according to observation location

     do n=1,ndata
        do i=1,nchanl
           if(data_all(i+nreal,n) > tbmin .and. &
              data_all(i+nreal,n) < tbmax)nodata=nodata+1
        end do
        itt=nint(data_all(maxinfo,n))
        super_val(itt)=super_val(itt)+val_airs
     end do

!    Write final set of "best" observations to output file
     write(lunout) obstype,sis,nreal,nchanl,ilat,ilon
     write(lunout) ((data_all(k,n),k=1,nele),n=1,ndata)
  
  endif

1000 continue

  deallocate(data_all) ! Deallocate data arrays
  call destroygrids    ! Deallocate satthin arrays
  call closbf(lnbufr)  ! Close bufr file

! deallocate arrays and nullify pointers.
  if (isfcalc == 1) then
     call fov_cleanup
  endif

  if(diagnostic_reg .and. ntest > 0 .and. mype_sub==mype_root) &
     write(6,*)'READ_AIRS:  mype,ntest,disterrmax=',&
     mype,ntest,disterrmax

  return
end subroutine read_airs<|MERGE_RESOLUTION|>--- conflicted
+++ resolved
@@ -66,10 +66,7 @@
 !   2011-08-01  lueken  - added module use deter_sfc_mod and fixed indentation
 !   2011-09-13  gayno - improve error handling for FOV-based sfc calculation
 !                       (isfcalc=1)
-<<<<<<< HEAD
-=======
 !   2011-12-13  collard Replace find_edges code to speed up execution.
->>>>>>> 7e893336
 !
 !   input argument list:
 !     mype     - mpi task id
@@ -106,11 +103,7 @@
   use satthin, only: super_val,itxmax,makegrids,map2tgrid,destroygrids, &
       finalcheck,checkob,score_crit
   use radinfo, only: cbias,newchn,iuse_rad,nusis,jpch_rad,ang_rad,nst_gsi,nstinfo,fac_dtl,fac_tsl, &
-<<<<<<< HEAD
-      air_rad,predx,adp_anglebc,use_edges,find_edges, &
-=======
       air_rad,predx,adp_anglebc,use_edges,radedge1,radedge2, &
->>>>>>> 7e893336
       radstep,radstart,newpc4pred
   use gridmod, only: diagnostic_reg,regional,nlat,nlon,&
       tll2xy,txy2ll,rlats,rlons
@@ -206,11 +199,7 @@
   real(r_kind),allocatable,dimension(:,:):: data_all
   real(r_kind) :: dlat_earth_deg, dlon_earth_deg, expansion
   integer(i_kind):: idomsfc(1)
-<<<<<<< HEAD
-
-=======
   integer(i_kind):: radedge_min, radedge_max
->>>>>>> 7e893336
 
 
 ! Set standard parameters
@@ -226,7 +215,6 @@
   integer(i_kind) ntest
 
   logical           :: airs, amsua, hsb, airstab
-  logical           :: data_on_edges
 
 
 ! Initialize variables
@@ -247,20 +235,12 @@
      call skindepth(obstype,zob)
   endif
 
-<<<<<<< HEAD
-=======
   radedge_min = 0
   radedge_max = 1000
->>>>>>> 7e893336
   do i=1,jpch_rad
      if (trim(nusis(i))==trim(sis)) then
         step  = radstep(i)
         start = radstart(i)
-<<<<<<< HEAD
-        exit
-     endif
-  end do
-=======
         if (radedge1(i)/=-1 .and. radedge2(i)/=-1) then
            radedge_min=radedge1(i)
            radedge_max=radedge2(i)
@@ -268,7 +248,6 @@
         exit 
      endif
   end do 
->>>>>>> 7e893336
 
   if(airs)then
      ix=1
@@ -513,15 +492,8 @@
         endif
 
 !       Remove data on edges
-<<<<<<< HEAD
-        if (.not. use_edges) then
-           call find_edges(sis,ifov,data_on_edges)
-           if (data_on_edges) cycle read_loop
-        end if
-=======
         if (.not. use_edges .and. &
              (ifov < radedge_min .OR. ifov > radedge_max )) cycle read_loop
->>>>>>> 7e893336
 
 !      "Score" observation.  We use this information to identify "best" obs
 !       Locate the observation on the analysis grid.  Get sst and land/sea/ice
@@ -561,7 +533,6 @@
 !       only done until they match for one record and ndata is updated
 
 !       Read AIRSCHAN or AMSUCHAN or HSBCHAN
-<<<<<<< HEAD
 
 !       Read the brightness temperatures
         call ufbrep(lnbufr,allchan,1,n_totchan,iret,'TMBR')
@@ -579,25 +550,6 @@
            cycle read_loop
         endif
 
-=======
-
-!       Read the brightness temperatures
-        call ufbrep(lnbufr,allchan,1,n_totchan,iret,'TMBR')
-        if( iret /= n_totchan)then
-           write(6,*)'READ_AIRS:  ### ERROR IN READING ', senname, ' BUFR DATA:', &
-              iret, ' TEMPERATURE CH DATA IS READ INSTEAD OF ',n_totchan
-           cycle read_loop
-        endif
-
-!       Read the quality flag. Will catch "popped" channels
-        call ufbrep(lnbufr,airflag,1,n_totchanp4,iret,'ACQF')
-        if( iret /= n_totchanp4)then
-           write(6,*)'READ_AIRS:  ### ERROR IN READING ', senname, ' BUFR DATA:', &
-                iret, ' QUALITY FLAG DATA IS READ INSTEAD OF ',n_totchanp4
-           cycle read_loop
-        endif
-
->>>>>>> 7e893336
 !       check for missing channels (if key channel reject)
         iskip = 0
         do l=1+ioffset,nchanl+ioffset
