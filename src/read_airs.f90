--- conflicted
+++ resolved
@@ -109,13 +109,8 @@
   use kinds, only: r_kind,r_double,i_kind
   use satthin, only: super_val,itxmax,makegrids,map2tgrid,destroygrids, &
       finalcheck,checkob,score_crit
-<<<<<<< HEAD
   use radinfo, only: cbias,newchn,iuse_rad,nusis,jpch_rad,ang_rad, &
-      air_rad,predx,adp_anglebc,use_edges,radedge1,radedge2, &
-=======
-  use radinfo, only: cbias,newchn,iuse_rad,nusis,jpch_rad,ang_rad,nst_gsi,nstinfo, &
       nuchan, adp_anglebc,use_edges,radedge1,radedge2, &
->>>>>>> 40baa056
       radstep,radstart,newpc4pred
   use gridmod, only: diagnostic_reg,regional,nlat,nlon,&
       tll2xy,txy2ll,rlats,rlons
@@ -123,7 +118,7 @@
   use gsi_4dvar, only: l4dvar,l4densvar,iwinbgn,winlen,thin4d
   use calc_fov_crosstrk, only : instrument_init, fov_cleanup, fov_check
   use deter_sfc_mod, only: deter_sfc_fov,deter_sfc
-  use gsi_nstcouplermod, only: nst_gsi,nstinfo,fac_dtl,fac_tsl
+  use gsi_nstcouplermod, only: nst_gsi,nstinfo
   use gsi_nstcouplermod, only: gsi_nstcoupler_skindepth, gsi_nstcoupler_deter
   use mpimod, only: npe
 
