--- conflicted
+++ resolved
@@ -14,11 +14,8 @@
 !   2005-10-17  parrish - add ctph0,stph0,tlm0 
 !   2010-09-15  pagowski - add cmaq
 !   2012-02-16  parrish - if use_gfs_stratosphere true, then broadcast extra parameters to all pes from pe 0.
-<<<<<<< HEAD
 !   2013-02-25  zhu - add cold_start option
-=======
 !   2014-12-22  Hu      -  add option i_gsdcldanal_type to control cloud analysis       
->>>>>>> ccb59d28
 !   
 ! Subroutines Included:
 !   sub convert_regional_guess  - convert regional guess to internal format
