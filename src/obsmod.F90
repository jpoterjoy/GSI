--- conflicted
+++ resolved
@@ -98,6 +98,8 @@
 !   2014-05-07  pondeca  - add howv
 !   2014-06-16  carley/zhu - add tcamt and lcbas
 !   2014-10-06  carley - add obs_sub_comm
+!   2014-12-03  derber  - ensure obsdiag used for 4dvar and non-pcgsoi
+!                         minimizations
 ! 
 ! Subroutines Included:
 !   sub init_obsmod_dflts   - initialize obs related variables to default values
@@ -304,7 +306,7 @@
 !$$$ end documentation block
 
   use kinds, only: r_kind,i_kind,r_single
-  use gsi_4dvar, only: l4dvar
+  use gsi_4dvar, only: l4dvar,lsqrtb,lbicg
   use constants, only:  zero,one,two,three,four,five
   use mpimod, only: mpi_max,mpi_itype,mpi_comm_world,ierror,npe,mype
   implicit none
@@ -378,7 +380,7 @@
   public :: mype_aero,iout_aero,nlaero
   public :: mype_pm2_5,iout_pm2_5
   public :: use_limit,lrun_subdirs
-  public :: l_foreaft_thin
+  public :: l_foreaft_thin,luse_obsdiag
 
   public :: obsmod_init_instr_table
   public :: obsmod_final_instr_table
@@ -400,6 +402,7 @@
   real(r_kind), parameter:: bmiss = 1.0e9_r_kind
 #endif
 
+  logical luse_obsdiag
 ! Declare types
 
   integer(i_kind),parameter::  i_ps_ob_type= 1    ! ps_ob_type
@@ -1684,6 +1687,7 @@
     lwrite_peakwt    = .false.
     lrun_subdirs     = .false.
     l_foreaft_thin   = .false.
+    luse_obsdiag     = .false.
 
     return
   end subroutine init_obsmod_dflts
@@ -1763,12 +1767,18 @@
     if (l4dvar) then
        offtime_data = .true.   ! .true. = ignore difference in obs ref time
     endif
-
-<<<<<<< HEAD
-    allocate (nsat1(ndat),mype_diaghdr(ndat))
-=======
+    if (l4dvar .or. lsqrtb .or. lbicg) then
+       luse_obsdiag = .true.
+    endif
+    if(.not. luse_obsdiag) then
+      if(lsaveobsens .or. lobsdiagsave)then
+          write(6,*)'incompatabile luse_obsdiag and lsaveobsens or lobsdiagsave ', &
+             luse_obsdiag,lsaveobsens,lobsdiagsave
+          call stop2(843)
+      end if
+    end if
+
     allocate (nsat1(ndat),mype_diaghdr(ndat),obs_sub_comm(ndat))
->>>>>>> 8c6c9049
 
     ALLOCATE(thead  (nobs_bins))
     ALLOCATE(ttail  (nobs_bins))
@@ -1839,7 +1849,7 @@
 
     ALLOCATE(yobs(nobs_bins))
 
-    ALLOCATE(obsdiags(nobs_type,nobs_bins))
+    if(luse_obsdiag)ALLOCATE(obsdiags(nobs_type,nobs_bins))
 
     return
   end subroutine create_obsmod_vars
@@ -2000,6 +2010,7 @@
     if (present(skipit)) then
        skipit_=skipit
     endif
+    if(.not. luse_obsdiag)skipit_ = .true.
     if (.not. skipit_) then
        do ii=1,nobs_bins
           do jj=1,nobs_type
@@ -2015,7 +2026,6 @@
        lobsdiag_allocated=.false.
     endif
 
-
     do ii=1,nobs_bins
        ttail(ii)%head => thead(ii)%head
        do while (associated(ttail(ii)%head))
@@ -2127,7 +2137,7 @@
           deallocate(oztail(ii)%head%res, oztail(ii)%head%wij,&
                      oztail(ii)%head%err2,oztail(ii)%head%raterr2, &
                      oztail(ii)%head%prs,oztail(ii)%head%ipos, &
-                     oztail(ii)%head%apriori, oztail(ii)%head%diags,&
+                     oztail(ii)%head%apriori,&
                      oztail(ii)%head%efficiency, stat=istatus)
           if (istatus/=0) write(6,*)'DESTROYOBS:  deallocate error for oz arrays, istatus=',istatus
           deallocate(oztail(ii)%head,stat=istatus)
@@ -2312,7 +2322,7 @@
           radhead(ii)%head => radtail(ii)%head%llpoint
           deallocate(radtail(ii)%head%res,radtail(ii)%head%err2, &
                      radtail(ii)%head%raterr2,radtail(ii)%head%pred, &
-                     radtail(ii)%head%dtb_dvar,radtail(ii)%head%diags, &
+                     radtail(ii)%head%dtb_dvar,&
                      radtail(ii)%head%ich, &
                      radtail(ii)%head%icx,stat=istatus)
           if (istatus/=0) write(6,*)'DESTROYOBS:  deallocate error for rad arrays, istatus=',istatus
