--- conflicted
+++ resolved
@@ -83,11 +83,8 @@
 !   2010-10-15 pagowski  - add pm2_5 in-situ
 !   2010-10-20 hclin     - use 1d wij for aod in channels
 !   2011-02-09      zhu  - add gust,visibility,and pbl height
-<<<<<<< HEAD
-!   2011-14-11  wu       - add logical for extended forward model on rawinsonde data
-=======
-!   2011=11-14  whitaker - set ndat_times = 1, when assimilation window is less than 6 hours
->>>>>>> fbe2790c
+!   2011-11-14  whitaker - set ndat_times = 1, when assimilation window is less than 6 hours
+!   2011-11-14  wu       - add logical for extended forward model on rawinsonde data
 ! 
 ! Subroutines Included:
 !   sub init_obsmod_dflts   - initialize obs related variables to default values
