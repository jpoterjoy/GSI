module obsmod
!$$$ module documentation block
!           .      .    .                                       .
! module:   obsmod
!   prgmmr: derber      org: np23                date: 2003-09-25
!
! abstract: This module contains variables and arrays pertinent for
!           observational data.
!
! program history log:
!   2003-09-25 derber
!   2004-05-13  kleist, documentation
!   2004-06-15  treadon  - update documentation
!   2004-07-23  derber   - add conventional sst observations
!   2004-11-22  derber   - remove weight, add logical for boundary point
!   2004-11-30  cucurull - add GPS RO data
!   2004-12-22  treadon  - rename logical "idiag_conv" as "diag_conv", 
!                          add write_diag logical, remove conv_diagsave 
!                          from module
!   2005-01-28  cucurull - clean up code handling gps local refractivity
!   2005-03-01  parrish  - nonlinear qc change to account for inflated obs error
!   2005-03-04  derber   - modify for cleaned up surface emissivity sensitivity
!   2005-03-16  derber   - add arrays to hold observation time
!   2005-05-27  derber   - add logical oberrflg
!   2005-06-14  wu       - add OMI oz (ozo)
!   2005-06-21  cucurull - add logical ref_obs (GPS), parameter grids_dim (GPS)
!                        - add GPS bending angle observations
!   2005-08-03  derber   - move var qc parameters b_ and pg_ for conventional 
!                          from qcmod to obsmod
!   2005-09-28  derber   - consolidate weights and locations for observations
!   2005-11-22  wu       - add variables and flag for perturbed conventional
!                          obs and a function routine to generate a random
!                          number with mean:0 variance:1
!   2005-11-29  derber   - move ozmz to guess_grids
!   2005-12-20  parrish  - add variables to enable boundary layer forward model
!                          option for surface temperature observations
!   2005-12-21  treadon  - add arrays and code for gps data
!   2006-02-03  derber   - add new obs control and simplify makecobs call
!   2006-02-17  treadon  - add stat check on all allocate and deallocate
!   2006-03-21  treadon  - modify optional perturbation to observations
!   2006-04-19  treadon  - add logical switch dtbduv_on
!   2006-05-05  treadon  - add maximum time window variable
!   2006-07-28  derber  - modify to use new inner loop obs data structure
!   2006-09-20  cucurull - remove termt1in for GPS data, add gpstail%b_tkges 
!                          for GPS data, remove b_psges
!   2006-10-25  sienkiewicz - add blacklst flag
!   2007-01-10  sienkiewicz - define level ozone obs types
!   2007-02-02  tremolet - trying things
!   2007-02-13  parrish  - add logical switch offtime_data to allow use of obs files
!                          with ref time different from analysis time
!   2007-03-09        su - add observation perturbation paramters in the
!                          observation position structure
!   2007-03-19  tremolet - binning of observations
!   2007-05-03  todling  - add reference to o3l
!   2007-05-30  h.liu    - change wij to 2d array for oz_ob_type, ozo_ob_type
!   2007-05-31  tremolet - add observation diagnostics structure
!   2007-06-22  cucurull - modify gps_all_ob_type structure
!   2007-06-26  tremolet - observation sensitivity
!   2007-07-11  tremolet - increment sensitivity to obs
!   2007-07-26  cucurull - modify pressure structure in gps_ob_type  
!   2007-10-24  todling  - add nchnperobs to obsdiag
!   2007-11-12  todling  - add interface to destroyobs
!   2008-03-24        wu - add variables and logical switch for adaptive oberror tuning
!   2008-11-19  todling  - define offtime_data default differently when doing 4dvar
!   2009-01-08  todling  - remove reference to ozohead/tail-structure
!   2009-01-09  gayno    - add variable dsfcalc
!   2009-02-02  kleist   - add variables for synthetic tc-mslp observations
!   2009-03-05  meunier  - add lagrangean observation type
!   2009-07-09  park,purser,pondeca - add logical variable hilbert_curve for
!                                     cross-validation in 2dvar
!   2010-02-10  jing     - merge in obs key set (idv,iob,ich) in obs types for unique
!                          run-time identification (in sorting and searching).
!   2010-03-05  pondeca  - set ndat_times=1 for 2dvar mode
!   2010-03-24  tangborn - added carbon monoxide (co) observation type type 
!   2010-04-01  li       - add zob, tz_tr to sst_ob_type
!   2010-05-12  zhu      - add create_passive_obsmod_vars and destroyobs_passive
!   2010-05-26  treadon  - add tcpptr to public list 
!   2010-06-14  huang    - add aerosol variable (*aero*)
!   2010-07-10  todling  - turn aerosol heads/tails public
!   2010-08-18       hu  - add codiags to public declaration
!   2010-10-15 pagowski  - add pm2_5 in-situ
!   2010-10-20 hclin     - use 1d wij for aod in channels
!   2011-02-09      zhu  - add gust,visibility,and pbl height
!   2011-11-14  whitaker - set ndat_times = 1, when assimilation window is less than 6 hours
!   2011-11-14  wu       - add logical for extended forward model on rawinsonde data
!   2012-04-05  todling  - nullify ich in rad_ob_type and aero_ob_type; also dealloc them
!   2012-09-10  wargan   - add  OMI with efficiency factors
!   2013-05-19  zhu      - add pred and idx in t_ob_type for aircraft temperature bias correction
!   2013-09-27  todling - revisit handling of ob-instr/type (now in table of its own)
!   2014-01-31  guo      - removed redundant "type codiags", which is identical to "type odiags".
!                        - renamed odiags to aofp_obs_diag, "array-of-Fortran-pointers of obs_diag",
!                          for explicity.
!                        - removed type(aofp_obs_diag) from public entity list, which is not used
!                          anywhere else, except in this module.  It might be needed to be public
!                          in the future, but atleast not now.
!   2014-03-19  pondeca  - add wspd10m
!   2014-04-10  pondeca  - add td2m,mxtm,mitm,pmsl
!   2014-05-07  pondeca  - add howv
!   2014-06-16  carley/zhu - add tcamt and lcbas
!   2014-10-06  carley - add obs_sub_comm
!   2014-12-03  derber  - ensure obsdiag used for 4dvar and non-pcgsoi
!                         minimizations
!   2015-07-10  pondeca  - add could ceiling height (cldch)
<<<<<<< HEAD
!   2016-07-19  kbathmann - add correlated obs variables to rad_ob_type
=======
!   2016-05-18  collard  - Added code to allow for historical naming conventions
!                          for satellite instruments
>>>>>>> 40baa056
! 
! Subroutines Included:
!   sub init_obsmod_dflts   - initialize obs related variables to default values
!   sub init_directories    - create sub-directories for tasks specific i/o
!   sub create_obsmod_vars  - allocate obs related variables
!   sub create_passive_obsmod_vars  - allocate monitored radiance obs related variables
!   sub init_obsmod_vars    - initialize obs related variables to actual values
!   sub destroyobs          - deallocate obs linked lists
!   sub destroyobs_passive  - deallocate monitored radiance obs linked lists
!   sub destroy_obsmod_vars - deallocate obsmod arrays
!   sub destroy_genstats_gps- deallocate linked list for gsp statistics
!   sub inquire_obsdiags
!
! Functions Included:
!   fun ran01dom
!
! Variable Definitions:
!   def oberror_tune - namelist logical to tune (=true) oberror
!   def perturb_obs  - namelist logical to perturb (=true) observations
!   def perturb_fact - namelist scaling factor for observation perturbations
!   def write_diag   - namelist logical array to compute/write (=true) diag files
!   def reduce_diag  - namelist logical to produce reduced radiance diagnostic files
!   def use_limit    - parameter set equal to -1 if diag files produced or 0 if not diag files or reduce_diag
!   def obs_setup    - prefix for files passing pe relative obs data to setup routines
!   def dsfcalc      - specifies method to determine surface fields within a FOV
!                      when equal to one, integrate model fields over FOV. 
!                      when not one, bilinearly interpolate model fields to FOV center.
!   def dfile        - input observation file names
!   def dsis         - sensor/instrument/satellite flag from info files
!   def dtype        - observation types
!   def ditype       - observation group type (set in read_obs, e.g. rad,conv,etc)
!   def time_window  - half time window for obs type (hours)
!   def time_window_max - maximum half time window (hours)
!   def obsfile_all  - file containing observations after initial read
!   def ndat_types   - number of available data types
!   def ndat_times   - number of available synoptic times
!   def ndat         - total number of data types
!   def ipoint       - pointer to input namelist for particular processor
!   def iadate       - analysis date and time array
!   def ianldate     - analysis date in YYYYMMDDHH variable
!   def time_offset  - analysis relative time offset
!   def dplat        - satellite (platform) id
!   def dthin        - satellite group
!   def nsat1        - number of observations of satellites in each pe
!   def obs_sub_comm - mpi communicator for obs ob pe subdomains (one communicator per obtype)
!   def mype_diaghdr - pe id for writing out satellite diagnostic file
!   def dval         - relative value of each profile within group
!                      relative weight for observation = dval/sum(dval)
!                      within grid box
!   def dmesh        - mesh size (km) for radiance thinning grid (used in satthin)
!   def pshead       - surface pressure linked list head
!   def pstail       - surface pressure linked list tail
!   def thead        - temperature linked list head
!   def ttail        - temperature linked list tail
!   def dwhead       - doppler wind linked list head
!   def dwtail       - doppler wind linked list tail
!   def rwhead       - radial wind linked list head
!   def rwtail       - radial wind linked list tail
!   def srwhead      - superobed radial wind linked list head
!   def srwtail      - superobed radial wind linked list tail
!   def whead        - conventional wind linked list head
!   def wtail        - conventional wind linked list tail
!   def qhead        - moisture linked list head
!   def qtail        - moisture linked list tail
!   def ssthead      - sea surface temperature linked list head
!   def ssttail      - sea surface temperature linked list tail
!   def gusthead     - wind gusts linked list head
!   def gusttail     - wind gusts linked list tail
!   def vishead      - visibility linked list head
!   def vistail      - visibility linked list tail
!   def pblhhead     - wind pblhs linked list head
!   def pblhtail     - wind pblhs linked list tail
!   def tcamthead    - total cloud amount linked list head
!   def tcamttail    - total cloud amount linked list tail
!   def lcbashead    - lowest cloud base linked list head
!   def lcbastail    - lowest cloud base linked list tail
!   def pwhead       - precipitable water linked list head
!   def pwtail       - precipitable water linked list tail
!   def ozhead       - sbuv ozone profile linked list head
!   def oztail       - sbuv ozone profile linked list tail
!   def o3lhead      - ozone level data linked list head
!   def o3ltail      - ozone level data linked list tail
!   def colvkhead    - carbon monoxide level data linked list head 
!   def colvktail    - carbon monoxide level data linked list tail 
!   def aerohead     - aerosol profile linked list head
!   def aerotail     - aerosol profile linked list tail
!   def aerolhead    - aerosol level data linked list head
!   def aeroltail    - aerosol level data linked list tail
!   def pm2_5head    - pm2_5 level data linked list head
!   def pm2_5tail    - pm2_5 level data linked list tail
!   def pm10head     - pm10 level data linked list head
!   def pm10tail     - pm10 level data linked list tail
!   def radhead      - radiance linked list head
!   def radtail      - radiance linked list tail
!   def radheadm     - radiance linked list head for monitored radiance data
!   def radtailm     - radiance linked list tail for monitored radiance data
!   def pcphead      - precipitation linked list head
!   def pcptail      - precipitation linked list tail
!   def laghead      - lagrangian data linked list head
!   def lagtail      - lagrangian data linked list tail
!   def wspd10mhead  - 10-wind speed linked list head
!   def wspd10mtail  - 10-wind speed linked list tail
!   def td2mhead     - 2m dew point linked list head
!   def td2mtail     - 2m dew point linked list tail
!   def mxtmhead     - daily maximum temperature linked list head
!   def mxtmtail     - daily maximum temperature linked list tail
!   def mitmhead     - daily minimum temperature linked list head
!   def mitmtail     - daily minimum temperature linked list tail
!   def pmslhead     - pressure at mean sea level linked list head
!   def pmsltail     - pressure at mean sea level linked list tail
!   def howvhead     - significant wave height linked list head
!   def howvtail     - significant wave height linked list tail
!   def cldchhead    - cloud ceiling height linked list head
!   def cldchtail    - cloud ceiling height linked list tail
!   def lunobs_obs   - unit to save satellite observation
!   def iout_rad     - output unit for satellite stats
!   def iout_pcp     - output unit for precipitation stats
!   def iout_t       - output unit for temperature stats
!   def iout_q       - output unit for moisture stats
!   def iout_uv      - output unit for wind stats
!   def iout_oz      - output unit for ozone stats
!   def iout_co      - output unit for co stats 
!   def iout_aero    - output unit for aerosol stats
!   def iout_ps      - output unit for surface pressure stats
!   def iout_pw      - output unit for precipitable water stats
!   def iout_rw      - output unit for radar wind stats
!   def iout_dw      - output unit for doppler wind stats
!   def iout_srw     - output unit for radar superob wind stats
!   def iout_gps     - output unit for gps refractivity or bending angle stats
!   def iout_sst     - output unit for conventional sst stats
!   def iout_gust    - output unit for conventional gust stats
!   def iout_vis     - output unit for conventional vis stats
!   def iout_pblh    - output unit for conventional pblh stats
!   def iout_tcamt   - output unit for total cloud amount stats
!   def iout_lcbas   - output unit for lowest cloud base stats
!   def iout_lag     - output unit for conventional lag stats
!   def iout_wspd10m - output unit for conventional 10-m wind speed stats
!   def iout_td2m    - output unit for conventional 2-m dew point
!   def iout_mxtm    - output unit for conventional daily maximum temperature
!   def iout_mitm    - output unit for conventional daily minimum temperature
!   def iout_pmsl    - output unit for conventional pressure at mean sea level
!   def iout_howv    - output unit for conventional significant wave height stats
!   def iout_cldch   - output unit for conventional cldch stats
!   def iout_pm2_5   - output unit for pm2_5 stats
!   def iout_pm10    - output unit for pm10 stats
!   def mype_t       - task to handle temperature stats
!   def mype_q       - task to handle moisture stats
!   def mype_uv      - task to handle wind stats
!   def mype_ps      - task to handle surface pressure stats
!   def mype_pw      - task to handle precipitable water stats
!   def mype_rw      - task to handle radar wind stats
!   def mype_dw      - task to handle doppler wind stats
!   def mype_srw     - task to handle radar superob wind stats
!   def mype_gps     - task to handle gps observation stats
!   def mype_sst     - task to handle conventional sst stats
!   def mype_gust    - task to handle conventional gust stats
!   def mype_vis     - task to handle conventional vis stats
!   def mype_pblh    - task to handle conventional pblh stats
!   def mype_tcamt   - task to handle total cloud amount stats
!   def mype_lcbas   - task to handle lowest cloud base stats
!   def mype_lag     - task to handle conventional lag stats
!   def mype_wspd10m - task to handle conventional 10-m wind speed stats
!   def mype_td2m    - task to handle conventional 2-m dew point
!   def mype_mxtm    - task to handle conventional daily maximum temperature 
!   def mype_mitm    - task to handle conventional daily minimum temperature
!   def mype_pmsl    - task to handle conventional pressure at mean seal level
!   def mype_howv    - task to handle conventional significant wave height stats
!   def mype_cldch   - task to handle conventional cloud ceiling height stats
!   def mype_aero    - task to handle aerosol stats
!   def mype_pm2_5   - task to handle pm2_5
!   def mype_pm10    - task to handle pm10
!   def oberrflg     - logical for reading in new observation error table
!                      .true.  will read in obs errors from file 'errtable'
!                      .false. will not read in new obs errors
!   def blacklst     - logical for reading in station blacklist table
!                      .true.  will read in blacklist from file 'blacklist'
!                      .false. will not read in blacklist
!   def ref_obs      - logical for reading type of local GPS observation
!                      .true.  will read refractivity
!                      .false. will read bending angle
!   def nprof_gps    - total number of gps profiles over all tasks
!   def sfcmodel     - logical for switching on boundary model for surface data
!   def dtbduv_on    - logical for switching on (.true.) sensitivity of uv winds
!                      to microwave brightness temperatures
!   def rmiss_single - missing value in diagnostic file
!   def offtime_data - logical, if .true., then allow use of obs files with ref time
!                      different from analysis time.
!
!   def hilbert_curve - logical, if .true., then generate hilbert curve based
!                      cross-validation datasets in 2dvar mode.
!   def lread_obs_save - logical, if .true., then write out collective obs selection info
!   def lread_obs_skip - logical, if .true., then read in collective obs selection info
!   def obs_input_common - scratch file to receive collective obs selection info
!   def lwrite_predterms - logical to write out actual predictor terms in diagnostic files
!                          .true. will write out actual predictor terms (for EnKF)
!                          .false. will write out predicted bias (default)
!   def lwrite_peakwt    - logical to write out approximate peak pressure of weighting 
!                          function to diag file
!                          .true. - uses iextra,jextra to append information to diag file
!                          .false. - write out standard diag file (default)
!   def ext_sonde    - logical for extended forward model on sonde data
!   def bmiss            - parameter to define missing value from bufr
!                      [10e10 on IBM CCS, 10e08 elsewhere]
!   def lrun_subdirs - logical to toggle use of subdirectories at run time for pe specific
!                      files
!   def l_foreaft_thin -   separate TDR fore/aft scan for thinning
!   def dval_use       -   = .true. if any dval weighting is used for satellite
!                           data
!   def obs_sub        - number of observations of each type in each subdomain
!                        (nobs_type,npe)
!   def stpcnt         - number of non-zero obs types (including time domain) on
!                        processor - used for threading of stpjo
!   def ll_jo          - points at ob type for location in stpcnt - used for
!                        threading of stpjo
!   def ll_ib          - points at time bin for location in stpcnt - used for
!                        threading of stpjo
!
! attributes:
!   langauge: f90
!   machgine:
!
!$$$ end documentation block

  use kinds, only: r_kind,i_kind,r_single
  use gsi_4dvar, only: l4dvar,lsqrtb,lbicg
  use constants, only:  zero,one,two,three,four,five
  use mpimod, only: mpi_max,mpi_itype,mpi_comm_world,ierror,npe,mype
  implicit none

! set default as private
  private
! set subroutines and functions to public
  public :: init_obsmod_dflts
  public :: init_directories
  public :: create_obsmod_vars
  public :: create_passive_obsmod_vars
  public :: init_obsmod_vars
  public :: destroyobs
  public :: destroyobs_passive
  public :: destroy_obsmod_vars
  public :: ran01dom,dval_use
  public :: destroy_genstats_gps
  public :: inquire_obsdiags
  public :: dfile_format
! set passed variables to public
  public :: iout_pcp,iout_rad,iadate,write_diag,reduce_diag,oberrflg,bflag,ndat,dthin,dmesh,l_do_adjoint
  public :: lsaveobsens,lag_ob_type,o3l_ob_type,oz_ob_type,colvk_ob_type,pcp_ob_type,dw_ob_type
  public :: sst_ob_type,srw_ob_type,spd_ob_type,rw_ob_type,gps_ob_type,gps_all_ob_type,tcp_ob_type
  public :: gust_ob_type,vis_ob_type,pblh_ob_type,wspd10m_ob_type,td2m_ob_type
  public :: mxtm_ob_type,mitm_ob_type,pmsl_ob_type,howv_ob_type,tcamt_ob_type,lcbas_ob_type,cldch_ob_type
  public :: rad_ob_type,q_ob_type,pw_ob_type,ps_ob_type,w_ob_type,t_ob_type
  public :: obs_handle,yobs,i_ps_ob_type,i_t_ob_type,i_w_ob_type,i_q_ob_type
  public :: i_spd_ob_type,i_srw_ob_type,i_rw_ob_type,i_dw_ob_type,i_sst_ob_type
  public :: i_gust_ob_type,i_vis_ob_type,i_pblh_ob_type,i_wspd10m_ob_type,i_td2m_ob_type
  public :: i_mxtm_ob_type,i_mitm_ob_type,i_pmsl_ob_type,i_howv_ob_type,i_tcamt_ob_type,i_lcbas_ob_type,i_cldch_ob_type
  public :: i_pw_ob_type,i_pcp_ob_type,i_oz_ob_type,i_o3l_ob_type,i_colvk_ob_type,i_gps_ob_type
  public :: i_rad_ob_type,i_tcp_ob_type,i_lag_ob_type,obscounts,obsptr,nobs_type,obsdiags
  public :: cobstype,gpsptr,obs_diag,nprof_gps,gps_allhead,gps_allptr,time_offset,ianldate
  public :: iout_oz,iout_co,dsis,ref_obs,obsfile_all,lobserver,perturb_obs,ditype,dsfcalc,dplat
  public :: time_window,dval,dtype,dfile,dirname,obs_setup,oberror_tune,offtime_data
  public :: lobsdiagsave,blacklst,hilbert_curve,lobskeep,time_window_max,sfcmodel,ext_sonde
  public :: perturb_fact,dtbduv_on,nsat1,obs_sub_comm,mype_diaghdr,wptr,whead,psptr,pshead
  public :: qptr,qhead,tptr,thead,lobsdiag_allocated,pstail,ttail,wtail,qtail,spdtail
  public :: spdhead,srwtail,srwhead,rwtail,rwhead,dwtail,dwhead,ssttail,ssthead,pwtail
  public :: pwhead,oztail,ozhead,o3ltail,o3lhead,colvktail,colvkhead,pcptail,pcphead,gpstail,gpshead
  public :: gusttail,gusthead,vistail,vishead,pblhtail,pblhhead,wspd10mtail,wspd10mhead,td2mtail,td2mhead
  public :: mxtmtail,mxtmhead,mitmtail,mitmhead,pmsltail,pmslhead,howvtail,howvhead,tcamttail,tcamthead,lcbastail,lcbashead
  public :: cldchtail,cldchhead
  public :: aero_ob_head,aero_ob_type,aerohead,aerotail,i_aero_ob_type
  public :: aerol_ob_head,aerol_ob_type,aerolhead,aeroltail,i_aerol_ob_type
  public :: pm2_5_ob_head,pm2_5_ob_type,i_pm2_5_ob_type,pm2_5head,pm2_5tail
  public :: pm10_ob_head,pm10_ob_type,i_pm10_ob_type,pm10head,pm10tail
  public :: radptr,radtail,radhead,lagtail,laghead,nloz_v8,nloz_v6,nloz_omi,nlco,nobskeep,gps_alltail
  public :: radptrm,radtailm,radheadm
  public :: grids_dim,rmiss_single,nchan_total,tcpptr,tcphead,tcptail,mype_sst,mype_gps
  public :: mype_uv,mype_dw,mype_rw,mype_srw,mype_q,mype_tcp,mype_lag,mype_ps,mype_t
  public :: mype_pw,iout_rw,iout_dw,iout_srw,iout_sst,iout_pw,iout_t,iout_q,iout_tcp
  public :: iout_lag,iout_uv,iout_gps,iout_ps,spdptr,srwptr,rwptr,dwptr,sstptr,pwptr
  public :: ozptr,o3lptr,coptr,pcpptr,lagptr,lread_obs_save,obs_input_common,lread_obs_skip
  public :: aeroptr,aerolptr,pm2_5ptr,pm10ptr
  public :: mype_gust,mype_vis,mype_pblh,iout_gust,iout_vis,iout_pblh,gustptr,visptr,pblhptr
  public :: mype_tcamt,mype_lcbas,iout_tcamt,iout_lcbas,tcamtptr,lcbasptr
  public :: mype_wspd10m,mype_td2m,iout_wspd10m,iout_td2m,wspd10mptr,td2mptr
  public :: mype_mxtm,mype_mitm,iout_mxtm,iout_mitm,mxtmptr,mitmptr
  public :: mype_pmsl,mype_howv,iout_pmsl,iout_howv,pmslptr,howvptr
  public :: mype_cldch,iout_cldch,cldchptr
  public :: ndat_times,lwrite_predterms,lwrite_peakwt
  public :: bmiss
!
  public :: obs_diags,gps_all_ob_head,w_ob_head,ps_ob_head,q_ob_head
  public :: t_ob_head,spd_ob_head,rw_ob_head,dw_ob_head,sst_ob_head
  public :: gust_ob_head,vis_ob_head,pblh_ob_head
  public :: wspd10m_ob_head,td2m_ob_head,mxtm_ob_head
  public :: mitm_ob_head,pmsl_ob_head,howv_ob_head
  public :: pcp_ob_head,o3l_ob_head,gps_ob_head
  public :: lag_ob_head,srw_ob_head,pw_ob_head,oz_ob_head,rad_ob_head
  public :: tcamt_ob_head,lcbas_ob_head,cldch_ob_head
  public :: tcp_ob_head,colvk_ob_head
  public :: mype_aero,iout_aero,nlaero
  public :: mype_pm2_5,iout_pm2_5
  public :: mype_pm10,iout_pm10
  public :: use_limit,lrun_subdirs
  public :: l_foreaft_thin,luse_obsdiag

  public :: obsmod_init_instr_table
  public :: obsmod_final_instr_table
  public :: nobs_sub
  public :: ll_jo,ib_jo,stpcnt

  interface obsmod_init_instr_table
          module procedure init_instr_table_
  end interface
  interface obsmod_final_instr_table
          module procedure final_instr_table_
  end interface

! Set parameters
  real(r_single), parameter:: rmiss_single = -999.0_r_single

! Set bufr missing value
#ifdef ibm_sp
  real(r_kind), parameter:: bmiss = 1.0e11_r_kind
#else
  real(r_kind), parameter:: bmiss = 1.0e9_r_kind
#endif

  logical luse_obsdiag
! Declare types

  integer(i_kind),parameter::  i_ps_ob_type= 1    ! ps_ob_type
  integer(i_kind),parameter::   i_t_ob_type= 2    ! t_ob_type
  integer(i_kind),parameter::   i_w_ob_type= 3    ! w_ob_type
  integer(i_kind),parameter::   i_q_ob_type= 4    ! q_ob_type
  integer(i_kind),parameter:: i_spd_ob_type= 5    ! spd_ob_type
  integer(i_kind),parameter:: i_srw_ob_type= 6    ! srw_ob_type
  integer(i_kind),parameter::  i_rw_ob_type= 7    ! rw_ob_type
  integer(i_kind),parameter::  i_dw_ob_type= 8    ! dw_ob_type
  integer(i_kind),parameter:: i_sst_ob_type= 9    ! sst_ob_type
  integer(i_kind),parameter::  i_pw_ob_type=10    ! pw_ob_type
  integer(i_kind),parameter:: i_pcp_ob_type=11    ! pcp_ob_type
  integer(i_kind),parameter::  i_oz_ob_type=12    ! oz_ob_type
  integer(i_kind),parameter:: i_o3l_ob_type=13    ! o3l_ob_type
  integer(i_kind),parameter:: i_gps_ob_type=14    ! gps_ob_type
  integer(i_kind),parameter:: i_rad_ob_type=15    ! rad_ob_type
  integer(i_kind),parameter:: i_tcp_ob_type=16    ! tcp_ob_type
  integer(i_kind),parameter:: i_lag_ob_type=17    ! lag_ob_type
  integer(i_kind),parameter:: i_colvk_ob_type= 18 ! colvk_ob_type
  integer(i_kind),parameter:: i_aero_ob_type =19  ! aero_ob_type
  integer(i_kind),parameter:: i_aerol_ob_type=20  ! aerol_ob_type
  integer(i_kind),parameter:: i_pm2_5_ob_type=21  ! pm2_5_ob_type
  integer(i_kind),parameter:: i_gust_ob_type=22   ! gust_ob_type
  integer(i_kind),parameter:: i_vis_ob_type=23    ! vis_ob_type
  integer(i_kind),parameter:: i_pblh_ob_type=24   ! pblh_ob_type
  integer(i_kind),parameter:: i_wspd10m_ob_type=25! wspd10m_ob_type
  integer(i_kind),parameter:: i_td2m_ob_type=26   ! td2m_ob_type
  integer(i_kind),parameter:: i_mxtm_ob_type=27   ! mxtm_ob_type
  integer(i_kind),parameter:: i_mitm_ob_type=28   ! mitm_ob_type
  integer(i_kind),parameter:: i_pmsl_ob_type=29   ! pmsl_ob_type
  integer(i_kind),parameter:: i_howv_ob_type=30   ! howv_ob_type
  integer(i_kind),parameter:: i_tcamt_ob_type=31  ! tcamt_ob_type
  integer(i_kind),parameter:: i_lcbas_ob_type=32  ! lcbas_ob_type  
  integer(i_kind),parameter:: i_pm10_ob_type=33   ! pm10_ob_type
  integer(i_kind),parameter:: i_cldch_ob_type=34  ! cldch_ob_type

  integer(i_kind),parameter:: nobs_type = 34      ! number of observation types

! Structure for diagnostics

  type obs_diag
     type(obs_diag), pointer :: next => NULL()
     real(r_kind), pointer :: nldepart(:)    ! (miter+1)
     real(r_kind), pointer :: tldepart(:)    ! (miter)
     real(r_kind), pointer :: obssen(:)      ! (miter)
     real(r_kind) :: wgtjo
     integer(i_kind) :: indxglb
     integer(i_kind) :: nchnperobs           ! number of channels per observations
                                             !  (dummy, except for radiances)
     integer(i_kind) :: idv,iob,ich   ! device id and obs index for verification
     logical, pointer :: muse(:)             ! (miter)
     logical :: luse

  end type obs_diag

  type obs_diags
     integer(i_kind):: n_alloc=0
     type(obs_diag), pointer :: head => NULL()
     type(obs_diag), pointer :: tail => NULL()
  end type obs_diags

  type aofp_obs_diag   ! array-of-Fortran-pointers of type(obs_diag)
     type(obs_diag), pointer :: ptr => NULL()
  end type aofp_obs_diag

! Main observation data structure

  type ps_ob_type
     type(ps_ob_type),pointer :: llpoint => NULL()
     type(obs_diag), pointer :: diags => NULL()
     real(r_kind)    :: res           !  surface pressure residual
     real(r_kind)    :: err2          !  surface pressure error squared
     real(r_kind)    :: raterr2       !  square of ratio of final obs error 
                                      !  to original obs error
     real(r_kind)    :: time          !  observation time in sec     
     real(r_kind)    :: b             !  variational quality control parameter
     real(r_kind)    :: pg            !  variational quality control parameter
     real(r_kind)    :: jb            !  variational quality control parameter(Purser's scheme)
     real(r_kind)    :: wij(4)        !  horizontal interpolation weights
     real(r_kind)    :: ppertb        !  random number adding to the obs
     integer(i_kind) :: ij(4)         !  horizontal locations
     integer(i_kind) :: kx            !  ob type
     integer(i_kind) :: idv,iob       ! device id and obs index for sorting
     logical         :: luse          !  flag indicating if ob is used in pen.

  end type ps_ob_type
 
  type ps_ob_head
     integer(i_kind):: n_alloc=0
     type(ps_ob_type),pointer :: head => NULL()
  end type ps_ob_head

  type tcp_ob_type
     type(tcp_ob_type),pointer :: llpoint => NULL()
     type(obs_diag), pointer :: diags => NULL()
     real(r_kind)    :: res           !  surface pressure residual
     real(r_kind)    :: err2          !  surface pressure error squared
     real(r_kind)    :: raterr2       !  square of ratio of final obs error
                                      !  to original obs error
     real(r_kind)    :: time          !  observation time in sec
     real(r_kind)    :: b             !  variational quality control parameter
     real(r_kind)    :: pg            !  variational quality control parameter
     real(r_kind)    :: wij(4)        !  horizontal interpolation weights
     real(r_kind)    :: ppertb        !  random number adding to the obs
     integer(i_kind) :: ij(4)         !  horizontal locations
     integer(i_kind) :: kx            !  ob type
     integer(i_kind) :: idv,iob       ! device id and obs index for sorting
     logical         :: luse          !  flag indicating if ob is used in pen.

  end type tcp_ob_type

  type tcp_ob_head
     integer(i_kind):: n_alloc=0
     type(tcp_ob_type),pointer :: head => NULL()
  end type tcp_ob_head

  type t_ob_type
     type(t_ob_type),pointer :: llpoint => NULL()
     type(obs_diag), pointer :: diags => NULL() 
     real(r_kind)    :: res           !  temperature residual
     real(r_kind)    :: err2          !  temperature error squared
     real(r_kind)    :: raterr2       !  square of ratio of final obs error 
                                      !  to original obs error
     real(r_kind)    :: time          !  observation time in sec     
     real(r_kind)    :: b             !  variational quality control parameter
     real(r_kind)    :: pg            !  variational quality control parameter
     real(r_kind)    :: jb            !  variational quality control parameter(Purser's scheme)
     real(r_kind)    :: tlm_tsfc(6)   !  sensitivity vector for sfc temp 
                                      !  forward model
     real(r_kind)    :: wij(8)        !  horizontal interpolation weights
     real(r_kind)    :: tpertb        !  random number adding to the obs
     real(r_kind),dimension(:),pointer :: pred => NULL() 
                                      !  predictor for aircraft temperature bias 
     integer(i_kind) :: idx           !  index of tail number
     integer(i_kind) :: k1            !  level of errtable 1-33
     integer(i_kind) :: kx            !  ob type
     integer(i_kind) :: ij(8)         !  horizontal locations
     integer(i_kind) :: idv,iob       ! device id and obs index for sorting

     logical         :: luse          !  flag indicating if ob is used in pen.
     logical         :: use_sfc_model !  logical flag for using boundary model
     logical         :: tv_ob         !  logical flag for virtual temperature or
  end type t_ob_type

  type t_ob_head
     integer(i_kind):: n_alloc=0
     type(t_ob_type),pointer :: head => NULL()
  end type t_ob_head
  
  type w_ob_type
     type(w_ob_type),pointer :: llpoint => NULL()
     type(obs_diag), pointer :: diagu => NULL()
     type(obs_diag), pointer :: diagv => NULL()
     real(r_kind)    :: ures          !  u component residual
     real(r_kind)    :: vres          !  v component residual
     real(r_kind)    :: err2          !  surface pressure error squared
     real(r_kind)    :: raterr2       !  square of ratio of final obs error 
                                      !  to original obs error
     real(r_kind)    :: time          !  observation time in sec     
     real(r_kind)    :: b             !  variational quality control parameter
     real(r_kind)    :: pg            !  variational quality control parameter
     real(r_kind)    :: jb            !  variational quality control parameter(Purser's scheme)
     real(r_kind)    :: wij(8)        !  horizontal interpolation weights
     real(r_kind)    :: upertb        !  random number adding to the obs
     real(r_kind)    :: vpertb        !  random number adding to the obs
     integer(i_kind) :: ij(8)         !  horizontal locations
     integer(i_kind) :: k1            !  level of errtable 1-33
     integer(i_kind) :: kx            !  ob type
     integer(i_kind) :: idv,iob       ! device id and obs index for sorting
     logical         :: luse          !  flag indicating if ob is used in pen.

  end type w_ob_type

  type w_ob_head
     integer(i_kind):: n_alloc=0
     type(w_ob_type),pointer :: head => NULL()
  end type w_ob_head

  type q_ob_type
     type(q_ob_type),pointer :: llpoint => NULL()
     type(obs_diag), pointer :: diags => NULL() 
     real(r_kind)    :: res           !  moisture residual
     real(r_kind)    :: err2          !  moisture error squared
     real(r_kind)    :: raterr2       !  square of ratio of final obs error 
                                      !  to original obs error
     real(r_kind)    :: time          !  observation time in sec     
     real(r_kind)    :: b             !  variational quality control parameter
     real(r_kind)    :: pg            !  variational quality control parameter
     real(r_kind)    :: jb            !  variational quality control parameter(Purser's scheme)
     real(r_kind)    :: wij(8)        !  horizontal interpolation weights
     real(r_kind)    :: qpertb        !  random number adding to the obs
     integer(i_kind) :: ij(8)         !  horizontal locations
     integer(i_kind) :: k1            !  level of errtable 1-33
     integer(i_kind) :: kx            !  ob type
     integer(i_kind) :: idv,iob       ! device id and obs index for sorting
     logical         :: luse          !  flag indicating if ob is used in pen.

  end type q_ob_type

  type q_ob_head
     integer(i_kind):: n_alloc=0
     type(q_ob_type),pointer :: head => NULL()
  end type q_ob_head

  type spd_ob_type
     type(spd_ob_type),pointer :: llpoint => NULL()
     type(obs_diag), pointer :: diags => NULL()
     real(r_kind)    :: res           !  speed observation
     real(r_kind)    :: err2          !  speed error squared
     real(r_kind)    :: raterr2       !  square of ratio of final obs error 
                                      !  to original obs error
     real(r_kind)    :: time          !  observation time in sec     
     real(r_kind)    :: b             !  variational quality control parameter
     real(r_kind)    :: pg            !  variational quality control parameter
     real(r_kind)    :: wij(4)        !  horizontal interpolation weights
     real(r_kind)    :: uges          !  guess u value        
     real(r_kind)    :: vges          !  guess v value        
     integer(i_kind) :: ij(4)         !  horizontal locations
     integer(i_kind) :: idv,iob       ! device id and obs index for sorting
     logical         :: luse          !  flag indicating if ob is used in pen.

  end type spd_ob_type

  type spd_ob_head
     integer(i_kind):: n_alloc=0
     type(spd_ob_type),pointer :: head => NULL()
  end type spd_ob_head

  type srw_ob_type
     type(srw_ob_type),pointer :: llpoint => NULL()
     type(obs_diag), pointer :: diagu => NULL()
     type(obs_diag), pointer :: diagv => NULL()
     real(r_kind)    :: res1          !  first component residual
     real(r_kind)    :: res2          !  second component residual
     real(r_kind)    :: err2          !  surface pressure error squared
     real(r_kind)    :: raterr2       !  square of ratio of final obs error 
                                      !  to original obs error
     real(r_kind)    :: time          !  observation time in sec     
     real(r_kind)    :: b             !  variational quality control parameter
     real(r_kind)    :: pg            !  variational quality control parameter
     real(r_kind)    :: ges1          !  first component guess
     real(r_kind)    :: ges2          !  second component guess
     real(r_kind)    :: rsrw(4)       !  forward model for radar superob wind 
     real(r_kind)    :: wij(8)        !  horizontal interpolation weights
     integer(i_kind) :: ij(8)         !  horizontal locations
     integer(i_kind) :: idv,iob       ! device id and obs index for sorting
     logical         :: luse          !  flag indicating if ob is used in pen.

  end type srw_ob_type

  type srw_ob_head
     integer(i_kind):: n_alloc=0
     type(srw_ob_type),pointer :: head => NULL()
  end type srw_ob_head

  type rw_ob_type
     type(rw_ob_type),pointer :: llpoint => NULL()
     type(obs_diag), pointer :: diags => NULL()     
     real(r_kind)    :: res           !  radial wind residual
     real(r_kind)    :: err2          !  radial wind error squared
     real(r_kind)    :: raterr2       !  square of ratio of final obs error 
                                      !  to original obs error
     real(r_kind)    :: time          !  observation time in sec     
     real(r_kind)    :: b             !  variational quality control parameter
     real(r_kind)    :: pg            !  variational quality control parameter
     real(r_kind)    :: cosazm        !  v factor
     real(r_kind)    :: sinazm        !  u factor
     real(r_kind)    :: wij(8)        !  horizontal interpolation weights
     integer(i_kind) :: ij(8)         !  horizontal locations
     integer(i_kind) :: idv,iob       ! device id and obs index for sorting
     logical         :: luse          !  flag indicating if ob is used in pen.

  end type rw_ob_type

  type rw_ob_head    
     integer(i_kind):: n_alloc=0
     type(rw_ob_type),pointer :: head => NULL()
  end type rw_ob_head

  type dw_ob_type
     type(dw_ob_type),pointer :: llpoint => NULL()
     type(obs_diag), pointer :: diags => NULL()
     real(r_kind)    :: res           !  doppler wind residual
     real(r_kind)    :: err2          !  radial wind error squared
     real(r_kind)    :: raterr2       !  square of ratio of final obs error 
                                      !  to original obs error
     real(r_kind)    :: time          !  observation time in sec     
     real(r_kind)    :: b             !  variational quality control parameter
     real(r_kind)    :: pg            !  variational quality control parameter
     real(r_kind)    :: cosazm        !  v factor
     real(r_kind)    :: sinazm        !  u factor
     real(r_kind)    :: wij(8)        !  horizontal interpolation weights
     integer(i_kind) :: ij(8)         !  horizontal locations
     integer(i_kind) :: idv,iob       ! device id and obs index for sorting
     logical         :: luse          !  flag indicating if ob is used in pen.

  end type dw_ob_type

  type dw_ob_head
     integer(i_kind):: n_alloc=0
     type(dw_ob_type),pointer :: head => NULL()
  end type dw_ob_head

  type sst_ob_type
     type(sst_ob_type),pointer :: llpoint => NULL()
     type(obs_diag), pointer :: diags => NULL()
     real(r_kind)    :: res           !  sst residual
     real(r_kind)    :: err2          !  sst error squared
     real(r_kind)    :: raterr2       !  square of ratio of final obs error 
                                      !  to original obs error
     real(r_kind)    :: time          !  observation time in sec     
     real(r_kind)    :: b             !  variational quality control parameter
     real(r_kind)    :: pg            !  variational quality control parameter
     real(r_kind)    :: wij(4)        !  horizontal interpolation weights
     real(r_kind)    :: zob           !  observation depth in meter
     real(r_kind)    :: tz_tr         !  sensitivity of tob to tref : d(Tz)/d(Tr)
     integer(i_kind) :: ij(4)         !  horizontal locations
     integer(i_kind) :: idv,iob       ! device id and obs index for sorting
     logical         :: luse          !  flag indicating if ob is used in pen.

  end type sst_ob_type

  type sst_ob_head
     integer(i_kind):: n_alloc=0
     type(sst_ob_type),pointer :: head => NULL()
  end type sst_ob_head

  type pw_ob_type
     type(pw_ob_type),pointer :: llpoint => NULL()
     type(obs_diag), pointer :: diags => NULL()
     real(r_kind)    :: res           !  precipitable water residual
     real(r_kind)    :: err2          !  precipitable water error squared
     real(r_kind)    :: raterr2       !  square of ratio of final obs error 
                                      !  to original obs error
     real(r_kind)    :: time          !  observation time in sec     
     real(r_kind)    :: b             !  variational quality control parameter
     real(r_kind)    :: pg            !  variational quality control parameter
     real(r_kind)    :: wij(4)        !  horizontal interpolation weights
     real(r_kind),dimension(:),pointer :: dp  => NULL()
                                      !  delta pressure at mid layers at obs locations
     integer(i_kind) :: ij(4)         !  horizontal locations
     integer(i_kind) :: idv,iob       ! device id and obs index for sorting
     logical         :: luse          !  flag indicating if ob is used in pen.

  end type pw_ob_type

  type pw_ob_head
     integer(i_kind):: n_alloc=0
     type(pw_ob_type),pointer :: head => NULL()
  end type pw_ob_head

  type oz_ob_type
     type(oz_ob_type),pointer :: llpoint => NULL()
     type(aofp_obs_diag), dimension(:), pointer :: diags => NULL()
     real(r_kind),dimension(:),pointer :: res => NULL()
                                      !  ozone residual
     real(r_kind),dimension(:),pointer :: err2 => NULL()
                                      !  ozone error squared
     real(r_kind),dimension(:),pointer :: raterr2 => NULL()
                                      !  square of ratio of final obs error 
                                      !  to original obs error
     real(r_kind)    :: time          !  observation time in sec     
     real(r_kind),dimension(:,:),pointer :: wij => NULL()
                                      !  horizontal interpolation weights
     real(r_kind),dimension(:),pointer :: prs => NULL()
                                      !  pressure levels
     real(r_kind),dimension(:),pointer :: apriori    ! OMI retrieval first guess
     real(r_kind),dimension(:),pointer :: efficiency ! OMI efficiency factor
     integer(i_kind),dimension(:),pointer :: ipos  => NULL()
     integer(i_kind) :: nloz          ! number of levels for this profile
     integer(i_kind) :: ij(4)         !  horizontal locations
     integer(i_kind) :: idv,iob       ! device id and obs index for sorting
     logical         :: luse          !  flag indicating if ob is used in pen.

  end type oz_ob_type

  type oz_ob_head    
     integer(i_kind):: n_alloc=0
     type(oz_ob_type),pointer :: head => NULL()
  end type oz_ob_head

  type o3l_ob_type
     type(o3l_ob_type),pointer :: llpoint => NULL()
     type(obs_diag), pointer :: diags => NULL()
     real(r_kind)    :: res           !  ozone residual
     real(r_kind)    :: err2          !  ozone obs error squared
     real(r_kind)    :: raterr2       !  square of ratio of final obs error
                                      !  to original obs error
     real(r_kind)    :: time          !  observation time
     real(r_kind)    :: b             !  variational quality control parameter
     real(r_kind)    :: pg            !  variational quality control parameter
     real(r_kind)    :: wij(8)        !  horizontal interpolation weights
     integer(i_kind) :: ij(8)         !  horizontal locations
     integer(i_kind) :: idv,iob       ! device id and obs index for sorting
     logical         :: luse          !  flag indicating if ob is used in pen.

  end type o3l_ob_type

  type o3l_ob_head
     integer(i_kind):: n_alloc=0
     type(o3l_ob_type),pointer :: head => NULL()
  end type o3l_ob_head

  type colvk_ob_type
     type(colvk_ob_type),pointer :: llpoint => NULL()
     type(aofp_obs_diag), dimension(:), pointer :: diags => NULL()
     real(r_kind),dimension(:),pointer :: res => NULL()
                                      !  co residual
     real(r_kind),dimension(:),pointer :: err2 => NULL()
                                      !  co error squared
     real(r_kind),dimension(:),pointer :: raterr2 => NULL()
                                      !  square of ratio of final obs error
                                      !  to original obs error
     real(r_kind)    :: time          !  observation time in sec
     real(r_kind),dimension(:,:),pointer :: wij => NULL()
                                      !  horizontal interpolation weights
     real(r_kind),dimension(:),pointer :: prs => NULL()
                                      !  pressure levels
     real(r_kind),dimension(:,:),pointer :: ak  => NULL()   
                                      ! MOPITT vertical averaging kernel
     real(r_kind),dimension(:),pointer :: ap  => NULL()   
                                      ! MOPITT a priori
     real(r_kind),dimension(:),pointer   :: wkk1 => NULL()
     real(r_kind),dimension(:),pointer   :: wkk2 => NULL()
                                      ! vertical intropolation weights for MOPITT

     integer(i_kind),dimension(:),pointer :: ipos  => NULL()
     integer(i_kind) :: nlco          ! number of levels for this profile
     integer(i_kind) :: ij(4)         !  horizontal locations
     integer(i_kind) :: idv,iob         ! device id and obs index for sorting
     logical         :: luse          !  flag indicating if ob is used in pen.

  end type colvk_ob_type

  type colvk_ob_head
     integer(i_kind):: n_alloc=0
     type(colvk_ob_type),pointer :: head => NULL()
  end type colvk_ob_head

  type aero_ob_type
     type(aero_ob_type),pointer :: llpoint => NULL()
     type(aofp_obs_diag), dimension(:), pointer :: diags => NULL()
     real(r_kind),dimension(:),pointer    :: res  => NULL()    !  aerosol property residual
     real(r_kind),dimension(:),pointer    :: err2 => NULL()    !  aerosol property error squared
     real(r_kind),dimension(:),pointer    :: raterr2 => NULL() !  square of ratio of final obs error
                                                               !  to original obs error
     real(r_kind)                         :: time              !  observation time in sec
     real(r_kind)    :: wij(4)                                 !  horizontal interpolation weights
     real(r_kind),dimension(:,:),pointer :: daod_dvar => NULL() ! jacobians_aero (nsig*n_aerosols,nchan)
     real(r_kind),dimension(:),pointer    :: prs => NULL()     !  pressure levels
     integer(i_kind),dimension(:),pointer :: ipos  => NULL()
     integer(i_kind),dimension(:),pointer :: icx  => NULL()
     integer(i_kind) :: ij(4)                                  !  horizontal locations
     integer(i_kind) :: nlaero                                 !  number of channels
     integer(i_kind) :: idv,iob                                !  device id and obs index for sorting
     integer(i_kind),dimension(:),pointer :: ich => NULL()
     logical         :: luse                                   !  flag indicating if ob is used in pen.
  end type aero_ob_type

  type aero_ob_head
     type(aero_ob_type),pointer :: head => NULL()
  end type aero_ob_head

  type aerol_ob_type
     type(aerol_ob_type),pointer :: llpoint => NULL()
     type(obs_diag), pointer :: diags => NULL()
     real(r_kind)    :: res           !  aerosol residual
     real(r_kind)    :: err2          !  aerosol obs error squared
     real(r_kind)    :: raterr2       !  square of ratio of final obs error
                                      !  to original obs error
     real(r_kind)    :: time          !  observation time
     real(r_kind)    :: b             !  variational quality control parameter
     real(r_kind)    :: pg            !  variational quality control parameter
     real(r_kind)    :: wij(8)        !  horizontal interpolation weights
     integer(i_kind) :: ij(8)         !  horizontal locations
     integer(i_kind) :: idv,iob         ! device id and obs index for sorting
     logical         :: luse          !  flag indicating if ob is used in pen.

  end type aerol_ob_type

  type aerol_ob_head
     type(aerol_ob_type),pointer :: head => NULL()
  end type aerol_ob_head

  type pm2_5_ob_type
! to avoid separate coding for pm2_5 profile e.g. from aircraft or 
! soundings obs weights are coded as 
! wij(8) even though for surface pm2_5 wij(4) would be sufficient.
! also surface pm2_5 may be treated differently than now for vertical
! interpolation

     type(pm2_5_ob_type),pointer :: llpoint => NULL()
     type(obs_diag), pointer :: diags => NULL()
     real(r_kind)    :: res           !  pm2_5 residual
     real(r_kind)    :: err2          !  pm2_5 obs error squared
     real(r_kind)    :: raterr2       !  square of ratio of final obs error
!  to original obs error
     real(r_kind)    :: time          !  observation time
     real(r_kind)    :: b             !  variational quality control parameter
     real(r_kind)    :: pg            !  variational quality control parameter
     real(r_kind)    :: wij(8)        !  horizontal interpolation weights
     integer(i_kind) :: ij(8)         !  horizontal locations
     integer(i_kind) :: idv,iob       ! device id and obs index for sorting
     logical         :: luse          !  flag indicating if ob is used in pen.
     
  end type pm2_5_ob_type
  
  type pm2_5_ob_head
     integer(i_kind):: n_alloc=0
     type(pm2_5_ob_type),pointer :: head => NULL()
  end type pm2_5_ob_head

  type pm10_ob_type
! to avoid separate coding for pm10 profile e.g. from aircraft or 
! soundings obs weights are coded as 
! wij(8) even though for surface pm10 wij(4) would be sufficient.
! also surface pm10 may be treated differently than now for vertical
! interpolation

     type(pm10_ob_type),pointer :: llpoint => NULL()
     type(obs_diag), pointer :: diags => NULL()
     real(r_kind)    :: res           !  pm10 residual
     real(r_kind)    :: err2          !  pm10 obs error squared
     real(r_kind)    :: raterr2       !  square of ratio of final obs error
!  to original obs error
     real(r_kind)    :: time          !  observation time
     real(r_kind)    :: b             !  variational quality control parameter
     real(r_kind)    :: pg            !  variational quality control parameter
     real(r_kind)    :: wij(8)        !  horizontal interpolation weights
     integer(i_kind) :: ij(8)         !  horizontal locations
     integer(i_kind) :: idv,iob       ! device id and obs index for sorting
     logical         :: luse          !  flag indicating if ob is used in pen.
     
  end type pm10_ob_type
  
  type pm10_ob_head
     integer(i_kind):: n_alloc=0
     type(pm10_ob_type),pointer :: head => NULL()
  end type pm10_ob_head


  type gust_ob_type
     type(gust_ob_type),pointer :: llpoint => NULL()
     type(obs_diag), pointer :: diags => NULL()
     real(r_kind)    :: res           !  gust residual
     real(r_kind)    :: err2          !  gust error squared
     real(r_kind)    :: raterr2       !  square of ratio of final obs error
                                      !  to original obs error
     real(r_kind)    :: time          !  observation time in sec
     real(r_kind)    :: b             !  variational quality control parameter
     real(r_kind)    :: pg            !  variational quality control parameter
     real(r_kind)    :: wij(4)        !  horizontal interpolation weights
     integer(i_kind) :: ij(4)         !  horizontal locations
     integer(i_kind) :: idv,iob       ! device id and obs index for sorting
     logical         :: luse          !  flag indicating if ob is used in pen.

  end type gust_ob_type

  type gust_ob_head
     integer(i_kind):: n_alloc=0
     type(gust_ob_type),pointer :: head => NULL()
  end type gust_ob_head

  type vis_ob_type
     type(vis_ob_type),pointer :: llpoint => NULL()
     type(obs_diag), pointer :: diags => NULL()
     real(r_kind)    :: res           !  vis residual
     real(r_kind)    :: err2          !  vis error squared
     real(r_kind)    :: raterr2       !  square of ratio of final obs error
                                      !  to original obs error
     real(r_kind)    :: time          !  observation time in sec
     real(r_kind)    :: b             !  variational quality control parameter
     real(r_kind)    :: pg            !  variational quality control parameter
     real(r_kind)    :: wij(4)        !  horizontal interpolation weights
     integer(i_kind) :: ij(4)         !  horizontal locations
     integer(i_kind) :: idv,iob       ! device id and obs index for sorting
     logical         :: luse          !  flag indicating if ob is used in pen.

  end type vis_ob_type

  type vis_ob_head
     integer(i_kind):: n_alloc=0
     type(vis_ob_type),pointer :: head => NULL()
  end type vis_ob_head

  type pblh_ob_type
     type(pblh_ob_type),pointer :: llpoint => NULL()
     type(obs_diag), pointer :: diags => NULL()
     real(r_kind)    :: res           !  pblh residual
     real(r_kind)    :: err2          !  pblh error squared
     real(r_kind)    :: raterr2       !  square of ratio of final obs error
                                      !  to original obs error
     real(r_kind)    :: time          !  observation time in sec
     real(r_kind)    :: b             !  variational quality control parameter
     real(r_kind)    :: pg            !  variational quality control parameter
     real(r_kind)    :: wij(4)        !  horizontal interpolation weights
     integer(i_kind) :: ij(4)         !  horizontal locations
     integer(i_kind) :: idv,iob       ! device id and obs index for sorting
     logical         :: luse          !  flag indicating if ob is used in pen.

  end type pblh_ob_type

  type pblh_ob_head
     integer(i_kind):: n_alloc=0
     type(pblh_ob_type),pointer :: head => NULL()
  end type pblh_ob_head

  type wspd10m_ob_type
     type(wspd10m_ob_type),pointer :: llpoint => NULL()
     type(obs_diag), pointer :: diags => NULL()
     real(r_kind)    :: res           !  wspd10m residual
     real(r_kind)    :: err2          !  wspd10m error squared
     real(r_kind)    :: raterr2       !  square of ratio of final obs error
                                      !  to original obs error
     real(r_kind)    :: time          !  observation time in sec
     real(r_kind)    :: b             !  variational quality control parameter
     real(r_kind)    :: pg            !  variational quality control parameter
     real(r_kind)    :: wij(4)        !  horizontal interpolation weights
     integer(i_kind) :: ij(4)         !  horizontal locations
     integer(i_kind) :: idv,iob       ! device id and obs index for sorting
     logical         :: luse          !  flag indicating if ob is used in pen.
  end type wspd10m_ob_type

  type wspd10m_ob_head
     integer(i_kind):: n_alloc=0
     type(wspd10m_ob_type),pointer :: head => NULL()
  end type wspd10m_ob_head

  type td2m_ob_type
     type(td2m_ob_type),pointer :: llpoint => NULL()
     type(obs_diag), pointer :: diags => NULL()
     real(r_kind)    :: res           !  td2m residual
     real(r_kind)    :: err2          !  td2m error squared
     real(r_kind)    :: raterr2       !  square of ratio of final obs error
                                      !  to original obs error
     real(r_kind)    :: time          !  observation time in sec
     real(r_kind)    :: b             !  variational quality control parameter
     real(r_kind)    :: pg            !  variational quality control parameter
     real(r_kind)    :: wij(4)        !  horizontal interpolation weights
     integer(i_kind) :: ij(4)         !  horizontal locations
     integer(i_kind) :: idv,iob       ! device id and obs index for sorting
     logical         :: luse          !  flag indicating if ob is used in pen.
  end type td2m_ob_type

  type td2m_ob_head
     integer(i_kind):: n_alloc=0
     type(td2m_ob_type),pointer :: head => NULL()
  end type td2m_ob_head

  type mxtm_ob_type
     type(mxtm_ob_type),pointer :: llpoint => NULL()
     type(obs_diag), pointer :: diags => NULL()
     real(r_kind)    :: res           !  mxtm residual
     real(r_kind)    :: err2          !  mxtm error squared
     real(r_kind)    :: raterr2       !  square of ratio of final obs error
                                      !  to original obs error
     real(r_kind)    :: time          !  observation time in sec
     real(r_kind)    :: b             !  variational quality control parameter
     real(r_kind)    :: pg            !  variational quality control parameter
     real(r_kind)    :: wij(4)        !  horizontal interpolation weights
     integer(i_kind) :: ij(4)         !  horizontal locations
     integer(i_kind) :: idv,iob       ! device id and obs index for sorting
     logical         :: luse          !  flag indicating if ob is used in pen.
  end type mxtm_ob_type

  type mxtm_ob_head
     integer(i_kind):: n_alloc=0
     type(mxtm_ob_type),pointer :: head => NULL()
  end type mxtm_ob_head

  type mitm_ob_type
     type(mitm_ob_type),pointer :: llpoint => NULL()
     type(obs_diag), pointer :: diags => NULL()
     real(r_kind)    :: res           !  mitm residual
     real(r_kind)    :: err2          !  mitm error squared
     real(r_kind)    :: raterr2       !  square of ratio of final obs error
                                      !  to original obs error
     real(r_kind)    :: time          !  observation time in sec
     real(r_kind)    :: b             !  variational quality control parameter
     real(r_kind)    :: pg            !  variational quality control parameter
     real(r_kind)    :: wij(4)        !  horizontal interpolation weights
     integer(i_kind) :: ij(4)         !  horizontal locations
     integer(i_kind) :: idv,iob       ! device id and obs index for sorting
     logical         :: luse          !  flag indicating if ob is used in pen.
  end type mitm_ob_type

  type mitm_ob_head
     integer(i_kind):: n_alloc=0
     type(mitm_ob_type),pointer :: head => NULL()
  end type mitm_ob_head

  type pmsl_ob_type
     type(pmsl_ob_type),pointer :: llpoint => NULL()
     type(obs_diag), pointer :: diags => NULL()
     real(r_kind)    :: res           !  pmsl residual
     real(r_kind)    :: err2          !  pmsl error squared
     real(r_kind)    :: raterr2       !  square of ratio of final obs error
                                      !  to original obs error
     real(r_kind)    :: time          !  observation time in sec
     real(r_kind)    :: b             !  variational quality control parameter
     real(r_kind)    :: pg            !  variational quality control parameter
     real(r_kind)    :: wij(4)        !  horizontal interpolation weights
     integer(i_kind) :: ij(4)         !  horizontal locations
     integer(i_kind) :: idv,iob       ! device id and obs index for sorting
     logical         :: luse          !  flag indicating if ob is used in pen.
  end type pmsl_ob_type

  type pmsl_ob_head
     integer(i_kind):: n_alloc=0
     type(pmsl_ob_type),pointer :: head => NULL()
  end type pmsl_ob_head

  type howv_ob_type
     type(howv_ob_type),pointer :: llpoint => NULL()
     type(obs_diag), pointer :: diags => NULL()
     real(r_kind)    :: res           !  howv residual
     real(r_kind)    :: err2          !  howv error squared
     real(r_kind)    :: raterr2       !  square of ratio of final obs error
                                      !  to original obs error
     real(r_kind)    :: time          !  observation time in sec
     real(r_kind)    :: b             !  variational quality control parameter
     real(r_kind)    :: pg            !  variational quality control parameter
     real(r_kind)    :: wij(4)        !  horizontal interpolation weights
     integer(i_kind) :: ij(4)         !  horizontal locations
     integer(i_kind) :: idv,iob       ! device id and obs index for sorting
     logical         :: luse          !  flag indicating if ob is used in pen.
  end type howv_ob_type

  type howv_ob_head
     integer(i_kind):: n_alloc=0
     type(howv_ob_type),pointer :: head => NULL()
  end type howv_ob_head

  type tcamt_ob_type     
     type(tcamt_ob_type),pointer :: llpoint => NULL()
     type(obs_diag), pointer :: diags => NULL()
     real(r_kind)    :: res           !  tcamt residual
     real(r_kind)    :: err2          !  tcamt error squared
     real(r_kind)    :: raterr2       !  square of ratio of final obs error
                                      !  to original obs error
     real(r_kind)    :: time          !  observation time in sec
     real(r_kind)    :: b             !  variational quality control parameter
     real(r_kind)    :: pg            !  variational quality control parameter
     real(r_kind)    :: wij(4)        !  horizontal interpolation weights
     integer(i_kind) :: ij(4)         !  horizontal locations
     integer(i_kind) :: idv,iob       ! device id and obs index for sorting
     logical         :: luse          !  flag indicating if ob is used in pen.
  end type tcamt_ob_type

  type tcamt_ob_head 
     integer(i_kind):: n_alloc=0
     type(tcamt_ob_type),pointer :: head => NULL()
  end type tcamt_ob_head

  type lcbas_ob_type     
     type(lcbas_ob_type),pointer :: llpoint => NULL()
     type(obs_diag), pointer :: diags => NULL()
     real(r_kind)    :: res           !  lcbas residual
     real(r_kind)    :: err2          !  lcbas error squared
     real(r_kind)    :: raterr2       !  square of ratio of final obs error
                                      !  to original obs error
     real(r_kind)    :: time          !  observation time in sec
     real(r_kind)    :: b             !  variational quality control parameter
     real(r_kind)    :: pg            !  variational quality control parameter
     real(r_kind)    :: wij(4)        !  horizontal interpolation weights
     integer(i_kind) :: ij(4)         !  horizontal locations
     integer(i_kind) :: idv,iob       ! device id and obs index for sorting
     logical         :: luse          !  flag indicating if ob is used in pen.
  end type lcbas_ob_type

  type lcbas_ob_head 
     integer(i_kind):: n_alloc=0
     type(lcbas_ob_type),pointer :: head => NULL()
  end type lcbas_ob_head

  type cldch_ob_type
     type(cldch_ob_type),pointer :: llpoint => NULL()
     type(obs_diag), pointer :: diags => NULL()
     real(r_kind)    :: res           !  cldch residual
     real(r_kind)    :: err2          !  cldch error squared
     real(r_kind)    :: raterr2       !  square of ratio of final obs error
                                      !  to original obs error
     real(r_kind)    :: time          !  observation time in sec
     real(r_kind)    :: b             !  variational quality control parameter
     real(r_kind)    :: pg            !  variational quality control parameter
     real(r_kind)    :: wij(4)        !  horizontal interpolation weights
     integer(i_kind) :: ij(4)         !  horizontal locations
     integer(i_kind) :: idv,iob       ! device id and obs index for sorting
     logical         :: luse          !  flag indicating if ob is used in pen.

  end type cldch_ob_type

  type cldch_ob_head
     integer(i_kind):: n_alloc=0
     type(cldch_ob_type),pointer :: head => NULL()
  end type cldch_ob_head
  
  type gps_ob_type
     type(gps_ob_type),pointer :: llpoint => NULL()
     type(obs_diag), pointer :: diags => NULL()
     real(r_kind)    :: res           !  gps residual
     real(r_kind)    :: err2          !  gps error squared
     real(r_kind)    :: raterr2       !  square of ratio of final obs error 
                                      !  to original obs error
     real(r_kind)    :: time          !  observation time in sec     
     real(r_kind)    :: b             !  variational quality control parameter
     real(r_kind)    :: pg            !  variational quality control parameter
     real(r_kind)    :: wij(4)        !  horizontal interpolation weights

     real(r_kind),dimension(:),pointer :: jac_q => NULL()
                                      !  q jacobian 
     real(r_kind),dimension(:),pointer :: jac_t => NULL()
                                      !  t jacobian 
     real(r_kind),dimension(:),pointer :: jac_p => NULL()
                                      !  p jacobian
     integer(i_kind),dimension(:,:),pointer :: ij  => NULL()
     integer(i_kind) :: idv,iob       ! device id and obs index for sorting
     logical         :: luse          !  flag indicating if ob is used in pen.

  end type gps_ob_type

  type gps_ob_head
     integer(i_kind):: n_alloc=0
     type(gps_ob_type),pointer :: head => NULL()
  end type gps_ob_head

  type gps_all_ob_type
     type(gps_all_ob_type),pointer :: llpoint => NULL()
     type(gps_ob_type),pointer :: mmpoint => NULL()
     real(r_kind)    :: ratio_err                        
     real(r_kind)    :: obserr                        
     real(r_kind)    :: dataerr                       
     real(r_kind)    :: pg                       
     real(r_kind)    :: b                      
     real(r_kind)    :: loc                    
     real(r_kind)    :: type               

     real(r_kind),dimension(:),pointer :: rdiag => NULL()
     integer(i_kind) :: kprof
     integer(i_kind) :: idv,iob       ! device id and obs index for sorting
     character(8)    :: cdiag
     logical         :: luse          !  flag indicating if ob is used in pen.

     logical         :: muse          !  flag indicating if ob is used in pen.

  end type gps_all_ob_type

  type gps_all_ob_head
     integer(i_kind):: n_alloc=0
     type(gps_all_ob_type),pointer :: head => NULL()
  end type gps_all_ob_head

  type rad_ob_type
     type(rad_ob_type),pointer :: llpoint => NULL()
     type(aofp_obs_diag), dimension(:), pointer :: diags => NULL()
     real(r_kind),dimension(:),pointer :: res => NULL()
                                      !  error variances squared (nchan)
     real(r_kind),dimension(:),pointer :: err2 => NULL()
                                      !  error variances squared (nchan)
     real(r_kind),dimension(:),pointer :: raterr2 => NULL()
                                      !  ratio of error variances squared (nchan)
     real(r_kind)    :: time          !  observation time in sec     
     real(r_kind)    :: wij(4)        !  horizontal interpolation weights
     real(r_kind),dimension(:,:),pointer :: pred => NULL()
                                      !  predictors (npred,nchan)
     real(r_kind),dimension(:,:),pointer :: dtb_dvar => NULL()
     real(r_kind),dimension(:),pointer :: rsqrtinv => NULL()
                                      !square root of inverse of R, only used
                                      !if using correlated obs
                                      !  error variances squared (nsigradjac,nchan)
     integer(i_kind),dimension(:),pointer :: icx  => NULL()
     integer(i_kind) :: nchan         !  number of channels for this profile
     integer(i_kind) :: ij(4)         !  horizontal locations
     integer(i_kind) :: isfctype      ! surf mask: ocean=0, land=1, ice=2, snow=3, mixed=4
     integer(i_kind) :: idv,iob       ! device id and obs index for sorting
     integer(i_kind),dimension(:),pointer :: ich => NULL()
     logical         :: luse          !  flag indicating if ob is used in pen.
     logical         :: use_corr_obs
     character(20) :: isis            ! sensor/instrument/satellite id,e.g.amsua_n15

  end type rad_ob_type

  type rad_ob_head   
     integer(i_kind):: n_alloc=0
     type(rad_ob_type),pointer :: head => NULL()
  end type rad_ob_head

  type pcp_ob_type
     type(pcp_ob_type),pointer :: llpoint => NULL()
     type(obs_diag), pointer :: diags => NULL()
     real(r_kind)    :: obs           !  observed precipitation value 
     real(r_kind)    :: err2          !  error variances squared
     real(r_kind)    :: raterr2       !  ratio of error variances squared 
     real(r_kind)    :: time          !  observation time in sec     
     real(r_kind)    :: ges           !  guess observation value
     real(r_kind)    :: wij(4)        !  horizontal interpolation weights
     real(r_kind),dimension(:),pointer :: predp => NULL()
                                      !  predictors (npredp)
     real(r_kind),dimension(:),pointer :: dpcp_dvar => NULL()
                                      !  error variances squared (nsig5)
     integer(i_kind) :: ij(4)         !  horizontal locations
     integer(i_kind) :: icxp          !  type of precipitation rate observation
     integer(i_kind) :: idv,iob       ! device id and obs index for sorting
     logical         :: luse          !  flag indicating if ob is used in pen.

  end type pcp_ob_type

  type pcp_ob_head
     integer(i_kind):: n_alloc=0
     type(pcp_ob_type),pointer :: head => NULL()
  end type pcp_ob_head
 

  type lag_ob_type
     type(lag_ob_type),pointer :: llpoint => NULL()
     type(obs_diag), pointer :: diag_lon => NULL()
     type(obs_diag), pointer :: diag_lat => NULL()
     real(r_kind)    :: res_lon       ! residual
     real(r_kind)    :: res_lat       ! residual
     real(r_kind)    :: err2_lon      ! error squared
     real(r_kind)    :: err2_lat      ! error squared
     real(r_kind)    :: raterr2       ! square of ratio of final obs error 
                                      !  to original obs error
     real(r_kind)    :: obslon        ! observed longitude (rad)
     real(r_kind)    :: obslat        ! observed latitude  (rad)
     real(r_kind)    :: geslon        ! guessed longitude (rad)
     real(r_kind)    :: geslat        ! guessed latitude  (rad)
     real(r_kind)   ,dimension(:),allocatable :: specr  ! TL parameter
     real(r_kind)    :: time          ! observation time in sec     
     real(r_kind)    :: b             ! variational quality control parameter
     real(r_kind)    :: pg            ! variational quality control parameter
     integer(i_kind),dimension(:),allocatable :: speci  ! TL parameter
     integer(i_kind) :: intnum        ! internal number of balloon
     integer(i_kind) :: idv,iob       ! device id and obs index for sorting
     logical         :: luse          ! flag indicating if ob is used in pen.

  end type lag_ob_type

  type lag_ob_head
     integer(i_kind):: n_alloc=0
     type(lag_ob_type),pointer :: head => NULL()
  end type lag_ob_head
  ! lfm --------------------------------------------------------------------

  type obs_handle
     type(ps_ob_type),pointer    :: ps  => NULL() 
     type(t_ob_type),pointer     :: t   => NULL()
     type(w_ob_type),pointer     :: w   => NULL()
     type(q_ob_type),pointer     :: q   => NULL()
     type(spd_ob_type),pointer   :: spd => NULL()
     type(srw_ob_type),pointer   :: srw => NULL()
     type(rw_ob_type),pointer    :: rw  => NULL()
     type(dw_ob_type),pointer    :: dw  => NULL()
     type(sst_ob_type),pointer   :: sst => NULL()
     type(pw_ob_type),pointer    :: pw  => NULL()
     type(oz_ob_type),pointer    :: oz  => NULL()
     type(o3l_ob_type),pointer   :: o3l => NULL()
     type(gps_ob_type),pointer   :: gps => NULL()
     type(rad_ob_type),pointer   :: rad => NULL()
     type(pcp_ob_type),pointer   :: pcp => NULL()
     type(tcp_ob_type),pointer   :: tcp => NULL()
     type(lag_ob_type),pointer   :: lag => NULL()
     type(colvk_ob_type),pointer :: colvk => NULL()
     type(aero_ob_type),pointer  :: aero  => NULL()
     type(aerol_ob_type),pointer :: aerol => NULL()
     type(pm2_5_ob_type),pointer :: pm2_5  => NULL()
     type(pm10_ob_type),pointer :: pm10  => NULL()
     type(gust_ob_type),pointer  :: gust => NULL()
     type(vis_ob_type),pointer   :: vis => NULL()
     type(pblh_ob_type),pointer  :: pblh => NULL()
     type(wspd10m_ob_type),pointer :: wspd10m => NULL()
     type(td2m_ob_type),pointer  :: td2m => NULL()
     type(mxtm_ob_type),pointer ::  mxtm => NULL()
     type(mitm_ob_type),pointer ::  mitm => NULL()
     type(pmsl_ob_type),pointer  :: pmsl => NULL()
     type(howv_ob_type),pointer  :: howv => NULL()
     type(tcamt_ob_type),pointer :: tcamt => NULL()
     type(lcbas_ob_type),pointer :: lcbas => NULL()
     type(cldch_ob_type),pointer::  cldch => NULL()


  end type obs_handle

! Declare types

  type(ps_ob_head),dimension(:),allocatable :: pshead
  type(ps_ob_head),dimension(:),allocatable :: pstail
  type(ps_ob_type),pointer :: psptr => NULL()
  type(tcp_ob_head),dimension(:),allocatable :: tcphead            
  type(tcp_ob_head),dimension(:),allocatable :: tcptail             
  type(tcp_ob_type),pointer :: tcpptr => NULL()
  type(t_ob_head),dimension(:),allocatable :: thead
  type(t_ob_head),dimension(:),allocatable :: ttail
  type(t_ob_type),pointer :: tptr => NULL()
  type(w_ob_head),dimension(:),pointer :: whead
  type(w_ob_head),dimension(:),pointer :: wtail
  type(w_ob_type),pointer :: wptr => NULL()
  type(q_ob_head),dimension(:),pointer :: qhead
  type(q_ob_head),dimension(:),pointer :: qtail
  type(q_ob_type),pointer :: qptr => NULL()
  type(spd_ob_head),dimension(:),pointer :: spdhead
  type(spd_ob_head),dimension(:),pointer :: spdtail
  type(spd_ob_type),pointer :: spdptr => NULL()
  type(srw_ob_head),dimension(:),pointer :: srwhead
  type(srw_ob_head),dimension(:),pointer :: srwtail
  type(srw_ob_type),pointer :: srwptr => NULL()
  type(rw_ob_head),dimension(:),pointer :: rwhead
  type(rw_ob_head),dimension(:),pointer :: rwtail
  type(rw_ob_type),pointer :: rwptr => NULL()
  type(dw_ob_head),dimension(:),pointer :: dwhead
  type(dw_ob_head),dimension(:),pointer :: dwtail
  type(dw_ob_type),pointer :: dwptr => NULL()
  type(sst_ob_head),dimension(:),pointer :: ssthead
  type(sst_ob_head),dimension(:),pointer :: ssttail
  type(sst_ob_type),pointer :: sstptr => NULL()
  type(pcp_ob_head),dimension(:),pointer :: pcphead
  type(pcp_ob_head),dimension(:),pointer :: pcptail
  type(pcp_ob_type),pointer :: pcpptr => NULL()
  type(pw_ob_head),dimension(:),pointer :: pwhead
  type(pw_ob_head),dimension(:),pointer :: pwtail
  type(pw_ob_type),pointer :: pwptr => NULL()
  type(oz_ob_head),dimension(:),pointer :: ozhead
  type(oz_ob_head),dimension(:),pointer :: oztail
  type(oz_ob_type),pointer :: ozptr => NULL()
  type(o3l_ob_head),dimension(:),pointer :: o3lhead
  type(o3l_ob_head),dimension(:),pointer :: o3ltail
  type(o3l_ob_type),pointer :: o3lptr => NULL()
  type(aero_ob_head),dimension(:),pointer :: aerohead => NULL()
  type(aero_ob_head),dimension(:),pointer :: aerotail => NULL()
  type(aero_ob_type),pointer :: aeroptr => NULL()
  type(aerol_ob_head),dimension(:),pointer :: aerolhead
  type(aerol_ob_head),dimension(:),pointer :: aeroltail
  type(aerol_ob_type),pointer :: aerolptr => NULL()
  type(pm2_5_ob_head),dimension(:),pointer :: pm2_5head
  type(pm2_5_ob_head),dimension(:),pointer :: pm2_5tail
  type(pm2_5_ob_type),pointer :: pm2_5ptr => NULL()
  type(pm10_ob_head),dimension(:),pointer :: pm10head
  type(pm10_ob_head),dimension(:),pointer :: pm10tail
  type(pm10_ob_type),pointer :: pm10ptr => NULL()
  type(gps_ob_head),dimension(:),pointer :: gpshead
  type(gps_ob_head),dimension(:),pointer :: gpstail
  type(gps_ob_type),pointer :: gpsptr => NULL()
  type(gps_all_ob_head),dimension(:),pointer :: gps_allhead
  type(gps_all_ob_head),dimension(:),pointer :: gps_alltail
  type(gps_all_ob_type),pointer :: gps_allptr => NULL()
  type(rad_ob_head),dimension(:),pointer :: radhead
  type(rad_ob_head),dimension(:),pointer :: radtail
  type(rad_ob_type),pointer :: radptr => NULL()
  type(rad_ob_head),dimension(:),pointer :: radheadm
  type(rad_ob_head),dimension(:),pointer :: radtailm
  type(rad_ob_type),pointer :: radptrm => NULL()
  type(lag_ob_head),dimension(:),pointer :: laghead
  type(lag_ob_head),dimension(:),pointer :: lagtail
  type(lag_ob_type),pointer :: lagptr => NULL()
  type(colvk_ob_head),dimension(:),pointer :: colvkhead
  type(colvk_ob_head),dimension(:),pointer :: colvktail
  type(colvk_ob_type),pointer :: coptr => NULL()
  type(gust_ob_head),dimension(:),pointer :: gusthead
  type(gust_ob_head),dimension(:),pointer :: gusttail
  type(gust_ob_type),pointer :: gustptr => NULL()
  type(vis_ob_head),dimension(:),pointer :: vishead
  type(vis_ob_head),dimension(:),pointer :: vistail
  type(vis_ob_type),pointer :: visptr => NULL()
  type(pblh_ob_head),dimension(:),pointer :: pblhhead
  type(pblh_ob_head),dimension(:),pointer :: pblhtail
  type(pblh_ob_type),pointer :: pblhptr => NULL()
  type(wspd10m_ob_head),dimension(:),pointer :: wspd10mhead
  type(wspd10m_ob_head),dimension(:),pointer :: wspd10mtail
  type(wspd10m_ob_type),pointer :: wspd10mptr => NULL()
  type(td2m_ob_head),dimension(:),pointer :: td2mhead
  type(td2m_ob_head),dimension(:),pointer :: td2mtail
  type(td2m_ob_type),pointer :: td2mptr => NULL()
  type(mxtm_ob_head),dimension(:),pointer :: mxtmhead
  type(mxtm_ob_head),dimension(:),pointer :: mxtmtail
  type(mxtm_ob_type),pointer :: mxtmptr => NULL()
  type(mitm_ob_head),dimension(:),pointer :: mitmhead
  type(mitm_ob_head),dimension(:),pointer :: mitmtail
  type(mitm_ob_type),pointer :: mitmptr => NULL()
  type(pmsl_ob_head),dimension(:),pointer :: pmslhead
  type(pmsl_ob_head),dimension(:),pointer :: pmsltail
  type(pmsl_ob_type),pointer :: pmslptr => NULL()
  type(howv_ob_head),dimension(:),pointer :: howvhead
  type(howv_ob_head),dimension(:),pointer :: howvtail
  type(howv_ob_type),pointer :: howvptr => NULL()
  type(tcamt_ob_head),dimension(:),pointer :: tcamthead
  type(tcamt_ob_head),dimension(:),pointer :: tcamttail
  type(tcamt_ob_type),pointer :: tcamtptr => NULL()
  type(lcbas_ob_head),dimension(:),pointer :: lcbashead
  type(lcbas_ob_head),dimension(:),pointer :: lcbastail
  type(lcbas_ob_type),pointer :: lcbasptr => NULL()
  type(cldch_ob_head),dimension(:),pointer :: cldchhead
  type(cldch_ob_head),dimension(:),pointer :: cldchtail
  type(cldch_ob_type),pointer :: cldchptr => NULL()


  type(obs_handle),dimension(:),pointer :: yobs

  type(obs_diags), pointer :: obsdiags(:,:)  ! (nobs_type,nobs_bins)
  type(obs_diag), pointer :: obsptr

! Declare interfaces
  interface destroyobs; module procedure destroyobs_; end interface

! Declare global variables

  real(r_kind) perturb_fact,time_window_max,time_offset
  real(r_kind),dimension(50):: dmesh

  integer(i_kind) grids_dim,nchan_total,ianldate
  integer(i_kind) ndat,ndat_types,ndat_times,nprof_gps
  integer(i_kind) lunobs_obs,nloz_v6,nloz_v8,nobskeep,nloz_omi
  integer(i_kind) nlco,use_limit,stpcnt
  integer(i_kind) iout_rad,iout_pcp,iout_t,iout_q,iout_uv, &
                  iout_oz,iout_ps,iout_pw,iout_rw
  integer(i_kind) iout_dw,iout_srw,iout_gps,iout_sst,iout_tcp,iout_lag
  integer(i_kind) iout_co,iout_gust,iout_vis,iout_pblh,iout_tcamt,iout_lcbas,iout_cldch
  integer(i_kind) iout_wspd10m,iout_td2m,iout_mxtm,iout_mitm,iout_pmsl,iout_howv
  integer(i_kind) mype_t,mype_q,mype_uv,mype_ps,mype_pw, &
                  mype_rw,mype_dw,mype_srw,mype_gps,mype_sst, &
                  mype_tcp,mype_lag,mype_co,mype_gust,mype_vis,mype_pblh, &
                  mype_wspd10m,mype_td2m,mype_mxtm,mype_mitm,mype_pmsl,mype_howv,&
                  mype_tcamt,mype_lcbas,mype_cldch
  integer(i_kind) nlaero, iout_aero, mype_aero
  integer(i_kind) iout_pm2_5, mype_pm2_5
  integer(i_kind) iout_pm10, mype_pm10
  integer(i_kind),dimension(5):: iadate
  integer(i_kind),allocatable,dimension(:):: dsfcalc,dthin,ipoint
  integer(i_kind),allocatable,dimension(:)::  nsat1,mype_diaghdr
  integer(i_kind),allocatable :: nobs_sub(:,:)
  integer(i_kind),allocatable,dimension(:)::ll_jo,ib_jo
  integer(i_kind),allocatable :: obscounts(:,:)
  integer(i_kind),allocatable :: obs_sub_comm(:)
  
  character(128) obs_setup
  character(128) dirname
  character(128) obs_input_common
  character(20),allocatable,dimension(:):: obsfile_all
  character(10),allocatable,dimension(:):: dtype,ditype,dplat
  character(20),allocatable,dimension(:):: dfile
  character(20),allocatable,dimension(:):: dsis
  real(r_kind) ,allocatable,dimension(:):: dval
  real(r_kind) ,allocatable,dimension(:):: time_window
  character(len=20) :: cobstype(nobs_type)

  logical, save :: obs_instr_initialized_=.false.

  logical oberrflg,bflag,oberror_tune,perturb_obs,ref_obs,sfcmodel,dtbduv_on,dval_use
  logical blacklst,lobsdiagsave,lobsdiag_allocated,lobskeep,lsaveobsens
  logical lobserver,l_do_adjoint
  logical,dimension(0:50):: write_diag
  logical reduce_diag
  logical offtime_data
  logical hilbert_curve
  logical lread_obs_save
  logical lread_obs_skip
  logical lwrite_predterms
  logical lwrite_peakwt
  logical ext_sonde
  logical lrun_subdirs
  logical l_foreaft_thin

  character(len=*),parameter:: myname='obsmod'
contains

  subroutine init_obsmod_dflts
!$$$  subprogram documentation block
!                .      .    .                                       .
! subprogram:    init_obsmod_dflts
!     prgmmr:    derber            org: np23           date: 2003-09-25
!
! abstract:  set defaults for observation related variables
!
! program history log:
!   2003-09-25  derber
!   2004-05-13  treadon, documentation
!   2004-07-23  derber - add conventional sst observations
!   2004-12-22  treadon - add initialization of write_diag
!   2005-02-07  treadon - change mype_* for obs types 
!   2005-02-18  treadon - change write_diag(1) default to .true.
!   2005-05-27  yanqiu  - added obs_sen
!   2005-05-27  derber  - add oberrflg
!   2005-06-14  wu      - add OMI oz (ozo)
!   2006-10-25  sienkiewicz - introduce blacklst
!   2007-05-03  todling - use values def above as indexes to cobstype
!   2008-11-25  todling - remove line-by-line adj triggers
!   2011-02-09  zhu     - add gust,vis and pblh
!   2013-09-27  todling - initialization of ob-instr/type move to sub init_instr_table_
!   2014-03-19  pondeca - add wspd10m
!   2014-04-10  pondeca - add td2m,mxtm,mitm,pmsl
!   2014-05-07  pondeca - add howv
!   2014-06-16  carley/zhu - add tcamt and lcbas
!   2015-07-10  pondeca - add cldch
!
!   input argument list:
!
!   output argument list:
!
! attributes:
!   language: f90
!   machine:  ibm rs/6000 sp
!
!$$$ end documentation block
    implicit none

    integer(i_kind) i


!   Set logical flag
    perturb_obs = .false.   ! .true. = perturb observations
    oberror_tune = .false.   ! .true. = tune oberror
    perturb_fact = one 
    do i=0,50
       write_diag(i)=.false.
    end do
    write_diag(1)=.true.
    reduce_diag = .false.
    use_limit = -1
    lobsdiagsave=.false.
    lobsdiag_allocated=.false.
    lobskeep=.false.
    nobskeep=0
    lsaveobsens=.false.
    l_do_adjoint=.true.     ! .true. = apply H^T when in int routines
    oberrflg  = .false.
    bflag     = .false.     ! 
    sfcmodel  = .false.     ! .false. = do not use boundary layer model 
    dtbduv_on = .true.      ! .true. = use microwave dTb/duv in inner loop
    offtime_data = .false.  ! .false. = code fails if data files contain ref time
                            !            different from analysis time
! moved to create_obsmod_var since l4dvar since before namelist is read
!   if (l4dvar) then
!      offtime_data = .true.   ! .true. = ignore difference in obs ref time
!   endif
    blacklst  = .false.
    lobserver = .false.     ! when .t., calculate departure vectors only
    ext_sonde = .false.     ! .false. = do not use extended forward model for sonde

!   Specify unit numbers to which to write data counts, indication of quality control
!   decisions, and statistics summary of innovations.  For radiance data also write
!   bias correction coefficients to this unit (iout_rad)
    iout_ps=201    ! surface pressure
    iout_uv=202    ! u,v wind components
    iout_t=203     ! virtual temperature
    iout_q=204     ! moisure (specific humidity)
    iout_pw=205    ! total column water (precipitable water)
    iout_oz=206    ! ozone
    iout_rad=207   ! radiance (brightness temperature)
    iout_pcp=208   ! precipitation rate
    iout_rw=209    ! radar radial wind
    iout_dw=210    ! doppler lidar wind
    iout_srw=211   ! radar superob wind
    iout_gps=212   ! gps refractivity or bending angle
    iout_sst=213   ! conventional sst
    iout_tcp=214   ! synthetic tc-mslp
    iout_lag=215   ! lagrangian tracers
    iout_co=216    ! co tracers
    iout_aero=217  ! aerosol product (aod)
    iout_gust=218  ! wind gust
    iout_vis=219   ! visibility
    iout_pblh=221  ! pbl height
    iout_pm2_5=222 ! pm2_5
    iout_wspd10m=223  ! 10-m wind speed
    iout_td2m=224  ! 2-m dew point
    iout_mxtm=225  ! daily maximum temperature
    iout_mitm=226  ! daily minimum temperature
    iout_pmsl=227  ! pressure at mean sea level
    iout_howv=228  ! significant wave height
    iout_tcamt=229 ! total cloud amount
    iout_lcbas=230 ! base height of lowest cloud
    iout_pm10=231  ! pm10
    iout_cldch=232 ! cloud ceiling height

    mype_ps = npe-1          ! surface pressure
    mype_uv = max(0,npe-2)   ! u,v wind components
    mype_t  = max(0,npe-3)   ! virtual temperature
    mype_q  = max(0,npe-4)   ! moisture (specific humidity)
    mype_pw = max(0,npe-5)   ! total column water
    mype_rw = max(0,npe-6)   ! radar radial wind
    mype_dw = max(0,npe-7)   ! doppler lidar wind
    mype_srw= max(0,npe-8)   ! radar superob wind
    mype_gps= max(0,npe-9)   ! gps refractivity or bending angle
    mype_sst= max(0,npe-10)  ! conventional sst
    mype_tcp= max(0,npe-11)  ! synthetic tc-mslp
    mype_lag= max(0,npe-12)  ! lagrangian tracers
    mype_aero= max(0,npe-13) ! aerosol product (aod)
    mype_gust= max(0,npe-14) ! wind gust
    mype_vis = max(0,npe-15) ! visibility
    mype_pblh= max(0,npe-16) ! pbl height
    mype_pm2_5= max(0,npe-17)! pm2_5
    mype_wspd10m= max(0,npe-18)! wspd10m
    mype_td2m= max(0,npe-19) ! 2m dew point
    mype_mxtm= max(0,npe-20) ! daily maximum temperature
    mype_mitm= max(0,npe-21) ! daily minimum temperature
    mype_pmsl= max(0,npe-22) ! pressure at mean sea level
    mype_howv= max(0,npe-23) ! significant wave height
    mype_tcamt=max(0,npe-24) ! total cloud amount
    mype_lcbas=max(0,npe-25) ! base height of lowest cloud
    mype_pm10= max(0,npe-26) ! pm10
    mype_cldch=max(0,npe-27) ! cloud ceiling height

!   Initialize arrays used in namelist obs_input 
    time_window_max = three ! set maximum time window to +/-three hours


!   Other initializations
    nloz_v6 = 12               ! number of "levels" in ozone version8 data
    nloz_v8 = 21               ! number of "levels" in ozone version6 data
    nloz_omi= 11               ! number of "levels" in OMI apriori profile
    nlco    = 10               ! number of "levels" in MOPITT version 4 CO data

    lunobs_obs = 2             ! unit to which to write/read information
                               ! related to brightness temperature and 
                               ! precipitation rate observations

    grids_dim= 80              ! grid points for integration of GPS bend

    nprof_gps = 0

!   Define a name for obs types
    cobstype( i_ps_ob_type)  ="surface pressure    " ! ps_ob_type
    cobstype(  i_t_ob_type)  ="temperature         " ! t_ob_type
    cobstype(  i_w_ob_type)  ="wind                " ! w_ob_type
    cobstype(  i_q_ob_type)  ="moisture            " ! q_ob_type
    cobstype(i_spd_ob_type)  ="wind speed          " ! spd_ob_type
    cobstype(i_srw_ob_type)  ="srw                 " ! srw_ob_type
    cobstype( i_rw_ob_type)  ="radial wind         " ! rw_ob_type
    cobstype( i_dw_ob_type)  ="doppler wind        " ! dw_ob_type
    cobstype(i_sst_ob_type)  ="sst                 " ! sst_ob_type
    cobstype( i_pw_ob_type)  ="precipitable water  " ! pw_ob_type
    cobstype(i_pcp_ob_type)  ="precipitation       " ! pcp_ob_type
    cobstype( i_oz_ob_type)  ="ozone               " ! oz_ob_type
    cobstype(i_o3l_ob_type)  ="level ozone         " ! o3l_ob_type
    cobstype(i_gps_ob_type)  ="gps                 " ! gps_ob_type
    cobstype(i_rad_ob_type)  ="radiance            " ! rad_ob_type
    cobstype(i_tcp_ob_type)  ="tcp (tropic cyclone)" ! tcp_ob_type
    cobstype(i_lag_ob_type)  ="lagrangian tracer   " ! lag_ob_type
    cobstype(i_colvk_ob_type)="carbon monoxide     " ! colvk_ob_type
    cobstype( i_aero_ob_type)="aerosol aod         " ! aero_ob_type
    cobstype(i_aerol_ob_type)="level aero aod      " ! aerol_ob_type
    cobstype( i_pm2_5_ob_type)="in-situ pm2_5 obs  " ! pm2_5_ob_type
    cobstype( i_pm10_ob_type)="in-situ pm10 obs    " ! pm10_ob_type
    cobstype(i_gust_ob_type) ="gust                " ! gust_ob_type
    cobstype(i_vis_ob_type)  ="vis                 " ! vis_ob_type
    cobstype(i_pblh_ob_type) ="pblh                " ! pblh_ob_type
    cobstype(i_wspd10m_ob_type) ="wspd10m             " ! wspd10m_ob_type
    cobstype(i_td2m_ob_type) ="td2m                " ! td2m_ob_type
    cobstype(i_mxtm_ob_type) ="mxtm                " ! mxtm_ob_type
    cobstype(i_mitm_ob_type) ="mitm                " ! mitm_ob_type
    cobstype(i_pmsl_ob_type) ="pmsl                " ! pmsl_ob_type
    cobstype(i_howv_ob_type) ="howv                " ! howv_ob_type
    cobstype(i_tcamt_ob_type)="tcamt               " ! tcamt_ob_type
    cobstype(i_lcbas_ob_type)="lcbas               " ! lcbas_ob_type
    cobstype(i_cldch_ob_type)="cldch               " ! cldch_ob_type


    hilbert_curve=.false.

    obs_input_common = 'obs_input.common'
    lread_obs_save   = .false.
    lread_obs_skip   = .false.
    lwrite_predterms = .false.
    lwrite_peakwt    = .false.
    lrun_subdirs     = .false.
    l_foreaft_thin   = .false.
    luse_obsdiag     = .false.

    return
  end subroutine init_obsmod_dflts
  
  subroutine init_directories(mype)
!$$$  subprogram documentation block
!                .      .    .                                       .
! subprogram:    create sub-directories
!     prgmmr:    kleist      org: np23                date: 2007-06-08
!
! abstract:  set-up name for and create sub-directories to 
!            hold observation and diagnostic files.   Doing
!            so on IBM SP reduces wall clock and stabilizes
!            run times
!
! program history log:
!   2007-06-08  kleist
!   2008-06-02  safford - add doc block end
!
!   input argument list:
!      mype - pe task id
!
!   output argument list:
!
! attributes:
!   language: f90
!   machine:  ibm rs/6000 sp
!
!$$$ end documentation block
    implicit none

    integer(i_kind),intent(in   ) :: mype

    character(len=144):: command
    character(len=8):: pe_name

    if (lrun_subdirs) then
       write(pe_name,'(i4.4)') mype
       dirname = 'dir.'//trim(pe_name)//'/'
       command = 'mkdir -m 755 ' // trim(dirname)
       call system(command)
    else
       write(pe_name,100) mype
100 format('pe',i4.4,'.')
       dirname= trim(pe_name)
    end if

    return
  end subroutine init_directories
  
  subroutine create_obsmod_vars
!$$$  subprogram documentation block
!                .      .    .                                       .
! subprogram:    create_obsmod_vars
!     prgmmr:    derber            org: np23           date: 2003-09-25
!
! abstract:  allocate arrays to hold observation related information
!
! program history log:
!   2003-09-25  derber
!   2004-05-13  treadon, documentation
!   2014-10-06  carley - add obs_sub_comm
!
!   input argument list:
!
!   output argument list:
!
! attributes:
!   language: f90
!   machine:  ibm rs/6000 sp
!
!$$$ end documentation block
    use gsi_4dvar, only: nobs_bins
    use mpimod, only: npe
    implicit none

    if (l4dvar) then
       offtime_data = .true.   ! .true. = ignore difference in obs ref time
    endif
    if (l4dvar .or. lsqrtb .or. lbicg) then
       luse_obsdiag = .true.
    endif
    if(.not. luse_obsdiag) then
      if(lsaveobsens .or. lobsdiagsave)then
          write(6,*)'incompatabile luse_obsdiag and lsaveobsens or lobsdiagsave ', &
             luse_obsdiag,lsaveobsens,lobsdiagsave
          call stop2(843)
      end if
    end if

    allocate (nsat1(ndat),mype_diaghdr(ndat),obs_sub_comm(ndat))

    ALLOCATE(thead  (nobs_bins))
    ALLOCATE(ttail  (nobs_bins))
    ALLOCATE(pshead (nobs_bins))
    ALLOCATE(pstail (nobs_bins))
    ALLOCATE(tcphead(nobs_bins))
    ALLOCATE(tcptail(nobs_bins))
    ALLOCATE(whead  (nobs_bins))
    ALLOCATE(wtail  (nobs_bins))
    ALLOCATE(qhead  (nobs_bins))
    ALLOCATE(qtail  (nobs_bins))
    ALLOCATE(spdhead(nobs_bins))
    ALLOCATE(spdtail(nobs_bins))
    ALLOCATE(srwhead(nobs_bins))
    ALLOCATE(srwtail(nobs_bins))
    ALLOCATE(rwhead (nobs_bins))
    ALLOCATE(rwtail (nobs_bins))
    ALLOCATE(dwhead (nobs_bins))
    ALLOCATE(dwtail (nobs_bins))
    ALLOCATE(ssthead(nobs_bins))
    ALLOCATE(ssttail(nobs_bins))
    ALLOCATE(pcphead(nobs_bins))
    ALLOCATE(pcptail(nobs_bins))
    ALLOCATE(pwhead (nobs_bins))
    ALLOCATE(pwtail (nobs_bins))
    ALLOCATE(ozhead (nobs_bins))
    ALLOCATE(oztail (nobs_bins))
    ALLOCATE(o3lhead(nobs_bins))
    ALLOCATE(o3ltail(nobs_bins))
    ALLOCATE(aerohead (nobs_bins))
    ALLOCATE(aerotail (nobs_bins))
    ALLOCATE(aerolhead(nobs_bins))
    ALLOCATE(aeroltail(nobs_bins))
    ALLOCATE(pm2_5head(nobs_bins))
    ALLOCATE(pm2_5tail(nobs_bins))
    ALLOCATE(pm10head(nobs_bins))
    ALLOCATE(pm10tail(nobs_bins))
    ALLOCATE(radhead(nobs_bins))
    ALLOCATE(radtail(nobs_bins))
    ALLOCATE(gpshead(nobs_bins))
    ALLOCATE(gpstail(nobs_bins))
    ALLOCATE(gps_allhead(nobs_bins))
    ALLOCATE(gps_alltail(nobs_bins))
    ALLOCATE(laghead(nobs_bins))
    ALLOCATE(lagtail(nobs_bins))
    ALLOCATE(colvkhead(nobs_bins))
    ALLOCATE(colvktail(nobs_bins))
    ALLOCATE(gusthead(nobs_bins))
    ALLOCATE(gusttail(nobs_bins))
    ALLOCATE(vishead(nobs_bins))
    ALLOCATE(vistail(nobs_bins))
    ALLOCATE(pblhhead(nobs_bins))
    ALLOCATE(pblhtail(nobs_bins))
    ALLOCATE(wspd10mhead(nobs_bins))
    ALLOCATE(wspd10mtail(nobs_bins))
    ALLOCATE(td2mhead(nobs_bins))
    ALLOCATE(td2mtail(nobs_bins))
    ALLOCATE(mxtmhead(nobs_bins))
    ALLOCATE(mxtmtail(nobs_bins))
    ALLOCATE(mitmhead(nobs_bins))
    ALLOCATE(mitmtail(nobs_bins))
    ALLOCATE(pmslhead(nobs_bins))
    ALLOCATE(pmsltail(nobs_bins))
    ALLOCATE(howvhead(nobs_bins))
    ALLOCATE(howvtail(nobs_bins))
    ALLOCATE(tcamthead(nobs_bins))
    ALLOCATE(tcamttail(nobs_bins))
    ALLOCATE(lcbashead(nobs_bins))
    ALLOCATE(lcbastail(nobs_bins))
    ALLOCATE(cldchhead(nobs_bins))
    ALLOCATE(cldchtail(nobs_bins))

    ALLOCATE(yobs(nobs_bins))
    allocate(ll_jo(nobs_bins*nobs_type),ib_jo(nobs_bins*nobs_type))
    ll_jo=0
    ib_jo=0
    stpcnt=0

    if(luse_obsdiag)ALLOCATE(obsdiags(nobs_type,nobs_bins))

    return
  end subroutine create_obsmod_vars

! ----------------------------------------------------------------------
  subroutine create_passive_obsmod_vars
!$$$  subprogram documentation block
!                .      .    .                                       .
! subprogram:    create_passive_obsmod_vars
!     prgmmr:    zhu            org: np23           date: 2010-05-12
!
! abstract:  allocate arrays to hold observation related information
!
! program history log:
!   2010-05-12 zhu
!
!   input argument list:
!
!   output argument list:
!
! attributes:
!   language: f90
!   machine:  ibm rs/6000 sp
!
!$$$ end documentation block
    use gsi_4dvar, only: nobs_bins
    implicit none

    ALLOCATE(radheadm(nobs_bins))
    ALLOCATE(radtailm(nobs_bins))

    return
  end subroutine create_passive_obsmod_vars

! ----------------------------------------------------------------------
  subroutine init_obsmod_vars(nhr_assim,mype)
!$$$  subprogram documentation block
!                .      .    .                                       .
! subprogram:    init_obsmod_vars
!     prgmmr:    tremolet          org: GMAO           date: 2007-02-02
!
! abstract:  set values for observation related variables
!
! program history log:
!   2007-02-02  tremolet
!   2012-09-27  todling - remove dmesh from loop below; slight revision
!
!   input argument list:
!
!   output argument list:
!
! attributes:
!   language: f90
!
!$$$  end documentation block
    use gridmod, only: regional,twodvar_regional
    implicit none

    integer(i_kind),intent(in   ) :: nhr_assim
    integer(i_kind),intent(in   ) :: mype

    integer(i_kind) ii,jj,ioff
    character(len=2) :: cind
    logical :: limit

!   if(regional .and. .not.twodvar_regional)ndat_times = nhr_assim/3
    if(twodvar_regional)ndat_times = 1

!   The following was in gsimain.
!   Ensure time window specified in obs_input does not exceed
!   specified maximum value
    limit=.false.
    do ii=1,ndat_types
       if (time_window(ii)>time_window_max) then
          time_window(ii) = time_window_max
          limit = .true.
       endif
    end do
    if (mype==0 .and. limit) &
       write(6,*)'INIT_OBSMOD_VARS: reset time window for one or ',&
                 'more OBS_INPUT entries to ',time_window_max

!   Initialize arrays in obs_input if more than one synoptic time
    IF (ndat_times>1) THEN
!      Copy other things
       DO ii=2,ndat_times
          write(cind,'(i2.2)')ii
          ioff=(ii-1)*ndat_types
          DO jj=1,ndat_types
             dfile (ioff+jj) = trim(dfile(jj))//'.'//cind
             dtype (ioff+jj) = dtype(jj)
             ditype(ioff+jj) = ditype(jj)
             dplat (ioff+jj) = dplat(jj)
             dsis  (ioff+jj) = dsis(jj)
             ipoint(ioff+jj) = ipoint(jj)
             dthin (ioff+jj) = dthin(jj)
             dval  (ioff+jj) = dval(jj)
             dsfcalc(ioff+jj)= dsfcalc(jj)
             obsfile_all(ioff+jj) = trim(obsfile_all(jj))//'.'//cind
             time_window(ioff+jj) = time_window(jj)
          ENDDO
       ENDDO
!      Then change name for first time slot
       IF (ndat_times>1) THEN
          DO jj=1,ndat_types
             obsfile_all(jj) = trim(obsfile_all(jj))//'.01'
             dfile(jj) = trim(dfile(jj))//'.01'
          ENDDO
       ENDIF
    ENDIF

    IF (mype==0) THEN
       write(6,*)'INIT_OBSMOD_VARS: ndat_times,ndat_types,ndat=', &
                                  & ndat_times,ndat_types,ndat
       write(6,*)'INIT_OBSMOD_VARS: nhr_assimilation=',nhr_assim
    ENDIF

    return
  end subroutine init_obsmod_vars
! ----------------------------------------------------------------------


  subroutine destroyobs_ ( skipit )
!$$$  subprogram documentation block
!                .      .    .                                       .
! subprogram:    destroyobs
!     prgmmr:    derber            org: np23           date: 2003-09-25
!
! abstract:  deallocate arrays that hold observation information for
!            use in outer and inner loops
!
! program history log:
!   2003-09-25  derber
!   2004-05-13  treadon, documentation
!   2004-07-23  derber - add conventional sst observations
!   2005-06-14  wu      - add OMI oz (ozo)
!
!   input argument list:
!    skipit
!
!   output argument list:
!
! attributes:
!   language: f90
!   machine:  ibm rs/6000 sp
!
!$$$  end documentation block
    use gsi_4dvar, only: nobs_bins

    implicit none

    logical,optional,intent(in   ) :: skipit

    integer(i_kind) :: ii,jj,istatus
    logical :: skipit_

    skipit_=.false.
    if (present(skipit)) then
       skipit_=skipit
    endif
    if(.not. luse_obsdiag)skipit_ = .true.
    if (.not. skipit_) then
       do ii=1,nobs_bins
          do jj=1,nobs_type
             obsptr => obsdiags(jj,ii)%head
             do while (associated(obsptr))
                obsdiags(jj,ii)%head => obsptr%next
                deallocate(obsptr%nldepart,obsptr%tldepart,obsptr%obssen,obsptr%muse)
                deallocate(obsptr)
                obsptr => obsdiags(jj,ii)%head
             enddo
          enddo
       enddo
       lobsdiag_allocated=.false.
    endif

    do ii=1,nobs_bins
       ttail(ii)%head => thead(ii)%head
       do while (associated(ttail(ii)%head))
          thead(ii)%head => ttail(ii)%head%llpoint
          deallocate(ttail(ii)%head%pred,stat=istatus)
          if (istatus/=0) write(6,*)'DESTROYOBS:  deallocate error for t arrays, istatus=',istatus
          deallocate(ttail(ii)%head,stat=istatus)
          if (istatus/=0) write(6,*)'DESTROYOBS:  deallocate error for t, istatus=',istatus
          ttail(ii)%head => thead(ii)%head
       end do
    end do

    do ii=1,nobs_bins
       pwtail(ii)%head => pwhead(ii)%head
       do while (associated(pwtail(ii)%head))
          pwhead(ii)%head => pwtail(ii)%head%llpoint
          deallocate(pwtail(ii)%head%dp,stat=istatus)
          if (istatus/=0) write(6,*)'DESTROYOBS:  deallocate error for pw arrays, istatus=',istatus
          deallocate(pwtail(ii)%head,stat=istatus)
          if (istatus/=0) write(6,*)'DESTROYOBS:  deallocate error for pw, istatus=',istatus
          pwtail(ii)%head => pwhead(ii)%head
       end do
    end do

    do ii=1,nobs_bins
       pstail(ii)%head => pshead(ii)%head
       do while (associated(pstail(ii)%head))
          pshead(ii)%head => pstail(ii)%head%llpoint
          deallocate(pstail(ii)%head,stat=istatus)
          if (istatus/=0) write(6,*)'DESTROYOBS:  deallocate error for ps, istatus=',istatus
          pstail(ii)%head => pshead(ii)%head
       end do
    end do

    do ii=1,nobs_bins
       wtail(ii)%head => whead(ii)%head
       do while (associated(wtail(ii)%head))
          whead(ii)%head => wtail(ii)%head%llpoint
          deallocate(wtail(ii)%head,stat=istatus)
          if (istatus/=0) write(6,*)'DESTROYOBS:  deallocate error for w, istatus=',istatus
          wtail(ii)%head => whead(ii)%head
       end do
    end do

    do ii=1,nobs_bins
       qtail(ii)%head => qhead(ii)%head
       do while (associated(qtail(ii)%head))
          qhead(ii)%head => qtail(ii)%head%llpoint
          deallocate(qtail(ii)%head,stat=istatus)
          if (istatus/=0) write(6,*)'DESTROYOBS:  deallocate error for q, istatus=',istatus
          qtail(ii)%head => qhead(ii)%head
       end do
    end do

    do ii=1,nobs_bins
       spdtail(ii)%head => spdhead(ii)%head
       do while (associated(spdtail(ii)%head))
          spdhead(ii)%head => spdtail(ii)%head%llpoint
          deallocate(spdtail(ii)%head,stat=istatus)
          if (istatus/=0) write(6,*)'DESTROYOBS:  deallocate error for spd, istatus=',istatus
          spdtail(ii)%head => spdhead(ii)%head
       end do
    end do

    do ii=1,nobs_bins
       srwtail(ii)%head => srwhead(ii)%head
       do while (associated(srwtail(ii)%head))
          srwhead(ii)%head => srwtail(ii)%head%llpoint
          deallocate(srwtail(ii)%head,stat=istatus)
          if (istatus/=0) write(6,*)'DESTROYOBS:  deallocate error for srw, istatus=',istatus
          srwtail(ii)%head => srwhead(ii)%head
       end do
    end do

    do ii=1,nobs_bins
       rwtail(ii)%head => rwhead(ii)%head
       do while (associated(rwtail(ii)%head))
          rwhead(ii)%head => rwtail(ii)%head%llpoint
          deallocate(rwtail(ii)%head,stat=istatus)
          if (istatus/=0) write(6,*)'DESTROYOBS:  deallocate error for rw, istatus=',istatus
          rwtail(ii)%head => rwhead(ii)%head
       end do
    end do

    do ii=1,nobs_bins
       dwtail(ii)%head => dwhead(ii)%head
       do while (associated(dwtail(ii)%head))
          dwhead(ii)%head => dwtail(ii)%head%llpoint
          deallocate(dwtail(ii)%head,stat=istatus)
          if (istatus/=0) write(6,*)'DESTROYOBS:  deallocate error for dw, istatus=',istatus
          dwtail(ii)%head => dwhead(ii)%head
       end do
    end do

    do ii=1,nobs_bins
       ssttail(ii)%head => ssthead(ii)%head
       do while (associated(ssttail(ii)%head))
          ssthead(ii)%head => ssttail(ii)%head%llpoint
          deallocate(ssttail(ii)%head,stat=istatus)
          if (istatus/=0) write(6,*)'DESTROYOBS:  deallocate error for sst, istatus=',istatus
          ssttail(ii)%head => ssthead(ii)%head
       end do
    end do

    do ii=1,nobs_bins
       oztail(ii)%head => ozhead(ii)%head
       do while (associated(oztail(ii)%head))
          ozhead(ii)%head => oztail(ii)%head%llpoint
          deallocate(oztail(ii)%head%res, oztail(ii)%head%wij,&
                     oztail(ii)%head%err2,oztail(ii)%head%raterr2, &
                     oztail(ii)%head%prs,oztail(ii)%head%ipos, &
                     oztail(ii)%head%apriori,&
                     oztail(ii)%head%efficiency, stat=istatus)
          if (istatus/=0) write(6,*)'DESTROYOBS:  deallocate error for oz arrays, istatus=',istatus
          deallocate(oztail(ii)%head,stat=istatus)
          if (istatus/=0) write(6,*)'DESTROYOBS:  deallocate error for oz, istatus=',istatus
          oztail(ii)%head => ozhead(ii)%head
       end do
    end do

    do ii=1,nobs_bins
       o3ltail(ii)%head => o3lhead(ii)%head
       do while (associated(o3ltail(ii)%head))
          o3lhead(ii)%head => o3ltail(ii)%head%llpoint
          deallocate(o3ltail(ii)%head,stat=istatus)
          if (istatus/=0) write(6,*)'DESTROYOBS:  deallocate error for o3l, istatus=',istatus
          o3ltail(ii)%head => o3lhead(ii)%head
       end do
    end do

    do ii=1,nobs_bins
      aerotail(ii)%head => aerohead(ii)%head
      do while (associated(aerotail(ii)%head))
        aerohead(ii)%head => aerotail(ii)%head%llpoint
        deallocate(aerotail(ii)%head%res, &
                   aerotail(ii)%head%err2,aerotail(ii)%head%raterr2, &
                   aerotail(ii)%head%daod_dvar,&
                   aerotail(ii)%head%ich, &
                   aerotail(ii)%head%icx,stat=istatus)
        if (istatus/=0) write(6,*)'DESTROYOBS:  deallocate error for aero arrays, istatus=',istatus
        deallocate(aerotail(ii)%head,stat=istatus)
        if (istatus/=0) write(6,*)'DESTROYOBS:  deallocate error for aero, istatus=',istatus
        aerotail(ii)%head => aerohead(ii)%head
      end do
    end do

    do ii=1,nobs_bins
      aeroltail(ii)%head => aerolhead(ii)%head
      do while (associated(aeroltail(ii)%head))
        aerolhead(ii)%head => aeroltail(ii)%head%llpoint
        deallocate(aeroltail(ii)%head,stat=istatus)
        if (istatus/=0) write(6,*)'DESTROYOBS:  deallocate error for aerol, istatus=',istatus
        aeroltail(ii)%head => aerolhead(ii)%head
      end do
    end do

    do ii=1,nobs_bins
       pm2_5tail(ii)%head => pm2_5head(ii)%head
       do while (associated(pm2_5tail(ii)%head))
          pm2_5head(ii)%head => pm2_5tail(ii)%head%llpoint
          deallocate(pm2_5tail(ii)%head,stat=istatus)
          if (istatus/=0) write(6,*)'DESTROYOBS:  deallocate error for pm2_5, istatus=',istatus
          pm2_5tail(ii)%head => pm2_5head(ii)%head
       end do
    end do

    do ii=1,nobs_bins
       pm10tail(ii)%head => pm10head(ii)%head
       do while (associated(pm10tail(ii)%head))
          pm10head(ii)%head => pm10tail(ii)%head%llpoint
          deallocate(pm10tail(ii)%head,stat=istatus)
          if (istatus/=0) write(6,*)'DESTROYOBS:  deallocate error for pm10, istatus=',istatus
          pm10tail(ii)%head => pm10head(ii)%head
       end do
    end do

    do ii=1,nobs_bins
       gusttail(ii)%head => gusthead(ii)%head
       do while (associated(gusttail(ii)%head))
          gusthead(ii)%head => gusttail(ii)%head%llpoint
          deallocate(gusttail(ii)%head,stat=istatus)
          if (istatus/=0) write(6,*)'DESTROYOBS:  deallocate error for gust, istatus=',istatus
          gusttail(ii)%head => gusthead(ii)%head
       end do
    end do

    do ii=1,nobs_bins
       vistail(ii)%head => vishead(ii)%head
       do while (associated(vistail(ii)%head))
          vishead(ii)%head => vistail(ii)%head%llpoint
          deallocate(vistail(ii)%head,stat=istatus)
          if (istatus/=0) write(6,*)'DESTROYOBS:  deallocate error for vis, istatus=',istatus
          vistail(ii)%head => vishead(ii)%head
       end do
    end do

    do ii=1,nobs_bins
       pblhtail(ii)%head => pblhhead(ii)%head
       do while (associated(pblhtail(ii)%head))
          pblhhead(ii)%head => pblhtail(ii)%head%llpoint
          deallocate(pblhtail(ii)%head,stat=istatus)
          if (istatus/=0) write(6,*)'DESTROYOBS:  deallocate error for pblh, istatus=',istatus
          pblhtail(ii)%head => pblhhead(ii)%head
       end do
    end do

    do ii=1,nobs_bins
       wspd10mtail(ii)%head => wspd10mhead(ii)%head
       do while (associated(wspd10mtail(ii)%head))
          wspd10mhead(ii)%head => wspd10mtail(ii)%head%llpoint
          deallocate(wspd10mtail(ii)%head,stat=istatus)
          if (istatus/=0) write(6,*)'DESTROYOBS:  deallocate error for wspd10m, istatus=',istatus
          wspd10mtail(ii)%head => wspd10mhead(ii)%head
       end do
    end do

    do ii=1,nobs_bins
       td2mtail(ii)%head => td2mhead(ii)%head
       do while (associated(td2mtail(ii)%head))
          td2mhead(ii)%head => td2mtail(ii)%head%llpoint
          deallocate(td2mtail(ii)%head,stat=istatus)
          if (istatus/=0) write(6,*)'DESTROYOBS:  deallocate error for td2m, istatus=',istatus
          td2mtail(ii)%head => td2mhead(ii)%head
       end do
    end do

    do ii=1,nobs_bins
       mxtmtail(ii)%head => mxtmhead(ii)%head
       do while (associated(mxtmtail(ii)%head))
          mxtmhead(ii)%head => mxtmtail(ii)%head%llpoint
          deallocate(mxtmtail(ii)%head,stat=istatus)
          if (istatus/=0) write(6,*)'DESTROYOBS:  deallocate error for mxtm, istatus=',istatus
          mxtmtail(ii)%head => mxtmhead(ii)%head
       end do
    end do

    do ii=1,nobs_bins
       mitmtail(ii)%head => mitmhead(ii)%head
       do while (associated(mitmtail(ii)%head))
          mitmhead(ii)%head => mitmtail(ii)%head%llpoint
          deallocate(mitmtail(ii)%head,stat=istatus)
          if (istatus/=0) write(6,*)'DESTROYOBS:  deallocate error for mitm, istatus=',istatus
          mitmtail(ii)%head => mitmhead(ii)%head
       end do
    end do

    do ii=1,nobs_bins
       pmsltail(ii)%head => pmslhead(ii)%head
       do while (associated(pmsltail(ii)%head))
          pmslhead(ii)%head => pmsltail(ii)%head%llpoint
          deallocate(pmsltail(ii)%head,stat=istatus)
          if (istatus/=0) write(6,*)'DESTROYOBS:  deallocate error for pmsl, istatus=',istatus
          pmsltail(ii)%head => pmslhead(ii)%head
       end do
    end do

    do ii=1,nobs_bins
       howvtail(ii)%head => howvhead(ii)%head
       do while (associated(howvtail(ii)%head))
          howvhead(ii)%head => howvtail(ii)%head%llpoint
          deallocate(howvtail(ii)%head,stat=istatus)
          if (istatus/=0) write(6,*)'DESTROYOBS:  deallocate error for howv, istatus=',istatus
          howvtail(ii)%head => howvhead(ii)%head
       end do
    end do

    do ii=1,nobs_bins
       tcamttail(ii)%head => tcamthead(ii)%head
       do while (associated(tcamttail(ii)%head))
          tcamthead(ii)%head => tcamttail(ii)%head%llpoint
          deallocate(tcamttail(ii)%head,stat=istatus)
          if (istatus/=0) write(6,*)'DESTROYOBS:  deallocate error for tcamt, istatus=',istatus
          tcamttail(ii)%head => tcamthead(ii)%head
       end do
    end do

    do ii=1,nobs_bins
       lcbastail(ii)%head => lcbashead(ii)%head
       do while (associated(lcbastail(ii)%head))
          lcbashead(ii)%head => lcbastail(ii)%head%llpoint
          deallocate(lcbastail(ii)%head,stat=istatus)
          if (istatus/=0) write(6,*)'DESTROYOBS:  deallocate error for lcbas, istatus=',istatus
          lcbastail(ii)%head => lcbashead(ii)%head
       end do
    end do

    do ii=1,nobs_bins
       cldchtail(ii)%head => cldchhead(ii)%head
       do while (associated(cldchtail(ii)%head))
          cldchhead(ii)%head => cldchtail(ii)%head%llpoint
          deallocate(cldchtail(ii)%head,stat=istatus)
          if (istatus/=0) write(6,*)'DESTROYOBS:  deallocate error for cldch, istatus=',istatus
          cldchtail(ii)%head => cldchhead(ii)%head
       end do
    end do

    do ii=1,nobs_bins
       gpstail(ii)%head => gpshead(ii)%head
       do while (associated(gpstail(ii)%head))
          gpshead(ii)%head => gpstail(ii)%head%llpoint
          deallocate(gpstail(ii)%head%jac_q,gpstail(ii)%head%jac_t, &
                     gpstail(ii)%head%jac_p, &
                     gpstail(ii)%head%ij,stat=istatus)
          if (istatus/=0) write(6,*)'DESTROYOBS:  deallocate error for gps arrays, istatus=',istatus
          deallocate(gpstail(ii)%head,stat=istatus)
          if (istatus/=0) write(6,*)'DESTROYOBS:  deallocate error for gps, istatus=',istatus
          gpstail(ii)%head => gpshead(ii)%head
       end do
    end do

    do ii=1,nobs_bins
       radtail(ii)%head => radhead(ii)%head
       do while (associated(radtail(ii)%head))
          radhead(ii)%head => radtail(ii)%head%llpoint
          if (radtail(ii)%head%use_corr_obs) deallocate(radtail(ii)%head%rsqrtinv, stat=istatus)
          if (istatus/=0) write(6,*)'DESTROYOBS:  deallocate error for rad rsqrtinv, istatus=',istatus
          deallocate(radtail(ii)%head%res,radtail(ii)%head%err2, &
                     radtail(ii)%head%raterr2,radtail(ii)%head%pred, &
                     radtail(ii)%head%dtb_dvar,&
                     radtail(ii)%head%ich, &
                     radtail(ii)%head%icx,stat=istatus)
          if (istatus/=0) write(6,*)'DESTROYOBS:  deallocate error for rad arrays, istatus=',istatus
          deallocate(radtail(ii)%head,stat=istatus)
          if (istatus/=0) write(6,*)'DESTROYOBS:  deallocate error for rad, istatus=',istatus
          radtail(ii)%head => radhead(ii)%head
       end do
    end do

    do ii=1,nobs_bins
       pcptail(ii)%head => pcphead(ii)%head
       do while (associated(pcptail(ii)%head))
          pcphead(ii)%head => pcptail(ii)%head%llpoint
          deallocate(pcptail(ii)%head%predp,pcptail(ii)%head%dpcp_dvar,stat=istatus)
          if (istatus/=0) write(6,*)'DESTROYOBS:  deallocate error for pcp arrays, istatus=',istatus
          deallocate(pcptail(ii)%head,stat=istatus)
          if (istatus/=0) write(6,*)'DESTROYOBS:  deallocate error for pcp, istatus=',istatus
          pcptail(ii)%head => pcphead(ii)%head
       end do
    end do

    do ii=1,nobs_bins
       tcptail(ii)%head => tcphead(ii)%head
       do while (associated(tcptail(ii)%head))
          tcphead(ii)%head => tcptail(ii)%head%llpoint
          deallocate(tcptail(ii)%head,stat=istatus)
          if (istatus/=0) write(6,*)'DESTROYOBS:  deallocate error for tcp, istatus=',istatus
          tcptail(ii)%head => tcphead(ii)%head
       end do
    end do

    do ii=1,nobs_bins
       lagtail(ii)%head => laghead(ii)%head
       do while (associated(lagtail(ii)%head))
          laghead(ii)%head => lagtail(ii)%head%llpoint
          deallocate(lagtail(ii)%head%speci,lagtail(ii)%head%specr,stat=istatus)
          if (istatus/=0) write(6,*)'DESTROYOBS:  deallocate error for lag arrays, istatus=',istatus
          deallocate(lagtail(ii)%head,stat=istatus)
          if (istatus/=0) write(6,*)'DESTROYOBS:  deallocate error for lag, istatus=',istatus
          lagtail(ii)%head => laghead(ii)%head
       end do
    end do

    do ii=1,nobs_bins
       colvktail(ii)%head => colvkhead(ii)%head
       do while (associated(colvktail(ii)%head))
          colvkhead(ii)%head => colvktail(ii)%head%llpoint
          deallocate(colvktail(ii)%head%res, colvktail(ii)%head%wij,&
                     colvktail(ii)%head%err2,colvktail(ii)%head%raterr2, &
                     colvktail(ii)%head%prs,colvktail(ii)%head%ipos, &
                     colvktail(ii)%head%ak, colvktail(ii)%head%ap, &
                     colvktail(ii)%head%wkk1,colvktail(ii)%head%wkk2, &
                     stat=istatus)
          if (istatus/=0) write(6,*)'DESTROYOBS:  deallocate error for co arrays, istatus=',istatus
          deallocate(colvktail(ii)%head,stat=istatus)
          if (istatus/=0) write(6,*)'DESTROYOBS:  deallocate error for co, istatus=',istatus
          colvktail(ii)%head => colvkhead(ii)%head
       end do
    end do


    if (allocated(obscounts)) deallocate(obscounts) 
    if (allocated(nobs_sub)) deallocate(nobs_sub) 

    return
  end subroutine destroyobs_
  
! ----------------------------------------------------------------------

  subroutine destroyobs_passive
!$$$  subprogram documentation block
!                .      .    .                                       .
! subprogram:    destroyobs_passive
!     prgmmr:    zhu            org: np23           date: 2010-05-12
!
! abstract:  deallocate arrays that hold observation information for
!            use in outer and inner loops
!
! program history log:
!   2010-05-12  zhu
!
!   input argument list:
!
!   output argument list:
!
! attributes:
!   language: f90
!   machine:  ibm rs/6000 sp
!
!$$$  end documentation block
    use gsi_4dvar, only: nobs_bins

    implicit none

    integer(i_kind) :: ii,istatus

    do ii=1,nobs_bins
       radtailm(ii)%head => radheadm(ii)%head
       do while (associated(radtailm(ii)%head))
          radheadm(ii)%head => radtailm(ii)%head%llpoint
          deallocate(radtailm(ii)%head%res,radtailm(ii)%head%err2, &
                     radtailm(ii)%head%raterr2,radtailm(ii)%head%pred, &
                     radtailm(ii)%head%ich,&
                     radtailm(ii)%head%icx,stat=istatus)
          if (istatus/=0) write(6,*)'DESTROYOBS_PASSIVE:  deallocate error for rad arrays, istatus=',istatus
          deallocate(radtailm(ii)%head,stat=istatus)
          if (istatus/=0) write(6,*)'DESTROYOBS_PASSIVE:  deallocate error for rad, istatus=',istatus
          radtailm(ii)%head => radheadm(ii)%head
       end do
    end do

    return
  end subroutine destroyobs_passive


  subroutine destroy_obsmod_vars
!$$$  subprogram documentation block
!                .      .    .                                       .
! subprogram:    destroyb_obsmod_vars
!     prgmmr:    derber            org: np23           date: 2003-09-25
!
! abstract:  deallocate arrays that hold observation information
!
! program history log:
!   2003-09-25  derber
!   2004-05-13  treadon, documentation
!   2014-10-06  carley - add obs_sub_comm
!
!   input argument list:
!
!   output argument list:
!
! attributes:
!   language: f90
!   machine:  ibm rs/6000 sp
!
!$$$  end documentation block
    implicit none

    deallocate(nsat1,mype_diaghdr,obs_sub_comm)
    return
  end subroutine destroy_obsmod_vars

  real(r_kind) function ran01dom()
!$$$  subprogram documentation block
!                .      .    .                                       .
! subprogram:    ran01dom    generate a random number with mean:0 variance:1
!   prgmmr: wu               org: np22                date: 2005-10-27
!
! abstract:  generate a random number with mean:0 variance:1
!
! program history log:
!   2005-10-27  wu
!
!   input argument list:
!
!   output argument list:
!
! attributes:
!   language: f90
!   machine:  ibm RS/6000 SP
!
!$$$  end documentation block

    use constants, only: five
    implicit none

    integer(i_kind):: j
    real(r_kind),dimension(10):: a

    call random_number(a)
    ran01dom=zero
    do j=1,10
       ran01dom=ran01dom+a(j)
    enddo
    ran01dom=(ran01dom-five)/0.912345_r_kind
    return
  end function ran01dom

  subroutine destroy_genstats_gps
!$$$  subprogram documentation block
!                .      .    .                                       .
! subprogram:    destroy_genstats_gps
!     prgmmr:    treadon     org: np20                date: 2005-12-21
!
! abstract:  deallocate arrays holding gps information
!
! program history log:
!   2005-12-21  treadon
!
!   input argument list:
!
!   output argument list:
!
! attributes:
!   language: f90
!   machine:  ibm rs/6000 sp
!
!$$$  end documentation block
    use gsi_4dvar, only: nobs_bins
    implicit none

    integer(i_kind):: istatus,ii

    do ii=1,nobs_bins
       gps_alltail(ii)%head => gps_allhead(ii)%head
       do while (associated(gps_alltail(ii)%head))
          gps_allhead(ii)%head => gps_alltail(ii)%head%llpoint
          deallocate(gps_alltail(ii)%head%rdiag)
          deallocate(gps_alltail(ii)%head,stat=istatus)
          if (istatus/=0) write(6,*)'DESTROY_GENSTATS_GPS: deallocate error for gps_all, istatus=',istatus
          gps_alltail(ii)%head => gps_allhead(ii)%head
       end do
    end do

    return
  end subroutine destroy_genstats_gps

! ----------------------------------------------------------------------
subroutine inquire_obsdiags(kiter)
!$$$  subprogram documentation block
!                .      .    .                                       .
! subprogram:    inquire_obsdiags
!   prgmmr:
!
! abstract:
!
! program history log:
!   2009-08-07  lueken - added  subprogram doc block
!
!   input argument list:
!    kiter
!
!   output argument list:
!
! attributes:
!   language: f90
!   machine:
!
!$$$ end documentation block

implicit none

integer(i_kind), intent(in   ) :: kiter

real(r_kind) :: sizei, sizer, sizel, sizep, ziter, zsize, ztot
integer(i_kind) :: ii,jj,iobsa(2),iobsb(2)

! Any better way to determine size or i_kind, r_kind, etc... ?
sizei=four
sizer=8.0_r_kind
sizel=one
sizep=four

iobsa(:)=0
do ii=1,size(obsdiags,2)
   do jj=1,size(obsdiags,1)
      obsptr => obsdiags(jj,ii)%head
      do while (associated(obsptr))
         iobsa(1)=iobsa(1)+1
         if (ANY(obsptr%muse(:))) iobsa(2)=iobsa(2)+1
         obsptr => obsptr%next
      enddo
   enddo
enddo

call mpi_reduce(iobsa,iobsb,2,mpi_itype,mpi_max,0,mpi_comm_world,ierror)

if (mype==0) then
   ziter=real(kiter,r_kind)
   zsize = sizer*(three*ziter+two) + sizei + sizel*(ziter+one) + sizep*five
   ztot=real(iobsb(1),r_kind)*zsize
   ztot=ztot/(1024.0_r_kind*1024.0_r_kind)
 
   write(6,*)'obsdiags: Bytes per element=',NINT(zsize)
   write(6,*)'obsdiags: length total, used=',iobsb(1),iobsb(2)
   write(6,'(A,F8.1,A)')'obsdiags: Estimated memory usage= ',ztot,' Mb'
endif

end subroutine inquire_obsdiags
! ----------------------------------------------------------------------
function dfile_format(dfile) result(dform)
!$$$  subprogram documentation block
!                .      .    .                                       .
! subprogram:    function dfile_format
!   prgmmr:      j guo <jguo@nasa.gov>
!      org:      NASA/GSFC, Global Modeling and Assimilation Office, 610.1
!     date:      2013-02-04
!
! abstract: - check filename suffix to guess its format
!
! program history log:
!   2013-02-04  j guo   - added this document block
!
!   input argument list: see Fortran 90 style document below
!
!   output argument list: see Fortran 90 style document below
!
! attributes:
!   language: Fortran 90 and/or above
!   machine:
!
!$$$  end subprogram documentation block

! function interface:

  implicit none

  character(len=len('unknown')):: dform ! a 2-4 byte code for a format guess,
  ! from a list of filename suffixes, 'bufr', 'text' (also for 'txt',
  ! 'tcvitle', or 'vitl'), 'nc', or return a default value 'unknown'.  One
  ! can extend the list to other suffixes, such as 'hdf', 'hdf4', 'hdf5',
  ! etc., if they are needed in the future.
  character(len=*),intent(in):: dfile  ! a given filename

!~~~~~~~~~~~~~~~~~~~~~~~~~~~~~~~~~~~~~~~~~~~~~~~~~~~~~~~~~~~~~~~~~~~~~~~
  character(len=*),parameter :: myname_=myname//'::dfile_format'
  integer(i_kind):: i,l

  dform='unknown'
  l=len_trim(dfile)

  i=max(0,l-6)+1      ! 6 byte code?
  select case(dfile(i:l))
  case ('tcvitl')
    dform='text'
  end select
  if(dform/='unknown') return

  i=max(0,l-4)+1! 4 byte code?
  select case(dfile(i:l))
  case ('bufr')
    dform='bufr'
  case ('text','vitl')
    dform='text'
  end select
  if(dform/='unknown') return

  i=max(0,l-3)+1   ! 3 byte code?
  select case(dfile(i:l))
  case ('txt')    ! a short
    dform='text'
  end select
  if(dform/='unknown') return

  i=max(0,l-2)+1    ! 2 byte code?
  select case(dfile(i:l))
  case ('nc')
    dform='nc'
  end select

return
end function dfile_format

subroutine init_instr_table_ (nhr_assim,nall,iamroot,rcname)
!$$$  subprogram documentation block
!                .      .    .                                       .
! subprogram:   function dfile_format
!   prgmmr:     todling
!      org:     NASA/GSFC, Global Modeling and Assimilation Office, 610.1
!     date:     2013-02-04
!
! abstract: - read instrument table from file
!
! program history log:
!   2013-09-27  todling  - initial code
!   2014-11-13  pondeca  - put back ndat_times=1 exception for twodvar_regional
!
!   input argument list: see Fortran 90 style document below
!
!   output argument list: see Fortran 90 style document below
!
! attributes:
!   language: Fortran 90 and/or above
!   machine:
!
!$$$  end subprogram documentation block
use file_utility, only : get_lun
use mpeu_util, only: gettablesize
use mpeu_util, only: gettable
use mpeu_util, only: getindex
use gridmod, only: twodvar_regional
implicit none

integer(i_kind),intent(in)  :: nhr_assim       ! number of assimilation hours
integer(i_kind),intent(out) :: nall            ! number of data_type*assim_intervals
logical,optional,intent(in) :: iamroot         ! optional root processor id
character(len=*),optional,intent(in) :: rcname ! optional input filename

character(len=*),parameter::myname_=myname//'*init_instr_table_'
character(len=*),parameter:: tbname='OBS_INPUT::'
integer(i_kind) luin,ii,ntot,nrows
character(len=256),allocatable,dimension(:):: utable
logical iamroot_

nall=0
if(obs_instr_initialized_) return

iamroot_=mype==0
if(present(iamroot)) iamroot_=iamroot 

! load file
if (present(rcname)) then
   luin=get_lun()
   open(luin,file=trim(rcname),form='formatted')
else
   luin=5
endif

! Scan file for desired table first
! and get size of table
call gettablesize(tbname,luin,ntot,nrows)
if(nrows==0) then
   if(luin/=5) close(luin)
   return
endif

! Get contents of table
allocate(utable(nrows))
call gettable(tbname,luin,ntot,nrows,utable)

! release file unit
if(luin/=5) close(luin)

! Because obs come in 6-hour batches
ndat_times=max(1,nhr_assim/6)
if(twodvar_regional)ndat_times = 1
ndat_types=nrows
nall=ndat_times*ndat_types

! allocate space for entries from table
allocate(dfile(nall),dtype(nall),dplat(nall),&
         dsis(nall),dval(nall),dthin(nall),dsfcalc(nall),&
         time_window(nall),obsfile_all(nall))

! things not in table, but dependent on nrows ... move somewhere else !_RTodling
! reality is that these things are not a function of nrows
allocate(ditype(nall),ipoint(nall))

! Retrieve each token of interest from table and define
! variables participating in state vector
dval_use = .false. 
do ii=1,nrows
   read(utable(ii),*) dfile(ii),& ! local file name from which to read observatinal data
                      dtype(ii),& ! character string identifying type of observatio
                      dplat(ii),& ! currently contains satellite id (no meaning for non-sat data)
                      dsis(ii), & ! sensor/instrument/satellite identifier for info files
                      dval(ii), & ! 
                      dthin(ii),& ! thinning flag (1=thinning on; otherwise off)
                      dsfcalc(ii) ! use orig bilinear FOV surface calculation (routine deter_sfc)

   ! The following is to sort out some historical naming conventions
   select case (dsis(ii)(1:4))
      case ('airs')
         dsis(ii)='airs_aqua'
      case ('iasi')
         if (index(dsis(ii),'metop-a') /= 0) dsis(ii)='iasi_metop-a'
         if (index(dsis(ii),'metop-b') /= 0) dsis(ii)='iasi_metop-b'
         if (index(dsis(ii),'metop-c') /= 0) dsis(ii)='iasi_metop-c'
   end select

   if(trim(dplat(ii))=='null') dplat(ii)=' '
   if(dval(ii) > 0.0) dval_use = .true.
   ditype(ii)= ' '                    ! character string identifying group type of ob (see read_obs)
   ipoint(ii)= 0                      ! default pointer (values set in gsisub) _RT: This is never needed
   time_window(ii) = time_window_max  ! default to maximum time window
   write(obsfile_all(ii),'(a,i4.4)') 'obs_input.', ii      ! name of scratch file to hold obs data
   
enddo

deallocate(utable)

obs_instr_initialized_=.true.

end subroutine init_instr_table_

subroutine final_instr_table_

! clean up things initialized in init_instr_table_

if(.not.obs_instr_initialized_) return

deallocate(ditype,ipoint)

deallocate(dfile,dtype,dplat,&
           dsis,dval,dthin,dsfcalc,&
           time_window,obsfile_all)

obs_instr_initialized_ = .false.

end subroutine final_instr_table_

end module obsmod<|MERGE_RESOLUTION|>--- conflicted
+++ resolved
@@ -101,12 +101,9 @@
 !   2014-12-03  derber  - ensure obsdiag used for 4dvar and non-pcgsoi
 !                         minimizations
 !   2015-07-10  pondeca  - add could ceiling height (cldch)
-<<<<<<< HEAD
-!   2016-07-19  kbathmann - add correlated obs variables to rad_ob_type
-=======
 !   2016-05-18  collard  - Added code to allow for historical naming conventions
 !                          for satellite instruments
->>>>>>> 40baa056
+!   2016-07-19  kbathmann - add correlated obs variables to rad_ob_type
 ! 
 ! Subroutines Included:
 !   sub init_obsmod_dflts   - initialize obs related variables to default values
