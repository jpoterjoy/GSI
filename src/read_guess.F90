subroutine read_guess(iyear,month,idd,mype)
!$$$  subprogram documentation block
!                .      .    .                                       .
! subprogram:    read_guess          read/compute various guess fields
!   prgmmr: parrish          org: np22                date: 1994-02-11
!
! abstract:  This routine performs various functions, all related in one
!            way or the other to the model guess.  Note that this routine
!            is for the global mode of the gsi.  Separate read_guess type
!            routines exist for the regional gsi.
!
!            Functions performed in this routine include the following
!              a) read atmospheric guess bias correction fields (optional)
!              b) read atmospheric guess fields (optionally update with bias correction)
!              c) read surface guess fields
!              d) compute average ozone at each level                           
!
!
! program history log:
!   1994-02-11  parrish
!   1998-04-03  weiyu yang
!   1999-08-24  derber, j., treadon, r., yang, w., first frozen mpp version
!   2004-06-16  treadon - update documentation
!   2004-08-02  treadon - add only to module use, add intent in/out
!   2004-12-15  treadon - remove variable mype from call load_geop_hgt
!   2005-01-27  treadon - replace inguesfc with rdgesfc
!   2005-02-23  wu - setup for qoption=2 and output stats of RH
!   2005-03-07  dee - support gmao model interface
!   2005-03-30  treadon - reformat code (cosmetic changes only)
!   2005-05-27  parrish - add call get_derivatives
!   2005-06-27  guo     - support of GMAO gridded fields
!   2005-07-28  guo     - added sfc component for GMAO grided fields
!   2005-09-29  kleist  - get derivatives of surface terrain for Jc term
!   2005-11-21  kleist  - expand calls to new genqsat and calctends
!   2005-11-21  derber  - modify qoption =1 to work consistently with =2
!   2005-11-29  derber - remove external iteration dependent calculations
!   2005-11-29  derber - add ozmz calculation                             
!   2005-12-09  guo     - remove GMAO derivative computation code.  Use
!                         unified NCEP compact_diff procedures.
!   2006-01-10  treadon - consolidate all read*guess calls into this routine
!   2006-02-02  treadon - load 3d pressure guess pressure and geopotential 
!                         height grids
!   2006-02-03  derber  - modify to increase reproducibility (ozmz)
!   2006-03-13  treadon - increase filename to 24 characters
!   2006-04-14  treadon - replace call read_gfsatm for bias with read_bias
!   2006-06-08  zhang,b - change "biascor>0" to "biascor>=0" for debug purpose
!   2006-07-28  derber  - include sensible temperature
!   2006-07-31  kleist  - use ges_ps instead of lnps
!   2006-09-28  treadon - add sfc_rough and load_fact10
!   2006-12-04  todling - merged NCEP & GMAO bias correction schemes
!   2007-03-15  todling - merged in da Silva/Cruz ESMF changes
!   2007-05-30  h.liu   - remove ozmz
!   2008-12-06  todling - some clean; generalized update biasa
!   2009-01-28  todling - remove original GMAO interface
!   2010-03-06  parrish - add option to read ozone from gfs
!   2010-03-15  parrish - add flag regional_ozone to turn on ozone in regional analysis
!   2010-03-31  treadon - replace read_gfsatm with read_gfs
!   2010-05-19  todling - pass year and month for read_gsf_chem; read_guess should never
!   2010-09-17  pagowski - add cmaq
!                         depend on obsmod - that's why idate not passed via common block
!   2010-10-18  hcHuang - add flag use_gfs_nemsio and link to read_nems and read_nems_chem
!   2010-10-21  r. yang - pass dd for read_gsf_chem
!   2012-02-21  wu      - remove regional_ozone--causes conflict with using gfs ozone
!
!   input argument list:
!     mype     - mpi task id
!
!   output argument list:
!
! attributes:
!   language: f90
!   machine:  ibm RS/6000 SP
!
!$$$

  use kinds, only: r_kind,i_kind
  use jfunc, only: biascor,bcoption
  use guess_grids, only:  nfldsig,ges_tv,ges_q,ges_tsen,load_prsges,load_geop_hgt
  use m_gsiBiases,only : correct_bias,nbc
  use m_gsiBiases,only : bias_q,bias_tv,bias_cwmr,bias_oz,bias_ps,&
       bias_vor,bias_div,bias_tskin,bias_u,bias_v
  use gsi_io, only: read_bias
  use gridmod, only: lat2,lon2
  use gridmod, only: nsig
  use gridmod, only: wrf_mass_regional,wrf_nmm_regional,cmaq_regional,&
       twodvar_regional,netcdf,regional,nems_nmmb_regional,use_gfs_ozone
  use gridmod, only: use_gfs_nemsio

  use constants, only: zero,one,fv
  use ncepgfs_io, only: read_gfs,read_gfs_chem
  use ncepnems_io, only: read_nems,read_nems_chem

  implicit none

! Declare passed variables
  integer(i_kind),intent(in   ) :: iyear
  integer(i_kind),intent(in   ) :: month
  integer(i_kind),intent(in   ) :: idd
  integer(i_kind),intent(in   ) :: mype

! Declare local variables
  character(24) filename
  integer(i_kind) i,j,k,it,iret_bias

  real(r_kind),dimension(lat2,lon2):: work

!-----------------------------------------------------------------------------------
! Certain functions are only done once --> on the first outer iteration. 
! One-time functions include
!    a) read atmospheric guess fields (optionally add bias correction)
!    b) read surface guess fields
!

!    Handle regional interfaces
     if (regional)then
        if (wrf_nmm_regional) then
           if(netcdf) then
              call read_wrf_nmm_netcdf_guess(mype)
           else
              call read_wrf_nmm_binary_guess(mype)
           end if
        else if (wrf_mass_regional) then
           if(netcdf) then
              call read_wrf_mass_netcdf_guess(mype)
           else
              call read_wrf_mass_binary_guess(mype)
           end if
        else if(twodvar_regional) then
           call read_2d_guess(mype)
        else if (nems_nmmb_regional) then
           call read_nems_nmmb_guess(mype)
        else if (cmaq_regional) then
           call read_cmaq_guess(mype)
        end if
     

!    Otherwise, handle global interface (ie, NCEP GFS)
     else

!       If requested, read bias correction fields
        iret_bias=0
        if (biascor >= zero) then
           filename='biascor_in'
           call read_bias(filename,mype,nbc,work,bias_ps,bias_tskin,&
                bias_vor,bias_div,bias_u,bias_v,bias_tv,bias_q,&
                bias_cwmr,bias_oz,iret_bias)
        endif
        
!       Read atmospheric fields
#ifndef HAVE_ESMF
        if ( use_gfs_nemsio ) then
!!           WRITE(6,*)'WARNING :: you elect to read first guess field in NEMSIO format'
           call read_nems(mype)
           call read_nems_chem(iyear,month,idd)
        else
           call read_gfs(mype)
           call read_gfs_chem(iyear,month,idd)
        end if
#endif

!    End of non-GMAO global interfaces
     endif
        
! If doing SBC, apply bias correction ...

  if(biascor>=zero .and. iret_bias==0 .and. bcoption==1 ) call correct_bias()

! Get sensible temperature (after bias correction's been applied)

  do it=1,nfldsig
      do k=1,nsig
         do j=1,lon2
            do i=1,lat2
               ges_tsen(i,j,k,it)= ges_tv(i,j,k,it)/(one+fv*max(zero,ges_q(i,j,k,it)))
            end do
         end do
      end do
  end do

! Load 3d subdomain pressure arrays from the guess fields
  call load_prsges

! Compute 3d subdomain geopotential heights from the guess fields
  call load_geop_hgt

!  If this is a regional run and ozone is desired from the gfs model, bring it in here:
<<<<<<< HEAD
  if(regional.and.use_gfs_ozone.and.regional_ozone) call read_gfs_ozone_for_regional
=======
  if(regional.and.use_gfs_ozone.and..not.use_gfs_stratosphere) &
              call read_gfs_ozone_for_regional
>>>>>>> f375e116
  
  return
end subroutine read_guess<|MERGE_RESOLUTION|>--- conflicted
+++ resolved
@@ -85,6 +85,7 @@
   use gridmod, only: wrf_mass_regional,wrf_nmm_regional,cmaq_regional,&
        twodvar_regional,netcdf,regional,nems_nmmb_regional,use_gfs_ozone
   use gridmod, only: use_gfs_nemsio
+  use gfs_stratosphere, only: use_gfs_stratosphere
 
   use constants, only: zero,one,fv
   use ncepgfs_io, only: read_gfs,read_gfs_chem
@@ -184,12 +185,8 @@
   call load_geop_hgt
 
 !  If this is a regional run and ozone is desired from the gfs model, bring it in here:
-<<<<<<< HEAD
-  if(regional.and.use_gfs_ozone.and.regional_ozone) call read_gfs_ozone_for_regional
-=======
   if(regional.and.use_gfs_ozone.and..not.use_gfs_stratosphere) &
               call read_gfs_ozone_for_regional
->>>>>>> f375e116
   
   return
 end subroutine read_guess