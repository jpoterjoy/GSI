subroutine read_guess(iyear,month,idd,mype)
!$$$  subprogram documentation block
!                .      .    .                                       .
! subprogram:    read_guess          read/compute various guess fields
!   prgmmr: parrish          org: np22                date: 1994-02-11
!
! abstract:  This routine performs various functions, all related in one
!            way or the other to the model guess.  Note that this routine
!            is for the global mode of the gsi.  Separate read_guess type
!            routines exist for the regional gsi.
!
!            Functions performed in this routine include the following
!              a) read atmospheric guess bias correction fields (optional)
!              b) read atmospheric guess fields (optionally update with bias correction)
!              c) read surface guess fields
!              d) compute average ozone at each level                           
!
!
! program history log:
!   1994-02-11  parrish
!   1998-04-03  weiyu yang
!   1999-08-24  derber, j., treadon, r., yang, w., first frozen mpp version
!   2004-06-16  treadon - update documentation
!   2004-08-02  treadon - add only to module use, add intent in/out
!   2004-12-15  treadon - remove variable mype from call load_geop_hgt
!   2005-01-27  treadon - replace inguesfc with rdgesfc
!   2005-02-23  wu - setup for qoption=2 and output stats of RH
!   2005-03-07  dee - support gmao model interface
!   2005-03-30  treadon - reformat code (cosmetic changes only)
!   2005-05-27  parrish - add call get_derivatives
!   2005-06-27  guo     - support of GMAO gridded fields
!   2005-07-28  guo     - added sfc component for GMAO grided fields
!   2005-09-29  kleist  - get derivatives of surface terrain for Jc term
!   2005-11-21  kleist  - expand calls to new genqsat and calctends
!   2005-11-21  derber  - modify qoption =1 to work consistently with =2
!   2005-11-29  derber - remove external iteration dependent calculations
!   2005-11-29  derber - add ozmz calculation                             
!   2005-12-09  guo     - remove GMAO derivative computation code.  Use
!                         unified NCEP compact_diff procedures.
!   2006-01-10  treadon - consolidate all read*guess calls into this routine
!   2006-02-02  treadon - load 3d pressure guess pressure and geopotential 
!                         height grids
!   2006-02-03  derber  - modify to increase reproducibility (ozmz)
!   2006-03-13  treadon - increase filename to 24 characters
!   2006-04-14  treadon - replace call read_gfsatm for bias with read_bias
!   2006-06-08  zhang,b - change "biascor>0" to "biascor>=0" for debug purpose
!   2006-07-28  derber  - include sensible temperature
!   2006-07-31  kleist  - use ges_ps instead of lnps
!   2006-09-28  treadon - add sfc_rough and load_fact10
!   2006-12-04  todling - merged NCEP & GMAO bias correction schemes
!   2007-03-15  todling - merged in da Silva/Cruz ESMF changes
!   2007-05-30  h.liu   - remove ozmz
!   2008-12-06  todling - some clean; generalized update biasa
!   2009-01-28  todling - remove original GMAO interface
!   2010-03-06  parrish - add option to read ozone from gfs
!   2010-03-15  parrish - add flag regional_ozone to turn on ozone in regional analysis
!   2010-03-31  treadon - replace read_gfsatm with read_gfs
!   2010-05-19  todling - pass year and month for read_gsf_chem; read_guess should never
!   2010-09-17  pagowski - add cmaq
!                         depend on obsmod - that's why idate not passed via common block
!   2010-10-18  hcHuang - add flag use_gfs_nemsio and link to read_nems and read_nems_chem
!   2010-10-21  r. yang - pass dd for read_gsf_chem
!   2012-02-21  wu      - remove regional_ozone--causes conflict with using gfs ozone
<<<<<<< HEAD
!   2013-10-30  jung    - changed zero to qmin in sensible temp calc and re-compute sensible
!                         temperature after clipping supersaturation
=======
!   2012-12-21  s.liu   - add option to use reflectivity
>>>>>>> 1f4f4a56
!
!   input argument list:
!     mype     - mpi task id
!
!   output argument list:
!
! attributes:
!   language: f90
!   machine:  ibm RS/6000 SP
!
!$$$

  use kinds, only: r_kind,i_kind
  use jfunc, only: biascor,bcoption,clip_supersaturation
  use guess_grids, only:  nfldsig,ges_tv,ges_q,ges_tsen,ges_prsl,load_prsges,load_geop_hgt
  use m_gsiBiases,only : correct_bias,nbc
  use m_gsiBiases,only : bias_q,bias_tv,bias_cwmr,bias_oz,bias_ps,&
       bias_vor,bias_div,bias_tskin,bias_u,bias_v
  use gsi_io, only: read_bias
  use gridmod, only: lat2,lon2
  use gridmod, only: nsig
  use gridmod, only: wrf_mass_regional,wrf_nmm_regional,cmaq_regional,use_reflectivity,&
       twodvar_regional,netcdf,regional,nems_nmmb_regional,use_gfs_ozone
  use gridmod, only: use_gfs_nemsio
  use gfs_stratosphere, only: use_gfs_stratosphere

  use constants, only: zero,one,fv,qmin
  use ncepgfs_io, only: read_gfs,read_gfs_chem
  use ncepnems_io, only: read_nems,read_nems_chem

  implicit none

! Declare passed variables
  integer(i_kind),intent(in   ) :: iyear
  integer(i_kind),intent(in   ) :: month
  integer(i_kind),intent(in   ) :: idd
  integer(i_kind),intent(in   ) :: mype

! Declare local variables
  character(24) filename
  logical :: ice
  integer(i_kind) i,j,k,it,iret_bias
  integer(i_kind) :: iderivative

  real(r_kind) :: satval
  real(r_kind),dimension(lat2,lon2,nsig) :: satq
  real(r_kind),dimension(lat2,lon2):: work

!-----------------------------------------------------------------------------------
! Certain functions are only done once --> on the first outer iteration. 
! One-time functions include
!    a) read atmospheric guess fields (optionally add bias correction)
!    b) read surface guess fields
!

!    Handle regional interfaces
     if (regional)then
        if (wrf_nmm_regional) then
           if(netcdf) then
              call read_wrf_nmm_netcdf_guess(mype)
           else
              call read_wrf_nmm_binary_guess(mype)
           end if
        else if (wrf_mass_regional) then
           if(netcdf) then
              call read_wrf_mass_netcdf_guess(mype)
           else
              call read_wrf_mass_binary_guess(mype)
           end if
        else if(twodvar_regional) then
           call read_2d_guess(mype)
        else if (nems_nmmb_regional) then
           call read_nems_nmmb_guess(mype)
!          if(use_reflectivity) then
!          if(mype==0)write(6,*)'sliu in read_guess to read reflectivity',use_reflectivity
!          call read_nems_nmmb_guess_ref(mype)
!          end if
        else if (cmaq_regional) then
           call read_cmaq_guess(mype)
        end if
     

!    Otherwise, handle global interface (ie, NCEP GFS)
     else

!       If requested, read bias correction fields
        iret_bias=0
        if (biascor >= zero) then
           filename='biascor_in'
           call read_bias(filename,mype,nbc,work,bias_ps,bias_tskin,&
                bias_vor,bias_div,bias_u,bias_v,bias_tv,bias_q,&
                bias_cwmr,bias_oz,iret_bias)
        endif
        
!       Read atmospheric fields
#ifndef HAVE_ESMF
        if ( use_gfs_nemsio ) then
!!           WRITE(6,*)'WARNING :: you elect to read first guess field in NEMSIO format'
           call read_nems(mype)
           call read_nems_chem(iyear,month,idd)
        else
           call read_gfs(mype)
           call read_gfs_chem(iyear,month,idd)
        end if
#endif

!    End of non-GMAO global interfaces
     endif
        
! If doing SBC, apply bias correction ...

  if(biascor>=zero .and. iret_bias==0 .and. bcoption==1 ) call correct_bias()

! Get sensible temperature (after bias correction's been applied)

  do it=1,nfldsig
      do k=1,nsig
         do j=1,lon2
            do i=1,lat2
               ges_tsen(i,j,k,it)= ges_tv(i,j,k,it)/(one+fv*max(qmin,ges_q(i,j,k,it)))
            end do
         end do
      end do
  end do

! Load 3d subdomain pressure arrays from the guess fields
  call load_prsges

! recompute sensible temperature to remove supersaturation
  if ( clip_supersaturation ) then
    call tpause(mype,'pvoz')
    ice = .true.
    iderivative = 0
    do it=1,nfldsig
      call genqsat(satq,ges_tsen(1,1,1,it),ges_prsl(1,1,1,it),lat2,lon2, &
                 nsig,ice,iderivative)
      do k=1,nsig
         do j=1,lon2
            do i=1,lat2
               satval = min(ges_q(i,j,k,it),satq(i,j,k))
               satval = max(qmin,satval)
               ges_q(i,j,k,it) = satval
               ges_tsen(i,j,k,it)= ges_tv(i,j,k,it)/(one+fv*ges_q(i,j,k,it))
            end do
         end do
      end do
    end do
  endif   ! clip_supersaturation


! Compute 3d subdomain geopotential heights from the guess fields
  call load_geop_hgt

!  If this is a regional run and ozone is desired from the gfs model, bring it in here:
  if(regional.and.use_gfs_ozone.and..not.use_gfs_stratosphere) &
              call read_gfs_ozone_for_regional
  
  return
end subroutine read_guess<|MERGE_RESOLUTION|>--- conflicted
+++ resolved
@@ -61,12 +61,9 @@
 !   2010-10-18  hcHuang - add flag use_gfs_nemsio and link to read_nems and read_nems_chem
 !   2010-10-21  r. yang - pass dd for read_gsf_chem
 !   2012-02-21  wu      - remove regional_ozone--causes conflict with using gfs ozone
-<<<<<<< HEAD
+!   2012-12-21  s.liu   - add option to use reflectivity
 !   2013-10-30  jung    - changed zero to qmin in sensible temp calc and re-compute sensible
 !                         temperature after clipping supersaturation
-=======
-!   2012-12-21  s.liu   - add option to use reflectivity
->>>>>>> 1f4f4a56
 !
 !   input argument list:
 !     mype     - mpi task id
