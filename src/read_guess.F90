--- conflicted
+++ resolved
@@ -185,11 +185,7 @@
   call load_geop_hgt
 
 !  If this is a regional run and ozone is desired from the gfs model, bring it in here:
-<<<<<<< HEAD
-  if(regional.and.use_gfs_ozone.and.regional_ozone.and..not.use_gfs_stratosphere) &
-=======
   if(regional.and.use_gfs_ozone.and..not.use_gfs_stratosphere) &
->>>>>>> c658c886
               call read_gfs_ozone_for_regional
   
   return
