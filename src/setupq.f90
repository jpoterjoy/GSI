--- conflicted
+++ resolved
@@ -73,10 +73,7 @@
 !                           to calculate O-B for the surface moisture observations
 !   2014-04-04  todling - revist q2m implementation (slightly)
 !   2014-12-30  derber - Modify for possibility of not using obsdiag
-<<<<<<< HEAD
-=======
 !   2014-11-30  Hu      - more option on use 2-m Q as background
->>>>>>> d52629c4
 !
 !   input argument list:
 !     lunin    - unit from which to read observations
