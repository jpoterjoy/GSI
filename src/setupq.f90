subroutine setupq(lunin,mype,bwork,awork,nele,nobs,is,conv_diagsave)
!$$$  subprogram documentation block
!                .      .    .                                       .
! subprogram:    setupq      compute rhs of oi for moisture observations
!   prgmmr: parrish          org: np22                date: 1990-10-06
!
! abstract:  For moisture observations, this routine
!              a) reads obs assigned to given mpi task (geographic region),
!              b) simulates obs from guess,
!              c) apply some quality control to obs,
!              d) load weight and innovation arrays used in minimization
!              e) collects statistics for runtime diagnostic output
!              f) writes additional diagnostic information to output file
!
! program history log:
!   1990-10-06  parrish
!   1998-04-10  weiyu yang
!   1999-03-01  wu - ozone processing moved into setuprhs from setupoz
!   1999-08-24  derber, j., treadon, r., yang, w., first frozen mpp version
!   2004-06-17  treadon - update documentation
!   2004-08-02  treadon - add only to module use, add intent in/out
!   2004-10-06  parrish - increase size of qwork array for nonlinear qc
!   2004-11-22  derber - remove weight, add logical for boundary point
!   2004-12-22  treadon - move logical conv_diagsave from obsmod to argument list
!   2005-03-02  dee - remove garbage from diagnostic file
!   2005-03-09  parrish - nonlinear qc change to account for inflated obs error
!   2005-05-27  derber - level output change
!   2005-07-27  derber  - add print of monitoring and reject data
!   2005-09-28  derber  - combine with prep,spr,remove tran and clean up
!   2005-10-06  treadon - lower huge_error to prevent overflow 
!   2005-10-14  derber  - input grid location and fix regional lat/lon
!   2005-10-21  su  - modify variational qc and diagonose output
!   2005-11-03  treadon - correct error in ilone,ilate data array indices
!   2005-11-21  kleist - change to call to genqsat
!   2005-11-21  derber - correct error in use of qsges
!   2005-11-22  wu     - add option to perturb conventional obs
!   2005-11-29  derber - remove psfcg and use ges_lnps instead
!   2006-01-31  todling - storing wgt/wgtlim in diag file instead of wgt only
!   2006-02-02  treadon - rename lnprsl as ges_lnprsl
!   2006-02-03  derber  - fix bug in counting rlow and rhgh
!   2006-02-24  derber  - modify to take advantage of convinfo module
!   2006-03-21  treadon - modify optional perturbation to observation
!   2006-04-03  derber  - eliminate unused arrays
!   2006-05-30  su,derber,treadon - modify diagnostic output
!   2006-06-06  su - move to wgtlim to constants module
!   2006-07-28  derber  - modify to use new inner loop obs data structure
!                       - modify handling of multiple data at same location
!   2006-07-31  kleist - use ges_ps instead of ln(ps)
!   2006-08-28      su - fix a bug in variational qc
!   2007-03-09      su - modify obs perturbation
!   2007-03-19  tremolet - binning of observations
!   2007-06-05  tremolet - add observation diagnostics structure
!   2007-08-28      su - modify gross check error  
!   2008-03-24      wu - oberror tuning and perturb obs
!   2008-05-23  safford - rm unused vars and uses
!   2008-12-03  todling - changed handle of tail%time
!   2009-02-06  pondeca - for each observation site, add the following to the
!                         diagnostic file: local terrain height, dominate surface
!                         type, station provider name, and station subprovider name
!   2009-08-19  guo     - changed for multi-pass setup with dtime_check().
!   2011-05-06  Su      - modify the observation gross check error
!   2011-08-09  pondeca - correct bug in qcgross use
!   2011-12-14  wu      - add code for rawinsonde level enhancement ( ext_sonde )
!   2011-10-14  Hu      - add code for adjusting surface moisture observation error
!   2011-10-14  Hu      - add code for producing pseudo-obs in PBL 
!                                       layer based on surface obs Q
!   2013-01-26  parrish - change grdcrd to grdcrd1, tintrp2a to tintrp2a1, tintrp2a11,
!                                           tintrp3 to tintrp31 (so debug compile works on WCOSS)
!   2013-05-24  wu      - move rawinsonde level enhancement ( ext_sonde ) to read_prepbufr
!   2013-10-19  todling - metguess now holds background
!   2014-01-28  todling - write sensitivity slot indicator (ioff) to header of diagfile
!   2014-03-24  Hu      - Use 2/3 of 2m Q and 1/3 of 1st level Q as background
!                           to calculate O-B for the surface moisture observations
!   2014-04-04  todling - revist q2m implementation (slightly)
<<<<<<< HEAD
!   2014-04-12       su - add non linear qc from Purser's scheme
=======
!   2014-12-30  derber - Modify for possibility of not using obsdiag
!   2014-11-30  Hu      - more option on use 2-m Q as background
>>>>>>> 9f68332d
!
!   input argument list:
!     lunin    - unit from which to read observations
!     mype     - mpi task id
!     nele     - number of data elements per observation
!     nobs     - number of observations
!
!   output argument list:
!     bwork    - array containing information about obs-ges statistics
!     awork    - array containing information for data counts and gross checks
!
! attributes:
!   language: f90
!   machine:  ibm RS/6000 SP
!
!$$$
  use mpeu_util, only: die,perr
  use kinds, only: r_kind,r_single,r_double,i_kind

  use obsmod, only: qtail,qhead,rmiss_single,perturb_obs,oberror_tune,&
       i_q_ob_type,obsdiags,lobsdiagsave,nobskeep,lobsdiag_allocated,&
       time_offset
  use obsmod, only: q_ob_type
  use obsmod, only: obs_diag,luse_obsdiag
  use gsi_4dvar, only: nobs_bins,hr_obsbin
  use oneobmod, only: oneobtest,maginnov,magoberr
  use guess_grids, only: ges_lnprsl,hrdifsig,nfldsig,ges_tsen,ges_prsl,pbl_height
  use gridmod, only: lat2,lon2,nsig,get_ijk,twodvar_regional
  use constants, only: zero,one,r1000,r10,r100
  use constants, only: huge_single,wgtlim,three
  use constants, only: tiny_r_kind,five,half,two,huge_r_kind,cg_term,r0_01
  use qcmod, only: npres_print,ptopq,pbotq,dfact,dfact1
  use jfunc, only: jiter,last,jiterstart,miter
  use convinfo, only: nconvtype,cermin,cermax,cgross,cvar_b,cvar_pg,ictype
  use convinfo, only: icsubtype
  use converr_q, only: ptabl_q 
  use m_dtime, only: dtime_setup, dtime_check, dtime_show
  use rapidrefresh_cldsurf_mod, only: l_sfcobserror_ramp_q
  use rapidrefresh_cldsurf_mod, only: l_pbl_pseudo_surfobsq,pblh_ration,pps_press_incr, &
                                      i_use_2mq4b
  use gsi_bundlemod, only : gsi_bundlegetpointer
  use gsi_metguess_mod, only : gsi_metguess_get,gsi_metguess_bundle

  implicit none

! Declare passed variables
  logical                                          ,intent(in   ) :: conv_diagsave
  integer(i_kind)                                  ,intent(in   ) :: lunin,mype,nele,nobs
  real(r_kind),dimension(100+7*nsig)               ,intent(inout) :: awork
  real(r_kind),dimension(npres_print,nconvtype,5,3),intent(inout) :: bwork
  integer(i_kind)                                  ,intent(in   ) :: is	! ndat index

! Declare local parameters
  real(r_kind),parameter:: small1=0.0001_r_kind
  real(r_kind),parameter:: small2=0.0002_r_kind
  real(r_kind),parameter:: r0_7=0.7_r_kind
  real(r_kind),parameter:: r8=8.0_r_kind
  real(r_kind),parameter:: r0_001 = 0.001_r_kind
  real(r_kind),parameter:: r1e16=1.e16_r_kind
  character(len=*),parameter:: myname='setupq'

! Declare external calls for code analysis
  external:: tintrp2a1,tintrp2a11
  external:: tintrp31
  external:: grdcrd1
  external:: genqsat
  external:: stop2

! Declare local variables  
  
  real(r_double) rstation_id
  real(r_kind) qob,qges,qsges,q2mges
  real(r_kind) ratio_errors,dlat,dlon,dtime,dpres,rmaxerr,error
  real(r_kind) rsig,dprpx,rlow,rhgh,presq,tfact,ramp
  real(r_kind) psges,sfcchk,ddiff,errorx
  real(r_kind) cg_q,wgross,wnotgross,wgt,arg,exp_arg,term,rat_err2,qcgross
  real(r_kind) grsmlt,ratio,val2,obserror
  real(r_kind) obserrlm,residual,ressw2,scale,ress,huge_error,var_jb
  real(r_kind) val,valqc,rwgt,prest
  real(r_kind) errinv_input,errinv_adjst,errinv_final
  real(r_kind) err_input,err_adjst,err_final
  real(r_kind),dimension(nele,nobs):: data
  real(r_kind),dimension(nobs):: dup
  real(r_kind),dimension(lat2,lon2,nsig,nfldsig):: qg
  real(r_kind),dimension(lat2,lon2,nfldsig):: qg2m
  real(r_kind),dimension(nsig):: prsltmp
  real(r_single),allocatable,dimension(:,:)::rdiagbuf

  integer(i_kind) i,nchar,nreal,ii,l,jj,mm1,itemp
  integer(i_kind) jsig,itype,k,nn,ikxx,iptrb,ibin,ioff,ioff0,icat,ijb
  integer(i_kind) ier,ilon,ilat,ipres,iqob,id,itime,ikx,iqmax,iqc
  integer(i_kind) ier2,iuse,ilate,ilone,istnelv,iobshgt,istat,izz,iprvd,isprvd
  integer(i_kind) idomsfc,iderivative

  character(8) station_id
  character(8),allocatable,dimension(:):: cdiagbuf
  character(8),allocatable,dimension(:):: cprvstg,csprvstg
  character(8) c_prvstg,c_sprvstg
  real(r_double) r_prvstg,r_sprvstg

  logical ice,proceed
  logical,dimension(nobs):: luse,muse

  logical:: in_curbin, in_anybin
  integer(i_kind),dimension(nobs_bins) :: n_alloc
  integer(i_kind),dimension(nobs_bins) :: m_alloc
  type(q_ob_type),pointer:: my_head
  type(obs_diag),pointer:: my_diag
  real(r_kind) :: thispbl_height,ratio_PBL_height,prestsfc,diffsfc
  real(r_single) :: qv,ee,dwpt

  logical:: if_checkdp

  equivalence(rstation_id,station_id)
  equivalence(r_prvstg,c_prvstg)
  equivalence(r_sprvstg,c_sprvstg)

  real(r_kind),allocatable,dimension(:,:,:  ) :: ges_ps
  real(r_kind),allocatable,dimension(:,:,:,:) :: ges_q
  real(r_kind),allocatable,dimension(:,:,:  ) :: ges_q2m

! Check to see if required guess fields are available
  call check_vars_(proceed)
  if(.not.proceed) return  ! not all vars available, simply return

! If require guess vars available, extract from bundle ...
  call init_vars_

  n_alloc(:)=0
  m_alloc(:)=0
!*******************************************************************************
! Read and reformat observations in work arrays.
  read(lunin)data,luse

  ier=1       ! index of obs error
  ilon=2      ! index of grid relative obs location (x)
  ilat=3      ! index of grid relative obs location (y)
  ipres=4     ! index of pressure
  iqob=5      ! index of q observation
  id=6        ! index of station id
  itime=7     ! index of observation time in data array
  ikxx=8      ! index of ob type
  iqmax=9     ! index of max error
  itemp=10    ! index of dry temperature
  iqc=11      ! index of quality mark
  ier2=12     ! index of original-original obs error ratio
  iuse=13     ! index of use parameter
  idomsfc=14  ! index of dominant surface type
  ilone=15    ! index of longitude (degrees)
  ilate=16    ! index of latitude (degrees)
  istnelv=17  ! index of station elevation (m)
  iobshgt=18  ! index of observation height (m)
  izz=19      ! index of surface height
  iprvd=20    ! index of observation provider
  isprvd=21   ! index of observation subprovider
  icat =22    ! index of data level category
  ijb  =23    ! index of non linear qc parameter
  iptrb=24    ! index of q perturbation

  var_jb=zero
  do i=1,nobs
     muse(i)=nint(data(iuse,i)) <= jiter
  end do

  var_jb=zero

! choose only one observation--arbitrarily choose the one with positive time departure
!  handle multiple-reported data at a station

  dup=one
  do k=1,nobs
     do l=k+1,nobs
        if(data(ilat,k) == data(ilat,l) .and.  &
           data(ilon,k) == data(ilon,l) .and.  &
           data(ipres,k) == data(ipres,l) .and. &
           data(ier,k) < r1000 .and. data(ier,l) < r1000 .and. &
           muse(k) .and. muse(l))then
           tfact=min(one,abs(data(itime,k)-data(itime,l))/dfact1)
           dup(k)=dup(k)+one-tfact*tfact*(one-dfact)
           dup(l)=dup(l)+one-tfact*tfact*(one-dfact)
        end if
     end do
  end do

! If requested, save select data for output to diagnostic file
  if(conv_diagsave)then
     ii=0
     nchar=1
     ioff0=20
     nreal=ioff0
     if (lobsdiagsave) nreal=nreal+4*miter+1
     if (twodvar_regional) then; nreal=nreal+2; allocate(cprvstg(nobs),csprvstg(nobs)); endif
     allocate(cdiagbuf(nobs),rdiagbuf(nreal,nobs))
  end if
  rsig=nsig

  mm1=mype+1
  grsmlt=five  ! multiplier factor for gross error check
  huge_error = huge_r_kind/r1e16
  scale=one

  ice=.false.   ! get larger (in rh) q obs error for mixed and ice phases

  iderivative=0
  do jj=1,nfldsig
     call genqsat(qg(1,1,1,jj),ges_tsen(1,1,1,jj),ges_prsl(1,1,1,jj),lat2,lon2,nsig,ice,iderivative)
     call genqsat(qg2m(1,1,jj),ges_tsen(1,1,1,jj),ges_prsl(1,1,1,jj),lat2,lon2,   1,ice,iderivative)
  end do


! Prepare specific humidity data
  call dtime_setup()
  do i=1,nobs
     dtime=data(itime,i)
     call dtime_check(dtime, in_curbin, in_anybin)
     if(.not.in_anybin) cycle

     if(in_curbin) then
!       Convert obs lats and lons to grid coordinates
        dlat=data(ilat,i)
        dlon=data(ilon,i)
        dpres=data(ipres,i)

        rmaxerr=data(iqmax,i)
        ikx=nint(data(ikxx,i))
         itype=ictype(ikx)
         rstation_id     = data(id,i)
        error=data(ier2,i)
        prest=r10*exp(dpres)     ! in mb
        var_jb=data(ijb,i)
     endif ! (in_curbin)

!    Link observation to appropriate observation bin
     if (nobs_bins>1) then
        ibin = NINT( dtime/hr_obsbin ) + 1
     else
        ibin = 1
     endif
     IF (ibin<1.OR.ibin>nobs_bins) write(6,*)mype,'Error nobs_bins,ibin= ',nobs_bins,ibin

!    Link obs to diagnostics structure
     if(luse_obsdiag)then
        if (.not.lobsdiag_allocated) then
           if (.not.associated(obsdiags(i_q_ob_type,ibin)%head)) then
              allocate(obsdiags(i_q_ob_type,ibin)%head,stat=istat)
              if (istat/=0) then
                 write(6,*)'setupq: failure to allocate obsdiags',istat
                 call stop2(272)
              end if
              obsdiags(i_q_ob_type,ibin)%tail => obsdiags(i_q_ob_type,ibin)%head
           else
              allocate(obsdiags(i_q_ob_type,ibin)%tail%next,stat=istat)
              if (istat/=0) then
                 write(6,*)'setupq: failure to allocate obsdiags',istat
                 call stop2(273)
              end if
              obsdiags(i_q_ob_type,ibin)%tail => obsdiags(i_q_ob_type,ibin)%tail%next
           end if
           allocate(obsdiags(i_q_ob_type,ibin)%tail%muse(miter+1))
           allocate(obsdiags(i_q_ob_type,ibin)%tail%nldepart(miter+1))
           allocate(obsdiags(i_q_ob_type,ibin)%tail%tldepart(miter))
           allocate(obsdiags(i_q_ob_type,ibin)%tail%obssen(miter))
           obsdiags(i_q_ob_type,ibin)%tail%indxglb=i
           obsdiags(i_q_ob_type,ibin)%tail%nchnperobs=-99999
           obsdiags(i_q_ob_type,ibin)%tail%luse=.false.
           obsdiags(i_q_ob_type,ibin)%tail%muse(:)=.false.
           obsdiags(i_q_ob_type,ibin)%tail%nldepart(:)=-huge(zero)
           obsdiags(i_q_ob_type,ibin)%tail%tldepart(:)=zero
           obsdiags(i_q_ob_type,ibin)%tail%wgtjo=-huge(zero)
           obsdiags(i_q_ob_type,ibin)%tail%obssen(:)=zero

           n_alloc(ibin) = n_alloc(ibin) +1
           my_diag => obsdiags(i_q_ob_type,ibin)%tail
           my_diag%idv = is
           my_diag%iob = i
           my_diag%ich = 1
        else
           if (.not.associated(obsdiags(i_q_ob_type,ibin)%tail)) then
              obsdiags(i_q_ob_type,ibin)%tail => obsdiags(i_q_ob_type,ibin)%head
           else
              obsdiags(i_q_ob_type,ibin)%tail => obsdiags(i_q_ob_type,ibin)%tail%next
           end if
           if (obsdiags(i_q_ob_type,ibin)%tail%indxglb/=i) then
              write(6,*)'setupq: index error'
              call stop2(274)
           end if
        endif
     endif

     if(.not.in_curbin) cycle

! Interpolate log(ps) & log(pres) at mid-layers to obs locations/times
     call tintrp2a11(ges_ps,psges,dlat,dlon,dtime,hrdifsig,&
          mype,nfldsig)
     call tintrp2a1(ges_lnprsl,prsltmp,dlat,dlon,dtime,hrdifsig,&
          nsig,mype,nfldsig)

     presq=r10*exp(dpres)
     itype=ictype(ikx)
     dprpx=zero
     if(itype > 179 .and. itype < 190 .and. .not.twodvar_regional)then
        dprpx=abs(one-exp(dpres-log(psges)))*r10
     end if

!    Put obs pressure in correct units to get grid coord. number
     call grdcrd1(dpres,prsltmp(1),nsig,-1)

!    Get approximate k value of surface by using surface pressure
     sfcchk=log(psges)
     call grdcrd1(sfcchk,prsltmp(1),nsig,-1)

!    Check to see if observations is above the top of the model (regional mode)
     if( dpres>=nsig+1)dprpx=1.e6_r_kind
     if(itype > 179 .and. itype < 186) dpres=one

!    Scale errors by guess saturation q
 
     call tintrp31(qg,qsges,dlat,dlon,dpres,dtime,hrdifsig,&
          mype,nfldsig)

! Interpolate 2-m qs to obs locations/times
     if(i_use_2mq4b>0 .and. itype > 179 .and. itype < 190 .and.  .not.twodvar_regional)then
        call tintrp2a11(qg2m,qsges,dlat,dlon,dtime,hrdifsig,mype,nfldsig)
     endif

!    Load obs error and value into local variables
     obserror = max(cermin(ikx)*r0_01,min(cermax(ikx)*r0_01,data(ier,i)))
     qob = data(iqob,i) 

     rmaxerr=rmaxerr*qsges
     rmaxerr=max(small2,rmaxerr)
     errorx =(data(ier,i)+dprpx)*qsges
     errorx =max(small1,errorx)
    

!    Adjust observation error to reflect the size of the residual.
!    If extrapolation occurred, then further adjust error according to
!    amount of extrapolation.

     rlow=max(sfcchk-dpres,zero)
! linear variation of observation ramp [between grid points 1(~3mb) and 15(~45mb) below the surface]
     if(l_sfcobserror_ramp_q) then
        ramp=min(max(((rlow-1.0_r_kind)/(15.0_r_kind-1.0_r_kind)),0.0_r_kind),1.0_r_kind)*0.001_r_kind
     else
        ramp=rlow
     endif

     rhgh=max(dpres-r0_001-rsig,zero)
     
     if(luse(i))then
        awork(1) = awork(1) + one
        if(rlow/=zero) awork(2) = awork(2) + one
        if(rhgh/=zero) awork(3) = awork(3) + one
     end if

     ratio_errors=error*qsges/(errorx+1.0e6_r_kind*rhgh+r8*ramp)

!    Check to see if observations is above the top of the model (regional mode)
     if (dpres > rsig) ratio_errors=zero
     error=one/(error*qsges)


! Interpolate guess moisture to observation location and time
     call tintrp31(ges_q,qges,dlat,dlon,dpres,dtime, &
        hrdifsig,mype,nfldsig)

! Interpolate 2-m q to obs locations/times
     if(i_use_2mq4b>0 .and. itype > 179 .and. itype < 190 .and.  .not.twodvar_regional)then
        call tintrp2a11(ges_q2m,q2mges,dlat,dlon,dtime,hrdifsig,mype,nfldsig)
        if(i_use_2mq4b==1)then
           qges=0.33_r_single*qges+0.67_r_single*q2mges
        elseif(i_use_2mq4b==2) then
           if(q2mges >= qges) then
              q2mges=min(q2mges, 1.15_r_single*qges)
           else
              q2mges=max(q2mges, 0.85_r_single*qges)
           end if
           qges=q2mges
        else
           write(6,*) 'Invalid i_use_2mq4b number=',i_use_2mq4b
           call stop2(100)
        endif
     endif

! Compute innovations

     ddiff=qob-qges
!
! quality check to the surface moisture observations:
! if dewpoint is larger than 85F, toss the observation
!
     if_checkdp=.false.
     if( if_checkdp .and. (itype > 179 .and. itype < 190)) then
       qv = max(1.e-5_r_single,qob/(1.-qob))
       ee=prest*qv/(0.62197_r_single+qv)
       dwpt = (243.5_r_single*alog(ee)-440.8_r_single)/(19.48_r_single-alog(ee))+273.15_r_single ! k
       dwpt = (dwpt-273.17_r_single)*9.0_r_single/5.0_r_single+32.0_r_single   ! F
       if(muse(i) .and. dwpt > 85.0_r_single) then
           muse(i)=.false.
           write(*,*) 'WARNING: station ',trim(station_id), &
                      ' has extreme high dew point ',&
                        dwpt, ' Toss this dew point.'
       endif
     endif

!    If requested, setup for single obs test.
     if (oneobtest) then
        ddiff=maginnov*1.e-3_r_kind
        error=one/(magoberr*1.e-3_r_kind)
        ratio_errors=one
     end if

!    Gross error checks

     if(abs(ddiff) > grsmlt*data(iqmax,i)) then
        error=zero
        ratio_errors=zero


        if(luse(i))awork(5)=awork(5)+one
     end if
     obserror=min(one/max(ratio_errors*error,tiny_r_kind),huge_error)
     obserror=obserror*r100/qsges
     obserrlm=max(cermin(ikx),min(cermax(ikx),obserror))
     residual=abs(ddiff*r100/qsges)
     ratio=residual/obserrlm

! modify gross check limit for quality mark=3
     if(data(iqc,i) == three ) then
        qcgross=r0_7*cgross(ikx)
     else
        qcgross=cgross(ikx)
     endif

     if (twodvar_regional) then
        if ( (data(iuse,i)-real(int(data(iuse,i)),kind=r_kind)) == 0.25_r_kind) &
               qcgross=three*qcgross
     endif

     if(ratio > qcgross .or. ratio_errors < tiny_r_kind) then
        if(luse(i))awork(4)=awork(4)+one
        error=zero
        ratio_errors=zero

     else
        ratio_errors = ratio_errors/sqrt(dup(i))
     end if

     if (ratio_errors*error <=tiny_r_kind) muse(i)=.false.
     if (nobskeep>0 .and. luse_obsdiag) muse(i)=obsdiags(i_q_ob_type,ibin)%tail%muse(nobskeep)

!   Oberror Tuning and Perturb Obs
     if(muse(i)) then
        if(oberror_tune )then
           if( jiter > jiterstart ) then
              ddiff=ddiff+data(iptrb,i)/error/ratio_errors
           endif
        else if(perturb_obs )then
           ddiff=ddiff+data(iptrb,i)/error/ratio_errors  
        endif
     endif


!    Compute penalty terms
     val      = error*ddiff
     if(luse(i))then

        val2     = val*val
        exp_arg  = -half*val2
        rat_err2 = ratio_errors**2
        if (cvar_pg(ikx) > tiny_r_kind .and. error >tiny_r_kind) then
           arg  = exp(exp_arg)
           wnotgross= one-cvar_pg(ikx)
           cg_q=cvar_b(ikx)
           wgross = cg_term*cvar_pg(ikx)/(cg_q*wnotgross)
           term =log((arg+wgross)/(one+wgross))
           wgt  = one-wgross/(arg+wgross)
           rwgt = wgt/wgtlim
           valqc = -two*rat_err2*term
        else if(var_jb >tiny_r_kind .and.  error >tiny_r_kind .and. var_jb <10.0_r_kind) then
           if(exp_arg  == zero) then
              wgt=one
           else
              wgt=ddiff*error/sqrt(two*var_jb)
              wgt=tanh(wgt)/wgt
           endif
           term=-two*var_jb*log(cosh(val/sqrt(two*var_jb)))
           valqc = -two*ratio_errors*term
           rwgt=wgt
        else
           term = exp_arg
           wgt  = wgtlim
           rwgt = wgt/wgtlim
           valqc = -two*rat_err2*term
        endif
        
!       Accumulate statistics for obs belonging to this task
        if(muse(i))then
           if(rwgt < one) awork(21) = awork(21)+one
           jsig = dpres
           jsig=max(1,min(jsig,nsig))
           awork(jsig+5*nsig+100)=awork(jsig+5*nsig+100)+val2*rat_err2
           awork(jsig+6*nsig+100)=awork(jsig+6*nsig+100)+one
           awork(jsig+3*nsig+100)=awork(jsig+3*nsig+100)+valqc
        end if
! Loop over pressure level groupings and obs to accumulate statistics
! as a function of observation type.
        ress  = scale*r100*ddiff/qsges
        ressw2= ress*ress
        nn=1
        if (.not. muse(i)) then
           nn=2
           if(ratio_errors*error >=tiny_r_kind)nn=3
        end if
        do k = 1,npres_print
           if(presq > ptopq(k) .and. presq <= pbotq(k))then
 
              bwork(k,ikx,1,nn)  = bwork(k,ikx,1,nn)+one             ! count
              bwork(k,ikx,2,nn)  = bwork(k,ikx,2,nn)+ress            ! (o-g)
              bwork(k,ikx,3,nn)  = bwork(k,ikx,3,nn)+ressw2          ! (o-g)**2
              bwork(k,ikx,4,nn)  = bwork(k,ikx,4,nn)+val2*rat_err2   ! penalty
              bwork(k,ikx,5,nn)  = bwork(k,ikx,5,nn)+valqc           ! nonlin qc penalty
           end if
        end do
     end if

     if(luse_obsdiag)then
        obsdiags(i_q_ob_type,ibin)%tail%luse=luse(i)
        obsdiags(i_q_ob_type,ibin)%tail%muse(jiter)=muse(i)
        obsdiags(i_q_ob_type,ibin)%tail%nldepart(jiter)=ddiff
        obsdiags(i_q_ob_type,ibin)%tail%wgtjo= (error*ratio_errors)**2
     end if

!    If obs is "acceptable", load array with obs info for use
!    in inner loop minimization (int* and stp* routines)
     if (.not. last .and. muse(i)) then

        if(.not. associated(qhead(ibin)%head))then
           allocate(qhead(ibin)%head,stat=istat)
           if(istat /= 0)write(6,*)' failure to write qhead '
           qtail(ibin)%head => qhead(ibin)%head
        else
           allocate(qtail(ibin)%head%llpoint,stat=istat)
           if(istat /= 0)write(6,*)' failure to write qtail%llpoint '
           qtail(ibin)%head => qtail(ibin)%head%llpoint
        end if

        m_alloc(ibin) = m_alloc(ibin) +1
        my_head => qtail(ibin)%head
        my_head%idv = is
        my_head%iob = i

!       Set (i,j,k) indices of guess gridpoint that bound obs location
        call get_ijk(mm1,dlat,dlon,dpres,qtail(ibin)%head%ij(1),qtail(ibin)%head%wij(1))
        
        qtail(ibin)%head%res    = ddiff
        qtail(ibin)%head%err2   = error**2
        qtail(ibin)%head%raterr2= ratio_errors**2   
        qtail(ibin)%head%time   = dtime
        qtail(ibin)%head%b      = cvar_b(ikx)
        qtail(ibin)%head%pg     = cvar_pg(ikx)
        qtail(ibin)%head%jb     = var_jb
        qtail(ibin)%head%luse   = luse(i)

        if(oberror_tune) then
           qtail(ibin)%head%qpertb=data(iptrb,i)/error/ratio_errors
           qtail(ibin)%head%kx=ikx
           if(presq > ptabl_q(2))then
              qtail(ibin)%head%k1=1
           else if( presq <= ptabl_q(33)) then
              qtail(ibin)%head%k1=33
           else
              k_loop: do k=2,32
                 if(presq > ptabl_q(k+1) .and. presq <= ptabl_q(k)) then
                    qtail(ibin)%head%k1=k
                    exit k_loop
                 endif
              enddo k_loop
           endif
        endif

        if(luse_obsdiag)then
           qtail(ibin)%head%diags => obsdiags(i_q_ob_type,ibin)%tail

           my_head => qtail(ibin)%head
           my_diag => qtail(ibin)%head%diags
           if(my_head%idv /= my_diag%idv .or. &
              my_head%iob /= my_diag%iob ) then
              call perr(myname,'mismatching %[head,diags]%(idv,iob,ibin) =', &
                    (/is,i,ibin/))
              call perr(myname,'my_head%(idv,iob) =',(/my_head%idv,my_head%iob/))
              call perr(myname,'my_diag%(idv,iob) =',(/my_diag%idv,my_diag%iob/))
              call die(myname)
           endif
        endif
        
     endif

! Save select output for diagnostic file
     if(conv_diagsave .and. luse(i))then
        ii=ii+1
        rstation_id     = data(id,i)
        cdiagbuf(ii)    = station_id         ! station id

        rdiagbuf(1,ii)  = ictype(ikx)        ! observation type
        rdiagbuf(2,ii)  = icsubtype(ikx)     ! observation subtype
    
        rdiagbuf(3,ii)  = data(ilate,i)      ! observation latitude (degrees)
        rdiagbuf(4,ii)  = data(ilone,i)      ! observation longitude (degrees)
        rdiagbuf(5,ii)  = data(istnelv,i)    ! station elevation (meters)
        rdiagbuf(6,ii)  = presq              ! observation pressure (hPa)
        rdiagbuf(7,ii)  = data(iobshgt,i)    ! observation height (meters)
        rdiagbuf(8,ii)  = dtime-time_offset  ! obs time (hours relative to analysis time)

        rdiagbuf(9,ii)  = data(iqc,i)        ! input prepbufr qc or event mark
        rdiagbuf(10,ii) = var_jb             ! non linear qc b parameter
        rdiagbuf(11,ii) = data(iuse,i)       ! read_prepbufr data usage flag
        if(muse(i)) then
           rdiagbuf(12,ii) = one             ! analysis usage flag (1=use, -1=not used)
        else
           rdiagbuf(12,ii) = -one                    
        endif

        err_input = data(ier2,i)*qsges            ! convert rh to q
        err_adjst = data(ier,i)*qsges             ! convert rh to q
        if (ratio_errors*error>tiny_r_kind) then
           err_final = one/(ratio_errors*error)
        else
           err_final = huge_single
        endif

        errinv_input = huge_single
        errinv_adjst = huge_single
        errinv_final = huge_single
        if (err_input>tiny_r_kind) errinv_input = one/err_input
        if (err_adjst>tiny_r_kind) errinv_adjst = one/err_adjst
        if (err_final>tiny_r_kind) errinv_final = one/err_final

        rdiagbuf(13,ii) = rwgt               ! nonlinear qc relative weight
        rdiagbuf(14,ii) = errinv_input       ! prepbufr inverse observation error
        rdiagbuf(15,ii) = errinv_adjst       ! read_prepbufr inverse obs error
        rdiagbuf(16,ii) = errinv_final       ! final inverse observation error

        rdiagbuf(17,ii) = data(iqob,i)       ! observation
        rdiagbuf(18,ii) = ddiff              ! obs-ges used in analysis
        rdiagbuf(19,ii) = qob-qges           ! obs-ges w/o bias correction (future slot)

        rdiagbuf(20,ii) = qsges              ! guess saturation specific humidity

        ioff=ioff0
        if (lobsdiagsave) then
           do jj=1,miter 
              ioff=ioff+1 
              if (obsdiags(i_q_ob_type,ibin)%tail%muse(jj)) then
                 rdiagbuf(ioff,ii) = one
              else
                 rdiagbuf(ioff,ii) = -one
              endif
           enddo
           do jj=1,miter+1
              ioff=ioff+1
              rdiagbuf(ioff,ii) = obsdiags(i_q_ob_type,ibin)%tail%nldepart(jj)
           enddo
           do jj=1,miter
              ioff=ioff+1
              rdiagbuf(ioff,ii) = obsdiags(i_q_ob_type,ibin)%tail%tldepart(jj)
           enddo
           do jj=1,miter
              ioff=ioff+1
              rdiagbuf(ioff,ii) = obsdiags(i_q_ob_type,ibin)%tail%obssen(jj)
           enddo
        endif
        
        if (twodvar_regional) then
           rdiagbuf(ioff+1,ii) = data(idomsfc,i) ! dominate surface type
           rdiagbuf(ioff+2,ii) = data(izz,i)     ! model terrain at ob location
           r_prvstg            = data(iprvd,i)
           cprvstg(ii)         = c_prvstg        ! provider name
           r_sprvstg           = data(isprvd,i)
           csprvstg(ii)        = c_sprvstg       ! subprovider name
        endif

     end if

!!!!!!!!!!!!!!  PBL pseudo surface obs  !!!!!!!!!!!!!!!!
     if( .not. last .and. l_pbl_pseudo_surfobsq .and.         &
         ( itype==181 .or. itype==183 .or.itype==187 )  .and. &
           muse(i) .and. dpres > -1.0_r_kind ) then
        prestsfc=prest
        diffsfc=ddiff
        call tintrp2a11(pbl_height,thispbl_height,dlat,dlon,dtime,hrdifsig,&
                mype,nfldsig)
        ratio_PBL_height = (prest - thispbl_height) * pblh_ration
        if(ratio_PBL_height > zero) thispbl_height = prest - ratio_PBL_height
        prest = prest - pps_press_incr
        DO while (prest > thispbl_height)
           ratio_PBL_height=1.0_r_kind-(prestsfc-prest)/(prestsfc-thispbl_height)
              allocate(qtail(ibin)%head%llpoint,stat=istat)
              if(istat /= 0)write(6,*)' failure to write qtail%llpoint '
              qtail(ibin)%head => qtail(ibin)%head%llpoint

!!! find qob 
           qob = data(iqob,i)

!    Put obs pressure in correct units to get grid coord. number
           dpres=log(prest/r10)
           call grdcrd1(dpres,prsltmp(1),nsig,-1)


! Interpolate guess moisture to observation location and time
           call tintrp31(ges_q,qges,dlat,dlon,dpres,dtime, &
                             hrdifsig,mype,nfldsig)
           call tintrp31(qg,qsges,dlat,dlon,dpres,dtime,hrdifsig,&
                       mype,nfldsig)

!!! Set (i,j,k) indices of guess gridpoint that bound obs location
           call get_ijk(mm1,dlat,dlon,dpres,qtail(ibin)%head%ij(1),qtail(ibin)%head%wij(1))
!!! find ddiff       

! Compute innovations
            ddiff=diffsfc*(0.3_r_kind + 0.7_r_kind*ratio_PBL_height)

           error=one/(data(ier2,i)*qsges)

           qtail(ibin)%head%res     = ddiff
           qtail(ibin)%head%err2    = error**2
           qtail(ibin)%head%raterr2 = ratio_errors**2
           qtail(ibin)%head%time    = dtime
           qtail(ibin)%head%b       = cvar_b(ikx)
           qtail(ibin)%head%pg      = cvar_pg(ikx)
           qtail(ibin)%head%jb      = var_jb
           qtail(ibin)%head%luse    = luse(i)

           if(luse_obsdiag)then
              qtail(ibin)%head%diags => obsdiags(i_q_ob_type,ibin)%tail
              my_head => qtail(ibin)%head
              my_diag => qtail(ibin)%head%diags
              if(my_head%idv /= my_diag%idv .or. &
                 my_head%iob /= my_diag%iob ) then
                 call perr(myname,'mismatching %[head,diags]%(idv,iob,ibin) =', &
                       (/is,i,ibin/))
                 call perr(myname,'my_head%(idv,iob)=',(/my_head%idv,my_head%iob/))          
                 call perr(myname,'my_diag%(idv,iob)=',(/my_diag%idv,my_diag%iob/)) 
                 call die(myname)
              endif
           endif

           prest = prest - pps_press_incr

        ENDDO

     endif  ! 181,183,187
!!!!!!!!!!!!!!!!!!  PBL pseudo surface obs  !!!!!!!!!!!!!!!!!!!!!!!

! End of loop over observations
  end do
  
! Release memory of local guess arrays
  call final_vars_

! Write information to diagnostic file
  if(conv_diagsave .and. ii>0)then
     call dtime_show(myname,'diagsave:q',i_q_ob_type)
     write(7)'  q',nchar,nreal,ii,mype,ioff0
     write(7)cdiagbuf(1:ii),rdiagbuf(:,1:ii)
     deallocate(cdiagbuf,rdiagbuf)

     if (twodvar_regional) then
        write(7)cprvstg(1:ii),csprvstg(1:ii)
        deallocate(cprvstg,csprvstg)
     endif
  end if

! End of routine
  return
  contains

  subroutine check_vars_ (proceed)
  logical,intent(inout) :: proceed
  integer(i_kind) ivar, istatus
! Check to see if required guess fields are available
  call gsi_metguess_get ('var::ps', ivar, istatus )
  proceed=ivar>0
  call gsi_metguess_get ('var::z' , ivar, istatus )
  proceed=proceed.and.ivar>0
  call gsi_metguess_get ('var::u' , ivar, istatus )
  proceed=proceed.and.ivar>0
  call gsi_metguess_get ('var::v' , ivar, istatus )
  proceed=proceed.and.ivar>0
  call gsi_metguess_get ('var::tv', ivar, istatus )
  proceed=proceed.and.ivar>0
  end subroutine check_vars_ 

  subroutine init_vars_

  real(r_kind),dimension(:,:  ),pointer:: rank2=>NULL()
  real(r_kind),dimension(:,:,:),pointer:: rank3=>NULL()
  character(len=5) :: varname
  integer(i_kind) ifld, istatus

! If require guess vars available, extract from bundle ...
  if(size(gsi_metguess_bundle)==nfldsig) then
!    get ps ...
     varname='ps'
     call gsi_bundlegetpointer(gsi_metguess_bundle(1),trim(varname),rank2,istatus)
     if (istatus==0) then
         if(allocated(ges_ps))then
            write(6,*) trim(myname), ': ', trim(varname), ' already incorrectly alloc '
            call stop2(999)
         endif
         allocate(ges_ps(size(rank2,1),size(rank2,2),nfldsig))
         ges_ps(:,:,1)=rank2
         do ifld=2,nfldsig
            call gsi_bundlegetpointer(gsi_metguess_bundle(ifld),trim(varname),rank2,istatus)
            ges_ps(:,:,ifld)=rank2
         enddo
     else
         write(6,*) trim(myname),': ', trim(varname), ' not found in met bundle, ier= ',istatus
         call stop2(999)
     endif
!    get q2m ...
     if (i_use_2mq4b>0) then
        varname='q2m'
        call gsi_bundlegetpointer(gsi_metguess_bundle(1),trim(varname),rank2,istatus)
        if (istatus==0) then
            if(allocated(ges_q2m))then
               write(6,*) trim(myname), ': ', trim(varname), ' already incorrectly alloc '
               call stop2(999)
            endif
            allocate(ges_q2m(size(rank2,1),size(rank2,2),nfldsig))
            ges_q2m(:,:,1)=rank2
            do ifld=2,nfldsig
               call gsi_bundlegetpointer(gsi_metguess_bundle(ifld),trim(varname),rank2,istatus)
               ges_q2m(:,:,ifld)=rank2
            enddo
        else
            write(6,*) trim(myname),': ', trim(varname), ' not found in met bundle, ier= ',istatus
            call stop2(999)
        endif
     endif ! i_use_2mq4b
!    get q ...
     varname='q'
     call gsi_bundlegetpointer(gsi_metguess_bundle(1),trim(varname),rank3,istatus)
     if (istatus==0) then
         if(allocated(ges_q))then
            write(6,*) trim(myname), ': ', trim(varname), ' already incorrectly alloc '
            call stop2(999)
         endif
         allocate(ges_q(size(rank3,1),size(rank3,2),size(rank3,3),nfldsig))
         ges_q(:,:,:,1)=rank3
         do ifld=2,nfldsig
            call gsi_bundlegetpointer(gsi_metguess_bundle(ifld),trim(varname),rank3,istatus)
            ges_q(:,:,:,ifld)=rank3
         enddo
     else
         write(6,*) trim(myname),': ', trim(varname), ' not found in met bundle, ier= ',istatus
         call stop2(999)
     endif
  else
     write(6,*) trim(myname), ': inconsistent vector sizes (nfldsig,size(metguess_bundle) ',&
                 nfldsig,size(gsi_metguess_bundle)
     call stop2(999)
  endif
  end subroutine init_vars_

  subroutine final_vars_
    if(allocated(ges_q2m)) deallocate(ges_q2m)
    if(allocated(ges_q )) deallocate(ges_q )
    if(allocated(ges_ps)) deallocate(ges_ps)
  end subroutine final_vars_

end subroutine setupq
<|MERGE_RESOLUTION|>--- conflicted
+++ resolved
@@ -60,9 +60,9 @@
 !   2009-08-19  guo     - changed for multi-pass setup with dtime_check().
 !   2011-05-06  Su      - modify the observation gross check error
 !   2011-08-09  pondeca - correct bug in qcgross use
-!   2011-12-14  wu      - add code for rawinsonde level enhancement ( ext_sonde )
 !   2011-10-14  Hu      - add code for adjusting surface moisture observation error
 !   2011-10-14  Hu      - add code for producing pseudo-obs in PBL 
+!   2011-12-14  wu      - add code for rawinsonde level enhancement ( ext_sonde )
 !                                       layer based on surface obs Q
 !   2013-01-26  parrish - change grdcrd to grdcrd1, tintrp2a to tintrp2a1, tintrp2a11,
 !                                           tintrp3 to tintrp31 (so debug compile works on WCOSS)
@@ -72,12 +72,9 @@
 !   2014-03-24  Hu      - Use 2/3 of 2m Q and 1/3 of 1st level Q as background
 !                           to calculate O-B for the surface moisture observations
 !   2014-04-04  todling - revist q2m implementation (slightly)
-<<<<<<< HEAD
 !   2014-04-12       su - add non linear qc from Purser's scheme
-=======
 !   2014-12-30  derber - Modify for possibility of not using obsdiag
 !   2014-11-30  Hu      - more option on use 2-m Q as background
->>>>>>> 9f68332d
 !
 !   input argument list:
 !     lunin    - unit from which to read observations
