--- conflicted
+++ resolved
@@ -259,14 +259,9 @@
 
 subroutine read_wgt(corz,corp,hwll,hwllp,vz,corsst,hsst,varq,qoption,varcw,cwoption,mype,lunit)
 
-<<<<<<< HEAD
-      use kinds,only : r_single,r_kind
-      use gridmod,only : nlat,nlon,nsig
-      use radiance_mod, only: n_clouds_fwd,cloud_names_fwd
-=======
    use kinds,only : r_single,r_kind
    use gridmod,only : nlat,nlon,nsig
->>>>>>> 13432726
+      use radiance_mod, only: n_clouds_fwd,cloud_names_fwd
 
    implicit none
 
@@ -307,229 +302,12 @@
 !                        flexibility for all-sky radiance assimilation
 !EOP ___________________________________________________________________
 
-<<<<<<< HEAD
-  character(len=*),parameter :: myname_=myname//'::read_wgt'
-
-!  workspace variables not returned
-  real(r_single),dimension(nlat,nsig,nsig):: agvin
-  real(r_single),dimension(nlat,nsig) :: wgvin,bvin
- 
-  integer(i_kind) :: i,n,k,iq,icw,ivar,ic
-  integer(i_kind) :: inerr,istat,ier
-  integer(i_kind) :: nsigstat,nlatstat
-  integer(i_kind) :: isig
-  real(r_kind) :: corq2x
-  character*5 var
-  logical,allocatable,dimension(:) :: found3d
-  logical,allocatable,dimension(:) :: found2d
-
-  real(r_single),allocatable,dimension(:,:):: hwllin
-  real(r_single),allocatable,dimension(:,:):: corzin
-  real(r_single),allocatable,dimension(:,:):: corq2
-  real(r_single),allocatable,dimension(:,:):: vscalesin
-
-! Open background error statistics file
-  inerr=default_unit_
-  if(present(unit)) inerr=unit
-  open(inerr,file=berror_stats,form='unformatted',status='old',iostat=ier)
-  if(ier/=0) call die(myname_, &
-     'open("'//trim(berror_stats)//'") error, iostat =',ier)
-
-! Read header.  Ensure that vertical resolution is consistent
-! with that specified via the user namelist
-
-  rewind inerr
-  read(inerr,iostat=ier)nsigstat,nlatstat
-  if(ier/=0) call die(myname_, &
-     'read("'//trim(berror_stats)//'") for (nsigstat,nlatstat) error, iostat =',ier)
-
-  if(mype==0) then
-     if(nsigstat/=nsig .or. nlatstat/=nlat) then
-        write(6,*)'PREBAL: **ERROR** resolution of berror_stats incompatiable with GSI'
-        write(6,*)'PREBAL:  berror nsigstat,nlatstat=', nsigstat,nlatstat, &
-           ' -vs- GSI nsig,nlat=',nsig,nlat
-        call stop2(101)
-     end if
-
-     write(6,*) myname_,'(PREWGT):  read error amplitudes ', &
-        '"',trim(berror_stats),'".  ', &
-        'mype,nsigstat,nlatstat =', &
-         mype,nsigstat,nlatstat
-  end if
-  read(inerr,iostat=ier) agvin,bvin,wgvin
-  if(ier/=0) call die(myname_, &
-     'read("'//trim(berror_stats)//'") for (agvin,bvin,wgvin) error, iostat =',ier)
-
-! Read amplitudes
-  allocate(found3d(size(cvars3d)),found2d(size(cvars2d)))
-  found3d=.false.
-  found2d=.false.
-  read: do
-     read(inerr,iostat=istat) var, isig
-     if (istat/=0) exit
-
-     allocate ( corzin(nlat,isig) )
-     if (var=='q' .or. var=='cw') allocate ( corq2(nlat,isig) )
-     allocate ( hwllin(nlat,isig) )
-     if (isig>1) allocate ( vscalesin(nlat,isig) )
-
-     if (var/='sst') then
-        if (var=='q' .or. var=='Q' .or. (var=='cw' .and. cwoption==2)) then
-           read(inerr,iostat=ier) corzin,corq2
-           if(ier/=0) call die(myname_, &
-              'read("'//trim(berror_stats)//'") for (corzin,corq2) error, iostat =',ier)
-        else
-           read(inerr,iostat=ier) corzin
-           if(ier/=0) call die(myname_, &
-              'read("'//trim(berror_stats)//'") for (corzin) error, iostat =',ier)
-        end if
-        read(inerr,iostat=ier) hwllin
-        if(ier/=0) call die(myname_, &
-           'read("'//trim(berror_stats)//'") for (hwllin) error, iostat =',ier)
-        if (isig>1) then
-           read(inerr,iostat=ier) vscalesin
-           if(ier/=0) call die(myname_, &
-              'read("'//trim(berror_stats)//'") for (vscalesin) error, iostat =',ier)
-        endif
-     else
-        read(inerr,iostat=ier) corsst
-        if(ier/=0) call die(myname_, &
-           'read("'//trim(berror_stats)//'") for (corsst) error, iostat =',ier)
-        read(inerr,iostat=ier) hsst
-        if(ier/=0) call die(myname_, &
-           'read("'//trim(berror_stats)//'") for (hsst) error, iostat =',ier)
-     end if
-
-     if (isig>1) then
-        n=getindex(cvars3d,var)
-        if(n>0)then
-           found3d(n)=.true.
-           do k=1,isig
-              do i=1,nlat
-                 corz(i,k,n)=corzin(i,k)
-                 vz(k,i,n)=vscalesin(i,k)
-              end do
-           end do
-           if (var=='q' .and. qoption==2)then
-              do k=1,isig
-                 do i=1,nlat
-                    corq2x=corq2(i,k)
-                    varq(i,k)=min(max(corq2x,0.00015_r_kind),one)
-                 enddo
-              enddo
-              do k=1,isig
-                 do i=1,nlat
-                    corz(i,k,n)=one
-                 end do
-              end do
-           end if
-           if (var=='cw' .and. cwoption==2)then
-              do k=1,isig
-                 do i=1,nlat
-                    corq2x=corq2(i,k)
-                    varcw(i,k)=max(corq2x,zero)
-                 enddo
-              enddo
-              do k=1,isig
-                 do i=1,nlat
-                    corz(i,k,n)=one
-                 end do
-              end do
-           end if
-           do k=1,isig
-              do i=1,nlat
-                 hwll(i,k,n)=hwllin(i,k)
-              end do
-           end do
-        endif ! n>0
-     end if ! end of isig
-
-     if (isig==1) then
-        n= getindex(cvars2d,var)
-        if (n>0.and.var/='sst') then
-           found2d(n)=.true.
-           do i=1,nlat
-              corp(i,n)=corzin(i,1)
-              hwllp(i,n)=hwllin(i,1)
-           end do
-        end if ! n>0
-     end if ! isig=1
-
-     deallocate(corzin,hwllin)
-     if (isig>1) deallocate(vscalesin)
-     if (var=='q' .or. var=='cw') deallocate(corq2)
-  enddo read 
-  close(inerr)
-
-! corz, hwll & vz for undefined 3d variables
-  do n=1,size(cvars3d)
-     if(.not.found3d(n)) then
-        if(n>0) then
-           if(cvars3d(n)=='oz') then
-              call setcoroz_(corz(:,:,n),mype)
-           else
-              call setcorchem_(cvars3d(n),corz(:,:,n),ier)
-              if(ier/=0) cycle ! if this happens, code will crash later
-           endif
-           call sethwlloz_(hwll(:,:,n),mype)
-           call setvscalesoz_(vz(:,:,n))
-        endif
-        if(mype==0) write(6,*) myname_, ': WARNING, using general Berror template for ', cvars3d(n)
-     endif
-  enddo
-
-! if so, overwrite cw-cov with q-cov
-  iq=-1;icw=-1
-  do n=1,size(cvars3d)
-     if(trim(cvars3d(n))=='q' ) iq =n
-     if(trim(cvars3d(n))=='cw') icw=n
-  enddo
-  if (cwcoveqqcov_) then
-     if(iq>0.and.icw>0) then
-       hwll(:,:,icw)=hwll(:,:,iq)
-       vz  (:,:,icw)=vz  (:,:,iq)
-     end if
-  end if
-  if (cwoption==1 .or. cwoption==3) then
-     if (iq>0.and.icw>0) then
-        do k=1,nsig
-           do i=1,nlat
-              corz(i,k,icw)=one
-           end do
-        end do
-        hwll(:,:,icw)=0.5_r_kind*hwll(:,:,iq)
-        vz  (:,:,icw)=0.5_r_kind*vz  (:,:,iq)
-     end if 
-
-     if (n_clouds_fwd>0 .and. icw<=0) then
-        do n=1,size(cvars3d)
-           do ic=1,n_clouds_fwd
-              if(trim(cvars3d(n))==trim(cloud_names_fwd(ic))) then
-                 ivar=n
-                 do k=1,nsig
-                    do i=1,nlat
-                       corz(i,k,ivar)=one
-                    end do
-                 end do
-                 hwll(:,:,ivar)=0.5_r_kind*hwll(:,:,iq)
-                 vz  (:,:,ivar)=0.5_r_kind*vz  (:,:,iq)
-                 exit
-              end if   
-           end do
-        end do
-     end if
-  endif
-
-! need simliar general template for undefined 2d variables ...
-
-  deallocate(found3d,found2d)
-=======
    character(len=*),parameter :: myname_=myname//'::read_wgt'
 
    real(r_single),dimension(nlat,nsig,nsig):: agvin
    real(r_single),dimension(nlat,nsig) :: wgvin,bvin
 
-   integer(i_kind) :: i,n,k,iq,icw
+   integer(i_kind) :: i,n,k,iq,icw,ivar,ic
    integer(i_kind) :: inerr,istat,ier
    integer(i_kind) :: nsigstat,nlatstat
    integer(i_kind) :: isig
@@ -684,34 +462,51 @@
       endif
    enddo
 
-   ! if so, overwrite cw-cov with q-cov
-   iq=-1 ; icw=-1
+!  if so, overwrite cw-cov with q-cov
+   iq=-1;icw=-1
    do n=1,size(cvars3d)
-      if ( trim(cvars3d(n))=='q'  ) iq =n
-      if ( trim(cvars3d(n))=='cw' ) icw=n
-   enddo
-   if ( cwcoveqqcov_ ) then
-      if ( iq>0 .and. icw>0 ) then
-         hwll(:,:,icw)=hwll(:,:,iq)
-         vz  (:,:,icw)=vz  (:,:,iq)
-      endif
-   endif
-   if ( cwoption==1 .or. cwoption==3 ) then
-      do k=1,nsig
-         do i=1,nlat
-            corz(i,k,icw)=one
-         enddo
-      enddo
-      if ( iq>0 .and. icw>0 ) then
+      if(trim(cvars3d(n))=='q' ) iq =n
+      if(trim(cvars3d(n))=='cw') icw=n
+   enddo
+   if (cwcoveqqcov_) then
+      if(iq>0.and.icw>0) then
+        hwll(:,:,icw)=hwll(:,:,iq)
+        vz  (:,:,icw)=vz  (:,:,iq)
+      end if
+   end if
+   if (cwoption==1 .or. cwoption==3) then
+      if (iq>0.and.icw>0) then
+         do k=1,nsig
+            do i=1,nlat
+               corz(i,k,icw)=one
+            end do
+         end do
          hwll(:,:,icw)=0.5_r_kind*hwll(:,:,iq)
          vz  (:,:,icw)=0.5_r_kind*vz  (:,:,iq)
-      endif 
+      end if 
+
+      if (n_clouds_fwd>0 .and. icw<=0) then
+         do n=1,size(cvars3d)
+            do ic=1,n_clouds_fwd
+               if(trim(cvars3d(n))==trim(cloud_names_fwd(ic))) then
+                  ivar=n
+                  do k=1,nsig
+                     do i=1,nlat
+                        corz(i,k,ivar)=one
+                     end do
+                  end do
+                  hwll(:,:,ivar)=0.5_r_kind*hwll(:,:,iq)
+                  vz  (:,:,ivar)=0.5_r_kind*vz  (:,:,iq)
+                  exit
+               end if   
+            end do
+         end do
+      end if
    endif
 
    ! need simliar general template for undefined 2d variables ...
 
    deallocate(found3d,found2d)
->>>>>>> 13432726
 
   return
 end subroutine read_wgt
