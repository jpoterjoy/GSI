--- conflicted
+++ resolved
@@ -24,13 +24,10 @@
 !   2008-04-01  safford - rm unused uses
 !   2008-12-05  todling - adjustment for dsfct time dimension addition
 !   2012-01-15  zhu     - add cloud hydrometeors
-<<<<<<< HEAD
 !   2012-03-09  parrish - added the output of boundary variables
-=======
 !   2012-10-11  parrish - add option to swap bytes immediately after every call to mpi_file_read_at and
 !                           before every call to mpi_file_write_at (to handle cases of big-endian
 !                           file/little-endian machine and vice-versa)
->>>>>>> 17d86a4c
 !
 !   input argument list:
 !     mype     - pe number
