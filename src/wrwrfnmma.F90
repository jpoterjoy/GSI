--- conflicted
+++ resolved
@@ -1075,11 +1075,8 @@
 !   2011-07-18  zhu     - add write-out for updated cloud info
 !   2012-12-04  s.liu   - add gsd cloud analsyis variables
 !   2013-10-18  s.liu   - add use_reflectivity option for cloud analysis variables
-<<<<<<< HEAD
+!   2013-10-19  todling - upper-air guess now in metguess
 !   2014-04-11  zhu     - add cold_start option for the case when the restart file is from the GFS
-=======
-!   2013-10-19  todling - upper-air guess now in metguess
->>>>>>> fde44a02
 !
 !   input argument list:
 !     mype     - pe number
@@ -1131,21 +1128,10 @@
   logical good_u10,good_v10,good_tshltr,good_qshltr,good_o3mr
 
 ! variables for cloud info
-<<<<<<< HEAD
-  integer(i_kind) iret,ier_cw,ier_ql,ier_qi,ier_qr,ier_qs,ier_qg,ier_qh,nguess
-  real(r_kind) total_ice
-  real(r_kind),dimension(lat2,lon2):: work_clwmr,work_fice,work_frain
-  real(r_kind),pointer,dimension(:,:,:):: ges_cw
-  real(r_kind),pointer,dimension(:,:,:):: ges_ql
-  real(r_kind),pointer,dimension(:,:,:):: ges_qi
-  real(r_kind),pointer,dimension(:,:,:):: ges_qr
-  real(r_kind),pointer,dimension(:,:,:):: ges_qs
-  real(r_kind),pointer,dimension(:,:,:):: ges_qg
-  real(r_kind),pointer,dimension(:,:,:):: ges_qh
-=======
   integer(i_kind) iret,ier_cloud,n_actual_clouds,istatus
   real(r_kind) total_ice
   real(r_kind),dimension(lat2,lon2):: work_clwmr,work_fice,work_frain
+  real(r_kind),pointer,dimension(:,:,:):: ges_cw  =>NULL()
   real(r_kind),pointer,dimension(:,:  ):: ges_pd  =>NULL()
   real(r_kind),pointer,dimension(:,:  ):: ges_ps  =>NULL()
   real(r_kind),pointer,dimension(:,:,:):: ges_u   =>NULL()
@@ -1159,31 +1145,6 @@
   real(r_kind),pointer,dimension(:,:,:):: ges_qg  =>NULL()
   real(r_kind),pointer,dimension(:,:,:):: ges_qh  =>NULL()
   real(r_kind),pointer,dimension(:,:,:):: dfi_tten=>NULL()
->>>>>>> fde44a02
-
-! GSD cloud analysis variables
-! REAL(r_kind), pointer :: ges_ql(:,:,:)  ! cloud water
-! REAL(r_kind), pointer :: ges_qi(:,:,:)  ! could ice
-! REAL(r_kind), pointer :: ges_qr(:,:,:)  ! rain
-! REAL(r_kind), pointer :: ges_qs(:,:,:)  ! snow
-! REAL(r_kind), pointer :: ges_qg(:,:,:)  ! graupel
-  REAL(r_kind), pointer :: ges_ref(:,:,:)  ! ref
-  REAL(r_kind), pointer :: dfi_tten(:,:,:)  ! dfi_tten
-  integer(i_kind) :: ier, istatus,itsig
-
-  itsig=1
-  ier=0
-  if(use_reflectivity)then
-  call gsi_bundlegetpointer (GSI_MetGuess_Bundle(itsig),'qi',ges_qi,istatus);ier=ier+istatus
-  if(ier/=0) write(6,*)'wrwrfnmma.F90 :: no guess, nothing to do'
-  call gsi_bundlegetpointer (GSI_MetGuess_Bundle(itsig),'ql',ges_ql,istatus);ier=ier+istatus
-  call gsi_bundlegetpointer (GSI_MetGuess_Bundle(itsig),'qr',ges_qr,istatus);ier=ier+istatus
-  call gsi_bundlegetpointer (GSI_MetGuess_Bundle(itsig),'qs',ges_qs,istatus);ier=ier+istatus
-  call gsi_bundlegetpointer (GSI_MetGuess_Bundle(itsig),'qg',ges_qg,istatus);ier=ier+istatus
-  call gsi_bundlegetpointer (GSI_MetGuess_Bundle(itsig),'ref',ges_ref,istatus);ier=ier+istatus
-  call gsi_bundlegetpointer (GSI_MetGuess_Bundle(itsig),'tten',dfi_tten,istatus);ier=ier+istatus
-  if(ier/=0) return ! no guess, nothing to do
-  end if 
 
 !   if use_gfs_stratosphere is true, then convert ges fields from nmmb-gfs 
 !        extended vertical coordinate to nmmb vertical coordinate.
@@ -1231,16 +1192,10 @@
   mype_input=0
   add_saved=.true.
 
-<<<<<<< HEAD
-  call gsi_metguess_get('dim',nguess,iret)
-  if(mype == 0) write(6,*)' in wrnemsnmma_binary after gsi_metguess_get, nguess,iret=',nguess,iret
-  if (nguess>0.and. .not.use_reflectivity) then
-=======
   call gsi_metguess_get('clouds::3d',n_actual_clouds,iret)
   if(mype == 0) write(6,*)' in wrnemsnmma_binary after gsi_metguess_get, ncoulds,iret=',&
                 n_actual_clouds,iret
   if (n_actual_clouds>0 .and. (.not.use_reflectivity)) then
->>>>>>> fde44a02
 
 !    Determine whether or not cloud-condensate is the control variable
      icw4crtm=getindex(cvars3d,'cw')
@@ -1249,18 +1204,8 @@
      iqtotal=getindex(cvars3d,'qt')
 
 !    Get pointer to cloud water mixing ratio
-<<<<<<< HEAD
-     call gsi_bundlegetpointer (gsi_metguess_bundle(it),'cw',ges_cw,iret); ier_cw=iret
-     call gsi_bundlegetpointer (gsi_metguess_bundle(it),'ql',ges_ql,iret); ier_ql=iret
-     call gsi_bundlegetpointer (gsi_metguess_bundle(it),'qi',ges_qi,iret); ier_qi=iret
-     call gsi_bundlegetpointer (gsi_metguess_bundle(it),'qr',ges_qr,iret); ier_qr=iret
-     call gsi_bundlegetpointer (gsi_metguess_bundle(it),'qs',ges_qs,iret); ier_qs=iret
-     call gsi_bundlegetpointer (gsi_metguess_bundle(it),'qg',ges_qg,iret); ier_qg=iret
-     call gsi_bundlegetpointer (gsi_metguess_bundle(it),'qh',ges_qh,iret); ier_qh=iret
-
-     if ((icw4crtm<=0 .and. iqtotal<=0) .or. (ier_cw/=0 .and. ier_ql/=0)) nguess=0
-=======
-     call gsi_bundlegetpointer (gsi_metguess_bundle(it),'ql',ges_ql,iret); ier_cloud=iret
+     call gsi_bundlegetpointer (gsi_metguess_bundle(it),'cw',ges_cw,iret); ier_cloud=iret
+     call gsi_bundlegetpointer (gsi_metguess_bundle(it),'ql',ges_ql,iret); ier_cloud=ier_cloud+iret
      call gsi_bundlegetpointer (gsi_metguess_bundle(it),'qi',ges_qi,iret); ier_cloud=ier_cloud+iret
      call gsi_bundlegetpointer (gsi_metguess_bundle(it),'qr',ges_qr,iret); ier_cloud=ier_cloud+iret
      call gsi_bundlegetpointer (gsi_metguess_bundle(it),'qs',ges_qs,iret); ier_cloud=ier_cloud+iret
@@ -1268,7 +1213,6 @@
      call gsi_bundlegetpointer (gsi_metguess_bundle(it),'qh',ges_qh,iret); ier_cloud=ier_cloud+iret
 
      if ((icw4crtm<=0 .and. iqtotal<=0) .or. ier_cloud/=0) n_actual_clouds=0
->>>>>>> fde44a02
   end if
 
   if(mype==mype_input) wrfanl = 'wrf_inout'
@@ -1385,58 +1329,6 @@
 !    call gsi_nemsio_write('obs_ref','mid layer','H',kr,work_sub(:,:),mype,mype_input,add_saved)
 
      call gsi_bundlegetpointer (gsi_metguess_bundle(it),'tten',dfi_tten,iret)
-     do i=1,lon2
-        do j=1,lat2
-           work_sub(j,i)=dfi_tten(j,i,k)
-        end do
-     end do
-     call gsi_nemsio_write('dfi_tten','mid layer','H',kr,work_sub(:,:),mype,mype_input,add_saved)
-     add_saved=.true.
-     end if
-!* use GSD cloud analysis for NMMB
-
-!* use GSD cloud analysis for NMMB
-     if(use_reflectivity) then
-!    write(6,*)'sliu in wrwrfnmma.F90:: enter dump dfi_tten'
-     do i=1,lon2
-        do j=1,lat2
-           work_sub(j,i)=ges_qr(j,i,k)
-        end do
-     end do
-     add_saved=.false.
-     call gsi_nemsio_write('f_rain','mid layer','H',kr,work_sub(:,:),mype,mype_input,add_saved)
-
-     do i=1,lon2
-        do j=1,lat2
-           work_sub(j,i)=ges_qi(j,i,k)
-        end do
-     end do
-     call gsi_nemsio_write('f_ice','mid layer','H',kr,work_sub(:,:),mype,mype_input,add_saved)
-
-!    do i=1,lon2
-!       do j=1,lat2
-!          work_sub(j,i)=ges_ql(j,i,k)
-!       end do
-!    end do
-!    call gsi_nemsio_write('f_rimef','mid
-!    layer','H',kr,work_sub(:,:),mype,mype_input,add_saved)
-
-     do i=1,lon2
-        do j=1,lat2
-           work_sub(j,i)=ges_qg(j,i,k)
-        end do
-     end do
-     call gsi_nemsio_write('clwmr','mid layer','H',kr,work_sub(:,:),mype,mype_input,add_saved)
-
-!    do i=1,lon2
-!       do j=1,lat2
-!          if(ges_ref(j,i,k)>60)ges_ref(j,i,k)=60
-!          if(ges_ref(j,i,k)<-10)ges_ref(j,i,k)=-10
-!          work_sub(j,i)=ges_ref(j,i,k)
-!       end do
-!    end do
-!    call gsi_nemsio_write('obs_ref','mid layer','H',kr,work_sub(:,:),mype,mype_input,add_saved)
-
      do i=1,lon2
         do j=1,lat2
            work_sub(j,i)=dfi_tten(j,i,k)
@@ -1490,8 +1382,7 @@
      end if
 
                              ! cloud
-<<<<<<< HEAD
-     if (nguess>0.and. .not.use_reflectivity) then
+     if (n_actual_clouds>0 .and. (.not.use_reflectivity)) then
         call gsi_nemsio_read('clwmr','mid layer','H',kr,work_sub(:,:),mype,mype_input)
         if (cold_start) then
            do i=1,lon2
@@ -1523,23 +1414,6 @@
                     else
                        work_frain(j,i)=zero
                     end if
-=======
-     if (n_actual_clouds>0 .and. (.not.use_reflectivity)) then
-        do i=1,lon2
-           do j=1,lat2
-              if (ges_ql(j,i,k)<=qcmin) ges_ql(j,i,k)=zero
-              if (ges_qi(j,i,k)<=qcmin) ges_qi(j,i,k)=zero
-              if (ges_qs(j,i,k)<=qcmin) ges_qs(j,i,k)=zero
-              if (ges_qg(j,i,k)<=qcmin) ges_qg(j,i,k)=zero
-              if (ges_qh(j,i,k)<=qcmin) ges_qh(j,i,k)=zero
-              if (ges_qr(j,i,k)<=qcmin) ges_qr(j,i,k)=zero
-              total_ice=ges_qi(j,i,k)+ges_qs(j,i,k)+ges_qg(j,i,k)+ges_qh(j,i,k)
-              work_clwmr(j,i)=total_ice+ges_ql(j,i,k)+ges_qr(j,i,k)
-              if (work_clwmr(j,i)>zero) then
-                 work_fice(j,i)=total_ice/work_clwmr(j,i)
-                 if (work_fice(j,i)<one) then
-                    work_frain(j,i)=ges_qr(j,i,k)/(work_clwmr(j,i)*(one-work_fice(j,i)))
->>>>>>> fde44a02
                  else
                     work_fice(j,i)=zero
                     work_frain(j,i)=zero
