#ifdef WRF
subroutine wrwrfnmma_binary(mype)
!$$$  subprogram documentation block
!                .      .    .                                       .
! subprogram:    wrwrfnmma              write out wrf NMM restart file
!   prgmmr: parrish          org: np22                date: 2004-06-23
!
! abstract:  read wrf NMM guess restart interface file, add analysis
!            increment, and write out wrf NMM analysis restart 
!            interface file.
!
! program history log:
!   2004-06-23  parrish, document
!   2004-08-03  treadon - add only to module use, add intent in/out
!   2004-11-22  parrish - rewrite for mpi-io
!   2004-12-15  treadon - write analysis to file "wrf_inout"
!   2005-07-06  parrish - update and write out pint if update_pint=.true.
!   2006-04-06  middlecoff - changed nfcst from 11 to lendian_in
!   2006-07-28  derber - include sensible temperature
!   2006-07-31  kleist - change to use ges_ps instead of lnps
!   2007-04-12  parrish - add modifications to allow any combination of ikj or ijk
!                          grid ordering for input 3D fields
!   2007-05-02  parrish - fix bug to prevent out of memory reference when pint missing
!   2008-04-01  safford - rm unused uses
!   2008-12-05  todling - adjustment for dsfct time dimension addition
!   2012-01-15  zhu     - add cloud hydrometeors
!   2012-03-09  parrish - added the output of boundary variables
!
!   input argument list:
!     mype     - pe number
!
!   output argument list:
!     no output arguments
!
! attributes:
!   language: f90
!   machine:  ibm RS/6000 SP
!
!$$$
  use kinds, only: r_kind,r_single,i_long,i_llong,i_kind
  use regional_io, only: update_pint
  use guess_grids, only: ges_ps,ges_pint,ges_pd,ges_u,ges_v,ges_q,&
       ntguessfc,ntguessig,ifilesig,dsfct,ges_tsen
  use mpimod, only: mpi_comm_world,ierror,mpi_byte,mpi_integer4,mpi_real4,mpi_sum,npe, &
       mpi_offset_kind,mpi_info_null,mpi_mode_rdwr,mpi_status_size
  use gridmod, only: iglobal,itotsub,pt_ll,update_regsfc,&
       half_grid,filled_grid,pdtop_ll,nlat_regional,nlon_regional,&
       nsig,lat1,lon1,eta2_ll,lat2,lon2
  use constants, only: zero_single,r10,r100,qcmin,zero,one
  use gsi_io, only: lendian_in,lendian_out
  use gsi_metguess_mod, only: gsi_metguess_get,gsi_metguess_bundle
  use gsi_bundlemod, only: gsi_bundlegetpointer
  use mpeu_util, only: die,getindex
  use control_vectors, only: cvars3d
  implicit none

! Declare passed variables
  integer(i_kind),intent(in   ) :: mype

! Declare local constants
  real(r_kind),parameter:: r225=225.0_r_kind

! Declare local variables
  character(9) wrfanl

  integer(i_kind) im,jm,lm
  real(r_single),allocatable::temp1(:),tempa(:,:),tempb(:,:)
  real(r_single),allocatable::all_loc(:,:,:)
  integer(i_kind),allocatable::igtype(:),kdim(:),kord(:)
  integer(kind=mpi_offset_kind),allocatable::offset(:)
  integer(kind=mpi_offset_kind) this_offset,offset_start_date
  integer(i_kind),allocatable::length(:)
  integer(i_kind) this_length,length_start_date
  character(6) filename
  integer(i_kind) i,j,k,kpint,kt,kq,ku,kv,it,i_pd,i_pint,i_t,i_q,i_u,i_v
  integer(i_kind) i_sst,i_tsk,i_cwm,i_f_ice,i_f_rain,i_f_rimef
  integer(i_kind) kcwm,kf_ice,kf_rain,kf_rimef
  integer(i_kind) num_nmm_fields,num_j_groups,num_loc_groups
  real(r_kind) pd,psfc_this
  integer(i_llong) n_position
  integer(i_kind) iskip,jextra,nextra
  integer(i_kind) status(mpi_status_size)
  integer(i_kind) jbegin(0:npe),jend(0:npe-1)
  integer(i_kind) kbegin(0:npe),kend(0:npe-1)
  integer(i_long),allocatable:: ibuf(:,:)
  integer(i_long),allocatable:: jbuf(:,:,:)
  integer(i_kind) ifld,mfcst
  integer(i_long) iyear,imonth,iday,ihour,iminute,isecond
  character(1) chdrbuf(2048)
  integer(i_kind) iadd
  character(132) memoryorder

! variables for cloud info
  integer(i_kind) iret,ier,nguess
  integer(i_kind) icw4crtm,iqtotal
  real(r_kind) total_ice
  real(r_kind),dimension(lat2,lon2):: work_clwmr,work_fice,work_frain
  real(r_kind),pointer,dimension(:,:,:):: ges_ql
  real(r_kind),pointer,dimension(:,:,:):: ges_qi
  real(r_kind),pointer,dimension(:,:,:):: ges_qr
  real(r_kind),pointer,dimension(:,:,:):: ges_qs
  real(r_kind),pointer,dimension(:,:,:):: ges_qg
  real(r_kind),pointer,dimension(:,:,:):: ges_qh
  real(r_single),allocatable:: pdbg(:),tbg(:,:),qbg(:,:),cwmbg(:,:),ubg(:,:),vbg(:,:)
  real(r_single),allocatable:: pdba(:),tba(:,:),qba(:,:),cwmba(:,:),uba(:,:),vba(:,:)
  real(r_single),allocatable:: pdbg0(:),tbg0(:,:),qbg0(:,:),cwmbg0(:,:),ubg0(:,:),vbg0(:,:)
  real(r_single),allocatable:: pdba0(:),tba0(:,:),qba0(:,:),cwmba0(:,:),uba0(:,:),vba0(:,:)
  integer(i_kind) bdim

!   1. get offsets etc only for records to be updated

!        they are PD, T, Q, U, V, skint/sst

  im=nlon_regional
  jm=nlat_regional
  lm=nsig

!  allocate boundary file arrays
  bdim=2*im+jm-3
  allocate(pdbg(bdim),tbg(bdim,lm),qbg(bdim,lm),cwmbg(bdim,lm),ubg(bdim,lm),vbg(bdim,lm))
  allocate(pdba(bdim),tba(bdim,lm),qba(bdim,lm),cwmba(bdim,lm),uba(bdim,lm),vba(bdim,lm))
  allocate(pdbg0(bdim),tbg0(bdim,lm),qbg0(bdim,lm),cwmbg0(bdim,lm),ubg0(bdim,lm),vbg0(bdim,lm))
  allocate(pdba0(bdim),tba0(bdim,lm),qba0(bdim,lm),cwmba0(bdim,lm),uba0(bdim,lm),vba0(bdim,lm))
  pdbg=zero  ; tbg=zero  ; qbg=zero  ; cwmbg=zero  ; ubg=zero  ; vbg=zero
  pdba=zero  ; tba=zero  ; qba=zero  ; cwmba=zero  ; uba=zero  ; vba=zero
  pdbg0=zero ; tbg0=zero ; qbg0=zero ; cwmbg0=zero ; ubg0=zero ; vbg0=zero
  pdba0=zero ; tba0=zero ; qba0=zero ; cwmba0=zero ; uba0=zero ; vba0=zero

  it=ntguessig

! inquiry cloud guess
  call gsi_metguess_get('dim',nguess,iret)
  if (nguess>0) then
!    Determine whether or not cloud-condensate is the control variable
     icw4crtm=getindex(cvars3d,'cw')

!    Determine whether total moisture (water vapor+total cloud condensate) is the control variable
     iqtotal=getindex(cvars3d,'qt')

!    Get pointer to cloud water mixing ratio
     ier=0
     call gsi_bundlegetpointer (gsi_metguess_bundle(it),'ql',ges_ql,iret); ier=iret
     call gsi_bundlegetpointer (gsi_metguess_bundle(it),'qi',ges_qi,iret); ier=ier+iret
     call gsi_bundlegetpointer (gsi_metguess_bundle(it),'qr',ges_qr,iret); ier=ier+iret
     call gsi_bundlegetpointer (gsi_metguess_bundle(it),'qs',ges_qs,iret); ier=ier+iret
     call gsi_bundlegetpointer (gsi_metguess_bundle(it),'qg',ges_qg,iret); ier=ier+iret
     call gsi_bundlegetpointer (gsi_metguess_bundle(it),'qh',ges_qh,iret); ier=ier+iret

     if ((icw4crtm<=0 .and. iqtotal<=0) .or. ier/=0) nguess=0
  end if


  num_nmm_fields=3+4*lm
  if(update_pint) num_nmm_fields=num_nmm_fields+lm+1  ! contribution from PINT
  if (nguess>0) num_nmm_fields=num_nmm_fields+3*lm
  allocate(offset(num_nmm_fields))
  allocate(igtype(num_nmm_fields),kdim(num_nmm_fields),kord(num_nmm_fields))
  allocate(length(num_nmm_fields))

!    igtype is a flag indicating whether each input NMM field is h-, or v-grid
!    and whether integer or real
!     abs(igtype)=1 for h-grid
!                =2 for u-grid
!
!     igtype = -1 for integer field

!    offset is the byte count preceding each record to be read/written from/to the wrf binary file.
!       used as individual file pointers by mpi_file_read/mpi_file_write

  it=ntguessig

  write(filename,'("sigf",i2.2)')ifilesig(it)
  open(lendian_in,file=filename,form='unformatted') ; rewind lendian_in
  if(mype == 0) write(6,*)'READ_WRF_NMM_OFFSET_FILE:  open lendian_in=',lendian_in,' to file=',filename
  read(lendian_in) iyear,imonth,iday,ihour,iminute,isecond

  do iskip=2,9
     read(lendian_in)
  end do
  read(lendian_in) 
  read(lendian_in) n_position          !  offset for START_DATE record
  offset_start_date=n_position
  length_start_date=2048

!     open wrf file for mpi-io reading and writing
  wrfanl = 'wrf_inout'
  call mpi_file_open(mpi_comm_world,trim(wrfanl),mpi_mode_rdwr,mpi_info_null,mfcst,ierror)

!     update START_DATE record so it contains new analysis time in place of old starting time
  call mpi_file_read_at(mfcst,offset_start_date,chdrbuf,length_start_date,mpi_byte,status,ierror)
  if(mype==0)  then
     call update_start_date(chdrbuf,iyear,imonth,iday,ihour,iminute,isecond)
     call mpi_file_write_at(mfcst,offset_start_date,chdrbuf,length_start_date,mpi_byte,status,ierror)
  end if

  if(mype==0) write(6,*)' in read_wrf_nmm_binary_guess, wrfanl=',trim(wrfanl)

  i=0
  i=i+1 ; i_pd=i                                                ! pd
  read(lendian_in) n_position
  offset(i)=n_position ; length=im*jm ; igtype(i)=1 ; kdim(i)=1
  if(mype == 0) write(6,*)' pd, i,igtype(i),offset(i) = ',i,igtype(i),offset(i)

  read(lendian_in)                                                   ! fis

  i_pint=i+1
  if(update_pint) then
     i_pint=i+1
     read(lendian_in) n_position,memoryorder
     do k=1,lm+1
        i=i+1                                                     ! pint(k)
        if(trim(memoryorder)=='XZY') then
           iadd=0
           kord(i)=lm+1
        else
           iadd=(k-1)*im*jm*4
           kord(i)=1
        end if
        offset(i)=n_position+iadd ; length(i)=im*jm ; igtype(i)=1 ; kdim(i)=lm+1
        if(mype == 0.and.k==1) write(6,*)' temp i,igtype(i),offset(i) = ',i,igtype(i),offset(i)
     end do
  end if

  i_t=i+1
  read(lendian_in) n_position,memoryorder
  do k=1,lm
     i=i+1                                                       ! t(k)
     if(trim(memoryorder)=='XZY') then
        iadd=0
        kord(i)=lm
     else
        iadd=(k-1)*im*jm*4
        kord(i)=1
     end if
     offset(i)=n_position+iadd ; length(i)=im*jm ; igtype(i)=1 ; kdim(i)=lm
     if(mype == 0.and.k==1) write(6,*)' temp i,igtype(i),offset(i) = ',i,igtype(i),offset(i)
  end do

  i_q=i+1
  read(lendian_in) n_position,memoryorder
  do k=1,lm
     i=i+1                                                       ! q(k)
     if(trim(memoryorder)=='XZY') then
        iadd=0
        kord(i)=lm
     else
        iadd=(k-1)*im*jm*4
        kord(i)=1
     end if
     offset(i)=n_position+iadd ; length(i)=im*jm ; igtype(i)=1 ; kdim(i)=lm
     if(mype == 0.and.k==1) write(6,*)' q i,igtype(i),offset(i) = ',i,igtype(i),offset(i)
  end do

  i_u=i+1
  read(lendian_in) n_position,memoryorder
  do k=1,lm
     i=i+1                                                       ! u(k)
     if(trim(memoryorder)=='XZY') then
        iadd=0
        kord(i)=lm
     else
        iadd=(k-1)*im*jm*4
        kord(i)=1
     end if
     offset(i)=n_position+iadd ; length(i)=im*jm ; igtype(i)=2 ; kdim(i)=lm
     if(mype == 0.and.k==1) write(6,*)' u i,igtype(i),offset(i) = ',i,igtype(i),offset(i)
  end do

  i_v=i+1
  read(lendian_in) n_position,memoryorder
  do k=1,lm
     i=i+1                                                       ! v(k)
     if(trim(memoryorder)=='XZY') then
        iadd=0
        kord(i)=lm
     else
        iadd=(k-1)*im*jm*4
        kord(i)=1
     end if
     offset(i)=n_position+iadd ; length(i)=im*jm ; igtype(i)=2 ; kdim(i)=lm
     if(mype == 0.and.k==1) write(6,*)' v i,igtype(i),offset(i) = ',i,igtype(i),offset(i)
  end do

  read(lendian_in)                                                    ! sm
  read(lendian_in)                                                    ! sice

  i=i+1 ; i_sst=i                                                ! sst
  read(lendian_in) n_position
  offset(i)=n_position ; length=im*jm ; igtype(i)=1 ; kdim(i)=1
  if(mype == 0) write(6,*)' sst, i,igtype(i),offset(i) = ',i,igtype(i),offset(i)

  read(lendian_in)                                                    ! ivgtyp
  read(lendian_in)                                                    ! isltyp
  read(lendian_in)                                                    ! vegfrac
  read(lendian_in)                                                    ! sno
  read(lendian_in)                                                    ! u10
  read(lendian_in)                                                    ! v10
  read(lendian_in)                                                    ! smc
  read(lendian_in)                                                    ! stc

  i=i+1 ; i_tsk=i                                                ! tsk
  read(lendian_in) n_position
  offset(i)=n_position ; length=im*jm ; igtype(i)=1 ; kdim(i)=1
  if(mype == 0) write(6,*)' tsk, i,igtype(i),offset(i) = ',i,igtype(i),offset(i)

  if (nguess>0) then
     i_cwm=i+1
     read(lendian_in) n_position,memoryorder
     do k=1,lm
        i=i+1                                                    ! cwm(k)
        if(trim(memoryorder)=='XZY') then
           iadd=0
           kord(i)=lm
        else
           iadd=(k-1)*im*jm*4
           kord(i)=1
        end if
        offset(i)=n_position+iadd ; length(i)=im*jm ; igtype(i)=1 ; kdim(i)=lm
        if(mype == 0.and.k==1) write(6,*)' cwm i,igtype(i),offset(i) = ',i,igtype(i),offset(i)
     end do

     i_f_ice=i+1
     read(lendian_in) n_position,memoryorder
     do k=1,lm
        i=i+1                                                    ! f_ice(k)
        if(trim(memoryorder)=='XZY') then
           iadd=0
           kord(i)=lm
        else
           iadd=(k-1)*im*jm*4
           kord(i)=1
        end if
        offset(i)=n_position+iadd ; length(i)=im*jm ; igtype(i)=1 ; kdim(i)=lm
        if(mype == 0.and.k==1) write(6,*)' f_ice i,igtype(i),offset(i) = ',i,igtype(i),offset(i)
     end do

     i_f_rain=i+1
     read(lendian_in) n_position,memoryorder
     do k=1,lm
        i=i+1                                                    ! f_rain(k)
        if(trim(memoryorder)=='XZY') then
           iadd=0
           kord(i)=lm
        else
           iadd=(k-1)*im*jm*4
           kord(i)=1
        end if
        offset(i)=n_position+iadd ; length(i)=im*jm ; igtype(i)=1 ; kdim(i)=lm
        if(mype == 0.and.k==1) write(6,*)' f_rain i,igtype(i),offset(i) = ',i,igtype(i),offset(i)
     end do
  end if  ! end of nguess>0

  close(lendian_in)

!          set up evenly distributed index range over all processors for all input fields


  num_loc_groups=num_nmm_fields/npe
  nextra=num_nmm_fields-num_loc_groups*npe
  kbegin(0)=1
  if(nextra > 0) then
     do k=1,nextra
        kbegin(k)=kbegin(k-1)+1+num_loc_groups
     end do
  end if
  do k=nextra+1,npe
     kbegin(k)=kbegin(k-1)+num_loc_groups
  end do
  do k=0,npe-1
     kend(k)=kbegin(k+1)-1
  end do
  if(mype == 0) then
     write(6,*)' kbegin=',kbegin
     write(6,*)' kend= ',kend
  end if
  num_j_groups=jm/npe
  jextra=jm-num_j_groups*npe
  jbegin(0)=1
  if(jextra > 0) then
     do j=1,jextra
        jbegin(j)=jbegin(j-1)+1+num_j_groups
     end do
  end if
  do j=jextra+1,npe
     jbegin(j)=jbegin(j-1)+num_j_groups
  end do
  do j=0,npe-1
     jend(j)=min(jbegin(j+1)-1,jm)
  end do
  if(mype == 0) then
     write(6,*)' jbegin=',jbegin
     write(6,*)' jend= ',jend
  end if

  
! Create all_loc from ges_*
  allocate(all_loc(lat1,lon1,num_nmm_fields))
  all_loc=zero_single
  kt=i_t-1
  kq=i_q-1
  ku=i_u-1
  kv=i_v-1
  do k=1,nsig
     kt=kt+1
     kq=kq+1
     ku=ku+1
     kv=kv+1
     do i=1,lon1
        do j=1,lat1
           all_loc(j,i,ku)=ges_u(j+1,i+1,k,it)
           all_loc(j,i,kv)=ges_v(j+1,i+1,k,it)
           all_loc(j,i,kq)=ges_q(j+1,i+1,k,it)
           all_loc(j,i,kt)=ges_tsen(j+1,i+1,k,it)   ! sensible temperature
        end do
     end do
  end do
  do i=1,lon1
     do j=1,lat1
        psfc_this=r10*ges_ps(j+1,i+1,it)   ! convert from mb to cb
        pd=psfc_this-pdtop_ll-pt_ll
        all_loc(j,i,i_pd)=r100*pd
     end do
  end do
!                    update pint by adding eta2(k)*pdinc
  if(update_pint) then
     kpint=i_pint-1
     do k=1,nsig+1
        kpint=kpint+1
        do i=1,lon1
           do j=1,lat1
              all_loc(j,i,kpint)=ges_pint(j+1,i+1,k,it) &
                          +eta2_ll(k)*(all_loc(j,i,i_pd)-ges_pd(j+1,i+1,it))   ! pint
           end do
        end do
     end do
  end if
  if(update_regsfc) then
     do i=1,lon1
        do j=1,lat1
           all_loc(j,i,i_sst)=dsfct(j+1,i+1,ntguessfc)
           all_loc(j,i,i_tsk)=dsfct(j+1,i+1,ntguessfc)
        end do
     end do
  end if
! cloud info: currently no new f_rimef is written out
  if (nguess>0) then  
     kcwm=i_cwm-1
     kf_ice=i_f_ice-1
     kf_rain=i_f_rain-1
     do k=1,nsig
        do i=1,lon2
           do j=1,lat2
              if (ges_ql(j,i,k)<=qcmin) ges_ql(j,i,k)=zero
              if (ges_qi(j,i,k)<=qcmin) ges_qi(j,i,k)=zero
              if (ges_qs(j,i,k)<=qcmin) ges_qs(j,i,k)=zero
              if (ges_qg(j,i,k)<=qcmin) ges_qg(j,i,k)=zero
              if (ges_qh(j,i,k)<=qcmin) ges_qh(j,i,k)=zero
              if (ges_qr(j,i,k)<=qcmin) ges_qr(j,i,k)=zero
              total_ice=ges_qi(j,i,k)+ges_qs(j,i,k)+ges_qg(j,i,k)+ges_qh(j,i,k)
              work_clwmr(j,i)=total_ice+ges_ql(j,i,k)+ges_qr(j,i,k)
              if (work_clwmr(j,i)>zero) then
                 work_fice(j,i)=total_ice/work_clwmr(j,i)
                 if (work_fice(j,i)<one) then
                    work_frain(j,i)=ges_qr(j,i,k)/(work_clwmr(j,i)*(one-work_fice(j,i)))
                 else
                    work_frain(j,i)=zero
                 end if
              else
                 work_fice(j,i)=zero
                 work_frain(j,i)=zero
              end if
           end do
        end do

        kcwm=kcwm+1
        kf_ice=kf_ice+1
        kf_rain=kf_rain+1
        do i=1,lon1
           do j=1,lat1
              all_loc(j,i,kcwm)=work_clwmr(j+1,i+1)
              all_loc(j,i,kf_ice)=work_fice(j+1,i+1)
              all_loc(j,i,kf_rain)=work_frain(j+1,i+1)
           end do
        end do
     end do
  end if  ! end of nguess>0

  
  allocate(tempa(itotsub,kbegin(mype):kend(mype)))
  call generic_sub2grid(all_loc,tempa,kbegin(mype),kend(mype),kbegin,kend,mype,num_nmm_fields)
  deallocate(all_loc)

  allocate(ibuf(im*jm,kbegin(mype):kend(mype)))

!   2.  create ibuf with records to be updated read in

!                                    read pint
  if(update_pint.and.kord(i_pint)/=1) then
     allocate(jbuf(im,lm+1,jbegin(mype):jend(mype)))
     this_offset=offset(i_pint)+(jbegin(mype)-1)*4*im*(lm+1)
     this_length=(jend(mype)-jbegin(mype)+1)*im*(lm+1)
     call mpi_file_read_at(mfcst,this_offset,jbuf(1,1,jbegin(mype)),this_length,mpi_integer4,status,ierror)
     call transfer_jbuf2ibuf(jbuf,jbegin(mype),jend(mype),ibuf,kbegin(mype),kend(mype), &
                        jbegin,jend,kbegin,kend,mype,npe,im,jm,lm+1,im,jm,i_pint,i_pint+lm)
     deallocate(jbuf)
  end if

!                                    read temps
  if(kord(i_t)/=1) then
     allocate(jbuf(im,lm,jbegin(mype):jend(mype)))
     this_offset=offset(i_t)+(jbegin(mype)-1)*4*im*lm
     this_length=(jend(mype)-jbegin(mype)+1)*im*lm
     call mpi_file_read_at(mfcst,this_offset,jbuf(1,1,jbegin(mype)),this_length,mpi_integer4,status,ierror)
     call transfer_jbuf2ibuf(jbuf,jbegin(mype),jend(mype),ibuf,kbegin(mype),kend(mype), &
                        jbegin,jend,kbegin,kend,mype,npe,im,jm,lm,im,jm,i_t,i_t+lm-1)
     deallocate(jbuf)
  end if

!                                    read q
  if(kord(i_q)/=1) then
     allocate(jbuf(im,lm,jbegin(mype):jend(mype)))
     this_offset=offset(i_q)+(jbegin(mype)-1)*4*im*lm
     this_length=(jend(mype)-jbegin(mype)+1)*im*lm
     call mpi_file_read_at(mfcst,this_offset,jbuf(1,1,jbegin(mype)),this_length,mpi_integer4,status,ierror)
     call transfer_jbuf2ibuf(jbuf,jbegin(mype),jend(mype),ibuf,kbegin(mype),kend(mype), &
                        jbegin,jend,kbegin,kend,mype,npe,im,jm,lm,im,jm,i_q,i_q+lm-1)
     deallocate(jbuf)
  end if

!                                    read u
  if(kord(i_u)/=1) then
     allocate(jbuf(im,lm,jbegin(mype):jend(mype)))
     this_offset=offset(i_u)+(jbegin(mype)-1)*4*im*lm
     this_length=(jend(mype)-jbegin(mype)+1)*im*lm
     call mpi_file_read_at(mfcst,this_offset,jbuf(1,1,jbegin(mype)),this_length,mpi_integer4,status,ierror)
     call transfer_jbuf2ibuf(jbuf,jbegin(mype),jend(mype),ibuf,kbegin(mype),kend(mype), &
                        jbegin,jend,kbegin,kend,mype,npe,im,jm,lm,im,jm,i_u,i_u+lm-1)
     deallocate(jbuf)
  end if

!                                    read v
  if(kord(i_v)/=1) then
     allocate(jbuf(im,lm,jbegin(mype):jend(mype)))
     this_offset=offset(i_v)+(jbegin(mype)-1)*4*im*lm
     this_length=(jend(mype)-jbegin(mype)+1)*im*lm
     call mpi_file_read_at(mfcst,this_offset,jbuf(1,1,jbegin(mype)),this_length,mpi_integer4,status,ierror)
     call transfer_jbuf2ibuf(jbuf,jbegin(mype),jend(mype),ibuf,kbegin(mype),kend(mype), &
                        jbegin,jend,kbegin,kend,mype,npe,im,jm,lm,im,jm,i_v,i_v+lm-1)
     deallocate(jbuf)
  end if

  if (nguess>0) then 
!                                    read cwm (no read-in for cloud info, so whole field is write out later)
     if(kord(i_cwm)/=1) then
        allocate(jbuf(im,lm,jbegin(mype):jend(mype)))
        jbuf=zero  
        call transfer_jbuf2ibuf(jbuf,jbegin(mype),jend(mype),ibuf,kbegin(mype),kend(mype), &
                           jbegin,jend,kbegin,kend,mype,npe,im,jm,lm,im,jm,i_cwm,i_cwm+lm-1)
        deallocate(jbuf)
     end if
!                                    read f_ice (no read-in for cloud info, so whole field is write out later)
     if(kord(i_f_ice)/=1) then
        allocate(jbuf(im,lm,jbegin(mype):jend(mype)))
        jbuf=zero
        call transfer_jbuf2ibuf(jbuf,jbegin(mype),jend(mype),ibuf,kbegin(mype),kend(mype), &
                           jbegin,jend,kbegin,kend,mype,npe,im,jm,lm,im,jm,i_f_ice,i_f_ice+lm-1)
        deallocate(jbuf)
     end if
!                                    read f_rain (no read-in for cloud info, so whole field is write out later)
     if(kord(i_f_rain)/=1) then
        allocate(jbuf(im,lm,jbegin(mype):jend(mype)))
        jbuf=zero
        call transfer_jbuf2ibuf(jbuf,jbegin(mype),jend(mype),ibuf,kbegin(mype),kend(mype), &
                           jbegin,jend,kbegin,kend,mype,npe,im,jm,lm,im,jm,i_f_rain,i_f_rain+lm-1)
        deallocate(jbuf)
     end if
  end if


!---------------------- read surface files last
  do k=kbegin(mype),kend(mype)
     if(kdim(k)==1.or.kord(k)==1) then
        call mpi_file_read_at(mfcst,offset(k),ibuf(1,k),length(k),mpi_integer4,status,ierror)
     end if
  end do

!   5.  tempa --> updated ibuf --> jbuf --> write out

  allocate(tempb(itotsub,kbegin(mype):kend(mype)))
  allocate(temp1(im*jm))
  do ifld=kbegin(mype),kend(mype)
     if((ifld==i_sst.or.ifld==i_tsk).and..not.update_regsfc) cycle
     call move_ibuf_hg(ibuf(1,ifld),temp1,im,jm,im,jm)
     call get_bndy_file(temp1,pdbg,tbg,qbg,cwmbg,ubg,vbg,ifld,i_pd,i_t,i_q,i_cwm,i_u,i_v, &
                         im,jm,lm,bdim,igtype(ifld))
     if(filled_grid) call fill_nmm_grid2(temp1,im,jm,tempb(1,ifld),igtype(ifld),2)
     if(half_grid)   call half_nmm_grid2(temp1,im,jm,tempb(1,ifld),igtype(ifld),2)
     if(ifld==i_sst.or.ifld==i_tsk) then
        do i=1,iglobal
           if(tempb(i,ifld) < r225) then
              tempa(i,ifld)=zero_single
           else
              tempa(i,ifld)=tempa(i,ifld)-tempb(i,ifld)
           end if
        end do
     else
        do i=1,iglobal
           tempa(i,ifld)=tempa(i,ifld)-tempb(i,ifld)
        end do
     end if
     if(filled_grid) call unfill_nmm_grid2(tempa(1,ifld),im,jm,temp1,igtype(ifld),2)
     if(half_grid)   call unhalf_nmm_grid2(tempa(1,ifld),im,jm,temp1,igtype(ifld),2)
     call get_bndy_file(temp1,pdba,tba,qba,cwmba,uba,vba,ifld,i_pd,i_t,i_q,i_cwm,i_u,i_v, &
                         im,jm,lm,bdim,igtype(ifld))
     call move_hg_ibuf(temp1,ibuf(1,ifld),im,jm,im,jm)
  end do

!  do reduce add to pe 0 of all boundary variables, then write out boundary variables.
      ! write(6,'(" pdbg(1)=",e10.1)')pdbg(1)
      ! do k=1,lm
      !    write(6,'(" k,t,q,u,v=",i3,4e10.1)')k,tbg(1,k),qbg(1,k),ubg(1,k),vbg(1,k)
      ! end do
  call mpi_reduce(pdbg,pdbg0,bdim,mpi_real4,mpi_sum,0,mpi_comm_world,ierror)
  call mpi_reduce(pdba,pdba0,bdim,mpi_real4,mpi_sum,0,mpi_comm_world,ierror)
  call mpi_reduce(tbg,tbg0,bdim*lm,mpi_real4,mpi_sum,0,mpi_comm_world,ierror)
  call mpi_reduce(tba,tba0,bdim*lm,mpi_real4,mpi_sum,0,mpi_comm_world,ierror)
  call mpi_reduce(qbg,qbg0,bdim*lm,mpi_real4,mpi_sum,0,mpi_comm_world,ierror)
  call mpi_reduce(qba,qba0,bdim*lm,mpi_real4,mpi_sum,0,mpi_comm_world,ierror)
  call mpi_reduce(cwmbg,cwmbg0,bdim*lm,mpi_real4,mpi_sum,0,mpi_comm_world,ierror)
  call mpi_reduce(cwmba,cwmba0,bdim*lm,mpi_real4,mpi_sum,0,mpi_comm_world,ierror)
  call mpi_reduce(ubg,ubg0,bdim*lm,mpi_real4,mpi_sum,0,mpi_comm_world,ierror)
  call mpi_reduce(uba,uba0,bdim*lm,mpi_real4,mpi_sum,0,mpi_comm_world,ierror)
  call mpi_reduce(vbg,vbg0,bdim*lm,mpi_real4,mpi_sum,0,mpi_comm_world,ierror)
  call mpi_reduce(vba,vba0,bdim*lm,mpi_real4,mpi_sum,0,mpi_comm_world,ierror)
  if(mype==0) then
     open(lendian_out,file='wrf_nmm_bnd',form='unformatted')
     write(lendian_out)'WRF-NMM-BINARY'
     write(lendian_out) iyear,imonth,iday,ihour,iminute,isecond,im,jm,lm,bdim
     write(lendian_out) pdbg0,tbg0,qbg0,cwmbg0,ubg0,vbg0
     write(lendian_out) pdba0,tba0,qba0,cwmba0,uba0,vba0
     close(lendian_out)
       write(6,*)' min,max pdbg0=',minval(pdbg0),maxval(pdbg0)
       write(6,*)' min,max tbg0=',minval(tbg0),maxval(tbg0)
       write(6,*)' min,max qbg0=',minval(qbg0),maxval(qbg0)
       write(6,*)' min,max cwmbg0=',minval(cwmbg0),maxval(cwmbg0)
       write(6,*)' min,max ubg0=',minval(ubg0),maxval(ubg0)
       write(6,*)' min,max vbg0=',minval(vbg0),maxval(vbg0)
       write(6,*)' min,max pdba0=',minval(pdba0),maxval(pdba0)
       write(6,*)' min,max tba0=',minval(tba0),maxval(tba0)
       write(6,*)' min,max qba0=',minval(qba0),maxval(qba0)
       write(6,*)' min,max cwmba0=',minval(cwmba0),maxval(cwmba0)
       write(6,*)' min,max uba0=',minval(uba0),maxval(uba0)
       write(6,*)' min,max vba0=',minval(vba0),maxval(vba0)
       write(6,*)' min,max pdba0-pdbg0=',minval(pdba0-pdbg0),maxval(pdba0-pdbg0)
       write(6,*)' min,max tba0-tbg0=',minval(tba0-tbg0),maxval(tba0-tbg0)
       write(6,*)' min,max qba0-qbg0=',minval(qba0-qbg0),maxval(qba0-qbg0)
       write(6,*)' min,max cwmba0-cwmbg0=',minval(cwmba0-cwmbg0),maxval(cwmba0-cwmbg0)
       write(6,*)' min,max uba0-ubg0=',minval(uba0-ubg0),maxval(uba0-ubg0)
       write(6,*)' min,max vba0-vbg0=',minval(vba0-vbg0),maxval(vba0-vbg0)
  end if

  deallocate(pdbg ,tbg ,qbg ,cwmbg ,ubg ,vbg )
  deallocate(pdba ,tba ,qba ,cwmba ,uba ,vba )
  deallocate(pdbg0,tbg0,qbg0,cwmbg0,ubg0,vbg0)
  deallocate(pdba0,tba0,qba0,cwmba0,uba0,vba0)

!           finally write ibuf back out ( ibuf --> jbuf -->  mpi_file_write )

!                                    write pint
  if(update_pint.and.kord(i_pint)/=1) then
     allocate(jbuf(im,lm+1,jbegin(mype):jend(mype)))
     this_length=(jend(mype)-jbegin(mype)+1)*im*(lm+1)

     call transfer_ibuf2jbuf(jbuf,jbegin(mype),jend(mype),ibuf,kbegin(mype),kend(mype), &
                        jbegin,jend,kbegin,kend,mype,npe,im,jm,lm+1,im,jm,i_pint,i_pint+lm)
     this_offset=offset(i_pint)+(jbegin(mype)-1)*4*im*(lm+1)
     call mpi_file_write_at(mfcst,this_offset,jbuf(1,1,jbegin(mype)),this_length,mpi_integer4,status,ierror)
     deallocate(jbuf)
  end if

!                                    write temps
  if(kord(i_t)/=1) then
     allocate(jbuf(im,lm,jbegin(mype):jend(mype)))
     this_length=(jend(mype)-jbegin(mype)+1)*im*lm
 
     call transfer_ibuf2jbuf(jbuf,jbegin(mype),jend(mype),ibuf,kbegin(mype),kend(mype), &
                        jbegin,jend,kbegin,kend,mype,npe,im,jm,lm,im,jm,i_t,i_t+lm-1)
     this_offset=offset(i_t)+(jbegin(mype)-1)*4*im*lm
     call mpi_file_write_at(mfcst,this_offset,jbuf(1,1,jbegin(mype)),this_length,mpi_integer4,status,ierror)
     deallocate(jbuf)
  end if

!                                    write q
  if(kord(i_q)/=1) then
     allocate(jbuf(im,lm,jbegin(mype):jend(mype)))
     call transfer_ibuf2jbuf(jbuf,jbegin(mype),jend(mype),ibuf,kbegin(mype),kend(mype), &
                        jbegin,jend,kbegin,kend,mype,npe,im,jm,lm,im,jm,i_q,i_q+lm-1)
     this_offset=offset(i_q)+(jbegin(mype)-1)*4*im*lm
     call mpi_file_write_at(mfcst,this_offset,jbuf(1,1,jbegin(mype)),this_length,mpi_integer4,status,ierror)
     deallocate(jbuf)
  end if

!                                    write u
  if(kord(i_u)/=1) then
     allocate(jbuf(im,lm,jbegin(mype):jend(mype)))
     call transfer_ibuf2jbuf(jbuf,jbegin(mype),jend(mype),ibuf,kbegin(mype),kend(mype), &
                        jbegin,jend,kbegin,kend,mype,npe,im,jm,lm,im,jm,i_u,i_u+lm-1)
     this_offset=offset(i_u)+(jbegin(mype)-1)*4*im*lm
     call mpi_file_write_at(mfcst,this_offset,jbuf(1,1,jbegin(mype)),this_length,mpi_integer4,status,ierror)
     deallocate(jbuf)
  end if

!                                    write v
  if(kord(i_v)/=1) then
     allocate(jbuf(im,lm,jbegin(mype):jend(mype)))
     call transfer_ibuf2jbuf(jbuf,jbegin(mype),jend(mype),ibuf,kbegin(mype),kend(mype), &
                        jbegin,jend,kbegin,kend,mype,npe,im,jm,lm,im,jm,i_v,i_v+lm-1)
     this_offset=offset(i_v)+(jbegin(mype)-1)*4*im*lm
     call mpi_file_write_at(mfcst,this_offset,jbuf(1,1,jbegin(mype)),this_length,mpi_integer4,status,ierror)
     deallocate(jbuf)
  end if

  if (nguess>0) then
!                                    write cwm
     if(kord(i_cwm)/=1) then
        allocate(jbuf(im,lm,jbegin(mype):jend(mype)))
        call transfer_ibuf2jbuf(jbuf,jbegin(mype),jend(mype),ibuf,kbegin(mype),kend(mype), &
                           jbegin,jend,kbegin,kend,mype,npe,im,jm,lm,im,jm,i_cwm,i_cwm+lm-1)
        this_offset=offset(i_cwm)+(jbegin(mype)-1)*4*im*lm
        call mpi_file_write_at(mfcst,this_offset,jbuf(1,1,jbegin(mype)),this_length,mpi_integer4,status,ierror)
        deallocate(jbuf)
     end if
!                                    write f_ice
     if(kord(i_f_ice)/=1) then
        allocate(jbuf(im,lm,jbegin(mype):jend(mype)))
        call transfer_ibuf2jbuf(jbuf,jbegin(mype),jend(mype),ibuf,kbegin(mype),kend(mype), &
                           jbegin,jend,kbegin,kend,mype,npe,im,jm,lm,im,jm,i_f_ice,i_f_ice+lm-1)
        this_offset=offset(i_f_ice)+(jbegin(mype)-1)*4*im*lm
        call mpi_file_write_at(mfcst,this_offset,jbuf(1,1,jbegin(mype)),this_length,mpi_integer4,status,ierror)
        deallocate(jbuf)
     end if
!                                    write f_rain
     if(kord(i_f_rain)/=1) then
        allocate(jbuf(im,lm,jbegin(mype):jend(mype)))
        call transfer_ibuf2jbuf(jbuf,jbegin(mype),jend(mype),ibuf,kbegin(mype),kend(mype), &
                           jbegin,jend,kbegin,kend,mype,npe,im,jm,lm,im,jm,i_f_rain,i_f_rain+lm-1)
        this_offset=offset(i_f_rain)+(jbegin(mype)-1)*4*im*lm
        call mpi_file_write_at(mfcst,this_offset,jbuf(1,1,jbegin(mype)),this_length,mpi_integer4,status,ierror)
        deallocate(jbuf)
     end if
  end if
!---------------------- write surface files last
  do k=kbegin(mype),kend(mype)
     if(kdim(k)==1.or.kord(k)==1) then
        call mpi_file_write_at(mfcst,offset(k),ibuf(1,k),length(k),mpi_integer4,status,ierror)
     end if
  end do

  deallocate(ibuf)
  deallocate(offset)
  deallocate(igtype)
  deallocate(kdim)
  deallocate(kord)
  deallocate(length)
  deallocate(tempa)
  deallocate(tempb)
  deallocate(temp1)

  call mpi_file_close(mfcst,ierror)
  
end subroutine wrwrfnmma_binary

subroutine get_bndy_file(temp1,pdb,tb,qb,cwmb,ub,vb,ifld,i_pd,i_t,i_q,i_cwm,i_u,i_v, &
                         im,jm,lm,bdim,igtype)
!$$$  subprogram documentation block
!                .      .    .                                       .
! subprogram:    get_bndy_file          collect boundary variables on nmm grid
!   prgmmr: parrish          org: np22                date: 2012-03-09
!
! abstract:  transfer boundary values from wrf nmm (E-grid) variables to boundary arrays.
!
! program history log:
!   2004-06-23  parrish, document
!
!   input argument list:
!     temp1    - input 2d field
!     ifld     - counter for all vars/levels concatenated together
!     i_pd     - if ifld==i_pd, then contents of temp1 are i_pd
!     i_t      - if ifld>=i_t and ifld-i_t+1 <= lm, then contents of temp1 are T(ifld-i_t+1)
!     i_q      - same as for i_t but for specific humidity
!     i_cwm    - same as for i_t but for cloud variable
!     i_u      - same as for i_t but for u
!     i_v      - same as for i_t but for v
!     im,jm,lm - wrf nmm grid dimensions
!     bdim     - number of points around boundary
!     igtype   - =1, then h grid, =2, then v grid
!
!
!   output argument list:
!     pdb      - boundary values of pd
!     tb       - same for T
!     qb       - same for q
!     cwmb     - same for cwm
!     ub       - same for u
!     vb       - same for v
!
! attributes:
!   language: f90
!   machine:  ibm RS/6000 SP
!
!$$$
  use kinds, only: r_single,i_kind
  implicit none

  integer(i_kind),intent(in   ) :: ifld,i_pd,i_t,i_q,i_cwm,i_u,i_v,im,jm,lm,bdim,igtype
  real(r_single), intent(in   ) :: temp1(im,jm)
  real(r_single), intent(  out) :: pdb(bdim),tb(bdim,lm),qb(bdim,lm),cwmb(bdim,lm),ub(bdim,lm),vb(bdim,lm)

  integer(i_kind) i,j,ii
  real(r_single) bndy(bdim)

!   transfer boundary points to bndy

  if(igtype==1) then

!    transfer h-grid boundary points:

     ii=0
     do i=1,im
        ii=ii+1
        bndy(ii)=temp1(i,1)
     end do
     do i=1,im
        ii=ii+1
        bndy(ii)=temp1(i,jm)
     end do
     do j=3,jm-2,2
        ii=ii+1
        bndy(ii)=temp1(1,j)
     end do
     do j=3,jm-2,2
        ii=ii+1
        bndy(ii)=temp1(im,j)
     end do

  else

!    transfer v-grid boundary points:

     ii=0
     do i=1,im-1
        ii=ii+1
        bndy(ii)=temp1(i,1)
     end do
     do i=1,im-1
        ii=ii+1
        bndy(ii)=temp1(i,jm)
     end do
     do j=2,jm-1,2
        ii=ii+1
        bndy(ii)=temp1(1,j)
     end do
     do j=2,jm-1,2
        ii=ii+1
        bndy(ii)=temp1(im,j)
     end do

  end if

!   now transfer bndy to appropriate output array:

  if(ifld==i_pd) then

     pdb(:)=bndy(:)

  elseif(ifld>=i_t.and.ifld-i_t+1 <= lm) then

     tb(:,ifld-i_t+1)=bndy(:)

  elseif(ifld >= i_q .and. ifld-i_q+1 <= lm) then

     qb(:,ifld-i_q+1)=bndy(:)

  elseif(ifld >= i_cwm .and. ifld-i_cwm+1 <= lm) then

     cwmb(:,ifld-i_cwm+1)=bndy(:)

  elseif(ifld >= i_u .and. ifld-i_u+1 <= lm) then

     ub(:,ifld-i_u+1)=bndy(:)

  elseif(ifld >= i_v .and. ifld-i_v+1 <= lm) then

     vb(:,ifld-i_v+1)=bndy(:)

  end if

end subroutine get_bndy_file

subroutine wrnemsnmma_binary(mype)
!$$$  subprogram documentation block
!                .      .    .                                       .
! subprogram:    wrwrfnmma              write out wrf NMM restart file
!   prgmmr: parrish          org: np22                date: 2004-06-23
!
! abstract:  read wrf NMM guess restart interface file, add analysis
!            increment, and write out wrf NMM analysis restart 
!            interface file.
!
! program history log:
!   2004-06-23  parrish, document
!   2004-08-03  treadon - add only to module use, add intent in/out
!   2004-11-22  parrish - rewrite for mpi-io
!   2004-12-15  treadon - write analysis to file "wrf_inout"
!   2005-07-06  parrish - update and write out pint if update_pint=.true.
!   2006-04-06  middlecoff - changed nfcst from 11 to lendian_in
!   2006-07-28  derber - include sensible temperature
!   2006-07-31  kleist - change to use ges_ps instead of lnps
!   2007-04-12  parrish - add modifications to allow any combination of ikj or ijk
!                          grid ordering for input 3D fields
!   2007-05-02  parrish - fix bug to prevent out of memory reference when pint missing
!   2008-04-01  safford - rm unused uses
!   2008-12-05  todling - adjustment for dsfct time dimension addition
!   2010-01-18  parrish - add update of 10m wind, 2m pot temp, 2m specific humidity
!   2010-03-12  parrish - add write of ozone to 3d field labeled "o3mr"  (might be changed to "o3")
!   2010-03-15  parrish - add flag regional_ozone to turn on ozone in regional analysis
!   2011-07-18  zhu     - add write-out for updated cloud info
!
!   input argument list:
!     mype     - pe number
!
!   output argument list:
!     no output arguments
!
! attributes:
!   language: f90
!   machine:  ibm RS/6000 SP
!
!$$$
  use kinds, only: r_kind,i_kind
  use regional_io, only: update_pint
  use guess_grids, only: ges_ps,ges_pd,ges_u,ges_v,ges_q,&
        ntguessfc,ntguessig,ges_tsen,dsfct,isli,geop_hgtl,ges_prsl,ges_oz
  use gridmod, only: pt_ll,update_regsfc,pdtop_ll,nsig,lat2,lon2,eta2_ll,nmmb_verttype,&
        use_gfs_ozone,regional_ozone
  use constants, only: zero,half,one,two,rd_over_cp,r10,r100,qcmin
  use gsi_nemsio_mod, only: gsi_nemsio_open,gsi_nemsio_close,gsi_nemsio_read,gsi_nemsio_write
  use gsi_nemsio_mod, only: gsi_nemsio_update
  use gsi_metguess_mod, only: gsi_metguess_get,gsi_metguess_bundle
  use gsi_bundlemod, only: gsi_bundlegetpointer
  use mpeu_util, only: die,getindex
  use control_vectors, only: cvars3d
  use mpimod, only: mpi_comm_world,ierror,mpi_rtype,mpi_integer4,mpi_min,mpi_max,mpi_sum

  implicit none

! Declare passed variables
  integer(i_kind),intent(in   ) :: mype

! Declare local variables

  character(255) wrfanl
  logical add_saved

  integer(i_kind) i,it,j,k,kr,mype_input
  integer(i_kind) near_sfc,kp
  integer(i_kind) icw4crtm,iqtotal
  real(r_kind) pd,psfc_this,pd_to_ps,wmag
  real(r_kind),dimension(lat2,lon2):: work_sub,pd_new,delu10,delv10,u10this,v10this,fact10_local
  real(r_kind),dimension(lat2,lon2):: delt2,delq2,t2this,q2this,fact2t_local,fact2q_local
  real(r_kind),dimension(lat2,lon2,6):: delu,delv,delt,delq,pott
  real(r_kind) hmin,hmax,hmin0,hmax0,ten,wgt1,wgt2
  logical use_fact10,use_fact2
  logical good_u10,good_v10,good_tshltr,good_qshltr,good_o3mr

! variables for cloud info
  integer(i_kind) iret,ier_cloud,nguess
  real(r_kind) total_ice
  real(r_kind),dimension(lat2,lon2):: work_clwmr,work_fice,work_frain
  real(r_kind),pointer,dimension(:,:,:):: ges_ql
  real(r_kind),pointer,dimension(:,:,:):: ges_qi
  real(r_kind),pointer,dimension(:,:,:):: ges_qr
  real(r_kind),pointer,dimension(:,:,:):: ges_qs
  real(r_kind),pointer,dimension(:,:,:):: ges_qg
  real(r_kind),pointer,dimension(:,:,:):: ges_qh

  use_fact10=.true.
  use_fact2=.false.

!   decide how many near surface layers to save for interpolation/extrapolation to get u10,v10,t2,q2

  near_sfc=1
  do k=1,6
     hmin=minval(geop_hgtl(:,:,k,ntguessig))
     hmax=maxval(geop_hgtl(:,:,k,ntguessig))
     call mpi_allreduce(hmin,hmin0,1,mpi_rtype,mpi_min,mpi_comm_world,ierror)
     call mpi_allreduce(hmax,hmax0,1,mpi_rtype,mpi_max,mpi_comm_world,ierror)
     if(mype == 0) write(6,*)' k,min,max geop_hgtl=',k,hmin0,hmax0
     if(hmin0 < 40._r_kind) near_sfc=k
     hmin=minval(ges_prsl(:,:,k,ntguessig))
     hmax=maxval(ges_prsl(:,:,k,ntguessig))
     call mpi_allreduce(hmin,hmin0,1,mpi_rtype,mpi_min,mpi_comm_world,ierror)
     call mpi_allreduce(hmax,hmax0,1,mpi_rtype,mpi_max,mpi_comm_world,ierror)
     if(mype == 0) write(6,*)' k,min,max ges_prsl=',k,hmin0,hmax0
  end do
  near_sfc=max(near_sfc,2)
  if(mype == 0) write(6,*)' in wrnemsnmma_binary near_sfc=',near_sfc

                  
                     
!     get conversion factor for pd to psfc

  if(nmmb_verttype=='OLD') then
     pd_to_ps=pdtop_ll+pt_ll
  else
     pd_to_ps=pt_ll
  end if

  it=ntguessig
  mype_input=0
  add_saved=.true.

  call gsi_metguess_get('dim',nguess,iret)
  if (nguess>0) then

!    Determine whether or not cloud-condensate is the control variable
     icw4crtm=getindex(cvars3d,'cw')

!    Determine whether or not total moisture (water vapor+total cloud condensate) is the control variable
     iqtotal=getindex(cvars3d,'qt')

!    Get pointer to cloud water mixing ratio
     call gsi_bundlegetpointer (gsi_metguess_bundle(it),'ql',ges_ql,iret); ier_cloud=iret
     call gsi_bundlegetpointer (gsi_metguess_bundle(it),'qi',ges_qi,iret); ier_cloud=ier_cloud+iret
     call gsi_bundlegetpointer (gsi_metguess_bundle(it),'qr',ges_qr,iret); ier_cloud=ier_cloud+iret
     call gsi_bundlegetpointer (gsi_metguess_bundle(it),'qs',ges_qs,iret); ier_cloud=ier_cloud+iret
     call gsi_bundlegetpointer (gsi_metguess_bundle(it),'qg',ges_qg,iret); ier_cloud=ier_cloud+iret
     call gsi_bundlegetpointer (gsi_metguess_bundle(it),'qh',ges_qh,iret); ier_cloud=ier_cloud+iret

     if ((icw4crtm<=0 .and. iqtotal<=0) .or. ier_cloud/=0) nguess=0
  end if

  if(mype==mype_input) wrfanl = 'wrf_inout'

!   update date info so start time is analysis time, and forecast time = 0
  call gsi_nemsio_update(wrfanl,'WRNEMSNMMA_BINARY:  problem with update of wrfanl',mype,mype_input)

!   open output file for read-write so we can update fields.
  call gsi_nemsio_open(wrfanl,'rdwr','WRNEMSNMMA_BINARY:  problem with wrfanl',mype,mype_input)

  do kr=1,nsig

     k=nsig+1-kr
                                   !   u

     call gsi_nemsio_read('ugrd','mid layer','V',kr,work_sub(:,:),mype,mype_input)
     do i=1,lon2
        do j=1,lat2
           work_sub(j,i)=ges_u(j,i,k,it)-work_sub(j,i)
        end do
     end do
     if(k <= near_sfc) then
        do i=1,lon2
           do j=1,lat2
              delu(j,i,k)=work_sub(j,i)
           end do
        end do
     end if
     call gsi_nemsio_write('ugrd','mid layer','V',kr,work_sub(:,:),mype,mype_input,add_saved)

                                   !   v

     call gsi_nemsio_read('vgrd','mid layer','V',kr,work_sub(:,:),mype,mype_input)
     do i=1,lon2
        do j=1,lat2
           work_sub(j,i)=ges_v(j,i,k,it)-work_sub(j,i)
        end do
     end do
     if(k <= near_sfc) then
        do i=1,lon2
           do j=1,lat2
              delv(j,i,k)=work_sub(j,i)
           end do
        end do
     end if
     call gsi_nemsio_write('vgrd','mid layer','V',kr,work_sub(:,:),mype,mype_input,add_saved)

                                   !   q

     call gsi_nemsio_read('spfh','mid layer','H',kr,work_sub(:,:),mype,mype_input)
     do i=1,lon2
        do j=1,lat2
           work_sub(j,i)=ges_q(j,i,k,it)-work_sub(j,i)
        end do
     end do
     if(k <= near_sfc) then
        do i=1,lon2
           do j=1,lat2
              delq(j,i,k)=work_sub(j,i)
           end do
        end do
     end if
     call gsi_nemsio_write('spfh','mid layer','H',kr,work_sub(:,:),mype,mype_input,add_saved)

                                   !   tsen

     call gsi_nemsio_read('tmp','mid layer','H',kr,work_sub(:,:),mype,mype_input)
     do i=1,lon2
        do j=1,lat2
           work_sub(j,i)=ges_tsen(j,i,k,it)-work_sub(j,i)
        end do
     end do
     if(k <= near_sfc) then
        do i=1,lon2
           do j=1,lat2
              delt(j,i,k)=work_sub(j,i)*(r100/ges_prsl(j,i,k,it))**rd_over_cp  ! convert to pot temp
              pott(j,i,k)=ges_tsen(j,i,k,it)*(r100/ges_prsl(j,i,k,it))**rd_over_cp
           end do
        end do
     end if
     call gsi_nemsio_write('tmp','mid layer','H',kr,work_sub(:,:),mype,mype_input,add_saved)

                                   !   ozone

     if(regional_ozone) then
        good_o3mr=.false.
        call gsi_nemsio_read('o3mr','mid layer','H',kr,work_sub(:,:),mype,mype_input,good_o3mr)
        if(good_o3mr) then
           if(use_gfs_ozone) then
!                                  gfs ozone interpolated directly to analysis grid and nmmb guess
!                                   not used, so set work_sub=zero
              work_sub=zero
           end if
           do i=1,lon2
              do j=1,lat2
                 work_sub(j,i)=ges_oz(j,i,k,it)-work_sub(j,i)
              end do
           end do
           call gsi_nemsio_write('o3mr','mid layer','H',kr,work_sub(:,:),mype,mype_input, &
                                 add_saved.and..not.use_gfs_ozone)
        else
           if(mype==0) write(6,*)' O3MR FIELD NOT YET AVAILABLE IN NMMB, OZONE DATA USED BUT NOT UPDATED'
        end if
     end if

                             ! cloud
     if (nguess>0) then
        do i=1,lon2
           do j=1,lat2
              if (ges_ql(j,i,k)<=qcmin) ges_ql(j,i,k)=zero
              if (ges_qi(j,i,k)<=qcmin) ges_qi(j,i,k)=zero
              if (ges_qs(j,i,k)<=qcmin) ges_qs(j,i,k)=zero
              if (ges_qg(j,i,k)<=qcmin) ges_qg(j,i,k)=zero
              if (ges_qh(j,i,k)<=qcmin) ges_qh(j,i,k)=zero
              if (ges_qr(j,i,k)<=qcmin) ges_qr(j,i,k)=zero
              total_ice=ges_qi(j,i,k)+ges_qs(j,i,k)+ges_qg(j,i,k)+ges_qh(j,i,k)
              work_clwmr(j,i)=total_ice+ges_ql(j,i,k)+ges_qr(j,i,k)
              if (work_clwmr(j,i)>zero) then
                 work_fice(j,i)=total_ice/work_clwmr(j,i)
                 if (work_fice(j,i)<one) then
                    work_frain(j,i)=ges_qr(j,i,k)/(work_clwmr(j,i)*(one-work_fice(j,i)))
                 else
                    work_frain(j,i)=zero
                 end if
              else
                 work_fice(j,i)=zero
                 work_frain(j,i)=zero
              end if
           end do
        end do
        call gsi_nemsio_write('clwmr','mid layer','H',kr,work_clwmr(:,:),mype,mype_input,.false.)
        call gsi_nemsio_write('f_ice','mid layer','H',kr,work_fice(:,:),mype,mype_input,.false.)
        call gsi_nemsio_write('f_rain','mid layer','H',kr,work_frain(:,:),mype,mype_input,.false.)

        call gsi_nemsio_read('f_rimef','mid layer','H',kr,work_sub(:,:),mype,mype_input)
        call gsi_nemsio_write('f_rimef','mid layer','H',kr,work_sub(:,:),mype,mype_input,.false.)
     end if

  end do

                             ! pd
  do i=1,lon2
     do j=1,lat2
        psfc_this=r10*ges_ps(j,i,it)   ! convert from mb to cb
        pd=psfc_this-pd_to_ps
        pd_new(j,i)=r100*pd
     end do
  end do

  call gsi_nemsio_read('dpres','hybrid sig lev','H',1,work_sub(:,:),mype,mype_input)
  do i=1,lon2
     do j=1,lat2
        work_sub(j,i)=pd_new(j,i)-work_sub(j,i)
     end do
  end do
  call gsi_nemsio_write('dpres','hybrid sig lev','H',1,work_sub(:,:),mype,mype_input,add_saved)


!                    update pint by adding eta2(k)*pdinc
  if(update_pint) then
     do kr=1,nsig+1
        k=nsig+2-kr
        call gsi_nemsio_read('pres','layer','H',kr,work_sub(:,:),mype,mype_input)

        do i=1,lon2
           do j=1,lat2
              work_sub(j,i)=eta2_ll(k)*(pd_new(j,i)-ges_pd(j,i,it))   ! pint analysis increment
           end do
        end do
        call gsi_nemsio_write('pres','layer','H',kr,work_sub(:,:),mype,mype_input,add_saved)
     end do
  end if

  if(update_regsfc) then
!              land points first
     call gsi_nemsio_read('tg'   ,'sfc','H',1,work_sub(:,:),mype,mype_input)
     do i=1,lon2
        do j=1,lat2
           if(isli(j,i,it)/=0) then
!               land points--
              work_sub(j,i)=dsfct(j,i,ntguessfc)
           else
!               water points
              work_sub(j,i)=zero
           end if
        end do
     end do
     call gsi_nemsio_write('tg','sfc','H',1,work_sub(:,:),mype,mype_input,add_saved)
!          now water points
     call gsi_nemsio_read('tsea' ,'sfc','H',1,work_sub(:,:),mype,mype_input)
     do i=1,lon2
        do j=1,lat2
           if(isli(j,i,it)/=0) then
!               land points--
              work_sub(j,i)=zero
           else
!               water points
              work_sub(j,i)=dsfct(j,i,ntguessfc)
           end if
        end do
     end do
     call gsi_nemsio_write('tsea','sfc','H',1,work_sub(:,:),mype,mype_input,add_saved)
  end if

!   fact10 method follows:

  good_u10=.false.
  good_v10=.false.
  call gsi_nemsio_read ('u10' ,'10 m above gnd','H',1,u10this(:,:),mype,mype_input,good_u10)
  call gsi_nemsio_read ('v10' ,'10 m above gnd','H',1,v10this(:,:),mype,mype_input,good_v10)
  if(good_u10.and.good_v10) then
     if(use_fact10) then
!          recompute fact10 (store as fact10_local)  (this code lifted from read_wrf_nmm_guess.F90)
        do i=1,lon2
           do j=1,lat2
              fact10_local(j,i)=one    !  later fix this by using correct w10/w(1)
              wmag=sqrt(ges_u(j,i,1,it)**2+ges_v(j,i,1,it)**2)
              if(wmag > zero)fact10_local(j,i)=sqrt(u10this(j,i)**2+v10this(j,i)**2)/wmag
              fact10_local(j,i)=min(max(fact10_local(j,i),half),0.95_r_kind)
              delu10(j,i)=fact10_local(j,i)*delu(j,i,1)
              delv10(j,i)=fact10_local(j,i)*delv(j,i,1)
           end do
        end do

     else

!    vertical interpolation/extrapolation follows:

        ten=10._r_kind
        do i=1,lon2
           do j=1,lat2
              if(ten <  geop_hgtl(j,i,1,it)) then
                 delu10(j,i)=delu(j,i,1)
                 delv10(j,i)=delv(j,i,1)
              else
                 do k=1,near_sfc-1
                    kp=k+1
                    if(ten >= geop_hgtl(j,i,k,it).and.ten <  geop_hgtl(j,i,kp,it)) then
                       wgt1=(geop_hgtl(j,i,kp,it)-ten)/(geop_hgtl(j,i,kp,it)-geop_hgtl(j,i,k,it))
                       wgt2=one-wgt1
                       delu10(j,i)=wgt1*delu(j,i,k)+wgt2*delu(j,i,kp)
                       delv10(j,i)=wgt1*delv(j,i,k)+wgt2*delv(j,i,kp)
                       exit
                    end if
                 end do
              end if
           end do
        end do

     end if


!         update 10m wind 
!                     (read to work_sub, but only so u10 is saved internally in module gsi_nemsio_mod)
     call gsi_nemsio_read ('u10' ,'10 m above gnd','H',1,work_sub(:,:),mype,mype_input)
!                previously computed 10m u increment added to guess u10 here:
     call gsi_nemsio_write('u10' ,'10 m above gnd','H',1,delu10(:,:),mype,mype_input,add_saved)
!             repeat for 10m v component
     call gsi_nemsio_read ('v10' ,'10 m above gnd','H',1,work_sub(:,:),mype,mype_input)
     call gsi_nemsio_write('v10' ,'10 m above gnd','H',1,delv10(:,:),mype,mype_input,add_saved)

  end if

!         update 2m potential temp and 2m specific humidity

!   fact2 method follows:

  good_tshltr=.false.
  good_qshltr=.false.
  call gsi_nemsio_read ('tshltr' ,'sfc','H',1,t2this(:,:),mype,mype_input,good_tshltr)
  call gsi_nemsio_read ('qshltr' ,'sfc','H',1,q2this(:,:),mype,mype_input,good_qshltr)
  if(good_tshltr.and.good_qshltr) then
     if(use_fact2) then
!       compute fact2t, fact2q
        call gsi_nemsio_read ('tshltr' ,'sfc','H',1,t2this(:,:),mype,mype_input)
        call gsi_nemsio_read ('qshltr' ,'sfc','H',1,q2this(:,:),mype,mype_input)
        do i=1,lon2
           do j=1,lat2
              fact2t_local(j,i)=max(half,min(t2this(j,i)/pott(j,i,1),two))
              fact2q_local(j,i)=max(half,min(q2this(j,i)/ges_q(j,i,1,it),two))
              delt2(j,i)=fact2t_local(j,i)*delt(j,i,1)
              delq2(j,i)=fact2q_local(j,i)*delq(j,i,1)
           end do
        end do

     else

!    vertical interpolation/extrapolation follows:

        do i=1,lon2
           do j=1,lat2
              if(two <  geop_hgtl(j,i,1,it)) then
                 delt2(j,i)=delt(j,i,1)
                 delq2(j,i)=delq(j,i,1)
              else
                 do k=1,near_sfc-1
                    kp=k+1
                    if(two >= geop_hgtl(j,i,k,it).and.two <  geop_hgtl(j,i,kp,it)) then
                       wgt1=(geop_hgtl(j,i,kp,it)-two)/(geop_hgtl(j,i,kp,it)-geop_hgtl(j,i,k,it))
                       wgt2=one-wgt1
                       delt2(j,i)=wgt1*delt(j,i,k)+wgt2*delt(j,i,kp)
                       delq2(j,i)=wgt1*delq(j,i,k)+wgt2*delq(j,i,kp)
                       exit
                    end if
                 end do
              end if
           end do
        end do

     end if


!         update 2m t and q
!                     (read to work_sub, but only so tshltr is saved internally in module gsi_nemsio_mod)
     call gsi_nemsio_read ('tshltr' ,'sfc','H',1,work_sub(:,:),mype,mype_input)
!                previously computed 2m t increment added to guess tshltr here:
     call gsi_nemsio_write('tshltr' ,'sfc','H',1,delt2(:,:),mype,mype_input,add_saved)
!             repeat for 2m q
     call gsi_nemsio_read ('qshltr' ,'sfc','H',1,work_sub(:,:),mype,mype_input)
     call gsi_nemsio_write('qshltr' ,'sfc','H',1,delq2(:,:),mype,mype_input,add_saved)

  end if

  call gsi_nemsio_close(wrfanl,'WRNEMSNMMA_BINARY',mype,mype_input)
  
end subroutine wrnemsnmma_binary

subroutine wrwrfnmma_netcdf(mype)
!$$$  subprogram documentation block
!                .      .    .                                       .
! subprogram:    wrwrfnmma              write out wrf NMM restart file
!   prgmmr: parrish          org: np22                date: 2004-06-23
!
! abstract:  read wrf NMM guess restart interface file, add analysis
!            increment, and write out wrf NMM analysis restart 
!            interface file.
!
! program history log:
!   2004-06-23  parrish, document
!   2004-08-03  treadon - add only to module use, add intent in/out
!   2005-07-06  parrish - update and write out pint if update_pint=.true.
!   2006-04-06  middlecoff - changed iog  from 11 to lendian_in
!                            changed ioan from 51 to lendian_out
!   2006-07-28  derber - include sensible temperature
!   2006-07-31  kleist - change to use ges_ps instead of lnps
!   2008-04-01  safford - rm unused uses
!   2008-12-05  todling - adjustment for dsfct time dimension addition
!   2010-04-01  treadon - move strip_single to gridmod
!   2012-01-18  zhu     - add cloud hydrometeors
!   2012-07-19  tong    - added the output of boundary variables
!
!   input argument list:
!     mype     - pe number
!
!   output argument list:
!     no output arguments
!
! attributes:
!   language: f90
!   machine:  ibm RS/6000 SP
!
!$$$
  use kinds, only: r_kind,r_single,i_kind
  use regional_io, only: update_pint
  use guess_grids, only: ges_ps,ges_pint,ges_pd,ges_u,ges_v,ges_q,&
       ntguessfc,ntguessig,ifilesig,dsfct,ges_tsen
  use mpimod, only: mpi_comm_world,ierror,mpi_real4,mpi_sum
  use gridmod, only: iglobal,itotsub,pt_ll,update_regsfc,&
       half_grid,filled_grid,pdtop_ll,nlat_regional,nlon_regional,&
       nsig,lat1,lon1,ijn,displs_g,eta2_ll,strip_single,lat2,lon2
  use constants, only: zero_single,r10,r100,qcmin,zero,one
  use gsi_io, only: lendian_in, lendian_out
  use gsi_metguess_mod, only: gsi_metguess_get,gsi_metguess_bundle
  use gsi_bundlemod, only: gsi_bundlegetpointer
  use mpeu_util, only: die,getindex
  use control_vectors, only: cvars3d
  implicit none

! Declare passed variables
  integer(i_kind),intent(in   ) :: mype

! Declare local constants
  real(r_kind),parameter:: r225=225.0_r_kind

! Declare local variables
  integer(i_kind) im,jm,lm
  real(r_single),allocatable::temp1(:),tempa(:),tempb(:)
  real(r_single),allocatable::all_loc(:,:,:)
  real(r_single),allocatable::strp(:)
  character(6) filename
  integer(i_kind) i,j,k,kpint,kt,kq,ku,kv,it,i_pd,i_pint,i_t,i_q,i_u,i_v
  integer(i_kind) i_sst,i_skt,i_cwm,i_f_ice,i_f_rain,kcwm,kf_ice,kf_rain
  integer(i_kind) igtypeh,igtypev,num_nmm_fields,num_all_fields,num_all_pad
  integer(i_kind) regional_time0(6),nlon_regional0,nlat_regional0,nsig0
  real(r_kind) pd,psfc_this
  real(r_single) dlmd0,dphd0,pt0,pdtop0
  real(r_single) deta10(nsig),aeta10(nsig),eta10(nsig+1),deta20(nsig),&
       aeta20(nsig),eta20(nsig+1)
  real(r_single) glon0(nlon_regional,nlat_regional),glat0(nlon_regional,nlat_regional)
  real(r_single) dx0_nmm(nlon_regional,nlat_regional),dy0_nmm(nlon_regional,nlat_regional)

! variables for cloud info
  integer(i_kind) iret,ier,nguess
  integer(i_kind) icw4crtm,iqtotal
  real(r_kind) total_ice
  real(r_kind),dimension(lat2,lon2):: work_clwmr,work_fice,work_frain
  real(r_kind),pointer,dimension(:,:,:):: ges_ql
  real(r_kind),pointer,dimension(:,:,:):: ges_qi
  real(r_kind),pointer,dimension(:,:,:):: ges_qr
  real(r_kind),pointer,dimension(:,:,:):: ges_qs
  real(r_kind),pointer,dimension(:,:,:):: ges_qg
  real(r_kind),pointer,dimension(:,:,:):: ges_qh

  real(r_single),allocatable:: pdbg(:),tbg(:,:),qbg(:,:),cwmbg(:,:),ubg(:,:),vbg(:,:)
  real(r_single),allocatable:: pdba(:),tba(:,:),qba(:,:),cwmba(:,:),uba(:,:),vba(:,:)
  integer(i_kind) bdim

  im=nlon_regional
  jm=nlat_regional
  lm=nsig

!  allocate boundary file arrays
  bdim=2*im+jm-3
  allocate(pdbg(bdim),tbg(bdim,lm),qbg(bdim,lm),cwmbg(bdim,lm),ubg(bdim,lm),vbg(bdim,lm))
  allocate(pdba(bdim),tba(bdim,lm),qba(bdim,lm),cwmba(bdim,lm),uba(bdim,lm),vba(bdim,lm))
  pdbg=zero  ; tbg=zero  ; qbg=zero  ; cwmbg=zero  ; ubg=zero  ; vbg=zero
  pdba=zero  ; tba=zero  ; qba=zero  ; cwmba=zero  ; uba=zero  ; vba=zero

  it=ntguessig

! inquiry cloud guess
  call gsi_metguess_get('dim',nguess,iret)
  if (nguess>0) then
!    Determine whether or not cloud-condensate is the control variable
     icw4crtm=getindex(cvars3d,'cw')

!    Determine whether total moisture (water vapor+total cloud condensate) is the control variable
     iqtotal=getindex(cvars3d,'qt')

!    Get pointer to cloud water mixing ratio
     ier=0
     call gsi_bundlegetpointer (gsi_metguess_bundle(it),'ql',ges_ql,iret); ier=iret
     call gsi_bundlegetpointer (gsi_metguess_bundle(it),'qi',ges_qi,iret); ier=ier+iret
     call gsi_bundlegetpointer (gsi_metguess_bundle(it),'qr',ges_qr,iret); ier=ier+iret
     call gsi_bundlegetpointer (gsi_metguess_bundle(it),'qs',ges_qs,iret); ier=ier+iret
     call gsi_bundlegetpointer (gsi_metguess_bundle(it),'qg',ges_qg,iret); ier=ier+iret
     call gsi_bundlegetpointer (gsi_metguess_bundle(it),'qh',ges_qh,iret); ier=ier+iret

     if ((icw4crtm<=0 .and. iqtotal<=0) .or. ier/=0) nguess=0
  end if

  num_nmm_fields=3+4*lm
  if(update_pint) num_nmm_fields=num_nmm_fields+lm+1  ! contribution from PINT
  if (nguess>0) num_nmm_fields=num_nmm_fields+4*lm
  num_all_fields=num_nmm_fields
  num_all_pad=num_all_fields
  allocate(all_loc(lat1+2,lon1+2,num_all_pad))
  allocate(strp(lat1*lon1))

  i_pd=1
  if(update_pint) then
     i_pint=2
     i_t=i_pint+lm+1
  else
     i_t=2
  end if
  i_q=i_t+lm
  i_u=i_q+lm
  i_v=i_u+lm
  i_sst=i_v+lm
  i_skt=i_sst+1
  if (nguess>0) then
     i_cwm=i_skt+1
     i_f_ice=i_cwm+lm
     i_f_rain=i_f_ice+lm
  end if
  igtypeh=1
  igtypev=2
  
  allocate(temp1(im*jm))

! if(mype == 0) write(6,*)' at 2 in wrwrfnmma'


  if(mype == 0) then
     write(filename,'("sigf",i2.2)')ifilesig(ntguessig)
     open (lendian_in,file=filename,form='unformatted')
     open (lendian_out,file='siganl',form='unformatted')
     rewind lendian_in ; rewind lendian_out
  end if

! Convert analysis variables to NMM variables
  it=ntguessig

! Create all_loc from ges_*
! if(mype == 0) write(6,*)' at 3 in wrwrfnmma'
  all_loc=zero_single
  kt=i_t-1
  kq=i_q-1
  ku=i_u-1
  kv=i_v-1
  do k=1,nsig
     kt=kt+1
     kq=kq+1
     ku=ku+1
     kv=kv+1
     do i=1,lon1+2
        do j=1,lat1+2
           all_loc(j,i,ku)=ges_u(j,i,k,it)
!          if(k == 1.and.abs(all_loc(j,i,ku)) > 1.e15_r_single) &
!               write(6,*)' at 3.01 in wrwrfnmma, j,i,ku,all_loc(j,i,ku)=',j,i,ku,all_loc(j,i,ku)
           all_loc(j,i,kv)=ges_v(j,i,k,it)
           all_loc(j,i,kq)=ges_q(j,i,k,it)
           all_loc(j,i,kt)=ges_tsen(j,i,k,it)   ! sensible temperature
        end do
     end do
  end do
  do i=1,lon1+2
     do j=1,lat1+2
        psfc_this=r10*ges_ps(j,i,it)   ! convert from mb to cb
        pd=psfc_this-pdtop_ll-pt_ll
        all_loc(j,i,i_pd)=r100*pd
     end do
  end do
!                    update pint by adding eta2(k)*pdinc
  if(update_pint) then
     kpint=i_pint-1
     do k=1,nsig+1
        kpint=kpint+1
        do i=1,lon1+2
           do j=1,lat1+2
              all_loc(j,i,kpint)=ges_pint(j,i,k,it) &
                          +eta2_ll(k)*(all_loc(j,i,i_pd)-ges_pd(j,i,it))   ! pint
           end do
        end do
     end do
  end if
  
! cloud info: currently no new f_rimef info is written out
  if (nguess>0) then ! cloud
     kcwm=i_cwm-1
     kf_ice=i_f_ice-1
     kf_rain=i_f_rain-1
     do k=1,nsig
        do i=1,lon2
           do j=1,lat2
              if (ges_ql(j,i,k)<=qcmin) ges_ql(j,i,k)=zero
              if (ges_qi(j,i,k)<=qcmin) ges_qi(j,i,k)=zero
              if (ges_qs(j,i,k)<=qcmin) ges_qs(j,i,k)=zero
              if (ges_qg(j,i,k)<=qcmin) ges_qg(j,i,k)=zero
              if (ges_qh(j,i,k)<=qcmin) ges_qh(j,i,k)=zero
              if (ges_qr(j,i,k)<=qcmin) ges_qr(j,i,k)=zero
              total_ice=ges_qi(j,i,k)+ges_qs(j,i,k)+ges_qg(j,i,k)+ges_qh(j,i,k)
              work_clwmr(j,i)=total_ice+ges_ql(j,i,k)+ges_qr(j,i,k)
              if (work_clwmr(j,i)>zero) then
                 work_fice(j,i)=total_ice/work_clwmr(j,i)
                 if (work_fice(j,i)<one) then
                    work_frain(j,i)=ges_qr(j,i,k)/(work_clwmr(j,i)*(one-work_fice(j,i)))
                 else
                    work_frain(j,i)=zero
                 end if
              else
                 work_fice(j,i)=zero
                 work_frain(j,i)=zero
              end if
           end do
        end do

        kcwm=kcwm+1
        kf_ice=kf_ice+1
        kf_rain=kf_rain+1
        do i=1,lon1+2
           do j=1,lat1+2
              all_loc(j,i,kcwm)=work_clwmr(j,i)
              all_loc(j,i,kf_ice)=work_fice(j,i)
              all_loc(j,i,kf_rain)=work_frain(j,i)
           end do
        end do
     end do
  end if ! end of nguess>0

  if(mype == 0) then
     read(lendian_in) regional_time0,nlon_regional0,nlat_regional0,nsig0,dlmd0,dphd0,pt0,pdtop0
     write(lendian_out) regional_time0,nlon_regional0,nlat_regional0,nsig0,dlmd0,dphd0,pt0,pdtop0
     read(lendian_in) deta10
     write(lendian_out) deta10
     read(lendian_in) aeta10
     write(lendian_out) aeta10
     read(lendian_in) eta10
     write(lendian_out) eta10
     read(lendian_in) deta20
     write(lendian_out) deta20
     read(lendian_in) aeta20
     write(lendian_out) aeta20
     read(lendian_in) eta20
     write(lendian_out) eta20
     read(lendian_in) glat0,dx0_nmm
     write(lendian_out) glat0,dx0_nmm
     read(lendian_in) glon0,dy0_nmm
     write(lendian_out) glon0,dy0_nmm
  end if
  
! Update pd
! if(mype == 0) write(6,*)' at 6 in wrwrfnmma'

  allocate(tempa(itotsub),tempb(itotsub))
  tempa=0.0_r_single
  tempb=0.0_r_single
  if(mype == 0) read(lendian_in)temp1
! if(mype == 0) write(6,*)' at 6.1 in wrwrfnmma,max,min(temp1)=',maxval(temp1),minval(temp1)
  call strip_single(all_loc(1,1,i_pd),strp,1)
  call mpi_gatherv(strp,ijn(mype+1),mpi_real4, &
       tempa,ijn,displs_g,mpi_real4,0,mpi_comm_world,ierror)
  if(mype == 0) then
<<<<<<< HEAD
     call get_bndy_file(temp1,pdbg,tbg,qbg,cwmbg,ubg,vbg,i_pd,i_pd,i_t,i_q,i_cwm,i_u,i_v, &
                         im,jm,lm,bdim,igtypeh)
     if(mype == 0) write(6,*)' at 6.2 in wrwrfnmma,max,min(tempa)=',maxval(tempa),minval(tempa)
=======
!    if(mype == 0) write(6,*)' at 6.2 in wrwrfnmma,max,min(tempa)=',maxval(tempa),minval(tempa)
>>>>>>> c1781767
     if(filled_grid) call fill_nmm_grid2(temp1,im,jm,tempb,igtypeh,2)
     if(half_grid)   call half_nmm_grid2(temp1,im,jm,tempb,igtypeh,2)
!    if(mype == 0) write(6,*)' at 6.3 in wrwrfnmma,max,min(tempb)=',maxval(tempb),minval(tempb)
     do i=1,iglobal
        tempa(i)=tempa(i)-tempb(i)
     end do
!    if(mype == 0) write(6,*)' at 6.4 in wrwrfnmma,max,min(tempa)=',maxval(tempa),minval(tempa)
     if(filled_grid) call unfill_nmm_grid2(tempa,im,jm,temp1,igtypeh,2)
!    if(mype == 0) write(6,*)' at 6.5 in wrwrfnmma'
     if(half_grid)   call unhalf_nmm_grid2(tempa,im,jm,temp1,igtypeh,2)
!    if(mype == 0) write(6,*)' at 6.6 in wrwrfnmma,max,min(temp1)=',maxval(temp1),minval(temp1)
     write(lendian_out)temp1
     call get_bndy_file(temp1,pdba,tba,qba,cwmba,uba,vba,i_pd,i_pd,i_t,i_q,i_cwm,i_u,i_v, &
                         im,jm,lm,bdim,igtypeh)
  end if

!  FIS read/write
  if(mype == 0) then
     read(lendian_in)temp1
     write(lendian_out)temp1
  end if

! Update pint
  if(update_pint) then
     kpint=i_pint-1
     do k=1,nsig+1
        kpint=kpint+1
        if(mype == 0) read(lendian_in)temp1
        call strip_single(all_loc(1,1,kpint),strp,1)
        call mpi_gatherv(strp,ijn(mype+1),mpi_real4, &
             tempa,ijn,displs_g,mpi_real4,0,mpi_comm_world,ierror)
        if(mype == 0) then
           if(filled_grid) call fill_nmm_grid2(temp1,im,jm,tempb,igtypeh,2)
           if(half_grid)   call half_nmm_grid2(temp1,im,jm,tempb,igtypeh,2)
           do i=1,iglobal
              tempa(i)=tempa(i)-tempb(i)
           end do
           if(filled_grid) call unfill_nmm_grid2(tempa,im,jm,temp1,igtypeh,2)
           if(half_grid)   call unhalf_nmm_grid2(tempa,im,jm,temp1,igtypeh,2)
           write(lendian_out)temp1
        end if
     end do
  endif

! Update t
  kt=i_t-1
  do k=1,nsig
     kt=kt+1
     if(mype == 0) read(lendian_in)temp1
     call strip_single(all_loc(1,1,kt),strp,1)
     call mpi_gatherv(strp,ijn(mype+1),mpi_real4, &
          tempa,ijn,displs_g,mpi_real4,0,mpi_comm_world,ierror)
     if(mype == 0) then
        call get_bndy_file(temp1,pdbg,tbg,qbg,cwmbg,ubg,vbg,kt,i_pd,i_t,i_q,i_cwm,i_u,i_v, &
                         im,jm,lm,bdim,igtypeh)
        if(filled_grid) call fill_nmm_grid2(temp1,im,jm,tempb,igtypeh,2)
        if(half_grid)   call half_nmm_grid2(temp1,im,jm,tempb,igtypeh,2)
        do i=1,iglobal
           tempa(i)=tempa(i)-tempb(i)
        end do
        if(filled_grid) call unfill_nmm_grid2(tempa,im,jm,temp1,igtypeh,2)
        if(half_grid)   call unhalf_nmm_grid2(tempa,im,jm,temp1,igtypeh,2)
        write(lendian_out)temp1
        call get_bndy_file(temp1,pdba,tba,qba,cwmba,uba,vba,kt,i_pd,i_t,i_q,i_cwm,i_u,i_v, &
                         im,jm,lm,bdim,igtypeh)
     end if
  end do
! if(mype == 0) write(6,*)' at 7 in wrwrfnmma'


! Update q
  kq=i_q-1
  do k=1,nsig
     kq=kq+1
     if(mype == 0) read(lendian_in)temp1
     call strip_single(all_loc(1,1,kq),strp,1)
     call mpi_gatherv(strp,ijn(mype+1),mpi_real4, &
          tempa,ijn,displs_g,mpi_real4,0,mpi_comm_world,ierror)
     if(mype == 0) then
        call get_bndy_file(temp1,pdbg,tbg,qbg,cwmbg,ubg,vbg,kq,i_pd,i_t,i_q,i_cwm,i_u,i_v, &
                         im,jm,lm,bdim,igtypeh)
        if(filled_grid) call fill_nmm_grid2(temp1,im,jm,tempb,igtypeh,2)
        if(half_grid)   call half_nmm_grid2(temp1,im,jm,tempb,igtypeh,2)
        do i=1,iglobal
           tempa(i)=tempa(i)-tempb(i)
        end do
        if(filled_grid) call unfill_nmm_grid2(tempa,im,jm,temp1,igtypeh,2)
        if(half_grid)   call unhalf_nmm_grid2(tempa,im,jm,temp1,igtypeh,2)
        write(lendian_out)temp1
        call get_bndy_file(temp1,pdba,tba,qba,cwmba,uba,vba,kq,i_pd,i_t,i_q,i_cwm,i_u,i_v, &
                         im,jm,lm,bdim,igtypeh)
     end if
  end do

! Update u
  ku=i_u-1
  do k=1,nsig
     ku=ku+1
     if(mype == 0) read(lendian_in)temp1
     call strip_single(all_loc(1,1,ku),strp,1)
     call mpi_gatherv(strp,ijn(mype+1),mpi_real4, &
          tempa,ijn,displs_g,mpi_real4,0,mpi_comm_world,ierror)
!    if(mype == 0) write(6,*)' at 7.2 in wrwrfnmma,k,max,min(tempa)=',k,maxval(tempa),minval(tempa)
     if(mype == 0) then
        call get_bndy_file(temp1,pdbg,tbg,qbg,cwmbg,ubg,vbg,ku,i_pd,i_t,i_q,i_cwm,i_u,i_v, &
                         im,jm,lm,bdim,igtypev)
        if(filled_grid) call fill_nmm_grid2(temp1,im,jm,tempb,igtypev,2)
        if(half_grid)   call half_nmm_grid2(temp1,im,jm,tempb,igtypev,2)
!       if(mype == 0) write(6,*)' at 7.21 in wrwrfnmma,k,max,min(temp1)=',&
!            k,maxval(temp1),minval(temp1)
!       if(mype == 0) write(6,*)' at 7.22 in wrwrfnmma,k,max,min(tempb)=',&
!            k,maxval(tempb),minval(tempb)
        do i=1,iglobal
           tempa(i)=tempa(i)-tempb(i)
        end do
!       if(mype == 0) write(6,*)' at 7.3 in wrwrfnmma,k,max,min(tempa)=',k,maxval(tempa),minval(tempa)
        if(filled_grid) call unfill_nmm_grid2(tempa,im,jm,temp1,igtypev,2)
        if(half_grid)   call unhalf_nmm_grid2(tempa,im,jm,temp1,igtypev,2)
!       if(mype == 0) write(6,*)' at 7.4 in wrwrfnmma,k,max,min(temp1)=',k,maxval(temp1),minval(temp1)
        write(lendian_out)temp1
        call get_bndy_file(temp1,pdba,tba,qba,cwmba,uba,vba,ku,i_pd,i_t,i_q,i_cwm,i_u,i_v, &
                         im,jm,lm,bdim,igtypev)
     end if
  end do
! if(mype == 0) write(6,*)' at 8 in wrwrfnmma'

! Update v
  kv=i_v-1
  do k=1,nsig
     kv=kv+1
     if(mype == 0) read(lendian_in)temp1
     call strip_single(all_loc(1,1,kv),strp,1)
     call mpi_gatherv(strp,ijn(mype+1),mpi_real4, &
          tempa,ijn,displs_g,mpi_real4,0,mpi_comm_world,ierror)
     if(mype == 0) then
        call get_bndy_file(temp1,pdbg,tbg,qbg,cwmbg,ubg,vbg,kv,i_pd,i_t,i_q,i_cwm,i_u,i_v, &
                         im,jm,lm,bdim,igtypev)
        if(filled_grid) call fill_nmm_grid2(temp1,im,jm,tempb,igtypev,2)
        if(half_grid)   call half_nmm_grid2(temp1,im,jm,tempb,igtypev,2)
        do i=1,iglobal
           tempa(i)=tempa(i)-tempb(i)
        end do
        if(filled_grid) call unfill_nmm_grid2(tempa,im,jm,temp1,igtypev,2)
        if(half_grid)   call unhalf_nmm_grid2(tempa,im,jm,temp1,igtypev,2)
        write(lendian_out)temp1
        call get_bndy_file(temp1,pdba,tba,qba,cwmba,uba,vba,kv,i_pd,i_t,i_q,i_cwm,i_u,i_v, &
                         im,jm,lm,bdim,igtypev)
     end if
  end do

! Load updated skin temperature array if writing out to analysis file
  if (update_regsfc) then
     do i=1,lon1+2
        do j=1,lat1+2
           all_loc(j,i,i_sst)=dsfct(j,i,ntguessfc)
           all_loc(j,i,i_skt)=dsfct(j,i,ntguessfc)
        end do
     end do
  end if

  if(mype == 0) then
! SM
     read(lendian_in)temp1
     write(lendian_out)temp1
! SICE
     read(lendian_in)temp1
     write(lendian_out)temp1
  end if

! SST
  if(update_regsfc) then
     if(mype == 0) read(lendian_in)temp1
!    if (mype==0)write(6,*)' at 9.1 in wrwrfnmma,max,min(temp1)=',maxval(temp1),minval(temp1)
     call strip_single(all_loc(1,1,i_sst),strp,1)
     call mpi_gatherv(strp,ijn(mype+1),mpi_real4, &
          tempa,ijn,displs_g,mpi_real4,0,mpi_comm_world,ierror)
     if(mype == 0) then
!       if(mype == 0) write(6,*)' at 9.2 in wrwrfnmma,max,min(tempa)=',maxval(tempa),minval(tempa)
        if(filled_grid) call fill_nmm_grid2(temp1,im,jm,tempb,igtypeh,2)
        if(half_grid)   call half_nmm_grid2(temp1,im,jm,tempb,igtypeh,2)
!       if(mype == 0) write(6,*)' at 9.3 in wrwrfnmma,max,min(tempb)=',maxval(tempb),minval(tempb)
        do i=1,iglobal
           if(tempb(i) < r225) then
              tempa(i)=zero_single
           else
              tempa(i)=tempa(i)-tempb(i)
           end if
        end do
!       if(mype == 0) write(6,*)' at 9.4 in wrwrfnmma,max,min(tempa)=',maxval(tempa),minval(tempa)
        if(filled_grid) call unfill_nmm_grid2(tempa,im,jm,temp1,igtypeh,2)
!       if(mype == 0) write(6,*)' at 9.5 in wrwrfnmma'
        if(half_grid)   call unhalf_nmm_grid2(tempa,im,jm,temp1,igtypeh,2)
!       if(mype == 0) write(6,*)' at 9.6 in wrwrfnmma,max,min(temp1)=',maxval(temp1),minval(temp1)
        write(lendian_out)temp1
     end if     !endif mype==0
  else
     if(mype==0) then
        read(lendian_in)temp1
        write(lendian_out)temp1
     end if
  end if   !end if check updatesfc
  
! REST OF FIELDS
  if (mype == 0) then
     do k=4,11
        read(lendian_in)temp1
        write(lendian_out)temp1
     end do
  end if
  
! Update SKIN TEMP
  if(update_regsfc) then
     if(mype == 0) read(lendian_in)temp1
!    if (mype==0)write(6,*)' at 10.0 in wrwrfnmma,max,min(temp1)=',maxval(temp1),minval(temp1)
     call strip_single(all_loc(1,1,i_skt),strp,1)
     call mpi_gatherv(strp,ijn(mype+1),mpi_real4, &
          tempa,ijn,displs_g,mpi_real4,0,mpi_comm_world,ierror)
     if (mype==0)write(6,*)' at 10.1'
     if(mype == 0) then
        if(filled_grid) call fill_nmm_grid2(temp1,im,jm,tempb,igtypeh,2)
        if(half_grid)   call half_nmm_grid2(temp1,im,jm,tempb,igtypeh,2)
        do i=1,iglobal
           if(tempb(i) < r225) then
              tempa(i)=zero_single
           else 
              tempa(i)=tempa(i)-tempb(i)
           end if
        end do
        if(filled_grid) call unfill_nmm_grid2(tempa,im,jm,temp1,igtypeh,2)
        if(half_grid)   call unhalf_nmm_grid2(tempa,im,jm,temp1,igtypeh,2)
        write(lendian_out)temp1
     end if
  else
     if (mype == 0) then
        read(lendian_in)temp1
        write(lendian_out)temp1
     end if
  end if

! update cloud hydrometeors
  if (nguess>0) then
!    Update cwm
     kcwm=i_cwm-1
     do k=1,nsig
        kcwm=kcwm+1
        if(mype == 0) temp1=zero  ! no read-in of guess fields
        call strip_single(all_loc(1,1,kcwm),strp,1)
        call mpi_gatherv(strp,ijn(mype+1),mpi_real4, &
             tempa,ijn,displs_g,mpi_real4,0,mpi_comm_world,ierror)
        if(mype == 0) then
           call get_bndy_file(temp1,pdbg,tbg,qbg,cwmbg,ubg,vbg,kcwm,i_pd,i_t,i_q,i_cwm,i_u,i_v, &
                         im,jm,lm,bdim,igtypeh)
           if(filled_grid) call unfill_nmm_grid2(tempa,im,jm,temp1,igtypeh,2)
           if(half_grid)   call unhalf_nmm_grid2(tempa,im,jm,temp1,igtypeh,2)
           write(lendian_out)temp1
           call get_bndy_file(temp1,pdba,tba,qba,cwmba,uba,vba,kcwm,i_pd,i_t,i_q,i_cwm,i_u,i_v, &
                         im,jm,lm,bdim,igtypeh)
        end if
     end do

!    Update f_ice
     kf_ice=i_f_ice-1
     do k=1,nsig
        kf_ice=kf_ice+1
        if(mype == 0) temp1=zero  ! no read-in of guess fields
        call strip_single(all_loc(1,1,kf_ice),strp,1)
        call mpi_gatherv(strp,ijn(mype+1),mpi_real4, &
             tempa,ijn,displs_g,mpi_real4,0,mpi_comm_world,ierror)
        if(mype == 0) then
           if(filled_grid) call unfill_nmm_grid2(tempa,im,jm,temp1,igtypeh,2)
           if(half_grid)   call unhalf_nmm_grid2(tempa,im,jm,temp1,igtypeh,2)
           write(lendian_out)temp1
        end if
     end do

!    Update f_rain
     kf_rain=i_f_rain-1
     do k=1,nsig
        kf_rain=kf_rain+1
        if(mype == 0) temp1=zero  ! no read-in of guess fields
        call strip_single(all_loc(1,1,kf_rain),strp,1)
        call mpi_gatherv(strp,ijn(mype+1),mpi_real4, &
             tempa,ijn,displs_g,mpi_real4,0,mpi_comm_world,ierror)
        if(mype == 0) then
           if(filled_grid) call unfill_nmm_grid2(tempa,im,jm,temp1,igtypeh,2)
           if(half_grid)   call unhalf_nmm_grid2(tempa,im,jm,temp1,igtypeh,2)
           write(lendian_out)temp1
        end if
     end do

!    write out f_rimef
     if (mype == 0) then
        do k=1,nsig
           read(lendian_in)temp1
           write(lendian_out)temp1
        end do
     end if
  end if  ! end of nguess>0

  if (mype==0) then
     close(lendian_in)
     close(lendian_out)
  endif

! write out boundary variables
  if(mype==0) then
     open(lendian_out,file='wrf_nmm_bnd',form='unformatted')
     write(lendian_out)'WRF-NMM-NETCDF'
     write(lendian_out) regional_time0,im,jm,lm,bdim
     write(lendian_out) pdbg,tbg,qbg,cwmbg,ubg,vbg
     write(lendian_out) pdba,tba,qba,cwmba,uba,vba
     close(lendian_out)
       write(6,*)' min,max pdbg=',minval(pdbg),maxval(pdbg)
       write(6,*)' min,max tbg=',minval(tbg),maxval(tbg)
       write(6,*)' min,max qbg=',minval(qbg),maxval(qbg)
       write(6,*)' min,max cwmbg=',minval(cwmbg),maxval(cwmbg)
       write(6,*)' min,max ubg=',minval(ubg),maxval(ubg)
       write(6,*)' min,max vbg=',minval(vbg),maxval(vbg)
       write(6,*)' min,max pdba=',minval(pdba),maxval(pdba)
       write(6,*)' min,max tba=',minval(tba),maxval(tba)
       write(6,*)' min,max qba=',minval(qba),maxval(qba)
       write(6,*)' min,max cwmba=',minval(cwmba),maxval(cwmba)
       write(6,*)' min,max uba=',minval(uba),maxval(uba)
       write(6,*)' min,max vba=',minval(vba),maxval(vba)
       write(6,*)' min,max pdba-pdbg=',minval(pdba-pdbg),maxval(pdba-pdbg)
       write(6,*)' min,max tba-tbg=',minval(tba-tbg),maxval(tba-tbg)
       write(6,*)' min,max qba-qbg=',minval(qba-qbg),maxval(qba-qbg)
       write(6,*)' min,max cwmba-cwmbg=',minval(cwmba-cwmbg),maxval(cwmba-cwmbg)
       write(6,*)' min,max uba-ubg=',minval(uba-ubg),maxval(uba-ubg)
       write(6,*)' min,max vba-vbg=',minval(vba-vbg),maxval(vba-vbg)
  end if

  deallocate(pdbg ,tbg ,qbg ,cwmbg ,ubg ,vbg )
  deallocate(pdba ,tba ,qba ,cwmba ,uba ,vba )

  
  deallocate(all_loc)
  deallocate(strp)
  deallocate(temp1)
  deallocate(tempa)
  deallocate(tempb)
  
end subroutine wrwrfnmma_netcdf
#else /* Start no WRF-library block */
subroutine  wrwrfnmma_binary(mype)
!$$$  subprogram documentation block
!                .      .    .                                       .
! subprogram:    wrwrfnmma              write out wrf NMM restart file
!   prgmmr: parrish          org: np22                date: 2004-06-23
!
! abstract:  dummy call to read wrf NMM guess restart interface file, add 
!            analysis increment, and write out wrf NMM analysis restart
!            interface file.
!
! program history log
!   2005-02-25 todling - add dummy subroutine to skip over wrf code 
!   2005-03-14 treadon - add write statement to note entry into dummy routine
!
!   input argument list:
!     mype     - pe number
!
!   output argument list:
!     no output arguments
!
! attributes:
!   language: f90
!   machine:  ibm RS/6000 SP
!
!$$$
  use kinds, only: i_kind
  implicit none

  integer(i_kind),intent(in   ) :: mype

  if (mype==0) write(6,*)'WRWRFNMMA_BINARY:  enter dummy call, do nothing'
end subroutine  wrwrfnmma_binary

subroutine wrnemsnmma_binary(mype)
!$$$  subprogram documentation block
!                .      .    .                                       .
! subprogram:    wrnemsnmma_binary      write out wrf NMM restart file
!   prgmmr: parrish          org: np22                date: 2004-06-23
!
! abstract:  dummy call to read wrf NMM guess restart interface file, add analysis
!            increment, and write out wrf NMM analysis restart
!            interface file.
!
! program history log:
!   2009-08-14  lueken - added dummy subroutine to skip over wrf code
!
!   input argument list:
!     mype     - pe number
!
!   output argument list:
!     no output arguments
!
! attributes:
!   language: f90
!   machine:  ibm RS/6000 SP
!
!$$$
  use kinds, only: i_kind
  implicit none

  integer(i_kind),intent(in   ) :: mype

  if (mype==0) write(6,*)'WRNEMSNMMA_BINARY:  enter dummy call, do nothing'
end subroutine  wrnemsnmma_binary

subroutine wrwrfnmma_netcdf(mype)
!$$$  subprogram documentation block
!                .      .    .                                       .
! subprogram:    wrwrfnmma              write out wrf NMM restart file
!   prgmmr: parrish          org: np22                date: 2004-06-23
!
! abstract:  dummy call to read wrf NMM guess restart interface file, 
!            add analysis increment, and write out wrf NMM analysis 
!            restart interface file.
!
!
! program history log
!   2005-02-25 todling - add dummy subroutine to skip over wrf code
!   2005-03-14 treadon - add write statement to note entry into dummy routine
!
!   input argument list:
!     mype     - pe number
!
!   output argument list:
!     no output arguments
!
! attributes:
!   language: f90
!   machine:  ibm RS/6000 SP
!
!$$$
  use kinds, only: i_kind
  implicit none

  integer(i_kind),intent(in   ) :: mype

  if (mype==0) write(6,*)'WRWRFNMMA_NETCDF:  enter dummy call, do nothing'
end subroutine wrwrfnmma_netcdf
#endif /* End no WRF-library block */<|MERGE_RESOLUTION|>--- conflicted
+++ resolved
@@ -1652,13 +1652,9 @@
   call mpi_gatherv(strp,ijn(mype+1),mpi_real4, &
        tempa,ijn,displs_g,mpi_real4,0,mpi_comm_world,ierror)
   if(mype == 0) then
-<<<<<<< HEAD
      call get_bndy_file(temp1,pdbg,tbg,qbg,cwmbg,ubg,vbg,i_pd,i_pd,i_t,i_q,i_cwm,i_u,i_v, &
                          im,jm,lm,bdim,igtypeh)
-     if(mype == 0) write(6,*)' at 6.2 in wrwrfnmma,max,min(tempa)=',maxval(tempa),minval(tempa)
-=======
-!    if(mype == 0) write(6,*)' at 6.2 in wrwrfnmma,max,min(tempa)=',maxval(tempa),minval(tempa)
->>>>>>> c1781767
+!     if(mype == 0) write(6,*)' at 6.2 in wrwrfnmma,max,min(tempa)=',maxval(tempa),minval(tempa)
      if(filled_grid) call fill_nmm_grid2(temp1,im,jm,tempb,igtypeh,2)
      if(half_grid)   call half_nmm_grid2(temp1,im,jm,tempb,igtypeh,2)
 !    if(mype == 0) write(6,*)' at 6.3 in wrwrfnmma,max,min(tempb)=',maxval(tempb),minval(tempb)
