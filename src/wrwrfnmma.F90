#ifdef WRF
subroutine wrwrfnmma_binary(mype)
!$$$  subprogram documentation block
!                .      .    .                                       .
! subprogram:    wrwrfnmma              write out wrf NMM restart file
!   prgmmr: parrish          org: np22                date: 2004-06-23
!
! abstract:  read wrf NMM guess restart interface file, add analysis
!            increment, and write out wrf NMM analysis restart 
!            interface file.
!
! program history log:
!   2004-06-23  parrish, document
!   2004-08-03  treadon - add only to module use, add intent in/out
!   2004-11-22  parrish - rewrite for mpi-io
!   2004-12-15  treadon - write analysis to file "wrf_inout"
!   2005-07-06  parrish - update and write out pint if update_pint=.true.
!   2006-04-06  middlecoff - changed nfcst from 11 to lendian_in
!   2006-07-28  derber - include sensible temperature
!   2006-07-31  kleist - change to use ges_ps instead of lnps
!   2007-04-12  parrish - add modifications to allow any combination of ikj or ijk
!                          grid ordering for input 3D fields
!   2007-05-02  parrish - fix bug to prevent out of memory reference when pint missing
!   2008-04-01  safford - rm unused uses
!   2008-12-05  todling - adjustment for dsfct time dimension addition
!   2012-01-15  zhu     - add cloud hydrometeors
!   2012-03-09  parrish - added the output of boundary variables
!   2012-10-11  parrish - add option to swap bytes immediately after every call to mpi_file_read_at and
!                           before every call to mpi_file_write_at (to handle cases of big-endian
!                           file/little-endian machine and vice-versa)
!   2013-10-19  todling - metguess now holds background
!   2015-09-10  zhu     - use centralized radiance_mod for all-sky & aerosol usages in radiances 
!
!   input argument list:
!     mype     - pe number
!
!   output argument list:
!     no output arguments
!
! attributes:
!   language: f90
!   machine:  ibm RS/6000 SP
!
!$$$
  use kinds, only: r_kind,r_single,i_long,i_llong,i_kind
  use regional_io, only: update_pint
  use guess_grids, only: &
       ntguessfc,ntguessig,ifilesig,dsfct,ges_tsen
  use mpimod, only: mpi_comm_world,ierror,mpi_byte,mpi_integer4,mpi_real4,mpi_sum,npe, &
       mpi_offset_kind,mpi_info_null,mpi_mode_rdwr,mpi_status_size
  use gridmod, only: iglobal,itotsub,pt_ll,update_regsfc,&
       half_grid,filled_grid,pdtop_ll,nlat_regional,nlon_regional,&
       nsig,lat1,lon1,eta2_ll,lat2,lon2
  use constants, only: zero_single,r10,r100,qcmin,zero,one
  use gsi_io, only: lendian_in,lendian_out
  use gsi_metguess_mod, only: gsi_metguess_bundle
  use gsi_bundlemod, only: gsi_bundlegetpointer
  use mpeu_util, only: die
  use native_endianness, only: byte_swap
  use gfs_stratosphere, only: use_gfs_stratosphere,nsig_save
<<<<<<< HEAD
  use gfs_stratosphere, only: eta1_save,aeta1_save,deta1_save 
  use gfs_stratosphere, only: eta2_save,aeta2_save,deta2_save 
  use radiance_mod, only: n_actual_clouds,icloud_cv
=======
>>>>>>> bc6a2c80
  use gfs_stratosphere, only: revert_to_nmmb,restore_nmmb_gfs
  use mpeu_util, only: die

  implicit none

! Declare passed variables
  integer(i_kind),intent(in   ) :: mype

! Declare local constants
  real(r_kind),parameter:: r225=225.0_r_kind

! Declare local variables
  character(9) wrfanl

  integer(i_kind) im,jm,lm
  integer(i_kind) nsig_write 
  real(r_single),allocatable::temp1(:),tempa(:,:),tempb(:,:)
  real(r_single),allocatable::all_loc(:,:,:)
  integer(i_kind),allocatable::igtype(:),kdim(:),kord(:)
  integer(kind=mpi_offset_kind),allocatable::offset(:)
  integer(kind=mpi_offset_kind) this_offset,offset_start_date,offset_nstart_hour
  integer(i_kind),allocatable::length(:)
  integer(i_kind) this_length,length_start_date
  integer(i_llong) num_swap
  character(6) filename
  integer(i_kind) i,j,k,kpint,kt,kq,ku,kv,it,i_pd,i_pint,i_t,i_q,i_u,i_v
  integer(i_kind) i_sst,i_tsk,i_cwm,i_f_ice,i_f_rain
  integer(i_kind) kcwm,kf_ice,kf_rain
  integer(i_kind) num_nmm_fields,num_j_groups,num_loc_groups
  real(r_kind) pd,psfc_this
  integer(i_llong) n_position
  integer(i_kind) iskip,jextra,nextra
  integer(i_kind) status(mpi_status_size)
  integer(i_kind) jbegin(0:npe),jend(0:npe-1)
  integer(i_kind) kbegin(0:npe),kend(0:npe-1)
  integer(i_long),allocatable:: ibuf(:,:)
  integer(i_long),allocatable:: jbuf(:,:,:)
  integer(i_kind) ifld,mfcst
  integer(i_long) iyear,imonth,iday,ihour,iminute,isecond
  character(1) chdrbuf(2048)
  integer(i_kind) iadd
  character(132) memoryorder

! variables for cloud info
  integer(i_kind) iret,ier,istatus
  real(r_kind) total_ice
  real(r_kind),dimension(lat2,lon2):: work_clwmr,work_fice,work_frain
  real(r_kind),pointer,dimension(:,:  ):: ges_pd  =>NULL()
  real(r_kind),pointer,dimension(:,:  ):: ges_ps  =>NULL()
  real(r_kind),pointer,dimension(:,:,:):: ges_u   =>NULL()
  real(r_kind),pointer,dimension(:,:,:):: ges_v   =>NULL()
  real(r_kind),pointer,dimension(:,:,:):: ges_pint=>NULL()
  real(r_kind),pointer,dimension(:,:,:):: ges_q   =>NULL()
  real(r_kind),pointer,dimension(:,:,:):: ges_ql  =>NULL()
  real(r_kind),pointer,dimension(:,:,:):: ges_qi  =>NULL()
  real(r_kind),pointer,dimension(:,:,:):: ges_qr  =>NULL()
  real(r_kind),pointer,dimension(:,:,:):: ges_qs  =>NULL()
  real(r_kind),pointer,dimension(:,:,:):: ges_qg  =>NULL()
  real(r_kind),pointer,dimension(:,:,:):: ges_qh  =>NULL()
  real(r_single),allocatable:: pdbg(:),tbg(:,:),qbg(:,:),cwmbg(:,:),ubg(:,:),vbg(:,:)
  real(r_single),allocatable:: pdba(:),tba(:,:),qba(:,:),cwmba(:,:),uba(:,:),vba(:,:)
  real(r_single),allocatable:: pdbg0(:),tbg0(:,:),qbg0(:,:),cwmbg0(:,:),ubg0(:,:),vbg0(:,:)
  real(r_single),allocatable:: pdba0(:),tba0(:,:),qba0(:,:),cwmba0(:,:),uba0(:,:),vba0(:,:)
  integer(i_kind) bdim
  integer(i_kind) nstart_hour

!   1. get offsets etc only for records to be updated

!        they are PD, T, Q, U, V, skint/sst

  im=nlon_regional
  jm=nlat_regional
  lm=nsig

! if use_gfs_stratosphere is true, then convert ges fields from nmm-gfs
! extended vertical coordinate to nmmb vertical coordinate.
  if(use_gfs_stratosphere) then
     call revert_to_nmmb
     nsig_write=nsig_save
     lm=nsig_save
  else
     nsig_write=nsig
     lm=nsig
  endif
   if (mype==0) write(6,*)'wrwrfnmma_binary: nsig_write =   ', nsig_write
   if (mype==0) write(6,*)'wrwrfnmma_binary: nsig =         ', nsig
   if (mype==0) write(6,*)'wrwrfnmma_binary: lm =           ', lm
   if (mype==0) write(6,*)'wrwrfnmma_binary: jm =           ', jm
   if (mype==0) write(6,*)'wrwrfnmma_binary: im =           ', im
   if (mype==0) write(6,*)'wrwrfnmma_binary: nlat_regional =', nlat_regional                     
   if (mype==0) write(6,*)'wrwrfnmma_binary: nlon_regional =', nlon_regional                 

!  allocate boundary file arrays
  bdim=2*im+jm-3
  allocate(pdbg(bdim),tbg(bdim,lm),qbg(bdim,lm),cwmbg(bdim,lm),ubg(bdim,lm),vbg(bdim,lm))
  allocate(pdba(bdim),tba(bdim,lm),qba(bdim,lm),cwmba(bdim,lm),uba(bdim,lm),vba(bdim,lm))
  allocate(pdbg0(bdim),tbg0(bdim,lm),qbg0(bdim,lm),cwmbg0(bdim,lm),ubg0(bdim,lm),vbg0(bdim,lm))
  allocate(pdba0(bdim),tba0(bdim,lm),qba0(bdim,lm),cwmba0(bdim,lm),uba0(bdim,lm),vba0(bdim,lm))
  pdbg=zero  ; tbg=zero  ; qbg=zero  ; cwmbg=zero  ; ubg=zero  ; vbg=zero
  pdba=zero  ; tba=zero  ; qba=zero  ; cwmba=zero  ; uba=zero  ; vba=zero
  pdbg0=zero ; tbg0=zero ; qbg0=zero ; cwmbg0=zero ; ubg0=zero ; vbg0=zero
  pdba0=zero ; tba0=zero ; qba0=zero ; cwmba0=zero ; uba0=zero ; vba0=zero

  it=ntguessig

  if (n_actual_clouds>0) then

!    Get pointer to cloud water mixing ratio
     ier=0
     call gsi_bundlegetpointer (gsi_metguess_bundle(it),'ql',ges_ql,iret); ier=iret
     call gsi_bundlegetpointer (gsi_metguess_bundle(it),'qi',ges_qi,iret); ier=ier+iret
     call gsi_bundlegetpointer (gsi_metguess_bundle(it),'qr',ges_qr,iret); ier=ier+iret
     call gsi_bundlegetpointer (gsi_metguess_bundle(it),'qs',ges_qs,iret); ier=ier+iret
     call gsi_bundlegetpointer (gsi_metguess_bundle(it),'qg',ges_qg,iret); ier=ier+iret
     call gsi_bundlegetpointer (gsi_metguess_bundle(it),'qh',ges_qh,iret); ier=ier+iret

     if ((.not. icloud_cv) .or. ier/=0) n_actual_clouds=0
  end if


  num_nmm_fields=3+4*lm
  if(update_pint) num_nmm_fields=num_nmm_fields+lm+1  ! contribution from PINT
  if (n_actual_clouds>0) num_nmm_fields=num_nmm_fields+3*lm
  allocate(offset(num_nmm_fields))
  allocate(igtype(num_nmm_fields),kdim(num_nmm_fields),kord(num_nmm_fields))
  allocate(length(num_nmm_fields))

!    igtype is a flag indicating whether each input NMM field is h-, or v-grid
!    and whether integer or real
!     abs(igtype)=1 for h-grid
!                =2 for u-grid
!
!     igtype = -1 for integer field

!    offset is the byte count preceding each record to be read/written from/to the wrf binary file.
!       used as individual file pointers by mpi_file_read/mpi_file_write

  it=ntguessig

  write(filename,'("sigf",i2.2)')ifilesig(it)
  open(lendian_in,file=filename,form='unformatted') ; rewind lendian_in
  if(mype == 0) write(6,*)'READ_WRF_NMM_OFFSET_FILE:  open lendian_in=',lendian_in,' to file=',filename
  read(lendian_in) iyear,imonth,iday,ihour,iminute,isecond

  do iskip=2,9
     read(lendian_in)
  end do
  read(lendian_in) 
  read(lendian_in) n_position          !  offset for START_DATE record
  offset_start_date=n_position
  length_start_date=2048

!     open wrf file for mpi-io reading and writing
  wrfanl = 'wrf_inout'
  call mpi_file_open(mpi_comm_world,trim(wrfanl),mpi_mode_rdwr,mpi_info_null,mfcst,ierror)

!     update START_DATE record so it contains new analysis time in place of old starting time
  call mpi_file_read_at(mfcst,offset_start_date,chdrbuf,length_start_date,mpi_byte,status,ierror)
  if(mype==0)  then
     call update_start_date(chdrbuf,iyear,imonth,iday,ihour,iminute,isecond)
     call mpi_file_write_at(mfcst,offset_start_date,chdrbuf,length_start_date,mpi_byte,status,ierror)
  end if

!    update NSTART_HOUR for wrf restart file
  read(lendian_in) n_position
  offset_nstart_hour=n_position
  if(offset_nstart_hour > 0)then
     call mpi_file_read_at(mfcst,offset_nstart_hour,nstart_hour,1,mpi_integer4,status,ierror)
     if(mype==0)print *,'nstart_hour=', nstart_hour
     if(mype==0)  then
        nstart_hour=ihour
        print *,'new nstart_hour=', nstart_hour
        call mpi_file_write_at(mfcst,offset_nstart_hour,nstart_hour,1,mpi_integer4,status,ierror)
     end if
  end if

  if(mype==0) write(6,*)' in read_wrf_nmm_binary_guess, wrfanl=',trim(wrfanl)

  i=0
  i=i+1 ; i_pd=i                                                ! pd
  read(lendian_in) n_position
  offset(i)=n_position ; length=im*jm ; igtype(i)=1 ; kdim(i)=1
  if(mype == 0) write(6,*)' pd, i,igtype(i),offset(i) = ',i,igtype(i),offset(i)

  read(lendian_in)                                                   ! fis

  i_pint=i+1
  if(update_pint) then
     i_pint=i+1
     read(lendian_in) n_position,memoryorder
     do k=1,lm+1
        i=i+1                                                     ! pint(k)
        if(trim(memoryorder)=='XZY') then
           iadd=0
           kord(i)=lm+1
        else
           iadd=(k-1)*im*jm*4
           kord(i)=1
        end if
        offset(i)=n_position+iadd ; length(i)=im*jm ; igtype(i)=1 ; kdim(i)=lm+1
        if(mype == 0.and.k==1) write(6,*)' temp i,igtype(i),offset(i) = ',i,igtype(i),offset(i)
     end do
  end if

  i_t=i+1
  read(lendian_in) n_position,memoryorder
  do k=1,lm
     i=i+1                                                       ! t(k)
     if(trim(memoryorder)=='XZY') then
        iadd=0
        kord(i)=lm
     else
        iadd=(k-1)*im*jm*4
        kord(i)=1
     end if
     offset(i)=n_position+iadd ; length(i)=im*jm ; igtype(i)=1 ; kdim(i)=lm
     if(mype == 0.and.k==1) write(6,*)' temp i,igtype(i),offset(i) = ',i,igtype(i),offset(i)
  end do

  i_q=i+1
  read(lendian_in) n_position,memoryorder
  do k=1,lm
     i=i+1                                                       ! q(k)
     if(trim(memoryorder)=='XZY') then
        iadd=0
        kord(i)=lm
     else
        iadd=(k-1)*im*jm*4
        kord(i)=1
     end if
     offset(i)=n_position+iadd ; length(i)=im*jm ; igtype(i)=1 ; kdim(i)=lm
     if(mype == 0.and.k==1) write(6,*)' q i,igtype(i),offset(i) = ',i,igtype(i),offset(i)
  end do

  i_u=i+1
  read(lendian_in) n_position,memoryorder
  do k=1,lm
     i=i+1                                                       ! u(k)
     if(trim(memoryorder)=='XZY') then
        iadd=0
        kord(i)=lm
     else
        iadd=(k-1)*im*jm*4
        kord(i)=1
     end if
     offset(i)=n_position+iadd ; length(i)=im*jm ; igtype(i)=2 ; kdim(i)=lm
     if(mype == 0.and.k==1) write(6,*)' u i,igtype(i),offset(i) = ',i,igtype(i),offset(i)
  end do

  i_v=i+1
  read(lendian_in) n_position,memoryorder
  do k=1,lm
     i=i+1                                                       ! v(k)
     if(trim(memoryorder)=='XZY') then
        iadd=0
        kord(i)=lm
     else
        iadd=(k-1)*im*jm*4
        kord(i)=1
     end if
     offset(i)=n_position+iadd ; length(i)=im*jm ; igtype(i)=2 ; kdim(i)=lm
     if(mype == 0.and.k==1) write(6,*)' v i,igtype(i),offset(i) = ',i,igtype(i),offset(i)
  end do

  read(lendian_in)                                                    ! sm
  read(lendian_in)                                                    ! sice

  i=i+1 ; i_sst=i                                                ! sst
  read(lendian_in) n_position
  offset(i)=n_position ; length=im*jm ; igtype(i)=1 ; kdim(i)=1
  if(mype == 0) write(6,*)' sst, i,igtype(i),offset(i) = ',i,igtype(i),offset(i)

  read(lendian_in)                                                    ! ivgtyp
  read(lendian_in)                                                    ! isltyp
  read(lendian_in)                                                    ! vegfrac
  read(lendian_in)                                                    ! sno
  read(lendian_in)                                                    ! u10
  read(lendian_in)                                                    ! v10
  read(lendian_in)                                                    ! smc
  read(lendian_in)                                                    ! stc

  i=i+1 ; i_tsk=i                                                ! tsk
  read(lendian_in) n_position
  offset(i)=n_position ; length=im*jm ; igtype(i)=1 ; kdim(i)=1
  if(mype == 0) write(6,*)' tsk, i,igtype(i),offset(i) = ',i,igtype(i),offset(i)

  if (n_actual_clouds>0) then
     i_cwm=i+1
     read(lendian_in) n_position,memoryorder
     do k=1,lm
        i=i+1                                                    ! cwm(k)
        if(trim(memoryorder)=='XZY') then
           iadd=0
           kord(i)=lm
        else
           iadd=(k-1)*im*jm*4
           kord(i)=1
        end if
        offset(i)=n_position+iadd ; length(i)=im*jm ; igtype(i)=1 ; kdim(i)=lm
        if(mype == 0.and.k==1) write(6,*)' cwm i,igtype(i),offset(i) = ',i,igtype(i),offset(i)
     end do

     i_f_ice=i+1
     read(lendian_in) n_position,memoryorder
     do k=1,lm
        i=i+1                                                    ! f_ice(k)
        if(trim(memoryorder)=='XZY') then
           iadd=0
           kord(i)=lm
        else
           iadd=(k-1)*im*jm*4
           kord(i)=1
        end if
        offset(i)=n_position+iadd ; length(i)=im*jm ; igtype(i)=1 ; kdim(i)=lm
        if(mype == 0.and.k==1) write(6,*)' f_ice i,igtype(i),offset(i) = ',i,igtype(i),offset(i)
     end do

     i_f_rain=i+1
     read(lendian_in) n_position,memoryorder
     do k=1,lm
        i=i+1                                                    ! f_rain(k)
        if(trim(memoryorder)=='XZY') then
           iadd=0
           kord(i)=lm
        else
           iadd=(k-1)*im*jm*4
           kord(i)=1
        end if
        offset(i)=n_position+iadd ; length(i)=im*jm ; igtype(i)=1 ; kdim(i)=lm
        if(mype == 0.and.k==1) write(6,*)' f_rain i,igtype(i),offset(i) = ',i,igtype(i),offset(i)
     end do
  end if  ! end of n_actual_clouds>0

  close(lendian_in)

!          set up evenly distributed index range over all processors for all input fields


  num_loc_groups=num_nmm_fields/npe
  nextra=num_nmm_fields-num_loc_groups*npe
  kbegin(0)=1
  if(nextra > 0) then
     do k=1,nextra
        kbegin(k)=kbegin(k-1)+1+num_loc_groups
     end do
  end if
  do k=nextra+1,npe
     kbegin(k)=kbegin(k-1)+num_loc_groups
  end do
  do k=0,npe-1
     kend(k)=kbegin(k+1)-1
  end do
  if(mype == 0) then
     write(6,*)' kbegin=',kbegin
     write(6,*)' kend= ',kend
  end if
  num_j_groups=jm/npe
  jextra=jm-num_j_groups*npe
  jbegin(0)=1
  if(jextra > 0) then
     do j=1,jextra
        jbegin(j)=jbegin(j-1)+1+num_j_groups
     end do
  end if
  do j=jextra+1,npe
     jbegin(j)=jbegin(j-1)+num_j_groups
  end do
  do j=0,npe-1
     jend(j)=min(jbegin(j+1)-1,jm)
  end do
  if(mype == 0) then
     write(6,*)' jbegin=',jbegin
     write(6,*)' jend= ',jend
  end if

  ier=0
  call gsi_bundlegetpointer (gsi_metguess_bundle(it),'ps',ges_ps,iret); ier=iret
  call gsi_bundlegetpointer (gsi_metguess_bundle(it),'u' ,ges_u ,iret); ier=iret
  call gsi_bundlegetpointer (gsi_metguess_bundle(it),'v' ,ges_v ,iret); ier=iret
  call gsi_bundlegetpointer (gsi_metguess_bundle(it),'q' ,ges_q ,iret); ier=iret
  if (ier/=0) then ! doesn't need to die (but needs careful revision)
     call die('wrwrfnmma_binary',': missing guess fields',ier)
  endif
  
! Create all_loc from ges_*
  allocate(all_loc(lat1,lon1,num_nmm_fields))
  all_loc=zero_single
  kt=i_t-1
  kq=i_q-1
  ku=i_u-1
  kv=i_v-1
  do k=1,nsig_write   
     kt=kt+1
     kq=kq+1
     ku=ku+1
     kv=kv+1
     do i=1,lon1
        do j=1,lat1
           all_loc(j,i,ku)=ges_u(j+1,i+1,k)
           all_loc(j,i,kv)=ges_v(j+1,i+1,k)
           all_loc(j,i,kq)=ges_q(j+1,i+1,k)
           all_loc(j,i,kt)=ges_tsen(j+1,i+1,k,it)   ! sensible temperature
        end do
     end do
     if (mype==0) then
        write(6,*)'all_loc for t    = ',k,maxval(all_loc(:,:,kt)),minval(all_loc(:,:,kt))                
        write(6,*)'all_loc for q    = ',k,maxval(all_loc(:,:,kq)),minval(all_loc(:,:,kq)) 
        write(6,*)'all_loc for u    = ',k,maxval(all_loc(:,:,ku)),minval(all_loc(:,:,ku))              
        write(6,*)'all_loc for v    = ',k,maxval(all_loc(:,:,kv)),minval(all_loc(:,:,kv))                   
      endif

  end do
  do i=1,lon1
     do j=1,lat1
        psfc_this=r10*ges_ps(j+1,i+1)   ! convert from mb to cb
        pd=psfc_this-pdtop_ll-pt_ll
        all_loc(j,i,i_pd)=r100*pd
     end do
  end do
  if (mype==0) &
  write(6,*)'all_loc for pd   = ',k,maxval(all_loc(:,:,i_pd)),minval(all_loc(:,:,i_pd))                 

!                    update pint by adding eta2(k)*pdinc
  if(update_pint) then
     ier=0
     call gsi_bundlegetpointer(gsi_metguess_bundle(it),'pint', ges_pint, istatus)
     ier=ier+istatus
     call gsi_bundlegetpointer(gsi_metguess_bundle(it),'pd'  , ges_pd  , istatus)
     ier=ier+istatus
     if (ier/=0) then ! doesn't need to die (but needs careful revision)
        call die('wrwrfnmma_binary',': missing pint/pd fields',ier)
     endif
     kpint=i_pint-1
     do k=1,nsig_write+1
        kpint=kpint+1
        do i=1,lon1
           do j=1,lat1
              all_loc(j,i,kpint)=ges_pint(j+1,i+1,k) &
                          +eta2_ll(k)*(all_loc(j,i,i_pd)-ges_pd(j+1,i+1))   ! pint
           end do
        end do
        if (mype==0) &
        write(6,*)'all_loc for pint = ',k,maxval(all_loc(:,:,kpint)),minval(all_loc(:,:,kpint))      
     end do
  end if
  if(update_regsfc) then
     do i=1,lon1
        do j=1,lat1
           all_loc(j,i,i_sst)=dsfct(j+1,i+1,ntguessfc)
           all_loc(j,i,i_tsk)=dsfct(j+1,i+1,ntguessfc)
        end do
     end do
  end if
! cloud info: currently no new f_rimef is written out
  if (n_actual_clouds>0) then  
     kcwm=i_cwm-1
     kf_ice=i_f_ice-1
     kf_rain=i_f_rain-1
     do k=1,nsig
        do i=1,lon2
           do j=1,lat2
              if (ges_ql(j,i,k)<=qcmin) ges_ql(j,i,k)=zero
              if (ges_qi(j,i,k)<=qcmin) ges_qi(j,i,k)=zero
              if (ges_qs(j,i,k)<=qcmin) ges_qs(j,i,k)=zero
              if (ges_qg(j,i,k)<=qcmin) ges_qg(j,i,k)=zero
              if (ges_qh(j,i,k)<=qcmin) ges_qh(j,i,k)=zero
              if (ges_qr(j,i,k)<=qcmin) ges_qr(j,i,k)=zero
              total_ice=ges_qi(j,i,k)+ges_qs(j,i,k)+ges_qg(j,i,k)+ges_qh(j,i,k)
              work_clwmr(j,i)=total_ice+ges_ql(j,i,k)+ges_qr(j,i,k)
              if (work_clwmr(j,i)>zero) then
                 work_fice(j,i)=total_ice/work_clwmr(j,i)
                 if (work_fice(j,i)<one) then
                    work_frain(j,i)=ges_qr(j,i,k)/(work_clwmr(j,i)*(one-work_fice(j,i)))
                 else
                    work_frain(j,i)=zero
                 end if
              else
                 work_fice(j,i)=zero
                 work_frain(j,i)=zero
              end if
           end do
        end do

        kcwm=kcwm+1
        kf_ice=kf_ice+1
        kf_rain=kf_rain+1
        do i=1,lon1
           do j=1,lat1
              all_loc(j,i,kcwm)=work_clwmr(j+1,i+1)
              all_loc(j,i,kf_ice)=work_fice(j+1,i+1)
              all_loc(j,i,kf_rain)=work_frain(j+1,i+1)
           end do
        end do
     end do
  end if  ! end of n_actual_clouds>0

  
  allocate(tempa(itotsub,kbegin(mype):kend(mype)))
  call generic_sub2grid(all_loc,tempa,kbegin(mype),kend(mype),kbegin,kend,mype,num_nmm_fields)
  deallocate(all_loc)

  allocate(ibuf(im*jm,kbegin(mype):kend(mype)))

!   2.  create ibuf with records to be updated read in

!                                    read pint
  if(update_pint.and.kord(i_pint)/=1) then
     allocate(jbuf(im,lm+1,jbegin(mype):jend(mype)))
     this_offset=offset(i_pint)+(jbegin(mype)-1)*4*im*(lm+1)
     this_length=(jend(mype)-jbegin(mype)+1)*im*(lm+1)
     call mpi_file_read_at(mfcst,this_offset,jbuf(1,1,jbegin(mype)),this_length,mpi_integer4,status,ierror)
     if(byte_swap) then
        num_swap=this_length
        call to_native_endianness_i4(jbuf(1,1,jbegin(mype)),num_swap)
     end if
     call transfer_jbuf2ibuf(jbuf,jbegin(mype),jend(mype),ibuf,kbegin(mype),kend(mype), &
                        jbegin,jend,kbegin,kend,mype,npe,im,jm,lm+1,im,jm,i_pint,i_pint+lm)
     deallocate(jbuf)
  end if

!                                    read temps
  if(kord(i_t)/=1) then
     allocate(jbuf(im,lm,jbegin(mype):jend(mype)))
     this_offset=offset(i_t)+(jbegin(mype)-1)*4*im*lm
     this_length=(jend(mype)-jbegin(mype)+1)*im*lm
     call mpi_file_read_at(mfcst,this_offset,jbuf(1,1,jbegin(mype)),this_length,mpi_integer4,status,ierror)
     if(byte_swap) then
        num_swap=this_length
        call to_native_endianness_i4(jbuf(1,1,jbegin(mype)),num_swap)
     end if
     call transfer_jbuf2ibuf(jbuf,jbegin(mype),jend(mype),ibuf,kbegin(mype),kend(mype), &
                        jbegin,jend,kbegin,kend,mype,npe,im,jm,lm,im,jm,i_t,i_t+lm-1)
     deallocate(jbuf)
  end if

!                                    read q
  if(kord(i_q)/=1) then
     allocate(jbuf(im,lm,jbegin(mype):jend(mype)))
     this_offset=offset(i_q)+(jbegin(mype)-1)*4*im*lm
     this_length=(jend(mype)-jbegin(mype)+1)*im*lm
     call mpi_file_read_at(mfcst,this_offset,jbuf(1,1,jbegin(mype)),this_length,mpi_integer4,status,ierror)
     if(byte_swap) then
        num_swap=this_length
        call to_native_endianness_i4(jbuf(1,1,jbegin(mype)),num_swap)
     end if
     call transfer_jbuf2ibuf(jbuf,jbegin(mype),jend(mype),ibuf,kbegin(mype),kend(mype), &
                        jbegin,jend,kbegin,kend,mype,npe,im,jm,lm,im,jm,i_q,i_q+lm-1)
     deallocate(jbuf)
  end if

!                                    read u
  if(kord(i_u)/=1) then
     allocate(jbuf(im,lm,jbegin(mype):jend(mype)))
     this_offset=offset(i_u)+(jbegin(mype)-1)*4*im*lm
     this_length=(jend(mype)-jbegin(mype)+1)*im*lm
     call mpi_file_read_at(mfcst,this_offset,jbuf(1,1,jbegin(mype)),this_length,mpi_integer4,status,ierror)
     if(byte_swap) then
        num_swap=this_length
        call to_native_endianness_i4(jbuf(1,1,jbegin(mype)),num_swap)
     end if
     call transfer_jbuf2ibuf(jbuf,jbegin(mype),jend(mype),ibuf,kbegin(mype),kend(mype), &
                        jbegin,jend,kbegin,kend,mype,npe,im,jm,lm,im,jm,i_u,i_u+lm-1)
     deallocate(jbuf)
  end if

!                                    read v
  if(kord(i_v)/=1) then
     allocate(jbuf(im,lm,jbegin(mype):jend(mype)))
     this_offset=offset(i_v)+(jbegin(mype)-1)*4*im*lm
     this_length=(jend(mype)-jbegin(mype)+1)*im*lm
     call mpi_file_read_at(mfcst,this_offset,jbuf(1,1,jbegin(mype)),this_length,mpi_integer4,status,ierror)
     if(byte_swap) then
        num_swap=this_length
        call to_native_endianness_i4(jbuf(1,1,jbegin(mype)),num_swap)
     end if
     call transfer_jbuf2ibuf(jbuf,jbegin(mype),jend(mype),ibuf,kbegin(mype),kend(mype), &
                        jbegin,jend,kbegin,kend,mype,npe,im,jm,lm,im,jm,i_v,i_v+lm-1)
     deallocate(jbuf)
  end if

  if (n_actual_clouds>0) then 
!                                    read cwm (no read-in for cloud info, so whole field is write out later)
     if(kord(i_cwm)/=1) then
        allocate(jbuf(im,lm,jbegin(mype):jend(mype)))
        jbuf=zero  
        call transfer_jbuf2ibuf(jbuf,jbegin(mype),jend(mype),ibuf,kbegin(mype),kend(mype), &
                           jbegin,jend,kbegin,kend,mype,npe,im,jm,lm,im,jm,i_cwm,i_cwm+lm-1)
        deallocate(jbuf)
     end if
!                                    read f_ice (no read-in for cloud info, so whole field is write out later)
     if(kord(i_f_ice)/=1) then
        allocate(jbuf(im,lm,jbegin(mype):jend(mype)))
        jbuf=zero
        call transfer_jbuf2ibuf(jbuf,jbegin(mype),jend(mype),ibuf,kbegin(mype),kend(mype), &
                           jbegin,jend,kbegin,kend,mype,npe,im,jm,lm,im,jm,i_f_ice,i_f_ice+lm-1)
        deallocate(jbuf)
     end if
!                                    read f_rain (no read-in for cloud info, so whole field is write out later)
     if(kord(i_f_rain)/=1) then
        allocate(jbuf(im,lm,jbegin(mype):jend(mype)))
        jbuf=zero
        call transfer_jbuf2ibuf(jbuf,jbegin(mype),jend(mype),ibuf,kbegin(mype),kend(mype), &
                           jbegin,jend,kbegin,kend,mype,npe,im,jm,lm,im,jm,i_f_rain,i_f_rain+lm-1)
        deallocate(jbuf)
     end if
  end if


!---------------------- read surface files last
  do k=kbegin(mype),kend(mype)
     if(kdim(k)==1.or.kord(k)==1) then
        call mpi_file_read_at(mfcst,offset(k),ibuf(1,k),length(k),mpi_integer4,status,ierror)
        if(byte_swap) then
           num_swap=length(k)
           call to_native_endianness_i4(ibuf(1,k),num_swap)
        end if
     end if
  end do

!   5.  tempa --> updated ibuf --> jbuf --> write out

  allocate(tempb(itotsub,kbegin(mype):kend(mype)))
  allocate(temp1(im*jm))
  do ifld=kbegin(mype),kend(mype)
     if((ifld==i_sst.or.ifld==i_tsk).and..not.update_regsfc) cycle
     call move_ibuf_hg(ibuf(1,ifld),temp1,im,jm,im,jm)
     call get_bndy_file(temp1,pdbg,tbg,qbg,cwmbg,ubg,vbg,ifld,i_pd,i_t,i_q,i_cwm,i_u,i_v, &
                        n_actual_clouds,im,jm,lm,bdim,igtype(ifld))
     if(filled_grid) call fill_nmm_grid2(temp1,im,jm,tempb(1,ifld),igtype(ifld),2)
     if(half_grid)   call half_nmm_grid2(temp1,im,jm,tempb(1,ifld),igtype(ifld),2)
     if(ifld==i_sst.or.ifld==i_tsk) then
        do i=1,iglobal
           if(tempb(i,ifld) < r225) then
              tempa(i,ifld)=zero_single
           else
              tempa(i,ifld)=tempa(i,ifld)-tempb(i,ifld)
           end if
        end do
     else
        do i=1,iglobal
           tempa(i,ifld)=tempa(i,ifld)-tempb(i,ifld)
        end do
     end if
     if(filled_grid) call unfill_nmm_grid2(tempa(1,ifld),im,jm,temp1,igtype(ifld),2)
     if(half_grid)   call unhalf_nmm_grid2(tempa(1,ifld),im,jm,temp1,igtype(ifld),2)
     call get_bndy_file(temp1,pdba,tba,qba,cwmba,uba,vba,ifld,i_pd,i_t,i_q,i_cwm,i_u,i_v, &
                        n_actual_clouds,im,jm,lm,bdim,igtype(ifld))
     call move_hg_ibuf(temp1,ibuf(1,ifld),im,jm,im,jm)
  end do

!  do reduce add to pe 0 of all boundary variables, then write out boundary variables.
      ! write(6,'(" pdbg(1)=",e10.1)')pdbg(1)
      ! do k=1,lm
      !    write(6,'(" k,t,q,u,v=",i3,4e10.1)')k,tbg(1,k),qbg(1,k),ubg(1,k),vbg(1,k)
      ! end do
  call mpi_reduce(pdbg,pdbg0,bdim,mpi_real4,mpi_sum,0,mpi_comm_world,ierror)
  call mpi_reduce(pdba,pdba0,bdim,mpi_real4,mpi_sum,0,mpi_comm_world,ierror)
  call mpi_reduce(tbg,tbg0,bdim*lm,mpi_real4,mpi_sum,0,mpi_comm_world,ierror)
  call mpi_reduce(tba,tba0,bdim*lm,mpi_real4,mpi_sum,0,mpi_comm_world,ierror)
  call mpi_reduce(qbg,qbg0,bdim*lm,mpi_real4,mpi_sum,0,mpi_comm_world,ierror)
  call mpi_reduce(qba,qba0,bdim*lm,mpi_real4,mpi_sum,0,mpi_comm_world,ierror)
  call mpi_reduce(cwmbg,cwmbg0,bdim*lm,mpi_real4,mpi_sum,0,mpi_comm_world,ierror)
  call mpi_reduce(cwmba,cwmba0,bdim*lm,mpi_real4,mpi_sum,0,mpi_comm_world,ierror)
  call mpi_reduce(ubg,ubg0,bdim*lm,mpi_real4,mpi_sum,0,mpi_comm_world,ierror)
  call mpi_reduce(uba,uba0,bdim*lm,mpi_real4,mpi_sum,0,mpi_comm_world,ierror)
  call mpi_reduce(vbg,vbg0,bdim*lm,mpi_real4,mpi_sum,0,mpi_comm_world,ierror)
  call mpi_reduce(vba,vba0,bdim*lm,mpi_real4,mpi_sum,0,mpi_comm_world,ierror)
  if(mype==0) then
     open(lendian_out,file='wrf_nmm_bnd',form='unformatted')
     write(lendian_out)'WRF-NMM-BINARY'
     write(lendian_out) iyear,imonth,iday,ihour,iminute,isecond,im,jm,lm,bdim
     write(lendian_out) pdbg0,tbg0,qbg0,cwmbg0,ubg0,vbg0
     write(lendian_out) pdba0,tba0,qba0,cwmba0,uba0,vba0
     close(lendian_out)
       write(6,*)' min,max pdbg0=',minval(pdbg0),maxval(pdbg0)
       write(6,*)' min,max tbg0=',minval(tbg0),maxval(tbg0)
       write(6,*)' min,max qbg0=',minval(qbg0),maxval(qbg0)
       write(6,*)' min,max cwmbg0=',minval(cwmbg0),maxval(cwmbg0)
       write(6,*)' min,max ubg0=',minval(ubg0),maxval(ubg0)
       write(6,*)' min,max vbg0=',minval(vbg0),maxval(vbg0)
       write(6,*)' min,max pdba0=',minval(pdba0),maxval(pdba0)
       write(6,*)' min,max tba0=',minval(tba0),maxval(tba0)
       write(6,*)' min,max qba0=',minval(qba0),maxval(qba0)
       write(6,*)' min,max cwmba0=',minval(cwmba0),maxval(cwmba0)
       write(6,*)' min,max uba0=',minval(uba0),maxval(uba0)
       write(6,*)' min,max vba0=',minval(vba0),maxval(vba0)
       write(6,*)' min,max pdba0-pdbg0=',minval(pdba0-pdbg0),maxval(pdba0-pdbg0)
       write(6,*)' min,max tba0-tbg0=',minval(tba0-tbg0),maxval(tba0-tbg0)
       write(6,*)' min,max qba0-qbg0=',minval(qba0-qbg0),maxval(qba0-qbg0)
       write(6,*)' min,max cwmba0-cwmbg0=',minval(cwmba0-cwmbg0),maxval(cwmba0-cwmbg0)
       write(6,*)' min,max uba0-ubg0=',minval(uba0-ubg0),maxval(uba0-ubg0)
       write(6,*)' min,max vba0-vbg0=',minval(vba0-vbg0),maxval(vba0-vbg0)
  end if

  deallocate(pdbg ,tbg ,qbg ,cwmbg ,ubg ,vbg )
  deallocate(pdba ,tba ,qba ,cwmba ,uba ,vba )
  deallocate(pdbg0,tbg0,qbg0,cwmbg0,ubg0,vbg0)
  deallocate(pdba0,tba0,qba0,cwmba0,uba0,vba0)

!           finally write ibuf back out ( ibuf --> jbuf -->  mpi_file_write )

!                                    write pint
  if(update_pint.and.kord(i_pint)/=1) then
     allocate(jbuf(im,lm+1,jbegin(mype):jend(mype)))
     this_length=(jend(mype)-jbegin(mype)+1)*im*(lm+1)

     call transfer_ibuf2jbuf(jbuf,jbegin(mype),jend(mype),ibuf,kbegin(mype),kend(mype), &
                        jbegin,jend,kbegin,kend,mype,npe,im,jm,lm+1,im,jm,i_pint,i_pint+lm)
     this_offset=offset(i_pint)+(jbegin(mype)-1)*4*im*(lm+1)
     if(byte_swap) then
        num_swap=this_length
        call to_native_endianness_i4(jbuf(1,1,jbegin(mype)),num_swap)
     end if
     call mpi_file_write_at(mfcst,this_offset,jbuf(1,1,jbegin(mype)),this_length,mpi_integer4,status,ierror)
     deallocate(jbuf)
  end if

!                                    write temps
  if(kord(i_t)/=1) then
     allocate(jbuf(im,lm,jbegin(mype):jend(mype)))
     this_length=(jend(mype)-jbegin(mype)+1)*im*lm
 
     call transfer_ibuf2jbuf(jbuf,jbegin(mype),jend(mype),ibuf,kbegin(mype),kend(mype), &
                        jbegin,jend,kbegin,kend,mype,npe,im,jm,lm,im,jm,i_t,i_t+lm-1)
     this_offset=offset(i_t)+(jbegin(mype)-1)*4*im*lm
     if(byte_swap) then
        num_swap=this_length
        call to_native_endianness_i4(jbuf(1,1,jbegin(mype)),num_swap)
     end if
     call mpi_file_write_at(mfcst,this_offset,jbuf(1,1,jbegin(mype)),this_length,mpi_integer4,status,ierror)
     deallocate(jbuf)
  end if

!                                    write q
  if(kord(i_q)/=1) then
     allocate(jbuf(im,lm,jbegin(mype):jend(mype)))
     call transfer_ibuf2jbuf(jbuf,jbegin(mype),jend(mype),ibuf,kbegin(mype),kend(mype), &
                        jbegin,jend,kbegin,kend,mype,npe,im,jm,lm,im,jm,i_q,i_q+lm-1)
     this_offset=offset(i_q)+(jbegin(mype)-1)*4*im*lm
     if(byte_swap) then
        num_swap=this_length
        call to_native_endianness_i4(jbuf(1,1,jbegin(mype)),num_swap)
     end if
     call mpi_file_write_at(mfcst,this_offset,jbuf(1,1,jbegin(mype)),this_length,mpi_integer4,status,ierror)
     deallocate(jbuf)
  end if

!                                    write u
  if(kord(i_u)/=1) then
     allocate(jbuf(im,lm,jbegin(mype):jend(mype)))
     call transfer_ibuf2jbuf(jbuf,jbegin(mype),jend(mype),ibuf,kbegin(mype),kend(mype), &
                        jbegin,jend,kbegin,kend,mype,npe,im,jm,lm,im,jm,i_u,i_u+lm-1)
     this_offset=offset(i_u)+(jbegin(mype)-1)*4*im*lm
     if(byte_swap) then
        num_swap=this_length
        call to_native_endianness_i4(jbuf(1,1,jbegin(mype)),num_swap)
     end if
     call mpi_file_write_at(mfcst,this_offset,jbuf(1,1,jbegin(mype)),this_length,mpi_integer4,status,ierror)
     deallocate(jbuf)
  end if

!                                    write v
  if(kord(i_v)/=1) then
     allocate(jbuf(im,lm,jbegin(mype):jend(mype)))
     call transfer_ibuf2jbuf(jbuf,jbegin(mype),jend(mype),ibuf,kbegin(mype),kend(mype), &
                        jbegin,jend,kbegin,kend,mype,npe,im,jm,lm,im,jm,i_v,i_v+lm-1)
     this_offset=offset(i_v)+(jbegin(mype)-1)*4*im*lm
     if(byte_swap) then
        num_swap=this_length
        call to_native_endianness_i4(jbuf(1,1,jbegin(mype)),num_swap)
     end if
     call mpi_file_write_at(mfcst,this_offset,jbuf(1,1,jbegin(mype)),this_length,mpi_integer4,status,ierror)
     deallocate(jbuf)
  end if

  if (n_actual_clouds>0) then
!                                    write cwm
     if(kord(i_cwm)/=1) then
        allocate(jbuf(im,lm,jbegin(mype):jend(mype)))
        call transfer_ibuf2jbuf(jbuf,jbegin(mype),jend(mype),ibuf,kbegin(mype),kend(mype), &
                           jbegin,jend,kbegin,kend,mype,npe,im,jm,lm,im,jm,i_cwm,i_cwm+lm-1)
        this_offset=offset(i_cwm)+(jbegin(mype)-1)*4*im*lm
        if(byte_swap) then
           num_swap=this_length
           call to_native_endianness_i4(jbuf(1,1,jbegin(mype)),num_swap)
        end if
        call mpi_file_write_at(mfcst,this_offset,jbuf(1,1,jbegin(mype)),this_length,mpi_integer4,status,ierror)
        deallocate(jbuf)
     end if
!                                    write f_ice
     if(kord(i_f_ice)/=1) then
        allocate(jbuf(im,lm,jbegin(mype):jend(mype)))
        call transfer_ibuf2jbuf(jbuf,jbegin(mype),jend(mype),ibuf,kbegin(mype),kend(mype), &
                           jbegin,jend,kbegin,kend,mype,npe,im,jm,lm,im,jm,i_f_ice,i_f_ice+lm-1)
        this_offset=offset(i_f_ice)+(jbegin(mype)-1)*4*im*lm
        if(byte_swap) then
           num_swap=this_length
           call to_native_endianness_i4(jbuf(1,1,jbegin(mype)),num_swap)
        end if
        call mpi_file_write_at(mfcst,this_offset,jbuf(1,1,jbegin(mype)),this_length,mpi_integer4,status,ierror)
        deallocate(jbuf)
     end if
!                                    write f_rain
     if(kord(i_f_rain)/=1) then
        allocate(jbuf(im,lm,jbegin(mype):jend(mype)))
        call transfer_ibuf2jbuf(jbuf,jbegin(mype),jend(mype),ibuf,kbegin(mype),kend(mype), &
                           jbegin,jend,kbegin,kend,mype,npe,im,jm,lm,im,jm,i_f_rain,i_f_rain+lm-1)
        this_offset=offset(i_f_rain)+(jbegin(mype)-1)*4*im*lm
        if(byte_swap) then
           num_swap=this_length
           call to_native_endianness_i4(jbuf(1,1,jbegin(mype)),num_swap)
        end if
        call mpi_file_write_at(mfcst,this_offset,jbuf(1,1,jbegin(mype)),this_length,mpi_integer4,status,ierror)
        deallocate(jbuf)
     end if
  end if
!---------------------- write surface files last
  do k=kbegin(mype),kend(mype)
     if(kdim(k)==1.or.kord(k)==1) then
        if(byte_swap) then
           num_swap=length(k)
           call to_native_endianness_i4(ibuf(1,k),num_swap)
        end if
        call mpi_file_write_at(mfcst,offset(k),ibuf(1,k),length(k),mpi_integer4,status,ierror)
     end if
  end do

  deallocate(ibuf)
  deallocate(offset)
  deallocate(igtype)
  deallocate(kdim)
  deallocate(kord)
  deallocate(length)
  deallocate(tempa)
  deallocate(tempb)
  deallocate(temp1)

  call mpi_file_close(mfcst,ierror)
 
  if(use_gfs_stratosphere) then
      if(mype==0) write(6,*)' at wrwrfnmma_binary: restore ges fields back to extended vertical grid'    
      call restore_nmmb_gfs 
  endif
  
end subroutine wrwrfnmma_binary

subroutine get_bndy_file(temp1,pdb,tb,qb,cwmb,ub,vb,ifld,i_pd,i_t,i_q,i_cwm,i_u,i_v, &
                         n_actual_clouds,im,jm,lm,bdim,igtype)
!$$$  subprogram documentation block
!                .      .    .                                       .
! subprogram:    get_bndy_file          collect boundary variables on nmm grid
!   prgmmr: parrish          org: np22                date: 2012-03-09
!
! abstract:  transfer boundary values from wrf nmm (E-grid) variables to boundary arrays.
!
! program history log:
!   2004-06-23  parrish, document
!   2012-11-19  tong, added n_actual_clouds > 0 condition for cloud variable cwm.
!   2013-10-19  todling - metguess now holds background
!
!   input argument list:
!     temp1    - input 2d field
!     ifld     - counter for all vars/levels concatenated together
!     i_pd     - if ifld==i_pd, then contents of temp1 are i_pd
!     i_t      - if ifld>=i_t and ifld-i_t+1 <= lm, then contents of temp1 are T(ifld-i_t+1)
!     i_q      - same as for i_t but for specific humidity
!     i_cwm    - same as for i_t but for cloud variable
!     i_u      - same as for i_t but for u
!     i_v      - same as for i_t but for v
!     n_actual_clouds   - number of cloud guess variables
!     im,jm,lm - wrf nmm grid dimensions
!     bdim     - number of points around boundary
!     igtype   - =1, then h grid, =2, then v grid
!
!
!   output argument list:
!     pdb      - boundary values of pd
!     tb       - same for T
!     qb       - same for q
!     cwmb     - same for cwm
!     ub       - same for u
!     vb       - same for v
!
! attributes:
!   language: f90
!   machine:  ibm RS/6000 SP
!
!$$$
  use kinds, only: r_single,i_kind
  implicit none

  integer(i_kind),intent(in   ) :: ifld,i_pd,i_t,i_q,i_cwm,i_u,i_v,im,jm,lm,bdim,igtype
  integer(i_kind),intent(in   ) :: n_actual_clouds
  real(r_single), intent(in   ) :: temp1(im,jm)
  real(r_single), intent(  out) :: pdb(bdim),tb(bdim,lm),qb(bdim,lm),cwmb(bdim,lm),ub(bdim,lm),vb(bdim,lm)

  integer(i_kind) i,j,ii
  real(r_single) bndy(bdim)

!   transfer boundary points to bndy

  if(igtype==1) then

!    transfer h-grid boundary points:

     ii=0
     do i=1,im
        ii=ii+1
        bndy(ii)=temp1(i,1)
     end do
     do i=1,im
        ii=ii+1
        bndy(ii)=temp1(i,jm)
     end do
     do j=3,jm-2,2
        ii=ii+1
        bndy(ii)=temp1(1,j)
     end do
     do j=3,jm-2,2
        ii=ii+1
        bndy(ii)=temp1(im,j)
     end do

  else

!    transfer v-grid boundary points:

     ii=0
     do i=1,im-1
        ii=ii+1
        bndy(ii)=temp1(i,1)
     end do
     do i=1,im-1
        ii=ii+1
        bndy(ii)=temp1(i,jm)
     end do
     do j=2,jm-1,2
        ii=ii+1
        bndy(ii)=temp1(1,j)
     end do
     do j=2,jm-1,2
        ii=ii+1
        bndy(ii)=temp1(im,j)
     end do

  end if

!   now transfer bndy to appropriate output array:

  if(ifld==i_pd) then

     pdb(:)=bndy(:)

  elseif(ifld>=i_t.and.ifld-i_t+1 <= lm) then

     tb(:,ifld-i_t+1)=bndy(:)

  elseif(ifld >= i_q .and. ifld-i_q+1 <= lm) then

     qb(:,ifld-i_q+1)=bndy(:)

  elseif(ifld >= i_cwm .and. ifld-i_cwm+1 <= lm .and. n_actual_clouds > 0) then

     cwmb(:,ifld-i_cwm+1)=bndy(:)

  elseif(ifld >= i_u .and. ifld-i_u+1 <= lm) then

     ub(:,ifld-i_u+1)=bndy(:)

  elseif(ifld >= i_v .and. ifld-i_v+1 <= lm) then

     vb(:,ifld-i_v+1)=bndy(:)

  end if

end subroutine get_bndy_file

subroutine wrnemsnmma_binary(mype,cold_start)
!$$$  subprogram documentation block
!                .      .    .                                       .
! subprogram:    wrwrfnmma              write out wrf NMM restart file
!   prgmmr: parrish          org: np22                date: 2004-06-23
!
! abstract:  read wrf NMM guess restart interface file, add analysis
!            increment, and write out wrf NMM analysis restart 
!            interface file.
!
! program history log:
!   2004-06-23  parrish, document
!   2004-08-03  treadon - add only to module use, add intent in/out
!   2004-11-22  parrish - rewrite for mpi-io
!   2004-12-15  treadon - write analysis to file "wrf_inout"
!   2005-07-06  parrish - update and write out pint if update_pint=.true.
!   2006-04-06  middlecoff - changed nfcst from 11 to lendian_in
!   2006-07-28  derber - include sensible temperature
!   2006-07-31  kleist - change to use ges_ps instead of lnps
!   2007-04-12  parrish - add modifications to allow any combination of ikj or ijk
!                          grid ordering for input 3D fields
!   2007-05-02  parrish - fix bug to prevent out of memory reference when pint missing
!   2008-04-01  safford - rm unused uses
!   2008-12-05  todling - adjustment for dsfct time dimension addition
!   2010-01-18  parrish - add update of 10m wind, 2m pot temp, 2m specific humidity
!   2010-03-12  parrish - add write of ozone to 3d field labeled "o3mr"  (might be changed to "o3")
!   2010-03-15  parrish - add flag regional_ozone to turn on ozone in regional analysis
!   2011-07-18  zhu     - add write-out for updated cloud info
!   2012-12-04  s.liu   - add gsd cloud analsyis variables
!   2013-10-18  s.liu   - add use_reflectivity option for cloud analysis variables
!   2013-10-19  todling - upper-air guess now in metguess
!   2014-04-11  zhu     - add cold_start option for the case when the restart file is from the GFS
!   2014-06-05  carley  - bug fix for writing out cloud analysis variables 
!   2014-06-27  S.Liu   - detach use_reflectivity from n_actual_clouds
!   2015-05-12  wu      - write analysis to file "wrf_inout(nhr_assimilation)"
!   2015-05-12  S.Liu   - interpolate water content before converting to fraction
!   2015-09-10  zhu     - use centralized radiance_mod for all-sky & aerosol usages in radiances
!   2016-03-02  s.liu/carley - remove use_reflectivity and use i_gsdcldanal_type
!   2016-06-30  s.liu - remove gridtype, add_saved in write_fraction
!
!   input argument list:
!     mype     - pe number
!
!   output argument list:
!     no output arguments
!
! attributes:
!   language: f90
!   machine:  ibm RS/6000 SP
!
!$$$
  use kinds, only: r_kind,i_kind
  use regional_io, only: update_pint
  use guess_grids, only: &
        ntguessfc,ntguessig,ges_tsen,dsfct,isli,geop_hgtl,ges_prsl
  use gridmod, only: pt_ll,update_regsfc,pdtop_ll,nsig,lat2,lon2,eta2_ll,nmmb_verttype,&
        use_gfs_ozone,regional_ozone
  use rapidrefresh_cldsurf_mod, only: i_gsdcldanal_type
  use constants, only: zero,half,one,two,rd_over_cp,r10,r100,qcmin
  use gsi_nemsio_mod, only: gsi_nemsio_open,gsi_nemsio_close,gsi_nemsio_read,gsi_nemsio_write
  use gsi_nemsio_mod, only: gsi_nemsio_update,gsi_nemsio_write_fraction
  use gsi_metguess_mod, only: gsi_metguess_bundle
  use gsi_bundlemod, only: gsi_bundlegetpointer
  use mpeu_util, only: die
  use gfs_stratosphere, only: use_gfs_stratosphere,nsig_save
  use gfs_stratosphere, only: revert_to_nmmb,restore_nmmb_gfs
  use mpimod, only: mpi_comm_world,ierror,mpi_rtype,mpi_integer4,mpi_min,mpi_max,mpi_sum
  use gsi_4dvar, only: nhr_assimilation
  use radiance_mod, only: n_actual_clouds,icloud_cv

  implicit none

! Declare passed variables
  logical cold_start
  integer(i_kind),intent(in   ) :: mype

! Declare local variables

  character(255) wrfanl
  logical add_saved

  integer(i_kind) i,it,j,k,kr,mype_input,nsig_write
  integer(i_kind) near_sfc,kp
  real(r_kind) pd,psfc_this,pd_to_ps,wmag
  real(r_kind),dimension(lat2,lon2):: work_sub,pd_new,delu10,delv10,u10this,v10this,fact10_local
  real(r_kind),dimension(lat2,lon2):: work_sub_t,work_sub_i,work_sub_r,work_sub_l
  real(r_kind),dimension(lat2,lon2):: delt2,delq2,t2this,q2this,fact2t_local,fact2q_local
  real(r_kind),dimension(lat2,lon2,6):: delu,delv,delt,delq,pott
  real(r_kind) hmin,hmax,hmin0,hmax0,ten,wgt1,wgt2
  logical use_fact10,use_fact2
  logical good_u10,good_v10,good_tshltr,good_qshltr,good_o3mr

! variables for cloud info
  integer(i_kind) iret,ier_cloud,istatus,ierr
  real(r_kind) total_ice
  real(r_kind),dimension(lat2,lon2):: work_clwmr,work_fice,work_frain
  real(r_kind),pointer,dimension(:,:,:):: ges_cw  =>NULL()
  real(r_kind),pointer,dimension(:,:  ):: ges_pd  =>NULL()
  real(r_kind),pointer,dimension(:,:  ):: ges_ps  =>NULL()
  real(r_kind),pointer,dimension(:,:,:):: ges_u   =>NULL()
  real(r_kind),pointer,dimension(:,:,:):: ges_v   =>NULL()
  real(r_kind),pointer,dimension(:,:,:):: ges_q   =>NULL()
  real(r_kind),pointer,dimension(:,:,:):: ges_oz  =>NULL()
  real(r_kind),pointer,dimension(:,:,:):: ges_ql  =>NULL()
  real(r_kind),pointer,dimension(:,:,:):: ges_qi  =>NULL()
  real(r_kind),pointer,dimension(:,:,:):: ges_qr  =>NULL()
  real(r_kind),pointer,dimension(:,:,:):: ges_qs  =>NULL()
  real(r_kind),pointer,dimension(:,:,:):: ges_qg  =>NULL()
  real(r_kind),pointer,dimension(:,:,:):: ges_qh  =>NULL()
  real(r_kind),pointer,dimension(:,:,:):: dfi_tten=>NULL()
  real(r_kind),pointer,dimension(:,:,:):: ges_ref =>NULL()
  
!   if use_gfs_stratosphere is true, then convert ges fields from nmmb-gfs 
!        extended vertical coordinate to nmmb vertical coordinate.

  if(use_gfs_stratosphere) then
     call revert_to_nmmb
     nsig_write=nsig_save
  else
     nsig_write=nsig
  end if

  use_fact10=.true.
  use_fact2=.false.

!   decide how many near surface layers to save for interpolation/extrapolation to get u10,v10,t2,q2

  near_sfc=1
  do k=1,6
     hmin=minval(geop_hgtl(:,:,k,ntguessig))
     hmax=maxval(geop_hgtl(:,:,k,ntguessig))
     call mpi_allreduce(hmin,hmin0,1,mpi_rtype,mpi_min,mpi_comm_world,ierror)
     call mpi_allreduce(hmax,hmax0,1,mpi_rtype,mpi_max,mpi_comm_world,ierror)
     if(mype == 0) write(6,*)' k,min,max geop_hgtl=',k,hmin0,hmax0
     if(hmin0 < 40._r_kind) near_sfc=k
     hmin=minval(ges_prsl(:,:,k,ntguessig))
     hmax=maxval(ges_prsl(:,:,k,ntguessig))
     call mpi_allreduce(hmin,hmin0,1,mpi_rtype,mpi_min,mpi_comm_world,ierror)
     call mpi_allreduce(hmax,hmax0,1,mpi_rtype,mpi_max,mpi_comm_world,ierror)
     if(mype == 0) write(6,*)' k,min,max ges_prsl=',k,hmin0,hmax0
  end do
  near_sfc=max(near_sfc,2)
  if(mype == 0) write(6,*)' in wrnemsnmma_binary near_sfc=',near_sfc

                  
                     
!     get conversion factor for pd to psfc

  if(nmmb_verttype=='OLD') then
     pd_to_ps=pdtop_ll+pt_ll
  else
     pd_to_ps=pt_ll
  end if

  it=ntguessig
  mype_input=0
  add_saved=.true.

  if (n_actual_clouds>0 .and. (i_gsdcldanal_type/=2)) then

!    Get pointer to cloud water mixing ratio
     call gsi_bundlegetpointer (gsi_metguess_bundle(it),'cw',ges_cw,iret); ier_cloud=iret
     call gsi_bundlegetpointer (gsi_metguess_bundle(it),'ql',ges_ql,iret); ier_cloud=ier_cloud+iret
     call gsi_bundlegetpointer (gsi_metguess_bundle(it),'qi',ges_qi,iret); ier_cloud=ier_cloud+iret
     call gsi_bundlegetpointer (gsi_metguess_bundle(it),'qr',ges_qr,iret); ier_cloud=ier_cloud+iret
     call gsi_bundlegetpointer (gsi_metguess_bundle(it),'qs',ges_qs,iret); ier_cloud=ier_cloud+iret
     call gsi_bundlegetpointer (gsi_metguess_bundle(it),'qg',ges_qg,iret); ier_cloud=ier_cloud+iret
     call gsi_bundlegetpointer (gsi_metguess_bundle(it),'qh',ges_qh,iret); ier_cloud=ier_cloud+iret

     if ((.not. icloud_cv) .or. ier_cloud/=0) n_actual_clouds=0

  else if (i_gsdcldanal_type==2)then
    
!    Get pointer to hydrometeor mixing ratios, reflectivity, and temperature tendency
!       for the cloud analysis
     call gsi_bundlegetpointer (gsi_metguess_bundle(it),'ql',ges_ql,iret); ier_cloud=iret
     call gsi_bundlegetpointer (gsi_metguess_bundle(it),'qi',ges_qi,iret); ier_cloud=ier_cloud+iret
     call gsi_bundlegetpointer (gsi_metguess_bundle(it),'qr',ges_qr,iret); ier_cloud=ier_cloud+iret
     call gsi_bundlegetpointer (gsi_metguess_bundle(it),'qs',ges_qs,iret); ier_cloud=ier_cloud+iret
     call gsi_bundlegetpointer (gsi_metguess_bundle(it),'qg',ges_qg,iret); ier_cloud=ier_cloud+iret 
     call gsi_bundlegetpointer (gsi_metguess_bundle(it),'ref',ges_ref,istatus);ier_cloud=ier_cloud+iret
     call gsi_bundlegetpointer (gsi_metguess_bundle(it),'tten',dfi_tten,istatus);ier_cloud=ier_cloud+iret
     if(ier_cloud/=0) then
        write(6,*)'wrwrfnmma.F90 :: missng hydrometeor/tten/ref fields for cloud analysis nothing to do'
	n_actual_clouds=0
     end if	
  end if 

  if(mype==mype_input) write(wrfanl,'("wrf_inout",i2.2)') nhr_assimilation

!   update date info so start time is analysis time, and forecast time = 0
  call gsi_nemsio_update(wrfanl,'WRNEMSNMMA_BINARY:  problem with update of wrfanl',mype,mype_input)

!   open output file for read-write so we can update fields.
  call gsi_nemsio_open(wrfanl,'rdwr','WRNEMSNMMA_BINARY:  problem with wrfanl',mype,mype_input,ierr)

  do kr=1,nsig_write

     k=nsig_write+1-kr
                                   !   u

     call gsi_bundlegetpointer (gsi_metguess_bundle(it),'u',ges_u,iret)
     if (iret==0)then
        call gsi_nemsio_read('ugrd','mid layer','V',kr,work_sub(:,:),mype,mype_input)
        do i=1,lon2
           do j=1,lat2
              work_sub(j,i)=ges_u(j,i,k)-work_sub(j,i)
           end do
        end do
        if(k <= near_sfc) then
           do i=1,lon2
              do j=1,lat2
                 delu(j,i,k)=work_sub(j,i)
              end do
           end do
        end if
        call gsi_nemsio_write('ugrd','mid layer','V',kr,work_sub(:,:),mype,mype_input,add_saved)
     endif

                                   !   v

     call gsi_bundlegetpointer (gsi_metguess_bundle(it),'v',ges_v,iret)
     if (iret==0) then
        call gsi_nemsio_read('vgrd','mid layer','V',kr,work_sub(:,:),mype,mype_input)
        do i=1,lon2
           do j=1,lat2
              work_sub(j,i)=ges_v(j,i,k)-work_sub(j,i)
           end do
        end do
        if(k <= near_sfc) then
           do i=1,lon2
              do j=1,lat2
                 delv(j,i,k)=work_sub(j,i)
              end do
           end do
        end if
        call gsi_nemsio_write('vgrd','mid layer','V',kr,work_sub(:,:),mype,mype_input,add_saved)
     endif

                                   !   q

     call gsi_bundlegetpointer (gsi_metguess_bundle(it),'q',ges_q,iret)
     if (iret==0) then
        call gsi_nemsio_read('spfh','mid layer','H',kr,work_sub(:,:),mype,mype_input)
        do i=1,lon2
           do j=1,lat2
              work_sub(j,i)=ges_q(j,i,k)-work_sub(j,i)
           end do
        end do
        if(k <= near_sfc) then
           do i=1,lon2
              do j=1,lat2
                 delq(j,i,k)=work_sub(j,i)
              end do
           end do
        end if
        call gsi_nemsio_write('spfh','mid layer','H',kr,work_sub(:,:),mype,mype_input,add_saved)
     endif

!* use GSD cloud analysis for NMMB
     if(i_gsdcldanal_type==2) then
!    write(6,*)'sliu in wrwrfnmma.F90:: enter dump dfi_tten'
     do i=1,lon2
        do j=1,lat2
           work_sub_t(j,i)=ges_tsen(j,i,k,it)
           work_sub_i(j,i)=ges_qi(j,i,k)
           work_sub_r(j,i)=ges_qr(j,i,k)
           work_sub_l(j,i)=ges_ql(j,i,k)
        end do
     end do

     add_saved=.false.
     call gsi_nemsio_write_fraction('f_rain','f_ice','mid layer',kr,       &
                 work_sub_t(:,:),work_sub_i(:,:),work_sub_r(:,:),work_sub_l(:,:),mype,mype_input)

     do i=1,lon2
        do j=1,lat2
           work_sub(j,i)=ges_qg(j,i,k)
        end do
     end do
     call gsi_nemsio_write('clwmr','mid layer','H',kr,work_sub(:,:),mype,mype_input,add_saved)

     call gsi_bundlegetpointer (gsi_metguess_bundle(it),'tten',dfi_tten,iret)
     do i=1,lon2
        do j=1,lat2
           work_sub(j,i)=dfi_tten(j,i,k)
        end do
     end do
     call gsi_nemsio_write('dfi_tten','mid layer','H',kr,work_sub(:,:),mype,mype_input,add_saved)
     add_saved=.true.
     end if
!* use GSD cloud analysis for NMMB

                                   !   tsen

     call gsi_nemsio_read('tmp','mid layer','H',kr,work_sub(:,:),mype,mype_input)
     do i=1,lon2
        do j=1,lat2
           work_sub(j,i)=ges_tsen(j,i,k,it)-work_sub(j,i)
        end do
     end do
     if(k <= near_sfc) then
        do i=1,lon2
           do j=1,lat2
              delt(j,i,k)=work_sub(j,i)*(r100/ges_prsl(j,i,k,it))**rd_over_cp  ! convert to pot temp
              pott(j,i,k)=ges_tsen(j,i,k,it)*(r100/ges_prsl(j,i,k,it))**rd_over_cp
           end do
        end do
     end if
     call gsi_nemsio_write('tmp','mid layer','H',kr,work_sub(:,:),mype,mype_input,add_saved)

                                   !   ozone

     call gsi_bundlegetpointer (gsi_metguess_bundle(it),'oz',ges_oz,iret)
     if(iret==0.and.regional_ozone) then
        good_o3mr=.false.
        call gsi_nemsio_read('o3mr','mid layer','H',kr,work_sub(:,:),mype,mype_input,good_o3mr)
        if(good_o3mr) then
           if(use_gfs_ozone) then
!                                  gfs ozone interpolated directly to analysis grid and nmmb guess
!                                   not used, so set work_sub=zero
              work_sub=zero
           end if
           do i=1,lon2
              do j=1,lat2
                 work_sub(j,i)=ges_oz(j,i,k)-work_sub(j,i)
              end do
           end do
           call gsi_nemsio_write('o3mr','mid layer','H',kr,work_sub(:,:),mype,mype_input, &
                                 add_saved.and..not.use_gfs_ozone)
        else
           if(mype==0) write(6,*)' O3MR FIELD NOT YET AVAILABLE IN NMMB, OZONE DATA USED BUT NOT UPDATED'
        end if
     end if

                             ! cloud
     if (n_actual_clouds>0 .and. (i_gsdcldanal_type/=2)) then
        call gsi_nemsio_read('clwmr','mid layer','H',kr,work_sub(:,:),mype,mype_input)
        if (cold_start) then
           do i=1,lon2
              do j=1,lat2
                 if (ges_ql(j,i,k)<=qcmin) ges_ql(j,i,k)=qcmin
                 if (ges_qi(j,i,k)<=qcmin) ges_qi(j,i,k)=qcmin
                 work_clwmr(j,i)=ges_ql(j,i,k)+ges_qr(j,i,k)
                 work_sub(j,i)=work_clwmr(j,i)-max(work_sub(j,i),qcmin)
              end do
           end do
           call gsi_nemsio_write('clwmr','mid layer','H',kr,work_sub(:,:),mype,mype_input,add_saved)
        else
           do i=1,lon2
              do j=1,lat2
                 if (ges_ql(j,i,k)<=qcmin) ges_ql(j,i,k)=qcmin
                 if (ges_qi(j,i,k)<=qcmin) ges_qi(j,i,k)=qcmin
                 if (ges_qs(j,i,k)<=qcmin) ges_qs(j,i,k)=qcmin
                 if (ges_qg(j,i,k)<=qcmin) ges_qg(j,i,k)=qcmin
                 if (ges_qh(j,i,k)<=qcmin) ges_qh(j,i,k)=qcmin
                 if (ges_qr(j,i,k)<=qcmin) ges_qr(j,i,k)=qcmin
                 total_ice=ges_qi(j,i,k)+ges_qs(j,i,k)+ges_qg(j,i,k)+ges_qh(j,i,k)
                 work_clwmr(j,i)=total_ice+ges_ql(j,i,k)+ges_qr(j,i,k)
                 work_sub(j,i)=work_clwmr(j,i)-max(work_sub(j,i),qcmin)

                 if (work_clwmr(j,i)>zero) then
                    work_fice(j,i)=total_ice/work_clwmr(j,i)
                    if (work_fice(j,i)<one) then
                       work_frain(j,i)=ges_qr(j,i,k)/(work_clwmr(j,i)*(one-work_fice(j,i)))
                    else
                       work_frain(j,i)=zero
                    end if
                 else
                    work_fice(j,i)=zero
                    work_frain(j,i)=zero
                 end if
              end do
           end do
           call gsi_nemsio_write('clwmr','mid layer','H',kr,work_sub(:,:),mype,mype_input,add_saved)
           call gsi_nemsio_write('f_ice','mid layer','H',kr,work_fice(:,:),mype,mype_input,.false.)
           call gsi_nemsio_write('f_rain','mid layer','H',kr,work_frain(:,:),mype,mype_input,.false.)
           call gsi_nemsio_read('f_rimef','mid layer','H',kr,work_sub(:,:),mype,mype_input)
           call gsi_nemsio_write('f_rimef','mid layer','H',kr,work_sub(:,:),mype,mype_input,.false.)
        end if ! end of non-coldstart
     end if  ! end of nguess

  end do

                             ! pd
  call gsi_bundlegetpointer (gsi_metguess_bundle(it),'ps',ges_ps,iret)
  if (iret==0) then
     do i=1,lon2
        do j=1,lat2
           psfc_this=r10*ges_ps(j,i)   ! convert from mb to cb
           pd=psfc_this-pd_to_ps
           pd_new(j,i)=r100*pd
        end do
     end do

     call gsi_nemsio_read('dpres','hybrid sig lev','H',1,work_sub(:,:),mype,mype_input)
     do i=1,lon2
        do j=1,lat2
           work_sub(j,i)=pd_new(j,i)-work_sub(j,i)
        end do
     end do
     call gsi_nemsio_write('dpres','hybrid sig lev','H',1,work_sub(:,:),mype,mype_input,add_saved)
  endif


!                    update pint by adding eta2(k)*pdinc
  if(update_pint) then
     call gsi_bundlegetpointer (gsi_metguess_bundle(it),'pd',ges_pd,iret)
     if (iret/=0) then ! doesn't need to die (but needs careful revision)
        call die('wrnemsnmma_binary',': missing pd field',iret)
     endif
     do kr=1,nsig_write+1
        k=nsig_write+2-kr
        call gsi_nemsio_read('pres','layer','H',kr,work_sub(:,:),mype,mype_input)

        do i=1,lon2
           do j=1,lat2
              work_sub(j,i)=eta2_ll(k)*(pd_new(j,i)-ges_pd(j,i))   ! pint analysis increment
           end do
        end do
        call gsi_nemsio_write('pres','layer','H',kr,work_sub(:,:),mype,mype_input,add_saved)
     end do
  end if

  if(update_regsfc) then
!              land points first
     call gsi_nemsio_read('tg'   ,'sfc','H',1,work_sub(:,:),mype,mype_input)
     do i=1,lon2
        do j=1,lat2
           if(isli(j,i,it)/=0) then
!               land points--
              work_sub(j,i)=dsfct(j,i,ntguessfc)
           else
!               water points
              work_sub(j,i)=zero
           end if
        end do
     end do
     call gsi_nemsio_write('tg','sfc','H',1,work_sub(:,:),mype,mype_input,add_saved)
!          now water points
     call gsi_nemsio_read('tsea' ,'sfc','H',1,work_sub(:,:),mype,mype_input)
     do i=1,lon2
        do j=1,lat2
           if(isli(j,i,it)/=0) then
!               land points--
              work_sub(j,i)=zero
           else
!               water points
              work_sub(j,i)=dsfct(j,i,ntguessfc)
           end if
        end do
     end do
     call gsi_nemsio_write('tsea','sfc','H',1,work_sub(:,:),mype,mype_input,add_saved)
  end if

!   fact10 method follows:

  good_u10=.false.
  good_v10=.false.
  call gsi_nemsio_read ('u10' ,'10 m above gnd','H',1,u10this(:,:),mype,mype_input,good_u10)
  call gsi_nemsio_read ('v10' ,'10 m above gnd','H',1,v10this(:,:),mype,mype_input,good_v10)
  call gsi_bundlegetpointer (gsi_metguess_bundle(it),'u',ges_u,istatus);iret=istatus
  call gsi_bundlegetpointer (gsi_metguess_bundle(it),'v',ges_v,istatus);iret=iret+istatus
  if(iret==0.and.good_u10.and.good_v10) then
     if(use_fact10) then
!          recompute fact10 (store as fact10_local)  (this code lifted from read_wrf_nmm_guess.F90)
        do i=1,lon2
           do j=1,lat2
              fact10_local(j,i)=one    !  later fix this by using correct w10/w(1)
              wmag=sqrt(ges_u(j,i,1)**2+ges_v(j,i,1)**2)
              if(wmag > zero)fact10_local(j,i)=sqrt(u10this(j,i)**2+v10this(j,i)**2)/wmag
              fact10_local(j,i)=min(max(fact10_local(j,i),half),0.95_r_kind)
              delu10(j,i)=fact10_local(j,i)*delu(j,i,1)
              delv10(j,i)=fact10_local(j,i)*delv(j,i,1)
           end do
        end do

     else

!    vertical interpolation/extrapolation follows:

        ten=10._r_kind
        do i=1,lon2
           do j=1,lat2
              if(ten <  geop_hgtl(j,i,1,it)) then
                 delu10(j,i)=delu(j,i,1)
                 delv10(j,i)=delv(j,i,1)
              else
                 do k=1,near_sfc-1
                    kp=k+1
                    if(ten >= geop_hgtl(j,i,k,it).and.ten <  geop_hgtl(j,i,kp,it)) then
                       wgt1=(geop_hgtl(j,i,kp,it)-ten)/(geop_hgtl(j,i,kp,it)-geop_hgtl(j,i,k,it))
                       wgt2=one-wgt1
                       delu10(j,i)=wgt1*delu(j,i,k)+wgt2*delu(j,i,kp)
                       delv10(j,i)=wgt1*delv(j,i,k)+wgt2*delv(j,i,kp)
                       exit
                    end if
                 end do
              end if
           end do
        end do

     end if


!         update 10m wind 
!                     (read to work_sub, but only so u10 is saved internally in module gsi_nemsio_mod)
     call gsi_nemsio_read ('u10' ,'10 m above gnd','H',1,work_sub(:,:),mype,mype_input)
!                previously computed 10m u increment added to guess u10 here:
     call gsi_nemsio_write('u10' ,'10 m above gnd','H',1,delu10(:,:),mype,mype_input,add_saved)
!             repeat for 10m v component
     call gsi_nemsio_read ('v10' ,'10 m above gnd','H',1,work_sub(:,:),mype,mype_input)
     call gsi_nemsio_write('v10' ,'10 m above gnd','H',1,delv10(:,:),mype,mype_input,add_saved)

  end if

!         update 2m potential temp and 2m specific humidity

!   fact2 method follows:

  good_tshltr=.false.
  good_qshltr=.false.
  call gsi_nemsio_read ('tshltr' ,'sfc','H',1,t2this(:,:),mype,mype_input,good_tshltr)
  call gsi_nemsio_read ('qshltr' ,'sfc','H',1,q2this(:,:),mype,mype_input,good_qshltr)
  if(good_tshltr.and.good_qshltr) then
     if(use_fact2) then
!       compute fact2t, fact2q
        call gsi_nemsio_read ('tshltr' ,'sfc','H',1,t2this(:,:),mype,mype_input)
        call gsi_nemsio_read ('qshltr' ,'sfc','H',1,q2this(:,:),mype,mype_input)
        do i=1,lon2
           do j=1,lat2
              fact2t_local(j,i)=max(half,min(t2this(j,i)/pott(j,i,1),two))
              fact2q_local(j,i)=max(half,min(q2this(j,i)/ges_q(j,i,1),two))
              delt2(j,i)=fact2t_local(j,i)*delt(j,i,1)
              delq2(j,i)=fact2q_local(j,i)*delq(j,i,1)
           end do
        end do

     else

!    vertical interpolation/extrapolation follows:

        do i=1,lon2
           do j=1,lat2
              if(two <  geop_hgtl(j,i,1,it)) then
                 delt2(j,i)=delt(j,i,1)
                 delq2(j,i)=delq(j,i,1)
              else
                 do k=1,near_sfc-1
                    kp=k+1
                    if(two >= geop_hgtl(j,i,k,it).and.two <  geop_hgtl(j,i,kp,it)) then
                       wgt1=(geop_hgtl(j,i,kp,it)-two)/(geop_hgtl(j,i,kp,it)-geop_hgtl(j,i,k,it))
                       wgt2=one-wgt1
                       delt2(j,i)=wgt1*delt(j,i,k)+wgt2*delt(j,i,kp)
                       delq2(j,i)=wgt1*delq(j,i,k)+wgt2*delq(j,i,kp)
                       exit
                    end if
                 end do
              end if
           end do
        end do

     end if


!         update 2m t and q
!                     (read to work_sub, but only so tshltr is saved internally in module gsi_nemsio_mod)
     call gsi_nemsio_read ('tshltr' ,'sfc','H',1,work_sub(:,:),mype,mype_input)
!                previously computed 2m t increment added to guess tshltr here:
     call gsi_nemsio_write('tshltr' ,'sfc','H',1,delt2(:,:),mype,mype_input,add_saved)
!             repeat for 2m q
     call gsi_nemsio_read ('qshltr' ,'sfc','H',1,work_sub(:,:),mype,mype_input)
     call gsi_nemsio_write('qshltr' ,'sfc','H',1,delq2(:,:),mype,mype_input,add_saved)

  end if

  call gsi_nemsio_close(wrfanl,'WRNEMSNMMA_BINARY',mype,mype_input)

  if(use_gfs_stratosphere) call restore_nmmb_gfs
  
end subroutine wrnemsnmma_binary

subroutine wrwrfnmma_netcdf(mype)
!$$$  subprogram documentation block
!                .      .    .                                       .
! subprogram:    wrwrfnmma              write out wrf NMM restart file
!   prgmmr: parrish          org: np22                date: 2004-06-23
!
! abstract:  read wrf NMM guess restart interface file, add analysis
!            increment, and write out wrf NMM analysis restart 
!            interface file.
!
! program history log:
!   2004-06-23  parrish, document
!   2004-08-03  treadon - add only to module use, add intent in/out
!   2005-07-06  parrish - update and write out pint if update_pint=.true.
!   2006-04-06  middlecoff - changed iog  from 11 to lendian_in
!                            changed ioan from 51 to lendian_out
!   2006-07-28  derber - include sensible temperature
!   2006-07-31  kleist - change to use ges_ps instead of lnps
!   2008-04-01  safford - rm unused uses
!   2008-12-05  todling - adjustment for dsfct time dimension addition
!   2010-04-01  treadon - move strip_single to gridmod
!   2012-01-18  zhu     - add cloud hydrometeors
!   2012-07-19  tong    - added the output of boundary variables
!   2012-10-11  eliu    - add capability of using global-regional blended 
!                         vertical coordinate for wrf_nmm_regional (HWRF)      
!   2013-10-19  todling - metguess now holds background
!   2013-10-24  todling - general interface to strip
!   2015-09-10  zhu     - use centralized radiance_mod for all-sky & aerosol usages in radiances
!
!   input argument list:
!     mype     - pe number
!
!   output argument list:
!     no output arguments
!
! attributes:
!   language: f90
!   machine:  ibm RS/6000 SP
!
!$$$
  use kinds, only: r_kind,r_single,i_kind
  use regional_io, only: update_pint
  use guess_grids, only: &
       ntguessfc,ntguessig,ifilesig,dsfct,ges_tsen
  use mpimod, only: mpi_comm_world,ierror,mpi_real4,mpi_sum
  use gridmod, only: iglobal,itotsub,pt_ll,update_regsfc,&
       half_grid,filled_grid,pdtop_ll,nlat_regional,nlon_regional,&
       nsig,lat1,lon1,ijn,displs_g,eta2_ll,strip,lat2,lon2
  use constants, only: zero_single,r10,r100,qcmin,zero,one
  use gsi_io, only: lendian_in, lendian_out
  use gsi_metguess_mod, only: gsi_metguess_bundle
  use gsi_bundlemod, only: gsi_bundlegetpointer
  use mpeu_util, only: die
  use gfs_stratosphere, only: use_gfs_stratosphere,nsig_save
  use gfs_stratosphere, only: eta1_save,aeta1_save,deta1_save
  use gfs_stratosphere, only: eta2_save,aeta2_save,deta2_save
  use radiance_mod, only: n_actual_clouds,icloud_cv
  use gfs_stratosphere, only: revert_to_nmmb,restore_nmmb_gfs

  implicit none

! Declare passed variables
  integer(i_kind),intent(in   ) :: mype

! Declare local constants
  real(r_kind),parameter:: r225=225.0_r_kind

! Declare local variables
  integer(i_kind) im,jm,lm
  integer(i_kind) nsig_write  
  real(r_single),allocatable::temp1(:),tempa(:),tempb(:)
  real(r_single),allocatable::all_loc(:,:,:)
  real(r_single),allocatable::strp(:)
  character(6) filename
  integer(i_kind) i,j,k,kpint,kt,kq,ku,kv,it,i_pd,i_pint,i_t,i_q,i_u,i_v
  integer(i_kind) i_sst,i_tsk,i_cwm,i_f_ice,i_f_rain,kcwm,kf_ice,kf_rain
  integer(i_kind) igtypeh,igtypev,num_nmm_fields,num_all_fields,num_all_pad
  integer(i_kind) regional_time0(6),nlon_regional0,nlat_regional0,nsig0
  real(r_kind) pd,psfc_this
  real(r_single) dlmd0,dphd0,pt0,pdtop0
  real(r_single) deta10(nsig),aeta10(nsig),eta10(nsig+1),deta20(nsig),&
       aeta20(nsig),eta20(nsig+1)
  real(r_single) glon0(nlon_regional,nlat_regional),glat0(nlon_regional,nlat_regional)
  real(r_single) dx0_nmm(nlon_regional,nlat_regional),dy0_nmm(nlon_regional,nlat_regional)

! variables for cloud info
  integer(i_kind) iret,ier,istatus
  real(r_kind) total_ice
  real(r_kind),dimension(lat2,lon2):: work_clwmr,work_fice,work_frain
  real(r_kind),pointer,dimension(:,:  ):: ges_pd  =>NULL()
  real(r_kind),pointer,dimension(:,:  ):: ges_ps  =>NULL()
  real(r_kind),pointer,dimension(:,:,:):: ges_u   =>NULL()
  real(r_kind),pointer,dimension(:,:,:):: ges_v   =>NULL()
  real(r_kind),pointer,dimension(:,:,:):: ges_pint=>NULL()
  real(r_kind),pointer,dimension(:,:,:):: ges_q   =>NULL()
  real(r_kind),pointer,dimension(:,:,:):: ges_ql  =>NULL()
  real(r_kind),pointer,dimension(:,:,:):: ges_qi  =>NULL()
  real(r_kind),pointer,dimension(:,:,:):: ges_qr  =>NULL()
  real(r_kind),pointer,dimension(:,:,:):: ges_qs  =>NULL()
  real(r_kind),pointer,dimension(:,:,:):: ges_qg  =>NULL()
  real(r_kind),pointer,dimension(:,:,:):: ges_qh  =>NULL()

  real(r_single),allocatable:: pdbg(:),tbg(:,:),qbg(:,:),cwmbg(:,:),ubg(:,:),vbg(:,:)
  real(r_single),allocatable:: pdba(:),tba(:,:),qba(:,:),cwmba(:,:),uba(:,:),vba(:,:)
  integer(i_kind) bdim

! if use_gfs_stratosphere is true, then convert ges fields from nmm-gfs
! extended vertical coordinate to nmmb vertical coordinate.
  if(use_gfs_stratosphere) then
     call revert_to_nmmb
     nsig_write=nsig_save
  else
     nsig_write=nsig
  endif

  im=nlon_regional
  jm=nlat_regional
  lm=nsig_write      

  if (mype==0) write(6,*)'wrwrfnmma_netcdf: nsig_write =   ', nsig_write
  if (mype==0) write(6,*)'wrwrfnmma_netcdf: nsig =         ', nsig
  if (mype==0) write(6,*)'wrwrfnmma_netcdf: lm =           ', lm
  if (mype==0) write(6,*)'wrwrfnmma_netcdf: jm =           ', jm
  if (mype==0) write(6,*)'wrwrfnmma_netcdf: im =           ', im
  if (mype==0) write(6,*)'wrwrfnmma_netcdf: nlat_regional =', nlat_regional
  if (mype==0) write(6,*)'wrwrfnmma_netcdf: nlon_regional =', nlon_regional

!  allocate boundary file arrays
  bdim=2*im+jm-3
  allocate(pdbg(bdim),tbg(bdim,lm),qbg(bdim,lm),cwmbg(bdim,lm),ubg(bdim,lm),vbg(bdim,lm))
  allocate(pdba(bdim),tba(bdim,lm),qba(bdim,lm),cwmba(bdim,lm),uba(bdim,lm),vba(bdim,lm))
  pdbg=zero  ; tbg=zero  ; qbg=zero  ; cwmbg=zero  ; ubg=zero  ; vbg=zero
  pdba=zero  ; tba=zero  ; qba=zero  ; cwmba=zero  ; uba=zero  ; vba=zero

  it=ntguessig

! inquiry cloud guess
  if (n_actual_clouds>0) then

!    Get pointer to cloud water mixing ratio
     ier=0
     call gsi_bundlegetpointer (gsi_metguess_bundle(it),'ql',ges_ql,iret); ier=iret
     call gsi_bundlegetpointer (gsi_metguess_bundle(it),'qi',ges_qi,iret); ier=ier+iret
     call gsi_bundlegetpointer (gsi_metguess_bundle(it),'qr',ges_qr,iret); ier=ier+iret
     call gsi_bundlegetpointer (gsi_metguess_bundle(it),'qs',ges_qs,iret); ier=ier+iret
     call gsi_bundlegetpointer (gsi_metguess_bundle(it),'qg',ges_qg,iret); ier=ier+iret
     call gsi_bundlegetpointer (gsi_metguess_bundle(it),'qh',ges_qh,iret); ier=ier+iret

     if ((.not. icloud_cv) .or. ier/=0) n_actual_clouds=0
  end if

  num_nmm_fields=3+4*lm
  if(update_pint) num_nmm_fields=num_nmm_fields+lm+1  ! contribution from PINT
  if (n_actual_clouds>0) num_nmm_fields=num_nmm_fields+4*lm
  num_all_fields=num_nmm_fields
  num_all_pad=num_all_fields
  allocate(all_loc(lat1+2,lon1+2,num_all_pad))
  allocate(strp(lat1*lon1))

  i_pd=1
  if(update_pint) then
     i_pint=2
     i_t=i_pint+lm+1
  else
     i_t=2
  end if
  i_q=i_t+lm
  i_u=i_q+lm
  i_v=i_u+lm
  i_sst=i_v+lm
  i_tsk=i_sst+1
  if (n_actual_clouds>0) then
     i_cwm=i_tsk+1
     i_f_ice=i_cwm+lm
     i_f_rain=i_f_ice+lm
  end if
  igtypeh=1
  igtypev=2
  
  allocate(temp1(im*jm))

! if(mype == 0) write(6,*)' at 2 in wrwrfnmma'


  if(mype == 0) then
     write(filename,'("sigf",i2.2)')ifilesig(ntguessig)
     open (lendian_in,file=filename,form='unformatted')
     open (lendian_out,file='siganl',form='unformatted')
     rewind lendian_in ; rewind lendian_out
  end if

! Convert analysis variables to NMM variables
  it=ntguessig

  ier=0
  call gsi_bundlegetpointer (gsi_metguess_bundle(it),'ps',ges_ps,iret); ier=iret
  call gsi_bundlegetpointer (gsi_metguess_bundle(it),'u' ,ges_u ,iret); ier=iret
  call gsi_bundlegetpointer (gsi_metguess_bundle(it),'v' ,ges_v ,iret); ier=iret
  call gsi_bundlegetpointer (gsi_metguess_bundle(it),'q' ,ges_q ,iret); ier=iret
  if (ier/=0) then ! doesn't need to die (but needs careful revision)
     call die('wrwrfnmma_netcdf',': missing guess fields',ier)
  endif

! Create all_loc from ges_*
! if(mype == 0) write(6,*)' at 3 in wrwrfnmma'
  all_loc=zero_single
  kt=i_t-1
  kq=i_q-1
  ku=i_u-1
  kv=i_v-1
  do k=1,nsig_write        
     kt=kt+1
     kq=kq+1
     ku=ku+1
     kv=kv+1
     do i=1,lon1+2
        do j=1,lat1+2
           all_loc(j,i,ku)=ges_u(j,i,k)
!          if(k == 1.and.abs(all_loc(j,i,ku)) > 1.e15_r_single) &
!               write(6,*)' at 3.01 in wrwrfnmma, j,i,ku,all_loc(j,i,ku)=',j,i,ku,all_loc(j,i,ku)
           all_loc(j,i,kv)=ges_v(j,i,k)
           all_loc(j,i,kq)=ges_q(j,i,k)
           all_loc(j,i,kt)=ges_tsen(j,i,k,it)   ! sensible temperature
        end do
     end do
  end do
  do i=1,lon1+2
     do j=1,lat1+2
        psfc_this=r10*ges_ps(j,i)   ! convert from mb to cb
        pd=psfc_this-pdtop_ll-pt_ll
        all_loc(j,i,i_pd)=r100*pd
     end do
  end do
  if (mype==0) &
  write(6,*)'all_loc for pd   = ',k,maxval(all_loc(:,:,i_pd)),minval(all_loc(:,:,i_pd))                                                                                                               
!                    update pint by adding eta2(k)*pdinc
  if(update_pint) then
     ier=0
     call gsi_bundlegetpointer(gsi_metguess_bundle(it),'pint', ges_pint, istatus)
     ier=ier+istatus
     call gsi_bundlegetpointer(gsi_metguess_bundle(it),'pd'  , ges_pd  , istatus)
     ier=ier+istatus
     if (ier/=0) then ! doesn't need to die (but needs careful revision)
        call die('wrwrfnmma_netcdf',': missing pint/pd fields',ier)
     endif
     kpint=i_pint-1
     do k=1,nsig_write+1         
        kpint=kpint+1
        do i=1,lon1+2
           do j=1,lat1+2
              all_loc(j,i,kpint)=ges_pint(j,i,k) &
                          +eta2_ll(k)*(all_loc(j,i,i_pd)-ges_pd(j,i))   ! pint
           end do
        end do
        if (mype==0) &
        write(6,*)'all_loc for pint = ',k,maxval(all_loc(:,:,kpint)),minval(all_loc(:,:,kpint))                                                                                                               
     end do
  end if

! cloud info: currently no new f_rimef info is written out
  if (n_actual_clouds>0) then ! cloud
     kcwm=i_cwm-1
     kf_ice=i_f_ice-1
     kf_rain=i_f_rain-1
     do k=1,nsig_write       
        do i=1,lon2
           do j=1,lat2
              if (ges_ql(j,i,k)<=qcmin) ges_ql(j,i,k)=zero
              if (ges_qi(j,i,k)<=qcmin) ges_qi(j,i,k)=zero
              if (ges_qs(j,i,k)<=qcmin) ges_qs(j,i,k)=zero
              if (ges_qg(j,i,k)<=qcmin) ges_qg(j,i,k)=zero
              if (ges_qh(j,i,k)<=qcmin) ges_qh(j,i,k)=zero
              if (ges_qr(j,i,k)<=qcmin) ges_qr(j,i,k)=zero
              total_ice=ges_qi(j,i,k)+ges_qs(j,i,k)+ges_qg(j,i,k)+ges_qh(j,i,k)
              work_clwmr(j,i)=total_ice+ges_ql(j,i,k)+ges_qr(j,i,k)
              if (work_clwmr(j,i)>zero) then
                 work_fice(j,i)=total_ice/work_clwmr(j,i)
                 if (work_fice(j,i)<one) then
                    work_frain(j,i)=ges_qr(j,i,k)/(work_clwmr(j,i)*(one-work_fice(j,i)))
                 else
                    work_frain(j,i)=zero
                 end if
              else
                 work_fice(j,i)=zero
                 work_frain(j,i)=zero
              end if
           end do
        end do

        kcwm=kcwm+1
        kf_ice=kf_ice+1
        kf_rain=kf_rain+1
        do i=1,lon1+2
           do j=1,lat1+2
              all_loc(j,i,kcwm)=work_clwmr(j,i)
              all_loc(j,i,kf_ice)=work_fice(j,i)
              all_loc(j,i,kf_rain)=work_frain(j,i)
           end do
        end do
     end do
  end if ! end of n_actual_clouds>0

  if(mype == 0) then
     read(lendian_in) regional_time0,nlon_regional0,nlat_regional0,nsig0,dlmd0,dphd0,pt0,pdtop0
     read(lendian_in) deta10
     read(lendian_in) aeta10
     read(lendian_in) eta10
     read(lendian_in) deta20
     read(lendian_in) aeta20
     read(lendian_in) eta20
     read(lendian_in) glat0,dx0_nmm
     read(lendian_in) glon0,dy0_nmm
     if (use_gfs_stratosphere) then
        write(lendian_out) regional_time0,nlon_regional0,nlat_regional0,nsig_save,dlmd0,dphd0,pt0,pdtop0
        write(lendian_out) deta1_save       
        write(lendian_out) aeta1_save      
        write(lendian_out) eta1_save        
        write(lendian_out) deta2_save      
        write(lendian_out) aeta2_save       
        write(lendian_out) eta2_save       
     else
        write(lendian_out) regional_time0,nlon_regional0,nlat_regional0,nsig0,dlmd0,dphd0,pt0,pdtop0
        write(lendian_out) deta10       
        write(lendian_out) aeta10      
        write(lendian_out) eta10        
        write(lendian_out) deta20      
        write(lendian_out) aeta20       
        write(lendian_out) eta20       
     endif 
     write(lendian_out) glat0,dx0_nmm
     write(lendian_out) glon0,dy0_nmm
  end if
  
! Update pd
! if(mype == 0) write(6,*)' at 6 in wrwrfnmma'
  if(mype == 0) write(6,*)' at wrwrfnmma_netcdf: update PD' 

  allocate(tempa(itotsub),tempb(itotsub))
  tempa=0.0_r_single
  tempb=0.0_r_single
  if(mype == 0) read(lendian_in)temp1
! if(mype == 0) write(6,*)' at 6.1 in wrwrfnmma,max,min(temp1)=',maxval(temp1),minval(temp1)
  if(mype == 0) write(6,*)' max,min(temp1) PD in       =',maxval(temp1),minval(temp1)       
  call strip(all_loc(:,:,i_pd),strp)
  call mpi_gatherv(strp,ijn(mype+1),mpi_real4, &
       tempa,ijn,displs_g,mpi_real4,0,mpi_comm_world,ierror)
  if(mype == 0) then
     call get_bndy_file(temp1,pdbg,tbg,qbg,cwmbg,ubg,vbg,i_pd,i_pd,i_t,i_q,i_cwm,i_u,i_v, &
                        n_actual_clouds,im,jm,lm,bdim,igtypeh)
!    if(mype == 0) write(6,*)' at 6.2 in wrwrfnmma,max,min(tempa)=',maxval(tempa),minval(tempa)
     if(filled_grid) call fill_nmm_grid2(temp1,im,jm,tempb,igtypeh,2)
     if(half_grid)   call half_nmm_grid2(temp1,im,jm,tempb,igtypeh,2)
!     if(mype == 0) write(6,*)' at 6.3 in wrwrfnmma,max,min(tempb)=',maxval(tempb),minval(tempb)
     do i=1,iglobal
        tempa(i)=tempa(i)-tempb(i)
     end do
!    if(mype == 0) write(6,*)' at 6.4 in wrwrfnmma,max,min(tempa)=',maxval(tempa),minval(tempa)
     if(filled_grid) call unfill_nmm_grid2(tempa,im,jm,temp1,igtypeh,2)
!    if(mype == 0) write(6,*)' at 6.5 in wrwrfnmma'
     if(half_grid)   call unhalf_nmm_grid2(tempa,im,jm,temp1,igtypeh,2)
!    if(mype == 0) write(6,*)' at 6.6 in wrwrfnmma,max,min(temp1)=',maxval(temp1),minval(temp1)
     write(lendian_out)temp1
     if(mype == 0) write(6,*)' max,min(temp1) PD out      =',maxval(temp1),minval(temp1)     
     call get_bndy_file(temp1,pdba,tba,qba,cwmba,uba,vba,i_pd,i_pd,i_t,i_q,i_cwm,i_u,i_v, &
                        n_actual_clouds,im,jm,lm,bdim,igtypeh)
  end if

!  FIS read/write
  if(mype == 0) then
     read(lendian_in)temp1
     write(lendian_out)temp1
  end if

  if(mype == 0) write(6,*)' at wrwrfnmma_netcdf: update PINT' 
! Update pint
  if(update_pint) then
     kpint=i_pint-1
     do k=1,nsig_write+1    
        kpint=kpint+1
        if(mype == 0) read(lendian_in)temp1
        if(mype == 0) write(6,*)' k,max,min(temp1) PINT in   =',k,maxval(temp1),minval(temp1)                                           
        call strip(all_loc(:,:,kpint),strp)
        call mpi_gatherv(strp,ijn(mype+1),mpi_real4, &
             tempa,ijn,displs_g,mpi_real4,0,mpi_comm_world,ierror)
        if(mype == 0) then
           if(filled_grid) call fill_nmm_grid2(temp1,im,jm,tempb,igtypeh,2)
           if(half_grid)   call half_nmm_grid2(temp1,im,jm,tempb,igtypeh,2)
           do i=1,iglobal
              tempa(i)=tempa(i)-tempb(i)
           end do
           if(filled_grid) call unfill_nmm_grid2(tempa,im,jm,temp1,igtypeh,2)
           if(half_grid)   call unhalf_nmm_grid2(tempa,im,jm,temp1,igtypeh,2)
           write(lendian_out)temp1
           write(6,*)' k,max,min(temp1) PINT out  =',k,maxval(temp1),minval(temp1)                                 
        end if
     end do
  endif

  if(mype == 0) write(6,*)' at wrwrfnmma_netcdf: update PINT' 
! Update t
  kt=i_t-1
  do k=1,nsig_write    
     kt=kt+1
     if(mype == 0) read(lendian_in)temp1
     if(mype == 0) write(6,*)' k,max,min(temp1) T in      =',k,maxval(temp1),minval(temp1)                                             
     call strip(all_loc(:,:,kt),strp)
     call mpi_gatherv(strp,ijn(mype+1),mpi_real4, &
          tempa,ijn,displs_g,mpi_real4,0,mpi_comm_world,ierror)
     if(mype == 0) then
        call get_bndy_file(temp1,pdbg,tbg,qbg,cwmbg,ubg,vbg,kt,i_pd,i_t,i_q,i_cwm,i_u,i_v, &
                           n_actual_clouds,im,jm,lm,bdim,igtypeh)
        if(filled_grid) call fill_nmm_grid2(temp1,im,jm,tempb,igtypeh,2)
        if(half_grid)   call half_nmm_grid2(temp1,im,jm,tempb,igtypeh,2)
        do i=1,iglobal
           tempa(i)=tempa(i)-tempb(i)
        end do
        if(filled_grid) call unfill_nmm_grid2(tempa,im,jm,temp1,igtypeh,2)
        if(half_grid)   call unhalf_nmm_grid2(tempa,im,jm,temp1,igtypeh,2)
        write(lendian_out)temp1
        write(6,*)' k,max,min(temp1) T out     =',k,maxval(temp1),minval(temp1)                                  
        call get_bndy_file(temp1,pdba,tba,qba,cwmba,uba,vba,kt,i_pd,i_t,i_q,i_cwm,i_u,i_v, &
                           n_actual_clouds,im,jm,lm,bdim,igtypeh)
     end if
  end do
! if(mype == 0) write(6,*)' at 7 in wrwrfnmma'


  if(mype == 0) write(6,*)' at wrwrfnmma_netcdf: update Q'  
! Update q
  kq=i_q-1
  do k=1,nsig_write    
     kq=kq+1
     if(mype == 0) read(lendian_in)temp1
     if(mype == 0) write(6,*)' k,max,min(temp1) Q in    =',k,maxval(temp1),minval(temp1)                                             
     call strip(all_loc(:,:,kq),strp)
     call mpi_gatherv(strp,ijn(mype+1),mpi_real4, &
          tempa,ijn,displs_g,mpi_real4,0,mpi_comm_world,ierror)
     if(mype == 0) then
        call get_bndy_file(temp1,pdbg,tbg,qbg,cwmbg,ubg,vbg,kq,i_pd,i_t,i_q,i_cwm,i_u,i_v, &
                           n_actual_clouds,im,jm,lm,bdim,igtypeh)
        if(filled_grid) call fill_nmm_grid2(temp1,im,jm,tempb,igtypeh,2)
        if(half_grid)   call half_nmm_grid2(temp1,im,jm,tempb,igtypeh,2)
        do i=1,iglobal
           tempa(i)=tempa(i)-tempb(i)
        end do
        if(filled_grid) call unfill_nmm_grid2(tempa,im,jm,temp1,igtypeh,2)
        if(half_grid)   call unhalf_nmm_grid2(tempa,im,jm,temp1,igtypeh,2)
        write(lendian_out)temp1
        write(6,*)' k,max,min(temp1) Q out   =',k,maxval(temp1),minval(temp1)        
        call get_bndy_file(temp1,pdba,tba,qba,cwmba,uba,vba,kq,i_pd,i_t,i_q,i_cwm,i_u,i_v, &
                           n_actual_clouds,im,jm,lm,bdim,igtypeh)
     end if
  end do

  if(mype == 0) write(6,*)' at wrwrfnmma_netcdf: update U'  
! Update u
  ku=i_u-1
  do k=1,nsig_write       
     ku=ku+1
     if(mype == 0) read(lendian_in)temp1
     if(mype == 0) write(6,*)' k,max,min(temp1) U in    =',k,maxval(temp1),minval(temp1)                                             
     call strip(all_loc(:,:,ku),strp)
     call mpi_gatherv(strp,ijn(mype+1),mpi_real4, &
          tempa,ijn,displs_g,mpi_real4,0,mpi_comm_world,ierror)
!    if(mype == 0) write(6,*)' at 7.2 in wrwrfnmma,k,max,min(tempa)=',k,maxval(tempa),minval(tempa)
     if(mype == 0) then
        call get_bndy_file(temp1,pdbg,tbg,qbg,cwmbg,ubg,vbg,ku,i_pd,i_t,i_q,i_cwm,i_u,i_v, &
                           n_actual_clouds,im,jm,lm,bdim,igtypev)
        if(filled_grid) call fill_nmm_grid2(temp1,im,jm,tempb,igtypev,2)
        if(half_grid)   call half_nmm_grid2(temp1,im,jm,tempb,igtypev,2)
!       if(mype == 0) write(6,*)' at 7.21 in wrwrfnmma,k,max,min(temp1)=',&
!            k,maxval(temp1),minval(temp1)
!       if(mype == 0) write(6,*)' at 7.22 in wrwrfnmma,k,max,min(tempb)=',&
!            k,maxval(tempb),minval(tempb)
        do i=1,iglobal
           tempa(i)=tempa(i)-tempb(i)
        end do
!       if(mype == 0) write(6,*)' at 7.3 in wrwrfnmma,k,max,min(tempa)=',k,maxval(tempa),minval(tempa)
        if(filled_grid) call unfill_nmm_grid2(tempa,im,jm,temp1,igtypev,2)
        if(half_grid)   call unhalf_nmm_grid2(tempa,im,jm,temp1,igtypev,2)
!       if(mype == 0) write(6,*)' at 7.4 in wrwrfnmma,k,max,min(temp1)=',k,maxval(temp1),minval(temp1)
        write(lendian_out)temp1
        write(6,*)' k,max,min(temp1) U out   =',k,maxval(temp1),minval(temp1)                                  
        call get_bndy_file(temp1,pdba,tba,qba,cwmba,uba,vba,ku,i_pd,i_t,i_q,i_cwm,i_u,i_v, &
                           n_actual_clouds,im,jm,lm,bdim,igtypev)
     end if
  end do
! if(mype == 0) write(6,*)' at 8 in wrwrfnmma'

  if(mype == 0) write(6,*)' at wrwrfnmma_netcdf: update V'  
! Update v
  kv=i_v-1
  do k=1,nsig_write    
     kv=kv+1
     if(mype == 0) read(lendian_in)temp1
     if(mype == 0) write(6,*)' k,max,min(temp1) V in    =',k,maxval(temp1),minval(temp1)                                             
     call strip(all_loc(:,:,kv),strp)
     call mpi_gatherv(strp,ijn(mype+1),mpi_real4, &
          tempa,ijn,displs_g,mpi_real4,0,mpi_comm_world,ierror)
     if(mype == 0) then
        call get_bndy_file(temp1,pdbg,tbg,qbg,cwmbg,ubg,vbg,kv,i_pd,i_t,i_q,i_cwm,i_u,i_v, &
                           n_actual_clouds,im,jm,lm,bdim,igtypev)
        if(filled_grid) call fill_nmm_grid2(temp1,im,jm,tempb,igtypev,2)
        if(half_grid)   call half_nmm_grid2(temp1,im,jm,tempb,igtypev,2)
        do i=1,iglobal
           tempa(i)=tempa(i)-tempb(i)
        end do
        if(filled_grid) call unfill_nmm_grid2(tempa,im,jm,temp1,igtypev,2)
        if(half_grid)   call unhalf_nmm_grid2(tempa,im,jm,temp1,igtypev,2)
        write(lendian_out)temp1
        write(6,*)' k,max,min(temp1) V out   =',k,maxval(temp1),minval(temp1)                                  
        call get_bndy_file(temp1,pdba,tba,qba,cwmba,uba,vba,kv,i_pd,i_t,i_q,i_cwm,i_u,i_v, &
                           n_actual_clouds,im,jm,lm,bdim,igtypev)
     end if
  end do

  if(mype == 0) write(6,*)' at wrwrfnmma_netcdf: update surface '                
  if(mype == 0) write(6,*)' at wrwrfnmma_netcdf: update_regsfc= ',update_regsfc
! Load updated skin temperature array if writing out to analysis file
  if (update_regsfc) then
     do i=1,lon1+2
        do j=1,lat1+2
           all_loc(j,i,i_sst)=dsfct(j,i,ntguessfc)
           all_loc(j,i,i_tsk)=dsfct(j,i,ntguessfc)
        end do
     end do
  end if

  if(mype == 0) then
! SM
     read(lendian_in)temp1
     write(lendian_out)temp1
! SICE
     read(lendian_in)temp1
     write(lendian_out)temp1
  end if

! SST
  if(update_regsfc) then
     if(mype == 0) write(6,*)' at wrwrfnmma_netcdf: update SST '    
     if(mype == 0) read(lendian_in)temp1
!    if (mype==0)write(6,*)' at 9.1 in wrwrfnmma,max,min(temp1)=',maxval(temp1),minval(temp1)
     call strip(all_loc(:,:,i_sst),strp)
     call mpi_gatherv(strp,ijn(mype+1),mpi_real4, &
          tempa,ijn,displs_g,mpi_real4,0,mpi_comm_world,ierror)
     if(mype == 0) then
!       if(mype == 0) write(6,*)' at 9.2 in wrwrfnmma,max,min(tempa)=',maxval(tempa),minval(tempa)
        if(filled_grid) call fill_nmm_grid2(temp1,im,jm,tempb,igtypeh,2)
        if(half_grid)   call half_nmm_grid2(temp1,im,jm,tempb,igtypeh,2)
!       if(mype == 0) write(6,*)' at 9.3 in wrwrfnmma,max,min(tempb)=',maxval(tempb),minval(tempb)
        do i=1,iglobal
           if(tempb(i) < r225) then
              tempa(i)=zero_single
           else
              tempa(i)=tempa(i)-tempb(i)
           end if
        end do
!       if(mype == 0) write(6,*)' at 9.4 in wrwrfnmma,max,min(tempa)=',maxval(tempa),minval(tempa)
        if(filled_grid) call unfill_nmm_grid2(tempa,im,jm,temp1,igtypeh,2)
!       if(mype == 0) write(6,*)' at 9.5 in wrwrfnmma'
        if(half_grid)   call unhalf_nmm_grid2(tempa,im,jm,temp1,igtypeh,2)
!       if(mype == 0) write(6,*)' at 9.6 in wrwrfnmma,max,min(temp1)=',maxval(temp1),minval(temp1)
        write(lendian_out)temp1
     end if     !endif mype==0
  else
     if(mype==0) then
        write(6,*)' at wrwrfnmma_netcdf: read/write SST '    
        read(lendian_in)temp1
        write(lendian_out)temp1
     end if
  end if   !end if check updatesfc
  
! REST OF FIELDS
  if (mype == 0) then
     write(6,*)' at wrwrfnmma_netcdf: read/write various surface fields '    
     do k=4,11
        read(lendian_in)temp1
        write(lendian_out)temp1
     end do
  end if
  
! Update SKIN TEMP
  if(update_regsfc) then
     if(mype == 0) write(6,*)' at wrwrfnmma_netcdf: update TSK '   
     if(mype == 0) read(lendian_in)temp1
!    if (mype==0)write(6,*)' at 10.0 in wrwrfnmma,max,min(temp1)=',maxval(temp1),minval(temp1)
     call strip(all_loc(:,:,i_tsk),strp)
     call mpi_gatherv(strp,ijn(mype+1),mpi_real4, &
          tempa,ijn,displs_g,mpi_real4,0,mpi_comm_world,ierror)
     if (mype==0)write(6,*)' at 10.1'
     if(mype == 0) then
        if(filled_grid) call fill_nmm_grid2(temp1,im,jm,tempb,igtypeh,2)
        if(half_grid)   call half_nmm_grid2(temp1,im,jm,tempb,igtypeh,2)
        do i=1,iglobal
           if(tempb(i) < r225) then
              tempa(i)=zero_single
           else 
              tempa(i)=tempa(i)-tempb(i)
           end if
        end do
        if(filled_grid) call unfill_nmm_grid2(tempa,im,jm,temp1,igtypeh,2)
        if(half_grid)   call unhalf_nmm_grid2(tempa,im,jm,temp1,igtypeh,2)
        write(lendian_out)temp1
     end if
  else
     if (mype == 0) then
        write(6,*)' at wrwrfnmma_netcdf: read/write TSK '   
        read(lendian_in)temp1
        write(lendian_out)temp1
     end if
  end if

! update cloud hydrometeors
  if (n_actual_clouds>0) then
     if(mype == 0) write(6,*)' at wrwrfnmma_netcdf: update clouds '   
!    Update cwm
     kcwm=i_cwm-1
     do k=1,nsig_write   
        kcwm=kcwm+1
        if(mype == 0) temp1=zero  ! no read-in of guess fields
        call strip(all_loc(:,:,kcwm),strp)
        call mpi_gatherv(strp,ijn(mype+1),mpi_real4, &
             tempa,ijn,displs_g,mpi_real4,0,mpi_comm_world,ierror)
        if(mype == 0) then
           call get_bndy_file(temp1,pdbg,tbg,qbg,cwmbg,ubg,vbg,kcwm,i_pd,i_t,i_q,i_cwm,i_u,i_v, &
                              n_actual_clouds,im,jm,lm,bdim,igtypeh)
           if(filled_grid) call unfill_nmm_grid2(tempa,im,jm,temp1,igtypeh,2)
           if(half_grid)   call unhalf_nmm_grid2(tempa,im,jm,temp1,igtypeh,2)
           write(lendian_out)temp1
           call get_bndy_file(temp1,pdba,tba,qba,cwmba,uba,vba,kcwm,i_pd,i_t,i_q,i_cwm,i_u,i_v, &
                              n_actual_clouds,im,jm,lm,bdim,igtypeh)
        end if
     end do

!    Update f_ice
     kf_ice=i_f_ice-1
     do k=1,nsig_write
        kf_ice=kf_ice+1
        if(mype == 0) temp1=zero  ! no read-in of guess fields
        call strip(all_loc(:,:,kf_ice),strp)
        call mpi_gatherv(strp,ijn(mype+1),mpi_real4, &
             tempa,ijn,displs_g,mpi_real4,0,mpi_comm_world,ierror)
        if(mype == 0) then
           if(filled_grid) call unfill_nmm_grid2(tempa,im,jm,temp1,igtypeh,2)
           if(half_grid)   call unhalf_nmm_grid2(tempa,im,jm,temp1,igtypeh,2)
           write(lendian_out)temp1
        end if
     end do

!    Update f_rain
     kf_rain=i_f_rain-1
     do k=1,nsig_write
        kf_rain=kf_rain+1
        if(mype == 0) temp1=zero  ! no read-in of guess fields
        call strip(all_loc(:,:,kf_rain),strp)
        call mpi_gatherv(strp,ijn(mype+1),mpi_real4, &
             tempa,ijn,displs_g,mpi_real4,0,mpi_comm_world,ierror)
        if(mype == 0) then
           if(filled_grid) call unfill_nmm_grid2(tempa,im,jm,temp1,igtypeh,2)
           if(half_grid)   call unhalf_nmm_grid2(tempa,im,jm,temp1,igtypeh,2)
           write(lendian_out)temp1
        end if
     end do

!    write out f_rimef
     if (mype == 0) then
        do k=1,nsig_write
           read(lendian_in)temp1
           write(lendian_out)temp1
        end do
     end if
  end if  ! end of n_actual_clouds>0

  if (mype==0) then
     close(lendian_in)
     close(lendian_out)
  endif

  if(use_gfs_stratosphere) then 
      if(mype==0) write(6,*)' at wrwrfnmma_netcdf: restore ges fields back to extended vertical grid'                             
      call restore_nmmb_gfs  
  endif

! write out boundary variables
  if(mype==0) then
     open(lendian_out,file='wrf_nmm_bnd',form='unformatted')
     write(lendian_out)'WRF-NMM-NETCDF'
     write(lendian_out) regional_time0,im,jm,lm,bdim   
     write(lendian_out) pdbg,tbg,qbg,cwmbg,ubg,vbg
     write(lendian_out) pdba,tba,qba,cwmba,uba,vba 
     close(lendian_out)
     write(6,*)' min,max pdbg=',minval(pdbg),maxval(pdbg)
     write(6,*)' min,max tbg=',minval(tbg),maxval(tbg)
     write(6,*)' min,max qbg=',minval(qbg),maxval(qbg)
     write(6,*)' min,max cwmbg=',minval(cwmbg),maxval(cwmbg)
     write(6,*)' min,max ubg=',minval(ubg),maxval(ubg)
     write(6,*)' min,max vbg=',minval(vbg),maxval(vbg)
     write(6,*)' min,max pdba=',minval(pdba),maxval(pdba)
     write(6,*)' min,max tba=',minval(tba),maxval(tba)
     write(6,*)' min,max qba=',minval(qba),maxval(qba)
     write(6,*)' min,max cwmba=',minval(cwmba),maxval(cwmba)
     write(6,*)' min,max uba=',minval(uba),maxval(uba)
     write(6,*)' min,max vba=',minval(vba),maxval(vba)
     write(6,*)' min,max pdba-pdbg=',minval(pdba-pdbg),maxval(pdba-pdbg)
     write(6,*)' min,max tba-tbg=',minval(tba-tbg),maxval(tba-tbg)
     write(6,*)' min,max qba-qbg=',minval(qba-qbg),maxval(qba-qbg)
     write(6,*)' min,max cwmba-cwmbg=',minval(cwmba-cwmbg),maxval(cwmba-cwmbg)
     write(6,*)' min,max uba-ubg=',minval(uba-ubg),maxval(uba-ubg)
     write(6,*)' min,max vba-vbg=',minval(vba-vbg),maxval(vba-vbg)
  end if

  deallocate(pdbg ,tbg ,qbg ,cwmbg ,ubg ,vbg )
  deallocate(pdba ,tba ,qba ,cwmba ,uba ,vba )

  
  deallocate(all_loc)
  deallocate(strp)
  deallocate(temp1)
  deallocate(tempa)
  deallocate(tempb)
  
end subroutine wrwrfnmma_netcdf
#else /* Start no WRF-library block */
subroutine  wrwrfnmma_binary(mype)
!$$$  subprogram documentation block
!                .      .    .                                       .
! subprogram:    wrwrfnmma              write out wrf NMM restart file
!   prgmmr: parrish          org: np22                date: 2004-06-23
!
! abstract:  dummy call to read wrf NMM guess restart interface file, add 
!            analysis increment, and write out wrf NMM analysis restart
!            interface file.
!
! program history log
!   2005-02-25 todling - add dummy subroutine to skip over wrf code 
!   2005-03-14 treadon - add write statement to note entry into dummy routine
!
!   input argument list:
!     mype     - pe number
!
!   output argument list:
!     no output arguments
!
! attributes:
!   language: f90
!   machine:  ibm RS/6000 SP
!
!$$$
  use kinds, only: i_kind
  implicit none

  integer(i_kind),intent(in   ) :: mype

  if (mype==0) write(6,*)'WRWRFNMMA_BINARY:  enter dummy call, do nothing'
end subroutine  wrwrfnmma_binary

subroutine wrnemsnmma_binary(mype)
!$$$  subprogram documentation block
!                .      .    .                                       .
! subprogram:    wrnemsnmma_binary      write out wrf NMM restart file
!   prgmmr: parrish          org: np22                date: 2004-06-23
!
! abstract:  dummy call to read wrf NMM guess restart interface file, add analysis
!            increment, and write out wrf NMM analysis restart
!            interface file.
!
! program history log:
!   2009-08-14  lueken - added dummy subroutine to skip over wrf code
!
!   input argument list:
!     mype     - pe number
!
!   output argument list:
!     no output arguments
!
! attributes:
!   language: f90
!   machine:  ibm RS/6000 SP
!
!$$$
  use kinds, only: i_kind
  implicit none

  integer(i_kind),intent(in   ) :: mype

  if (mype==0) write(6,*)'WRNEMSNMMA_BINARY:  enter dummy call, do nothing'
end subroutine  wrnemsnmma_binary

subroutine wrwrfnmma_netcdf(mype)
!$$$  subprogram documentation block
!                .      .    .                                       .
! subprogram:    wrwrfnmma              write out wrf NMM restart file
!   prgmmr: parrish          org: np22                date: 2004-06-23
!
! abstract:  dummy call to read wrf NMM guess restart interface file, 
!            add analysis increment, and write out wrf NMM analysis 
!            restart interface file.
!
!
! program history log
!   2005-02-25 todling - add dummy subroutine to skip over wrf code
!   2005-03-14 treadon - add write statement to note entry into dummy routine
!
!   input argument list:
!     mype     - pe number
!
!   output argument list:
!     no output arguments
!
! attributes:
!   language: f90
!   machine:  ibm RS/6000 SP
!
!$$$
  use kinds, only: i_kind
  implicit none

  integer(i_kind),intent(in   ) :: mype

  if (mype==0) write(6,*)'WRWRFNMMA_NETCDF:  enter dummy call, do nothing'
end subroutine wrwrfnmma_netcdf
#endif /* End no WRF-library block */<|MERGE_RESOLUTION|>--- conflicted
+++ resolved
@@ -58,12 +58,7 @@
   use mpeu_util, only: die
   use native_endianness, only: byte_swap
   use gfs_stratosphere, only: use_gfs_stratosphere,nsig_save
-<<<<<<< HEAD
-  use gfs_stratosphere, only: eta1_save,aeta1_save,deta1_save 
-  use gfs_stratosphere, only: eta2_save,aeta2_save,deta2_save 
   use radiance_mod, only: n_actual_clouds,icloud_cv
-=======
->>>>>>> bc6a2c80
   use gfs_stratosphere, only: revert_to_nmmb,restore_nmmb_gfs
   use mpeu_util, only: die
 
