--- conflicted
+++ resolved
@@ -20,12 +20,7 @@
 !                            when l_hyb_ens=.true.)
 !   2010-03-04  zhu  - add horizontally interpolated agvk,wgvk,bvk for regional
 !   2012-02-08  kleist - remove ref to l_hyb_ens in subroutines balance, tbalance, strong_bk, 
-<<<<<<< HEAD
-!                          and strong_bk_ad.  add new parameter hybens_inmc_option.
-!   2012-02-08  parrish - replace nn_i_kind with nn, for nn any integer.
-=======
 !                          and strong_bk_ad.  add new parameter tlnmc_option.
->>>>>>> f375e116
 !
 ! subroutines included:
 !   sub create_balance_vars      - create arrays for balance vars
