--- conflicted
+++ resolved
@@ -82,10 +82,7 @@
 	antest_maps0.o \
 	antest_maps0_glb.o \
 	aod_mod.o \
-<<<<<<< HEAD
-=======
         atms_spatial_average_mod.o \
->>>>>>> 7e893336
 	balmod.o \
 	berror.o \
 	bias_predictors.o \
@@ -294,10 +291,7 @@
 	read_airs.o \
 	read_amsre.o \
 	read_anowbufr.o \
-<<<<<<< HEAD
-=======
 	read_atms.o \
->>>>>>> 7e893336
 	read_avhrr.o \
 	read_avhrr_navy.o \
 	read_bufrtovs.o \
