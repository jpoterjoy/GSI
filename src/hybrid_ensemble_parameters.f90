module hybrid_ensemble_parameters
!$$$   module documentation block
!                .      .    .                                       .
! module:    hybrid_ensemble_parameters  parms for hybrid ensemble
!   prgmmr: parrish          org: np22                date: 2009-09-16
!
! abstract: contains parameters which define the details of the
!             hybrid 3dvar ensemble option.
!   the following is a brief description of the hybrid 3dvar ensemble option:
!=====================================================================================================
!initial documentation for hybrid ensemble option (2009-12-16):
!
!  Only implemented for 3dvar full B version of GSI.  Future extension to sqrt(B) and 4dvar will
!   require collaboration with GMAO.  As long as hybrid ensemble option is turned off, 4dvar option
!   should still work.  This is an initial working formulation.  It is expected that many changes
!   will be made over the next several years.
!
! This formulation is based on 
!    Wang, X.,  D. M. Barker, C. Snyder, and T. M. Hamill, 2008:  A Hybrid ETKF.3DVAR 
!	Data Assimilation Scheme for the WRF Model.  Part I: Observing System 
!	Simulation Experiment.  Mon. Wea. Rev., 136, 5116-5131.
!
!  only difference is that preconditioning is based on full B instead of sqrt(B):
!
!  To introduce ensemble information into the background, a new control variable a (a_en in code), with
!    corresponding background error A, is added to the cost function.
!
!       J(x1,a) = .5*betas*x1_trans*B_inv*x1 + .5*betae*a_trans*A_inv*a + Jo(x,yobs)
!
!   where betas and betae are tuning parameters that are constrained (default) by
!     
!          1/betae = 1 - 1/betas   , and 0 <= betas_inv <= 1
!
!   (1/betas) = 1, then no influence from ensemble perturbations
!
!   (1/betas) = 0, then no influence from static background B

!   betas and beta2 are allowed to vary vertically.
!
!  The state variable x is recovered from the control variable pair (x1,a) using
!
!         x = L*(x1 + sum(n=1,n_ensemble (a(n) o x_ensemble(n)))  
!
!          where L is tlnmc or identity.
!
!                x_ensemble(n)  are n_ensemble sets of ensemble perturbations
!
!            and x o y is elementwise (Shur) product
!
!          Each a(n) is technically the same length as x_ensemble(n), but in practice
!            the actual stored size is one 3D grid.
!
!   Conversion from x1,a to x is implemented by  subroutine ensemble_forward_model, 
!                located in file hybrid_ensemble_isotropic.f90
!
!
!  A = diag(S,S,...,S) is a block diagonal matrix, and each S is a correlation matrix, applied
!  identically to each a(n).  In the current version, S is implemented using recursive filters
!  in horizontal and vertical (spectral in horizontal for global application).
!
!  Full background precondioning is used:
!
!         x1 = (1/betas)*B*y1
!
!         a  = (1/betae)*A*b
!
!  The resulting cost function:
!
!       J = .5*x1_trans*y1 + .5*a_trans*b  + Jo(x,yobs)
!
!   How to control the hybrid ensemble option:
!
!   NAMELIST HYBRID_ENSEMBLE:
!
!      l_hyb_ens:  logical variable, if .true., then turn on hybrid ensemble option, default = .false. 
!      n_ens:      ensemble size, default = 0
!      nlon_ens            - number of longitudes to use for ensemble members and ensemble control vector
!      nlat_ens            - number of latitudes to use for ensemble members and ensemble control vector
!      beta1_inv:  value between 0 and 1, default = 1.0, 
!                  relative weight given to static background B when (readin_beta=.false.)
!                  when (readin_beta=.true.), the vertical weighting parameters are read from a file, instead of 
!                  being defined based on beta1_inv namelist or default value. 
!      s_ens_h:    horizontal localization correlation length (units of km), default = 2828.0
!      s_ens_v:    vertical localization correlation length (grid units), default = 30.0
!      generate_ens:  if .true., generate ensemble perturbations internally as random samples of background B.
!                       (used primarily for testing/debugging)
!                     if .false., read external ensemble perturbations (not active yet)
!      aniso_a_en: if .true., then allow anisotropic localization correlation (not active yet)
!      uv_hyb_ens: if .true., then ensemble perturbation wind stored as u,v
!                  if .false., ensemble perturbation wind stored as psi,chi.
!                   (this is useful for regional application, where there is ambiguity in how to
!                      define psi,chi from u,v)
!      q_hyb_ens:  if .true., then use specific humidity ensemble perturbations
!                  if .false. (default), use relative humidity
!      readin_localization:  if .true., then read in localization information from external file
!      use_localization_grid: if true, then use extra lower res gaussian grid for horizontal localization
!                                   (global runs only--allows possiblity for non-gaussian ensemble grid)
!      oz_univ_static:  if .true., ozone perturbations are zeroed out to make the ozone analysis
!                       univariate, and defaults back to static B (no ensemble component)
!      eqspace_ensgrid: if .true., then ensemble grid is equal spaced, staggered 1/2 grid unit off
!                               poles.  if .false., then gaussian grid assumed for ensemble (global only)
!     betaflg: if true, use vertical weighting function for beta1_inv and beta2_inv
!     coef_bw: fraction of weight given to the vertical boundaries when betaflg is true
!     pwgtflg: if true, vertical integration function for ensemble contribution on Psfc
!     full_ensemble: if true, first ensemble member perturbed on first guess
!                    if false, first member perturbed on ensemble mean as the rest of the menbers
!     grid_ratio_ens: ratio of ensemble grid resolution to analysis resolution (default value is 1)
!     enspreproc:      if .true., read in preprocessed ensemble members (in
!                      files already subsetted for subdomains on each task).
!     vvlocal:  logical variable, if .true., then horizontal localization length
!               function of z, default = .false. 
!=====================================================================================================
!
!
! program history log:
!   2009-09-16  parrish
!   2010-02-20  parrish - add changes to allow dual resolution capability.
!   2010-04-06  parrish - add 2nd option for units of vertical localization:
!                             if s_ens_v < 0, then abs(s_ens_v) is vertical localization length scale in
!                             units of ln(p).  otherwise, when s_ens_v > 0, localization is in vertical
!                             grid units.  The ln(p) distance measurement is approximate, based on a
!                             fixed surface pressure of 1000mb.  This is because at the point where filter
!                             constants are currently generated, the background 3d pressure field is not
!                             yet available.  A later update will correct this.
!                             For the current s_ens_v > 0, the measure is vertical grid units.
!                             s_ens_v = 20 and s_ens_v = -0.44 are roughly comparable, and
!                             connection of .44 is .44 = (sqrt(.15)/sqrt(2))*1.6, where 1.6 is the value used
!                             by Jeff Whitaker for his distance in which the Gaspari-Cohn function 1st = 0.
!   2010-09-25  parrish - add logical parameter gefs_in_regional to signal use gefs for regional hybens.
!   2010-10-13  parrish - add parameter write_ens_sprd to allow option of writing global ensemble spread
!                             in byte addressable format for plotting with grads.
!   2011-09-15  todling - add use_gfs_ens to control when to use other
!   2012-01-17  wu      - add switches and arrays for new options: full_ensemble,betaflg,pwgtflg
!   2012-01-17  parrish - add integer parameter regional_ensemble_option which currently takes values
!                              1-5.  See def below for details. 
!   2012-02-07  tong    - remove logical parameter gefs_in_regional and reduce regional_ensemble_option
!                         to 4 options.
!   12-05-2012  el akkraoui - revised comments related to change in vertically varying beta weights
!   2013-01-20  parrish - move initialization of beta1wgt, beta2wgt, pwgt to after allocation.
!   2013-11-22  kleist  - add option for q perturbations
!   2013-12-03  wu      - add parameter coef_bw for option:betaflg
!   2014-05-14  wu      - add logical variable vvlocal for vertically verying horizontal localization length in regional
!
! subroutines included:

! Variable Definitions:
!   def l_hyb_ens          - logical switch to turn on hybrid ensemble 3dvar
!   def uv_hyb_ens         - if true, then ensemble perturbation wind represented by u,v
!                               otherwise, ensemble perturbation wind represented by stream, pot. functions
!   def q_hyb_ens          - if true, use specific humidity
!   def aniso_a_en    - if true, then use anisotropic rf for localization
!   def generate_ens   - if true, then create ensemble members internally
!                              using sqrt of static background error acting on N(0,1) random vectors
!   def n_ens               - number of ensemble members
!   def nlon_ens            - number of longitudes to use for ensemble members and ensemble control vector
!   def nlat_ens            - number of latitudes to use for ensemble members and ensemble control vector
!   def jcap_ens            - for global spectral coef input, spectral truncation.
!   def jcap_ens_test       - for global spectral coef input, test spectral truncation.
!   def beta1_inv           - 1/beta1, default weight given to static background error covariance
!                             =1, then ensemble information turned off
!                             =0, then static background turned off
!                            the weights are applied per vertical level such that : 
!                                        betas_inv(:) = beta1_inv     , vertically varying weights given to static B ; 
!                                        betae_inv(:) = 1 - beta1_inv , vertically varying weights given ensemble derived covariance.
!                            If (readin_beta) then betas_inv and betae_inv are read from a file and beta1_inv is not used.
!   def s_ens_h             - homogeneous isotropic horizontal ensemble localization scale (km)
!   def s_ens_v             - vertical localization scale (grid units for now)
!   def readin_localization - flag to read (.true.)external localization information file
!   def eqspace_ensgrid     - if .true., then ensemble grid is equal spaced, staggered 1/2 grid unit off
!                               poles.  if .false., then Gaussian grid assumed for ensemble (global only)
!   def grd_ens             - structure variable which is initialized by general_sub2grid_create_info in
!                              module general_sub2grid_mod.f90.  the information stored in grd_ens is
!                              used for subroutines general_grid2sub, general_sub2grid.  this has
!                              been created to make it easier to have two different resolution grids,
!                              one for analysis, and one for ensemble part.
!   def grd_loc             - specifically used for ensemble control variable a_en
!   def grd_sploc           - used for optional localization grid which is coarser than ensemble grid
!                                  (global runs only)
!   def grd_anl             - same as grd_ens, but on analysis grid
!   def grd_a1              - same as grd_anl, but with communication set up for a single 3d grid
!   def grd_e1              - same as grd_ens, but with communication set up for a single 3d grid
!   def sp_ens              - spectral structure variable, for use with reading gefs spectral files.
!   def sp_loc              - spectral structure variable, for use with spectral localization filter.
!   def p_e2a               - structure variable for interpolation from ensemble grid to analysis grid
!                              when in dual resolution mode.
!   def p_sploc2ens         - structure variable for interpolation from localization grid to ensemble grid
!                                  (global runs only)
!   def dual_res            - if true, then ensemble grid is different from analysis grid.
!   def pseudo_hybens       - if true, read in ensemble member from pseudo ensemble library and merge
!                             the pseudo ensemble perturbations with global ensemble perturbations.
!   def merge_two_grid_ensperts  - if true, merge ensemble perturbations from two forecast domains
!                                  to analysis domain (one way to deal with hybrid DA for HWRF moving nest)
!   def regional_ensemble_option - integer, used to select type of ensemble to read in for regional
!                                application.  Currently takes values from 1 to 5.
!                                 =1: use GEFS internally interpolated to ensemble grid.
!                                 =2: ensembles are WRF NMM format.
!                                 =3: ensembles are ARW netcdf format.
!                                 =4: ensembles are NEMS NMMB format.
!   def ntlevs_ens          - integer number of time levels for ensemble perturbations.  Default is 1, but
!                             will be equal to nobs_bins (4DVAR) when running in 4d-ensemble-var mode
!   def full_ensemble       - logical switch to use ensemble perturbation on first guess or on ensemble mean
!                              for the first member of ensemble
!   def beta1wgt            - vertical weighting function for beta1_inv (regional)
!   def beta2wgt            - vertical weighting function for beta2_inv (regional)
!   def betaflg             - logical switch to use vertical weighting function for beta2_inv and beta1_inv (regional)
!   def coef_bw             - fraction of weight given to the vertical boundaries when betaflg is true
!   def pwgt                - vertical integration function for beta2_inv a_en on Psfc
!   def pwgtflg             - logical switch to use vertical integration function for ensemble contribution on Psfc
!   def grid_ratio_ens:     - ratio of ensemble grid resolution to analysis resolution (default value is 1)
!   def use_localization_grid - if true, then use extra lower res gaussian grid for horizontal localization
!                                   (global runs only--allows possiblity for non-gaussian ensemble grid)
!   def enspreproc           - flag to read (.true.) already subsetted ensemble data.
!   def vvlocal             - logical switch for vertically varying horizontal localization length
!
! attributes:
!   language: f90
!   machine:  ibm RS/6000 SP
!
!$$$ end documentation block

  use kinds, only: i_kind,r_kind
  use general_sub2grid_mod, only: sub2grid_info
  use general_specmod, only: spec_vars
  use egrid2agrid_mod, only: egrid2agrid_parm
  implicit none

! set default to private
  private
! set subroutines to public
  public :: init_hybrid_ensemble_parameters,create_hybens_localization_parameters,&
       destroy_hybens_localization_parameters
! set passed variables to public
  public :: generate_ens,n_ens,nlon_ens,nlat_ens,jcap_ens,jcap_ens_test,l_hyb_ens,&
       s_ens_h,oz_univ_static,vvlocal
  public :: uv_hyb_ens,q_hyb_ens,s_ens_v,beta1_inv,aniso_a_en,s_ens_hv,s_ens_vv
  public :: readin_beta,betas_inv,betae_inv
  public :: readin_localization
  public :: eqspace_ensgrid,grid_ratio_ens
  public :: beta1wgt,beta2wgt,pwgt,full_ensemble,pwgtflg,betaflg,coef_bw
  public :: grd_ens
  public :: grd_e1
  public :: grd_loc
  public :: grd_sploc
  public :: grd_anl
  public :: grd_a1
  public :: sp_ens
  public :: sp_loc
  public :: p_e2a
  public :: p_sploc2ens
  public :: use_localization_grid
  public :: use_gfs_ens
  public :: dual_res
  public :: pseudo_hybens
  public :: merge_two_grid_ensperts
  public :: regional_ensemble_option
  public :: write_ens_sprd
  public :: nval_lenz_en
  public :: ntlevs_ens
  public :: enspreproc

  logical l_hyb_ens,uv_hyb_ens,q_hyb_ens,oz_univ_static
  logical enspreproc
  logical aniso_a_en
  logical full_ensemble,pwgtflg,betaflg
  logical generate_ens
  logical dual_res
  logical pseudo_hybens
  logical merge_two_grid_ensperts
  logical write_ens_sprd
  logical readin_localization
  logical readin_beta
  logical use_localization_grid
  logical use_gfs_ens
  logical eqspace_ensgrid
  logical vvlocal
  integer(i_kind) n_ens,nlon_ens,nlat_ens,jcap_ens,jcap_ens_test
  real(r_kind) beta1_inv,s_ens_h,s_ens_v,grid_ratio_ens,coef_bw
  type(sub2grid_info),save :: grd_ens,grd_loc,grd_sploc,grd_anl,grd_e1,grd_a1
  type(spec_vars),save :: sp_ens,sp_loc
  type(egrid2agrid_parm),save :: p_e2a,p_sploc2ens
  real(r_kind),allocatable,dimension(:) :: s_ens_hv,s_ens_vv
  real(r_kind),allocatable,dimension(:) :: beta1wgt,beta2wgt
  real(r_kind),allocatable,dimension(:) :: betas_inv,betae_inv
  real(r_kind),allocatable,dimension(:,:,:) :: pwgt
!    nval_lenz_en is total length of ensemble extended control variable for sqrt
!    minimization mode
!NOTE:   for sqrt minimization, nval_lenz_en =
!nhoriz*(grd_loc%kend_alloc-grd_loc%kbegin_loc+1)
!      and nhoriz = grd_loc%nlat*grd_loc%nlon for regional,
!          nhoriz = (sp_loc%jcap+1)*(sp_loc%jcap+2) for global
  integer(i_kind) nval_lenz_en
  integer(i_kind) ntlevs_ens
  integer(i_kind) regional_ensemble_option

contains

subroutine init_hybrid_ensemble_parameters
!$$$  subprogram documentation block
!                .      .    .                                       .
! subprogram:    init_hybrid_ensemble_parameters
!   prgmmr: parrish
!
! abstract: initialize hybird 3dvar hybrid ensemble parameters
!
! program history log:
!   
!   2010-01-13  lueken - added subprogram doc block
!   12-05-2012  el akkraoui - hybrid beta parameters now vertically varying
!   2014-09-15  carley - moved the init of variables beta1wgt, beta2wgt, and
!                         pwgt, to routine  create_hybens_localization_parameters.
!                         Otherwise these variables were referenced prior to
!                         memory allocation. 
!
!   input argument list:
!
!   output argument list:
!
! attributes:
!   language: f90
!   machine:  ibm RS/6000 SP
!
!$$$ end documentation block
  use constants, only: one
  implicit none

  l_hyb_ens=.false.
  full_ensemble=.false.
  pwgtflg=.false.
  betaflg=.false.
  uv_hyb_ens=.false.
  q_hyb_ens=.false.
  oz_univ_static=.false.
  aniso_a_en=.false.
  generate_ens=.true.
  pseudo_hybens=.false.
  merge_two_grid_ensperts=.false.
  regional_ensemble_option=0
  write_ens_sprd=.false.
  readin_localization=.false.
  readin_beta=.false.
  use_localization_grid=.false.
  use_gfs_ens=.true.         ! when global: default is to read ensemble from GFS
  eqspace_ensgrid=.false.
  enspreproc=.false.
  vvlocal=.false.
  coef_bw=0.9_r_kind
  n_ens=0
  nlat_ens=0
  jcap_ens=0
  jcap_ens_test=0
  nlon_ens=0
  beta1_inv=one
  grid_ratio_ens=one
  s_ens_h = 2828._r_kind     !  km (this was optimal value in 
                             !   Wang, X.,D. M. Barker, C. Snyder, and T. M. Hamill, 2008: A hybrid
                             !      ETKF.3DVAR data assimilation scheme for the WRF Model. Part II: 
                             !      Observing system simulation experiment. Mon.  Wea. Rev., 136, 5132-5147.)

  s_ens_v = 30._r_kind       ! grid units
  nval_lenz_en=-1            ! initialize dimension to absurd value
  ntlevs_ens=1               ! default for number of time levels for ensemble perturbations

end subroutine init_hybrid_ensemble_parameters

subroutine create_hybens_localization_parameters
  use constants, only: one
  use constants, only: zero
  implicit none
  
  allocate( s_ens_hv(grd_ens%nsig),s_ens_vv(grd_ens%nsig) )
  allocate( betas_inv(grd_ens%nsig),betae_inv(grd_ens%nsig))
  allocate( beta1wgt(grd_ens%nsig),beta2wgt(grd_ens%nsig),pwgt(grd_ens%lat2,grd_ens%lon2,grd_ens%nsig) )
<<<<<<< HEAD
  beta1wgt=one               ! Array which must be allocated prior to assignment
  beta2wgt=zero              ! Array which must be allocated prior to assignment
  pwgt=zero                  ! Array which must be allocated prior to assignment
=======
  beta1wgt=one
  beta2wgt=zero
  pwgt=zero
>>>>>>> 7796aada
  
end subroutine create_hybens_localization_parameters

subroutine destroy_hybens_localization_parameters
  implicit none
  
  deallocate(s_ens_vv,s_ens_hv) 
  deallocate(betas_inv,betae_inv)
  deallocate(beta1wgt,beta2wgt,pwgt)

end subroutine destroy_hybens_localization_parameters

end module hybrid_ensemble_parameters<|MERGE_RESOLUTION|>--- conflicted
+++ resolved
@@ -370,15 +370,9 @@
   allocate( s_ens_hv(grd_ens%nsig),s_ens_vv(grd_ens%nsig) )
   allocate( betas_inv(grd_ens%nsig),betae_inv(grd_ens%nsig))
   allocate( beta1wgt(grd_ens%nsig),beta2wgt(grd_ens%nsig),pwgt(grd_ens%lat2,grd_ens%lon2,grd_ens%nsig) )
-<<<<<<< HEAD
-  beta1wgt=one               ! Array which must be allocated prior to assignment
-  beta2wgt=zero              ! Array which must be allocated prior to assignment
-  pwgt=zero                  ! Array which must be allocated prior to assignment
-=======
   beta1wgt=one
   beta2wgt=zero
   pwgt=zero
->>>>>>> 7796aada
   
 end subroutine create_hybens_localization_parameters
 
