--- conflicted
+++ resolved
@@ -135,10 +135,7 @@
 !                         to 4 options.
 !   12-05-2012  el akkraoui - revised comments related to change in vertically varying beta weights
 !   2013-01-20  parrish - move initialization of beta1wgt, beta2wgt, pwgt to after allocation.
-<<<<<<< HEAD
-=======
 !   2013-11-22  kleist  - add option for q perturbations
->>>>>>> fde44a02
 !   2013-12-03  wu      - add parameter coef_bw for option:betaflg
 !
 ! subroutines included:
@@ -200,15 +197,9 @@
 !                             will be equal to nobs_bins (4DVAR) when running in 4d-ensemble-var mode
 !   def full_ensemble       - logical switch to use ensemble perturbation on first guess or on ensemble mean
 !                              for the first member of ensemble
-<<<<<<< HEAD
-!   def beta1wgt            - vertical weighting function for beta1_inv
-!   def beta2wgt            - vertical weighting function for beta2_inv
-!   def betaflg             - logical switch to use vertical weighting function for beta2_inv and beta1_inv
-=======
 !   def beta1wgt            - vertical weighting function for beta1_inv (regional)
 !   def beta2wgt            - vertical weighting function for beta2_inv (regional)
 !   def betaflg             - logical switch to use vertical weighting function for beta2_inv and beta1_inv (regional)
->>>>>>> fde44a02
 !   def coef_bw             - fraction of weight given to the vertical boundaries when betaflg is true
 !   def pwgt                - vertical integration function for beta2_inv a_en on Psfc
 !   def pwgtflg             - logical switch to use vertical integration function for ensemble contribution on Psfc
@@ -238,10 +229,7 @@
   public :: generate_ens,n_ens,nlon_ens,nlat_ens,jcap_ens,jcap_ens_test,l_hyb_ens,&
        s_ens_h,oz_univ_static
   public :: uv_hyb_ens,q_hyb_ens,s_ens_v,beta1_inv,aniso_a_en,s_ens_hv,s_ens_vv
-<<<<<<< HEAD
-=======
   public :: readin_beta,betas_inv,betae_inv
->>>>>>> fde44a02
   public :: readin_localization
   public :: eqspace_ensgrid,grid_ratio_ens
   public :: beta1wgt,beta2wgt,pwgt,full_ensemble,pwgtflg,betaflg,coef_bw
@@ -282,11 +270,7 @@
   logical eqspace_ensgrid
   integer(i_kind) n_ens,nlon_ens,nlat_ens,jcap_ens,jcap_ens_test
   real(r_kind) beta1_inv,s_ens_h,s_ens_v,grid_ratio_ens,coef_bw
-<<<<<<< HEAD
-  type(sub2grid_info),save :: grd_ens,grd_loc,grd_anl,grd_e1,grd_a1
-=======
   type(sub2grid_info),save :: grd_ens,grd_loc,grd_sploc,grd_anl,grd_e1,grd_a1
->>>>>>> fde44a02
   type(spec_vars),save :: sp_ens,sp_loc
   type(egrid2agrid_parm),save :: p_e2a,p_sploc2ens
   real(r_kind),allocatable,dimension(:) :: s_ens_hv,s_ens_vv
