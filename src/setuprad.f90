   subroutine setuprad(lunin,mype,aivals,stats,nchanl,nreal,nobs,&
     obstype,isis,is,rad_diagsave,init_pass,last_pass)
!$$$  subprogram documentation block
!                .      .    .                                       .
! subprogram:    setuprad    compute rhs of oi equation for radiances
!   prgmmr: derber           org: np23                date: 1995-07-06
!
! abstract: read in data, first guess, and obtain rhs of oi equation
!        for radiances.
!
! program history log:
!   1995-07-06  derber
!   1996-11-xx  wu, data from prepbufr file
!   1996-12-xx  mcnally, changes for diagnostic file and bugfix
!   1998-04-30  weiyu yang    mpi version
!   1999-08-24  derber, j., treadon, r., yang, w., first frozen mpp version
!   2003-12-23  kleist - remove sigma assumptions (use pressure)
!   2004-05-28  kleist - subroutine call update
!   2004-06-17  treadon - update documenation
!   2004-07-23  weng,yan,okamoto - incorporate MW land and snow/ice emissivity
!                                  models for AMSU-A/B and SSM/I
!   2004-08-02  treadon - add only to module use, add intent in/out
!   2004-10-06  parrish - modifications for nonlinear qc
!   2004-10-15  derber  - modify parts of IR quality control
!   2004-10-28  treadon - replace parameter tiny with tiny_r_kind
!   2004-11-22  derber  - remove weight, add logical for boundary point
!   2004-11-30  xu li   - add SST physical retrieval algorithm
!   2004-12-22  treadon - add outer loop number to name of diagnostic file
!   2005-01-20  okamoto - add ssm/i radiance assimilation 
!   2005-01-22  okamoto - add TB jacobian with respect to ocean surface wind 
!                         through MW ocean emissivity model
!   2005-02-22  derber  - alter surface determination and improve quality control
!   2005-02-28  treadon - increase size of character variable holding diagnostic 
!                         file name
!   2005-03-02  derber  - modify use of surface flages and quality control 
!                         and adjoint of surface emissivity
!   2005-03-04  xu li   - restructure code related to sst retrieval
!   2005-03-07  todling,treadon - place lower bound on sum2
!   2005-03-09  parrish - nonlinear qc change to account for inflated obs error
!   2005-03-16  derber  - save observation time
!   2005-04-11  treadon - add logical to toggle on/off nonlinear qc code
!   2005-04-18  treadon - modify sections of code related to sst retrieval
!   2005-06-01  treadon - add code to load/use extended vertical profile arrays in rtm
!   2005-07-06  derber  - modify for mhs and hirs/4
!   2005-07-29  treadon - modify tnoise initialization; add varinv_use
!   2005-09-20  xu,pawlak - modify sections of code related to ssmis
!   2005-09-28  derber  - modify for new radinfo and surface info input from read routines
!   2005-10-14  derber  - input grid location and fix regional lat/lon
!   2005-10-17  treadon - generalize accessing of elements from obs array
!   2005-10-20  kazumori - modify sections of code related to amsre
!   2005-11-04  derber - place lower bound (0.0) on computed clw
!   2005-11-14  li - modify avhrr related code
!   2005-11-18  treadon - correct thin snow test to apply to microwave
!   2005-11-18  kazumori - modify sections of amsre diagnostic file
!   2005-11-29  parrish - remove call to deter_sfc_reg (earlier patch for regional mode)
!   2005-12-16  derber - add check on skin temperature to clw bias correction
!   2005-12-20  derber - add transmittance qc check to mw sensors
!   2006-01-09  treadon - introduce get_ij
!   2006-01-12  treadon - replace pCRTM with CRTM
!   2006-01-31  todling - add obs time to output diag files
!   2006-02-01  liu - add ssu
!   2006-02-02  treadon - rename prsi(l) as ges_prsi(l)
!   2006-02-03  derber - add new obs control and change printed stats
!   2006-03-21  treadon - add optional perturbation to observation
!   2006-03-24  treadon - bug fix - add iuse_rad to microwave channel varinv check
!   2006-04-19  treadon - rename emisjac as dtbduv_on (accessible via obsmod)
!   2006-04-27  derber - remove rad_tran_k, process data one  profile at a time
!                        write data in jppf chunks
!   2006-05-10  derber - add check on maximum number of levels for RT
!   2006-05-30  derber,treadon - modify diagnostic output
!   2006-06-06  su - move to wgtlim to constants module
!   2006-07-27  kazumori - modify factor of bc predictor(clw) for AMSR-E
!                          and input of qcssmi
!   2006-07-28  derber  - modify to use new inner loop obs data structure
!                       - unify NL qc and add satellite and solar azimuth angles
!   2006-07-31  kleist  - change call to intrppx, no longer get ps at ob location
!   2006-12-21  sienkiewicz - add 'no85GHz' flag for F8 SSM/I 
!   2007-01-24  kazumori- modify to qcssmi subroutine output and use ret_ssmis
!                         for ssmis_las only (assumed UKMO SSMIS data)
!   2007-03-09      su  - remove the perturbation to the observation
!   2007-03-19  tremolet - binning of observations
!   2007-04-04  wu      - do not load ozone jacobian if running regional mode
!   2007-05-30  h.liu   - replace c1 with constoz in ozone jacobian
!   2007-06-05  tremolet - add observation diagnostics structure
!   2007-06-08  kleist/treadon - add prefix (task id or path) to diag_rad_file
!   2007-06-29  jung    - update CRTM interface
!   2008-01-30  h.liu/treadon - add SSU cell pressure correction block
!   2008-05-21  safford - rm unused vars and uses
!   2008-12-03  todling - changed handle of tail%time
!   2009-12-07  b.yan   - changed qc for channel 5 (relaxed)
!   2009-08-19  guo     - changed for multi-pass setup with dtime_check(), and
!			  new arguments init_pass and last_pass.
!   2009-12-08  guo     - cleaned diag output rewind with open(position='rewind')
!			- fixed a bug in diag header output while is not init_pass.
!   2010-03-01  gayno - allow assimilation of "mixed" amsua fovs
!   2010-03-30  collard - changes for interface with CRTM v2.0. 
!   2010-03-30  collard - Add CO2 interface (fixed value for now).
!   2010-04-08  h.liu   -add SEVIRI assimilation 
!   2010-04-16  hou/kistler add interface to module ncepgfs_ghg
!   2010-04-29  zhu     - add option newpc4pred for new preconditioning for predictors
!   2010-05-06  zhu     - add option adp_anglebc variational angle bias correction
!   2010-05-13  zhu     - add option passive_bc for bias correction of passive channels
!   2010-05-19  todling - revisit intrppx CO2 handle
!   2010-06-10  todling - reduce pointer check by getting CO2 pointer at this level
!                       - start adding hooks of aerosols influence on RTM
!   2010-07-15  kleist  - reintroduce capability to write out predictor terms (not predicted bias) and
!                         pressure level that corresponds to peak of weighting function
!   2010-07-16  yan     - update quality control of mw water vapor sounding channels (amsu-b and mhs)
!                       - add a new input (tbc) to in call qcssmi(..) and
!                         remove 'ssmis_uas,ssmis_las,ssmis_env,ssmis_img' in call qcssmi(..)
!                         Purpose: to keep the consistent changes with qcssmi.f90
!   2010-08-10  wu      - setup corresponding vegetation types (nmm_to_crtm) for IGBP in regional
!                         parameter nvege_type: old=24, IGBP=20
!   2010-08-17  derber  - move setup input and crtm call to crtm_interface (intrppx) to simplify routine
!   2010-09-30  zhu     - re-order predterms and predbias
!   2010-12-16  treadon - move cbias update before calc_clw
!   2011-02-17  todling - add knob to turn off O3 Jacobian from IR instruments (per Emily Liu's work)
!   2011-03-13  li      - (1) associate nst_gsi and nstinfo (use radinfo) to handle nst fields
!                       - (2) modify to save nst analysis related diagnostic variables
!   2011-04-07  todling - newpc4pred now in radinfo
!   2011-05-04  todling - partially merge in Min-Jeong Kim's cloud clear assimilation changes (connect to Metguess)
!   2011-05-16  todling - generalize handling of jacobian matrix entries
!   2011-05-20  mccarty - updated for ATMS
!   2011-06-08  zhu     - move assignments of tnoise_cld values to satinfo file via varch_cld, use lcw4crtm
!   2011-06-09  sienkiewicz - call to qc_ssu needs tb_obs instead of tbc
!   2011-07-10  zhu     - add jacobian assignments for regional cloudy radiance
!   2011-09-28  collard - Fix error trapping for CRTM failures.         
!   2012-05-12  todling - revisit opts in gsi_metguess_get (4crtm)
!   2012-11-02  collard - Use cloud detection channel flag for IR.
!   2013-02-13  eliu    - Add options for SSMIS instruments
!                       - Add two additional bias predictors for SSMIS radiances  
!                       - Tighten up QC checks for SSMIS  

!   2013-02-19  sienkiewicz - add adjustable preweighting for SSMIS bias terms
!   2013-07-10  zhu     - add upd_pred as an update indicator for bias correction coeficitient
!   2013-07-19  zhu     - add emissivity sensitivity predictor for radiance bias correction
!   2013-11-19  sienkiewicz - merge back in changes for adjustable preweighting for SSMIS bias terms
!   2013-11-21  todling - inquire diag-file version using get_radiag
!   2013-12-10  zhu     - apply bias correction to tb_obs for ret_amsua calculation
!   2013-12-21  eliu    - add amsu-a obs errors for allsky condition 
!   2013-12-21  eliu    - add error handling for CLWP calculation for allsky
!   2014-01-17  zhu     - add cld_rbc_idx for bias correction sample to handle cases with cloud 
!                         inconsistency between obs and first guess for all-sky microwave radiance
!   2014-01-19  zhu     - add scattering index calculation, add it as a predictor for allsky
!                       - calculate retrieved clw using bias-corrected tsim 
!   2014-01-28  todling - write sensitivity slot indicator (ioff) to header of diagfile
!   2014-01-31  mkim    - Remove abs(60.0degree) boundary which existed for all-sky MW radiance DA 
!   2014-02-01  mkim    - Move all-sky mw obserr to subroutine obserr_allsky_mw
!   2014-02-05  todling - Remove overload of diagbufr slot (not allowed)
!   2014-04-17  todling - Implement inter-channel ob correlated covariance capability
!   2014-04-27  eliu    - change qc_amsua/atms interface
!   2014-04-27  eliu    - change call_crtm interface to output clear-sky Tb under all-sky condition (optional)
!   2014-04-27  eliu    - add cloud effect calculation for AMSU-A/ATMS under all-sky condition
!   2014-05-29  thomas  - add lsingleradob capability (originally of mccarty)
!   2014-08-01  zhu     - remove scattering index predictor 
!                       - add all-sky obs error adjustment based on scattering index, diff of clw, 
!                         cloud mismatch info, and surface wind speed
!   2014-12-30  derber - Modify for possibility of not using obsdiag
!   2015-01-15  zhu     - change amsua quality control interface to apply emissivity sensitivity
!                         screen to all-sky AMSUA and ATMS radiance
!   2015-01-16  ejones  - Added call to qc_gmi for gmi observations
!                       - Added saphir
!   2015-02-12  ejones  - Write gwp to diag file for GMI
!   2015-03-11  ejones  - Added call to qc_amsr2 for amsr2 observations
!   2015-03-23  ejones  - Added call to qc_saphir for saphir observations
!   2015-03-23  zaizhong ma - add Himawari-8 ahi
!   2015-03-31  zhu     - move cloudy AMSUA radiance observation error adjustment to qcmod.f90;
!   2016-07-19  kbathmann -for correlated observations, moved the eigendecompostion here
!                         change quality control interface for AMSUA and ATMS.
!   2015-09-04  J.Jung  - Added mods for CrIS full spectral resolution (FSR).
!
!  input argument list:
!     lunin   - unit from which to read radiance (brightness temperature, tb) obs
!     mype    - mpi task id
!     nchanl  - number of channels per obs
!     nreal   - number of pieces of non-tb information per obs
!     nobs    - number of tb observations to process
!     obstype - type of tb observation
!     isis    - sensor/instrument/satellite id  ex.amsua_n15
!     is      - integer counter for number of observation types to process
!     rad_diagsave - logical to switch on diagnostic output (.false.=no output)
!     channelinfo - structure containing satellite sensor information
!
!   output argument list:
!     aivals - array holding sums for various statistics as a function of obs type
!     stats  - array holding sums for various statistics as a function of channel
!! attributes:
!   language: f90
!   machine:  ibm RS/6000 SP
!
!$$$

  use mpeu_util, only: die,perr,getindex
  use kinds, only: r_kind,r_single,i_kind
  use crtm_spccoeff, only: sc
  use radinfo, only: nuchan,tlapmean,predx,cbias,ermax_rad,&
      npred,jpch_rad,varch,varch_cld,iuse_rad,icld_det,nusis,fbias,retrieval,b_rad,pg_rad,&
      air_rad,ang_rad,adp_anglebc,angord,ssmis_precond,emiss_bc,upd_pred, &
      passive_bc,ostats,rstats,newpc4pred,radjacnames,radjacindxs,nsigradjac,&
      nstinfo,nst_tzr
  use read_diag, only: get_radiag,ireal_radiag,ipchan_radiag
  use guess_grids, only: sfcmod_gfs,sfcmod_mm5,comp_fact10
  use obsmod, only: ianldate,ndat,mype_diaghdr,nchan_total, &
      dplat,dtbduv_on,radhead,radtail,radheadm,radtailm,&
      i_rad_ob_type,obsdiags,obsptr,lobsdiagsave,nobskeep,lobsdiag_allocated,&
      dirname,time_offset,lwrite_predterms,lwrite_peakwt,reduce_diag
  use obsmod, only: rad_ob_type
  use obsmod, only: obs_diag,luse_obsdiag,dval_use
  use gsi_4dvar, only: nobs_bins,hr_obsbin
  use gridmod, only: nsig,regional,get_ij
  use satthin, only: super_val1
  use constants, only: quarter,half,tiny_r_kind,zero,one,deg2rad,rad2deg,one_tenth, &
      two,three,cg_term,wgtlim,r100,r10,r0_01,pi
  use jfunc, only: jiter,miter,jiterstart
  use sst_retrieval, only: setup_sst_retrieval,avhrr_sst_retrieval,&
      finish_sst_retrieval,spline_cub
  use m_dtime, only: dtime_setup, dtime_check, dtime_show
  use crtm_interface, only: init_crtm,call_crtm,destroy_crtm,sensorindex,surface, &
      isatid,itime,ilon,ilat,ilzen_ang,ilazi_ang,iscan_ang,iscan_pos,iszen_ang,isazi_ang, &
      ifrac_sea,ifrac_lnd,ifrac_ice,ifrac_sno,its_sea,its_lnd,its_ice,its_sno,itsavg, &
      ivty,ivfr,isty,istp,ism,isn,izz,idomsfc,isfcr,iff10,ilone,ilate, &
      isst_hires,isst_navy,idata_type,iclr_sky,iclavr,itref,idtw,idtc,itz_tr 
  use clw_mod, only: calc_clw, ret_amsua 
  use qcmod, only: qc_ssmi,qc_seviri,qc_ssu,qc_avhrr,qc_goesimg,qc_msu,qc_irsnd,qc_amsua,qc_mhs,qc_atms,qc_gmi,qc_amsr2,qc_saphir
  use qcmod, only: igood_qc,ifail_gross_qc,ifail_interchan_qc,ifail_crtm_qc,ifail_satinfo_qc,qc_noirjaco3,ifail_cloud_qc
  use qcmod, only: setup_tzr_qc,ifail_outside_range,ifail_scanedge_qc
  use gsi_metguess_mod, only: gsi_metguess_get
  use control_vectors, only: cvars3d
  use oneobmod, only: lsingleradob,obchan,oblat,oblon,oneob_type
  use radinfo, only: radinfo_adjust_jacobian,radinfo_get_rsqrtinv 






  implicit none

! Declare passed variables
  logical                           ,intent(in   ) :: rad_diagsave
  character(10)                     ,intent(in   ) :: obstype
  character(20)                     ,intent(in   ) :: isis
  integer(i_kind)                   ,intent(in   ) :: lunin,mype,nchanl,nreal,nobs,is
  real(r_kind),dimension(40,ndat)   ,intent(inout) :: aivals
  real(r_kind),dimension(7,jpch_rad),intent(inout) :: stats
  logical                           ,intent(in   ) :: init_pass,last_pass    ! state of "setup" processing

! Declare external calls for code analysis
  external:: stop2

! Declare local parameters
  real(r_kind),parameter:: r1e10=1.0e10_r_kind
  character(len=*),parameter:: myname="setuprad"


! Declare local variables
  character(128) diag_rad_file

  integer(i_kind) iextra,jextra,error_status,istat
  integer(i_kind) ich9,isli,icc,iccm,mm1,ixx
  integer(i_kind) m,mm,jc,j,k,i,icw4crtm,ier,nguess
  integer(i_kind) n,nlev,kval,ibin,ioff,ioff0,iii
  integer(i_kind) ii,jj,idiag,inewpc,nchanl_diag
  integer(i_kind) nadir,kraintype,ierrret
  integer(i_kind) ioz,ius,ivs,iwrmype
  integer(i_kind) iqs,iqg,iqh,iqr
  integer(i_kind) iversion_radiag, istatus
  integer(i_kind) isfctype

  real(r_single) freq4,pol4,wave4,varch4,tlap4
  real(r_kind) node 
  real(r_kind) term,tlap,tb_obsbc1
  real(r_kind) drad,dradnob,varrad,error,errinv,useflag
  real(r_kind) cg_rad,wgross,wnotgross,wgt,arg,exp_arg
  real(r_kind) tzbgr,tsavg5,trop5,pangs,cld,cldp
  real(r_kind) cenlon,cenlat,slats,slons,zsges,zasat,dtime
! real(r_kind) wltm1,wltm2,wltm3  
  real(r_kind) ys_bias_sst,cosza,val_obs
  real(r_kind) sstnv,sstcu,sstph,dtp_avh,dta,dqa
  real(r_kind) bearaz,sun_zenith,sun_azimuth
  real(r_kind) sfc_speed,frac_sea,clw,tpwc,sgagl,clwp_amsua,tpwc_amsua,tpwc_guess_retrieval
  real(r_kind) gwp,clw_obs
  real(r_kind) scat,scatp
  real(r_kind) dtsavg,r90,coscon,sincon
  real(r_kind) bias       
  real(r_kind) factch6    

  logical hirs2,msu,goessndr,hirs3,hirs4,hirs,amsua,amsub,airs,hsb,goes_img,ahi,mhs
  logical avhrr,avhrr_navy,lextra,ssu,iasi,cris,seviri,atms
  logical ssmi,ssmis,amsre,amsre_low,amsre_mid,amsre_hig,amsr2,gmi,saphir
  logical ssmis_las,ssmis_uas,ssmis_env,ssmis_img
  logical sea,mixed,land,ice,snow,toss,l_may_be_passive
  logical microwave, microwave_low
  logical no85GHz
  logical in_curbin, in_anybin
  logical lcw4crtm
  logical account_for_corr_obs
  logical,dimension(nobs):: zero_irjaco3_pole

! Declare local arrays

  real(r_single),dimension(ireal_radiag):: diagbuf
  real(r_single),allocatable,dimension(:,:):: diagbufex
  real(r_single),allocatable,dimension(:,:):: diagbufchan

  real(r_kind),dimension(npred+2):: predterms
  real(r_kind),dimension(npred+2,nchanl):: predbias
  real(r_kind),dimension(npred,nchanl):: pred,predchan
  real(r_kind),dimension(nchanl):: obvarinv,utbc,adaptinf,wgtjo 
  real(r_kind),dimension(nchanl):: varinv,varinv_use,error0,errf,errf0
  real(r_kind),dimension(nchanl):: tb_obs,tbc,tbcnob,tlapchn,tb_obs_sdv
  real(r_kind),dimension(nchanl):: tnoise,tnoise_cld
  real(r_kind),dimension(nchanl):: emissivity,ts,emissivity_k
  real(r_kind),dimension(nchanl):: tsim,wavenumber,tsim_bc
  real(r_kind),dimension(nchanl):: tsim_clr,cldeff_obs,cldeff_sim 
  real(r_kind),dimension(nchanl):: cclr,ccld    
  real(r_kind),dimension(nsig,nchanl):: wmix,temp,ptau5
  real(r_kind),dimension(nsigradjac,nchanl):: jacobian
  real(r_kind),dimension(nreal+nchanl,nobs)::data_s
  real(r_kind),dimension(nsig):: qvp,tvp
  real(r_kind),dimension(nsig):: prsltmp
  real(r_kind),dimension(nsig+1):: prsitmp
  real(r_kind),dimension(nchanl):: weightmax
  real(r_kind),dimension(nchanl):: cld_rbc_idx
  real(r_kind) :: ptau5deriv, ptau5derivmax
  real(r_kind) :: clw_guess,clw_guess_retrieval,clwtmp
! real(r_kind) :: predchan6_save   
  real(r_kind) :: cldeff_obs5
  real(r_kind),dimension(:,:), allocatable :: rsqrtinv

  integer(i_kind),dimension(nchanl):: ich,id_qc,ich_diag
  integer(i_kind),dimension(nobs_bins) :: n_alloc
  integer(i_kind),dimension(nobs_bins) :: m_alloc
  integer(i_kind),dimension(nchanl):: kmax
<<<<<<< HEAD
  integer(i_kind):: iinstr
  integer(i_kind) :: chan_count
=======
  integer(i_kind),allocatable,dimension(:) :: sc_index

>>>>>>> 40baa056
  logical channel_passive
  logical,dimension(nobs):: luse

  character(10) filex
  character(12) string

  type(rad_ob_type),pointer:: my_head,my_headm
  type(obs_diag),pointer:: my_diag

  n_alloc(:)=0
  m_alloc(:)=0
!**************************************************************************************
! Initialize variables and constants.
  mm1        = mype+1
  r90        = 90._r_kind
  coscon     = cos( (r90-55.0_r_kind)*deg2rad )
  sincon     = sin( (r90-55.0_r_kind)*deg2rad )

  factch6 = zero  
  cld   = zero
  cldp  = zero
  tpwc  = zero
  sgagl = zero
  dtp_avh=zero
  icc   = 0
  iccm  = 0
  ich9  = min(9,nchanl)
  do i=1,nchanl
     do j=1,npred
        pred(j,i)=zero
     end do
  end do

! Initialize logical flags for satellite platform

  hirs2      = obstype == 'hirs2'
  hirs3      = obstype == 'hirs3'
  hirs4      = obstype == 'hirs4'
  hirs       = hirs2 .or. hirs3 .or. hirs4
  msu        = obstype == 'msu'
  ssu        = obstype == 'ssu'
  goessndr   = obstype == 'sndr'  .or. obstype == 'sndrd1' .or.  &
               obstype == 'sndrd2'.or. obstype == 'sndrd3' .or.  &
               obstype == 'sndrd4'
  amsua      = obstype == 'amsua'
  amsub      = obstype == 'amsub'
  mhs        = obstype == 'mhs'
  airs       = obstype == 'airs'
  hsb        = obstype == 'hsb'
  goes_img   = obstype == 'goes_img'
  ahi        = obstype == 'ahi'
  avhrr      = obstype == 'avhrr'
  avhrr_navy = obstype == 'avhrr_navy'
  ssmi       = obstype == 'ssmi'
  amsre_low  = obstype == 'amsre_low'
  amsre_mid  = obstype == 'amsre_mid'
  amsre_hig  = obstype == 'amsre_hig'
  amsre      = amsre_low .or. amsre_mid .or. amsre_hig
  amsr2      = obstype == 'amsr2'
  gmi        = obstype == 'gmi'
  ssmis      = obstype == 'ssmis'
  ssmis_las  = obstype == 'ssmis_las'
  ssmis_uas  = obstype == 'ssmis_uas'
  ssmis_img  = obstype == 'ssmis_img'
  ssmis_env  = obstype == 'ssmis_env'
  iasi       = obstype == 'iasi'
  cris       = obstype == 'cris' .or. obstype == 'cris-fsr'
  seviri     = obstype == 'seviri'
  atms       = obstype == 'atms'
  saphir     = obstype == 'saphir'

  ssmis=ssmis_las.or.ssmis_uas.or.ssmis_img.or.ssmis_env.or.ssmis 

  microwave=amsua .or. amsub  .or. mhs .or. msu .or. hsb .or. &
            ssmi  .or. ssmis  .or. amsre .or. atms .or. &
            amsr2 .or. gmi  .or.  saphir

  microwave_low =amsua  .or.  msu .or. ssmi .or. ssmis .or. amsre

! Determine whether or not cloud-condensate is present in MetGuess
  lcw4crtm=.false.
  call gsi_metguess_get('dim',nguess,ier)
  if (nguess>0) then
     call gsi_metguess_get ('clouds_4crtm_jac::3d', icw4crtm, ier)
     if(icw4crtm >0) lcw4crtm = .true.
  end if

! lcw4crtm=lcw4crtm .and. (amsua .or. atms)  
  lcw4crtm=lcw4crtm .and.  amsua            !leave ATMS as clear-sky for now          

  if (lcw4crtm) then
!    Parameters for the observation error model 
!    cclr [kg/m2] & ccld [kg/m2]: range of cloud amounts over which the main
!    increase in error take place
     cclr(:)=zero
     ccld(:)=zero

     cclr( 1)=0.05_r_kind
     cclr( 2)=0.03_r_kind
     cclr( 3)=0.03_r_kind
     cclr( 4)=0.02_r_kind
     cclr( 5)=0.00_r_kind
     cclr( 6)=0.10_r_kind
     cclr(15)=0.03_r_kind

     ccld( 1)=0.60_r_kind
     ccld( 2)=0.45_r_kind
     ccld( 3)=0.40_r_kind
     ccld( 4)=0.45_r_kind
     ccld( 5)=1.00_r_kind
     ccld( 6)=1.50_r_kind
     ccld(15)=0.20_r_kind
  endif

! Initialize channel related information
  tnoise = r1e10
  tnoise_cld = r1e10
  l_may_be_passive = .false.
  toss = .true.
  jc=0

  do j=1,jpch_rad
     if(isis == nusis(j))then 
        jc=jc+1
        if(jc > nchanl)then
           write(6,*)'SETUPRAD:  ***ERROR*** in channel numbers, jc,nchanl=',jc,nchanl,&
              '  ***STOP IN SETUPRAD***'
           call stop2(71)
        end if

!       Load channel numbers into local array based on satellite type

        ich(jc)=j
        do i=1,npred
           predchan(i,jc)=predx(i,j)
        end do
!
!       Set error instrument channels
        tnoise(jc)=varch(j)
        channel_passive=iuse_rad(j)==-1 .or. iuse_rad(j)==0
        if (iuse_rad(j)< -1 .or. (channel_passive .and.  &
           .not.rad_diagsave)) tnoise(jc)=r1e10
        if (passive_bc .and. channel_passive) tnoise(jc)=varch(j)
        if (iuse_rad(j)>0) l_may_be_passive=.true.
        if (tnoise(jc) < 1.e4_r_kind) toss = .false.

        tnoise_cld(jc)=varch_cld(j)
        if (iuse_rad(j)< -1 .or. (iuse_rad(j) == -1 .and.  &
           .not.rad_diagsave)) tnoise_cld(jc)=r1e10
        if (passive_bc .and. (iuse_rad(j)==-1)) tnoise_cld(jc)=varch_cld(j)
     end if
  end do

  if(nchanl > jc) write(6,*)'SETUPRAD:  channel number reduced for ', &
     obstype,nchanl,' --> ',jc
  if(jc == 0) then
     if(mype == 0) write(6,*)'SETUPRAD: No channels found for ', obstype,isis
     if(nobs > 0)read(lunin)
     go to 135
  end if

  if (toss) then
     if(mype == 0)write(6,*)'SETUPRAD: all obs var > 1e4.  do not use ',&
        'data from satellite is=',isis
     if(nobs >0)read(lunin)                    
     goto 135
  endif

  if ( mype == 0 .and. .not.l_may_be_passive) write(6,*)mype,'setuprad: passive obs',is,isis

!  Logic to turn off print of reading coefficients if not first interation or not mype_diaghdr or not init_pass
  iwrmype=-99
  if(mype==mype_diaghdr(is) .and. init_pass .and. jiterstart == jiter)iwrmype = mype_diaghdr(is)

! Initialize radiative transfer and pointers to values in data_s
  call init_crtm(init_pass,iwrmype,mype,nchanl,isis,obstype)

! Get indexes of variables in jacobian to handle exceptions down below
  ioz =getindex(radjacnames,'oz')
  if(ioz>0) then
     ioz=radjacindxs(ioz)
  endif
  ius =getindex(radjacnames,'u')
  ivs =getindex(radjacnames,'v')
  if(ius>0.and.ivs>0) then
     ius=radjacindxs(ius)
     ivs=radjacindxs(ivs)
  endif
  if (regional .and. lcw4crtm) then
     iqs=getindex(radjacnames,'qs')
     if (iqs>0) iqs=radjacindxs(iqs)
     iqg=getindex(radjacnames,'qg')
     if (iqg>0) iqg=radjacindxs(iqg)
     iqh=getindex(radjacnames,'qh')
     if (iqh>0) iqh=radjacindxs(iqh)
     iqr=getindex(radjacnames,'qr')
     if (iqr>0) iqr=radjacindxs(iqr)
  end if 

! Initialize ozone jacobian flags to .false. (retain ozone jacobian)
  zero_irjaco3_pole = .false.

!  These variables are initialized in init_crtm
! isatid    = 1     ! index of satellite id
! itime     = 2     ! index of analysis relative obs time 
! ilon      = 3     ! index of grid relative obs location (x)
! ilat      = 4     ! index of grid relative obs location (y)
! ilzen_ang = 5     ! index of local (satellite) zenith angle (radians)
! ilazi_ang = 6     ! index of local (satellite) azimuth angle (radians)
! iscan_ang = 7     ! index of scan (look) angle (radians)
! iscan_pos = 8     ! index of integer scan position 
! iszen_ang = 9     ! index of solar zenith angle (degrees)
! isazi_ang = 10    ! index of solar azimuth angle (degrees)
! ifrac_sea = 11    ! index of ocean percentage
! ifrac_lnd = 12    ! index of land percentage
! ifrac_ice = 13    ! index of ice percentage
! ifrac_sno = 14    ! index of snow percentage
! its_sea   = 15    ! index of ocean temperature
! its_lnd   = 16    ! index of land temperature
! its_ice   = 17    ! index of ice temperature
! its_sno   = 18    ! index of snow temperature
! itsavg    = 19    ! index of average temperature
! ivty      = 20    ! index of vegetation type
! ivfr      = 21    ! index of vegetation fraction
! isty      = 22    ! index of soil type
! istp      = 23    ! index of soil temperature
! ism       = 24    ! index of soil moisture
! isn       = 25    ! index of snow depth
! izz       = 26    ! index of surface height
! idomsfc   = 27    ! index of dominate surface type
! isfcr     = 28    ! index of surface roughness
! iff10     = 29    ! index of ten meter wind factor
! ilone     = 30    ! index of earth relative longitude (degrees)
! ilate     = 31    ! index of earth relative latitude (degrees)
! itref     = 34/36 ! index of foundation temperature: Tr
! idtw      = 35/37 ! index of diurnal warming: d(Tw) at depth zob
! idtc      = 36/38 ! index of sub-layer cooling: d(Tc) at depth zob
! itz_tr    = 37/39 ! index of d(Tz)/d(Tr)

! Initialize sensor specific array pointers
! if (goes_img) then
!    iclr_sky      =  7 ! index of clear sky amount
! elseif (avhrr_navy) then
!    isst_navy     =  7 ! index of navy sst (K) retrieval
!    idata_type    = 30 ! index of data type (151=day, 152=night)
!    isst_hires    = 31 ! index of interpolated hires sst (K)
! elseif (avhrr) then
!    iclavr        = 32 ! index CLAVR cloud flag with AVHRR data
!    isst_hires    = 33 ! index of interpolated hires sst (K)
! elseif (seviri) then
!    iclr_sky      =  7 ! index of clear sky amount
! endif
! Special setup for SST retrieval (output)
  if (retrieval.and.init_pass) call setup_sst_retrieval(obstype,dplat(is),mype)

! Special setup for Tz retrieval
  if (nst_tzr>0) call setup_tzr_qc(obstype)

! Get version of rad-diag file
  call get_radiag ('version',iversion_radiag,istatus)
  if(istatus/=0) then
     write(6,*)'SETUPRAD: trouble getting version of diag file'
     call stop2(999)
  endif

! If SSM/I, check for non-use of 85GHz channel, for QC workaround
! set no85GHz true if any 85GHz is not used, and other freq channel is used
  no85GHz = .false.
  if (ssmi) then
     if (iuse_rad(ich(6)) < 1 .or. iuse_rad(ich(7)) < 1 ) then
        do j = 1,5
           if (iuse_rad(ich(j)) >= 1) then
              no85GHz = .true.
              cycle
           endif
        enddo
        if (no85GHz .and. mype == 0) write(6,*) &
           'SETUPRAD: using no85GHZ workaround for SSM/I ',isis
     endif
  endif



!  Find number of channels written to diag file
  if(reduce_diag)then
     nchanl_diag=0
     do i=1,nchanl
        if(iuse_rad(ich(i)) >= 1)then
           nchanl_diag=nchanl_diag+1
           ich_diag(nchanl_diag)=i
        end if
     end do
     if(mype == mype_diaghdr(is))write(6,*)'SETUPRAD:  reduced number of channels ',&
        nchanl_diag,' of ',nchanl,' written to diag file '
  else
     nchanl_diag=nchanl
     do i=1,nchanl_diag
        ich_diag(i)=i
     end do
  end if

! Set number of extra pieces of information to write to diagnostic file
! For most satellite sensors there is no extra information.  However, 
! for GOES Imager data we write additional information.
  iextra=0
  jextra=0
  if (goes_img .or. lwrite_peakwt) then
     jextra=nchanl_diag
     iextra=1
  end if
! If both, iextra=2
  if (goes_img .and. lwrite_peakwt) then
     iextra=2
  end if

  lextra = (iextra>0)


! Allocate array to hold channel information for diagnostic file and/or lobsdiagsave option
  idiag=ipchan_radiag+npred+2
  ioff0=idiag
  if (lobsdiagsave) idiag=idiag+4*miter+1
  allocate(diagbufchan(idiag,nchanl_diag))

  allocate(sc_index(nchanl))
  sc_index(:) = 0
  satinfo_chan: do i=1, nchanl
     n = ich(i)
     spec_coef: do k=1, sc(1)%n_channels
         if ( nuchan(n) == sc(1)%sensor_channel(k)) then
            sc_index(i) = k
            exit spec_coef
         endif
      end do spec_coef
   end do satinfo_chan

  do i=1,nchanl
     wavenumber(i)=sc(sensorindex)%wavenumber(sc_index(i))
  end do

! If diagnostic file requested, open unit to file and write header.
  if (rad_diagsave .and. nchanl_diag > 0) then
     filex=obstype
     write(string,1976) jiter
1976 format('_',i2.2)
     diag_rad_file= trim(dirname) // trim(filex) // '_' // trim(dplat(is)) // trim(string)
     if(init_pass) then
        open(4,file=trim(diag_rad_file),form='unformatted',status='unknown',position='rewind')
     else
        open(4,file=trim(diag_rad_file),form='unformatted',status='old',position='append')
     endif
     if (lextra) allocate(diagbufex(iextra,jextra))

!    Initialize/write parameters for satellite diagnostic file on
!    first outer iteration.
     if (init_pass .and. mype==mype_diaghdr(is)) then
        inewpc=0
        if (newpc4pred) inewpc=1
        write(4) isis,dplat(is),obstype,jiter,nchanl_diag,npred,ianldate,ireal_radiag,ipchan_radiag,iextra,jextra,&
           idiag,angord,iversion_radiag,inewpc,ioff0
        write(6,*)'SETUPRAD:  write header record for ',&
           isis,npred,ireal_radiag,ipchan_radiag,iextra,jextra,idiag,angord,iversion_radiag,&
                      ' to file ',trim(diag_rad_file),' ',ianldate
        do i=1,nchanl
           n=ich(i)
           if( n < 1  .or. (reduce_diag .and. iuse_rad(n) < 1))cycle
           varch4=varch(n)
           tlap4=tlapmean(n)
           freq4=sc(sensorindex)%frequency(sc_index(i))
           pol4=sc(sensorindex)%polarization(sc_index(i))
           wave4=wavenumber(i)
           write(4)freq4,pol4,wave4,varch4,tlap4,iuse_rad(n),&
              nuchan(n),ich(i)
        end do
     endif
  endif

! Load data array for current satellite
  read(lunin) data_s,luse 

  if (nobskeep>0) then
     write(6,*)'setuprad: nobskeep',nobskeep
     call stop2(275)
  end if

! PROCESSING OF SATELLITE DATA

! Loop over data in this block
  call dtime_setup()
  do n = 1,nobs
!    Extract analysis relative observation time.
     dtime = data_s(itime,n)
     call dtime_check(dtime, in_curbin, in_anybin)
     if(.not.in_anybin) cycle

     if(in_curbin) then

        id_qc = igood_qc
        if(luse(n))aivals(1,is) = aivals(1,is) + one

!       Extract lon and lat.
        slons  = data_s(ilon,n)    ! grid relative longitude
        slats  = data_s(ilat,n)    ! grid relative latitude                     
        cenlon = data_s(ilone,n)   ! earth relative longitude (degrees)
        cenlat = data_s(ilate,n)   ! earth relative latitude (degrees)                       
!       Extract angular information         
        zasat  = data_s(ilzen_ang,n)
        cosza  = cos(zasat)
        zsges=data_s(izz,n)
        nadir = nint(data_s(iscan_pos,n))
        pangs  = data_s(iszen_ang,n)
!       Extract warm load temperatures
!       wltm1 = data_s(isty,n)
!       wltm2 = data_s(istp,n)
!       wltm3 = data_s(ism,n)

!  If desired recompute 10meter wind factor 
        if(sfcmod_gfs .or. sfcmod_mm5) then
           isli=nint(data_s(idomsfc,n))
           call comp_fact10(slats,slons,dtime,data_s(itsavg,n),data_s(isfcr,n), &
              isli,mype,data_s(iff10,n))
        end if

        if(seviri .and. abs(data_s(iszen_ang,n)) > 180.0_r_kind) data_s(iszen_ang,n)=r100
 
 
!  Set land/sea, snow, ice percentages and flags (no time interpolation)

        sea  = data_s(ifrac_sea,n)  >= 0.99_r_kind
        land = data_s(ifrac_lnd,n)  >= 0.99_r_kind
        ice  = data_s(ifrac_ice,n)  >= 0.99_r_kind
        snow = data_s(ifrac_sno,n)  >= 0.99_r_kind
        mixed = .not. sea  .and. .not. ice .and.  &
                .not. land .and. .not. snow

       if(sea) then
          isfctype=0
       else if(land) then
          isfctype=1
       else if(ice) then
          isfctype=2
       else if(snow) then
          isfctype=3
       else if(mixed) then
          isfctype=4
       endif
         
!       Count data of different surface types
        if(luse(n))then
           if (mixed) then
              aivals(5,is) = aivals(5,is) + one
           else if (ice .or. snow) then
              aivals(4,is) = aivals(4,is) + one
           else if (land) then
              aivals(3,is) = aivals(3,is) + one
           end if
        end if

!       Set relative weight value
        val_obs=one
        if(dval_use)then
           ixx=nint(data_s(nreal-nstinfo,n))
           if (ixx > 0 .and. super_val1(ixx) >= one) then
              val_obs=data_s(nreal-nstinfo-1,n)/super_val1(ixx)
           endif
        endif

!       Load channel data into work array.
        do i = 1,nchanl
           tb_obs(i) = data_s(i+nreal,n)
        end do
 

!       Interpolate model fields to observation location, call crtm and create jacobians
!       Output both tsim and tsim_clr for allsky
        if (lcw4crtm) then
           call call_crtm(obstype,dtime,data_s(1,n),nchanl,nreal,ich, &
                tvp,qvp,clw_guess,prsltmp,prsitmp, &
                trop5,tzbgr,dtsavg,sfc_speed, &
                tsim,emissivity,ptau5,ts,emissivity_k, &
                temp,wmix,jacobian,error_status,tsim_clr=tsim_clr)
        else
           call call_crtm(obstype,dtime,data_s(1,n),nchanl,nreal,ich, &
                tvp,qvp,clw_guess,prsltmp,prsitmp, &
                trop5,tzbgr,dtsavg,sfc_speed, &
                tsim,emissivity,ptau5,ts,emissivity_k, &
                temp,wmix,jacobian,error_status)
        endif 
! If the CRTM returns an error flag, do not assimilate any channels for this ob 
! and set the QC flag to ifail_crtm_qc.
! We currently go through the rest of the QC steps, ensuring that the diagnostic
! files are populated, but this could be changed if it causes problems.  
        if (error_status == 0) then
           varinv(1:nchanl) = val_obs
        else
           id_qc(1:nchanl) = ifail_crtm_qc
           varinv(1:nchanl) = zero
        endif

!  For SST retrieval, use interpolated NCEP SST analysis
        if (retrieval) then
           if( avhrr_navy )then
              dtp_avh = data_s(idata_type,n)
              sstcu=data_s(isst_hires,n)      ! not available, assigned as interpolated sst
              sstnv=data_s(isst_navy,n)
           elseif ( avhrr) then
              if ( pangs <= 89.0_r_kind) then              ! day time
                 dtp_avh = 151.0_r_kind
              else
                 dtp_avh = 152.0_r_kind
              endif
              sstcu=data_s(isst_hires,n)      ! not available, assigned as interpolated sst
              sstnv=data_s(isst_hires,n)      ! not available, assigned as interpolated sst
           endif
           tsavg5 = data_s(isst_hires,n)
        else
           tsavg5=data_s(itsavg,n)
           tsavg5=tsavg5+dtsavg
        endif

!       If using adaptive angle dependent bias correction, update the predicctors
!       for this part of bias correction.  The AMSUA cloud liquid water algorithm
!       uses total angle dependent bias correction for channels 1 and 2
        if (adp_anglebc) then
           do i=1,nchanl
              mm=ich(i)
              if (goessndr .or. goes_img .or. ahi .or. seviri .or. ssmis) then
                 pred(npred,i)=nadir*deg2rad
              else
                 pred(npred,i)=data_s(iscan_ang,n)
              end if
              do j=2,angord
                 pred(npred-j+1,i)=pred(npred,i)**j
              end do
              cbias(nadir,mm)=zero
              do j=1,angord
                 cbias(nadir,mm)=cbias(nadir,mm)+predchan(npred-j+1,i)*pred(npred-j+1,i)
              end do
           end do
        end if

!       Compute microwave cloud liquid water or graupel water path for bias correction and QC.
        clw=zero
        clwp_amsua=zero
        clw_obs=zero
        clw_guess_retrieval=zero
        gwp=zero
        tpwc_amsua=zero
        tpwc_guess_retrieval=zero
        scatp=zero
        scat=zero  
        ierrret=0
        tpwc=zero
        kraintype=0
        cldeff_obs=zero 
        cldeff_sim=zero  
        if(microwave .and. sea) then 
           if(lcw4crtm) then                            
              call ret_amsua(tb_obs,nchanl,tsavg5,zasat,clwp_amsua,ierrret,scat)
              scatp=scat 
           else
              call calc_clw(nadir,tb_obs,tsim,ich,nchanl,no85GHz,amsua,ssmi,ssmis,amsre,atms, &
                   amsr2,gmi,saphir,tsavg5,sfc_speed,zasat,clw,tpwc,gwp,kraintype,ierrret)
                if(gmi .or. amsr2) then   ! set clw_obs for gmi and amsr2
                  clw_obs = clw
                endif
           end if
           if (ierrret /= 0) then 
             varinv(1:nchanl)=zero
             id_qc(1:nchanl) = ifail_cloud_qc
           endif
        endif

        predbias=zero
        do i=1,nchanl
           mm=ich(i)


!*****
!     COMPUTE AND APPLY BIAS CORRECTION TO SIMULATED VALUES
!*****

!       Construct predictors for 1B radiance bias correction.
           if (.not. newpc4pred) then
              pred(1,i) = r0_01
              pred(2,i) = one_tenth*(one/cosza-one)**2-.015_r_kind
              if(ssmi .or. ssmis .or. amsre .or. gmi .or. amsr2)pred(2,i)=zero
           else
              pred(1,i) = one
              if (adp_anglebc) then
                 pred(2,i) = zero
              else
                 pred(2,i) = (one/cosza-one)**2
              end if
           end if

           pred(3,i) = zero
           if (amsre) then
              pred(3,i) = clw
           else
              pred(3,i) = clw*cosza*cosza
           end if
           if(lcw4crtm .and. sea) pred(3,i ) = zero 
 



!       Apply bias correction
 
           kmax(i) = 0
           if (lwrite_peakwt .or. passive_bc) then
              ptau5derivmax = -9.9e31_r_kind
! maximum of weighting function is level at which transmittance
! (ptau5) is changing the fastest.  This is used for the level
! assignment (needed for vertical localization).
              weightmax(i) = zero
              do k=2,nsig
                 ptau5deriv = abs( (ptau5(k-1,i)-ptau5(k,i))/ &
                    (log(prsltmp(k-1))-log(prsltmp(k))) )
                 if (ptau5deriv > ptau5derivmax) then
                    ptau5derivmax = ptau5deriv
                    kmax(i) = k
                    weightmax(i) = r10*prsitmp(k) ! cb to mb.
                 end if
              enddo
           end if

           tlapchn(i)= (ptau5(2,i)-ptau5(1,i))*(tsavg5-tvp(2))
           do k=2,nsig-1
              tlapchn(i)=tlapchn(i)+&
                 (ptau5(k+1,i)-ptau5(k,i))*(tvp(k-1)-tvp(k+1))
           end do
           if (.not. newpc4pred) tlapchn(i) = r0_01*tlapchn(i)
           tlap = tlapchn(i)-tlapmean(mm)
           pred(4,i)=tlap*tlap
           pred(5,i)=tlap

!          additional bias predictor (as/ds node) for SSMIS         
           pred(6,i)= zero                                      
           pred(7,i)= zero                                     
           node = data_s(ilazi_ang,n)                              
           if (ssmis .and. node < 1000) then                                         
              if (.not. newpc4pred) then                           
                 pred(6,i)= ssmis_precond*node*cos(cenlat*deg2rad)          
                 pred(7,i)= ssmis_precond*sin(cenlat*deg2rad)               
              else                                               
                 pred(6,i)= node*cos(cenlat*deg2rad)            
                 pred(7,i)= sin(cenlat*deg2rad)                  
              endif                                                
           endif                                                   

!          emissivity sensitivity bias predictor
           if (adp_anglebc .and. emiss_bc) then 
              pred(8,i)=zero
              if (.not.sea .and. abs(emissivity_k(i))>0.001_r_kind) then
                 pred(8,i)=emissivity_k(i)
              end if
           end if

           do j=1, npred-angord                              
              pred(j,i)=pred(j,i)*air_rad(mm)
           end do
           if (adp_anglebc) then
              do j=npred-angord+1, npred                                         
                 pred(j,i)=pred(j,i)*ang_rad(mm)
              end do
           end if

           do j = 1,npred
              predbias(j,i) = predchan(j,i)*pred(j,i)
           end do
           predbias(npred+1,i) = cbias(nadir,mm)*ang_rad(mm)      !global_satangbias

!          Apply SST dependent bias correction with cubic spline
           if (retrieval) then
              call spline_cub(fbias(:,mm),tsavg5,ys_bias_sst)
              predbias(npred+2,i) = ys_bias_sst
           endif

!          tbc    = obs - guess after bias correction
!          tbcnob = obs - guess before bias correction
           tbcnob(i)    = tb_obs(i) - tsim(i)  
           tbc(i)       = tbcnob(i)                     
 
           do j=1, npred-angord
              tbc(i)=tbc(i) - predbias(j,i) !obs-ges with bias correction
           end do
           tbc(i)=tbc(i) - predbias(npred+1,i)
           tbc(i)=tbc(i) - predbias(npred+2,i)

!          Calculate cloud effect for QC
           if (lcw4crtm) then
              cldeff_sim(i) = tsim(i)-tsim_clr(i)      ! simulated cloud delta
              cldeff_obs(i) = tb_obs(i)-tsim_clr(i)    ! observed cloud delta (no bias correction)                
              ! need to apply bias correction ? need to think about this
              bias = zero
              do j=1, npred-angord
                 bias = bias+predbias(j,i)
              end do
              bias = bias+predbias(npred+1,i)
              bias = bias+predbias(npred+2,i)
              cldeff_obs(i)=cldeff_obs(i) - bias       ! observed cloud delta (bias corrected)                
           endif

!       End of loop over channels
        end do
 
!       Compute retrieved microwave cloud liquid water and 
!       assign cld_rbc_idx for bias correction in allsky conditions
        cld_rbc_idx=one
        if (lcw4crtm .and. sea)  then
           ierrret=0
           do i=1,nchanl
              mm=ich(i)
              tsim_bc(i)=tsim(i)
              do j=1,npred-angord
                 tsim_bc(i)=tsim_bc(i)+predbias(j,i)
              end do
              tsim_bc(i)=tsim_bc(i)+predbias(npred+1,i)
              tsim_bc(i)=tsim_bc(i)+predbias(npred+2,i)
           end do
           call ret_amsua(tsim_bc,nchanl,tsavg5,zasat,clw_guess_retrieval,ierrret)
           do i=1,nchanl
!             if (clwp_amsua<=cclr(i) .and. clw_guess_retrieval> cclr(i)) cld_rbc_idx(i)=zero  
!             if (clwp_amsua> cclr(i) .and. clw_guess_retrieval<=cclr(i)) cld_rbc_idx(i)=zero  
              if ((clwp_amsua-cclr(i))*(clw_guess_retrieval-cclr(i))<zero .and.  &
                   abs(clwp_amsua-clw_guess_retrieval)>=0.005_r_kind) cld_rbc_idx(i)=zero
           end do

           if (ierrret /= 0) then
             varinv(1:nchanl)=zero
             id_qc(1:nchanl) = ifail_cloud_qc
           endif

        end if ! end of (lcw4crtm .and. sea)
        

        do i=1,nchanl
           mm=ich(i)
           error0(i) = tnoise(i) 
           errf0(i) = error0(i)

           if(lcw4crtm .and. sea)  then   
              clwtmp=half*(clwp_amsua+clw_guess_retrieval)
              if(clwtmp <= cclr(i)) then
                 error0(i) = tnoise(i)
              else if(clwtmp > cclr(i) .and. clwtmp < ccld(i)) then
                 error0(i) = tnoise(i) + &
                     (clwtmp-cclr(i))*(tnoise_cld(i)-tnoise(i))/(ccld(i)-cclr(i))
              else
                 error0(i) = tnoise_cld(i) 
              endif
           endif

           channel_passive=iuse_rad(ich(i))==-1 .or. iuse_rad(ich(i))==0
           if(tnoise(i) < 1.e4_r_kind .or. (channel_passive .and. rad_diagsave) &
                  .or. (passive_bc .and. channel_passive))then
              varinv(i)     = varinv(i)/error0(i)**2
              errf(i)       = error0(i)
           else
              if(id_qc(i) == igood_qc) id_qc(i)=ifail_satinfo_qc
              varinv(i)     = zero
              errf(i)       = zero
           endif

!       End of loop over channels         
        end do

!******
!    QC OBSERVATIONS BASED ON VARIOUS CRITERIA
!            Separate blocks for various instruments.
!******
     
!  ---------- IR -------------------
!       QC HIRS/2, GOES, HIRS/3 and AIRS sounder data
!
        ObsQCs: if (hirs .or. goessndr .or. airs .or. iasi .or. cris) then

           frac_sea=data_s(ifrac_sea,n)

!  NOTE:  The qc in qc_irsnd uses the inverse squared obs error.
!     The loop below loads array varinv_use accounting for whether the 
!     cloud detection flag is set.  Array
!     varinv_use is then used in the qc calculations.
!     For the case when all channels of a sensor are passive, all
!     channels with iuse_rad=-1 or 0 are used in cloud detection.

           do i=1,nchanl
              m=ich(i)
              if (varinv(i) < tiny_r_kind) then
                 varinv_use(i) = zero
              else
                 if ((icld_det(m)>0)) then
                    varinv_use(i) = varinv(i)
                 else
                    varinv_use(i) = zero
                 end if
              end if
           end do
           call qc_irsnd(nchanl,is,ndat,nsig,ich,sea,land,ice,snow,luse(n),goessndr, &
              cris,zsges,cenlat,frac_sea,pangs,trop5,zasat,tzbgr,tsavg5,tbc,tb_obs,tnoise,  &
              wavenumber,ptau5,prsltmp,tvp,temp,wmix,emissivity_k,ts,                 &
              id_qc,aivals,errf,varinv,varinv_use,cld,cldp,kmax,zero_irjaco3_pole(n))

!  --------- MSU -------------------
!       QC MSU data
        else if (msu) then

           call qc_msu(nchanl,is,ndat,nsig,sea,land,ice,snow,luse(n), &
              zsges,cenlat,tbc,ptau5,emissivity_k,ts,id_qc,aivals,errf,varinv)

!  ---------- AMSU-A -------------------
!       QC AMSU-A data
        else if (amsua) then

           if (adp_anglebc) then
              tb_obsbc1=tb_obs(1)-cbias(nadir,ich(1))-predx(1,ich(1))
           else
              tb_obsbc1=tb_obs(1)-cbias(nadir,ich(1))
           end if
           cldeff_obs5=cldeff_obs(5)   ! observed cloud effect for channel 5       
           call qc_amsua(nchanl,is,ndat,nsig,npred,sea,land,ice,snow,mixed,luse(n),   &
              zsges,cenlat,tb_obsbc1,cosza,clw,tbc,ptau5,emissivity_k,ts, & 
              pred,predchan,id_qc,aivals,errf,errf0,clwp_amsua,varinv,cldeff_obs5,factch6, &
              cld_rbc_idx,sfc_speed,error0,clw_guess_retrieval,scatp)                    

!  If cloud impacted channels not used turn off predictor

           do i=1,nchanl
              if ( (i <= 5 .or. i == 15) .and. (varinv(i)<1.e-9_r_kind) ) then
                 pred(3,i) = zero
              end if
           end do


!  ---------- AMSU-B -------------------
!       QC AMSU-B and MHS data

        else if (amsub .or. hsb .or. mhs) then

           call qc_mhs(nchanl,ndat,nsig,is,sea,land,ice,snow,mhs,luse(n),   &
              zsges,tbc,tb_obs,ptau5,emissivity_k,ts,      &
              id_qc,aivals,errf,varinv,clw,tpwc)

!  ---------- ATMS -------------------
!       QC ATMS data

        else if (atms) then

           if (adp_anglebc) then
              tb_obsbc1=tb_obs(1)-cbias(nadir,ich(1))-predx(1,ich(1))
              cldeff_obs5=cldeff_obs(6)   ! observed cloud effect for ATMS channel 6        
           else
              tb_obsbc1=tb_obs(1)-cbias(nadir,ich(1))
           end if
           call qc_atms(nchanl,is,ndat,nsig,npred,sea,land,ice,snow,mixed,luse(n),    &
              zsges,cenlat,tb_obsbc1,cosza,clw,tbc,ptau5,emissivity_k,ts, & 
              pred,predchan,id_qc,aivals,errf,errf0,clwp_amsua,varinv,cldeff_obs5,factch6, &
              cld_rbc_idx,sfc_speed,error0,clw_guess_retrieval,scatp)                   

!  ---------- GOES imager --------------
!       GOES imager Q C
!
        else if(goes_img)then


           cld = data_s(iclr_sky,n)
           do i = 1,nchanl
              tb_obs_sdv(i) = data_s(i+29,n)
           end do
           call qc_goesimg(nchanl,is,ndat,nsig,ich,dplat(is),sea,land,ice,snow,luse(n), &
              zsges,cld,tzbgr,tb_obs,tb_obs_sdv,tbc,tnoise,temp,wmix,emissivity_k,ts,id_qc,aivals,errf,varinv)
           

!  ---------- SEVIRI  -------------------
!       SEVIRI Q C

        else if (seviri) then

           cld = 100-data_s(iclr_sky,n)

           call qc_seviri(nchanl,is,ndat,nsig,ich,sea,land,ice,snow,luse(n), &
              zsges,tzbgr,tbc,tnoise,temp,wmix,emissivity_k,ts,id_qc,aivals,errf,varinv)
!

!  ---------- AVRHRR --------------
!       NAVY AVRHRR Q C

        else if (avhrr_navy .or. avhrr) then

           frac_sea=data_s(ifrac_sea,n)

!  NOTE:  The qc in qc_avhrr uses the inverse squared obs error.
!     The loop below loads array varinv_use accounting for whether the 
!     cloud detection flag is set.  Array
!     varinv_use is then used in the qc calculations.
!     For the case when all channels of a sensor are passive, all
!     channels with iuse_rad=-1 or 0 are used in cloud detection.
           do i=1,nchanl
              m=ich(i)
              if (varinv(i) < tiny_r_kind) then
                 varinv_use(i) = zero
              else
                 if ((icld_det(m)>0)) then
                    varinv_use(i) = varinv(i)
                 else
                    varinv_use(i) = zero
                 end if
              end if
           end do

           call qc_avhrr(nchanl,is,ndat,nsig,ich,sea,land,ice,snow,luse(n),   &
              zsges,cenlat,frac_sea,pangs,trop5,tzbgr,tsavg5,tbc,tb_obs,tnoise,     &
              wavenumber,ptau5,prsltmp,tvp,temp,wmix,emissivity_k,ts, &
              id_qc,aivals,errf,varinv,varinv_use,cld,cldp)


!  ---------- SSM/I , SSMIS, AMSRE  -------------------
!       SSM/I, SSMIS, & AMSRE Q C

        else if( ssmi .or. amsre .or. ssmis )then   

           if(amsre)then
              bearaz= (270._r_kind-data_s(ilazi_ang,n))*deg2rad
              sun_zenith=data_s(iszen_ang,n)*deg2rad
              sun_azimuth=(r90-data_s(isazi_ang,n))*deg2rad
              sgagl =  acos(coscon * cos( bearaz ) * cos( sun_zenith ) * cos( sun_azimuth ) + &
                       coscon * sin( bearaz ) * cos( sun_zenith ) * sin( sun_azimuth ) +  &
                       sincon *  sin( sun_zenith )) * rad2deg
           end if
           call qc_ssmi(nchanl,nsig,ich, &
              zsges,luse(n),sea,mixed, &
              temp,wmix,ts,emissivity_k,ierrret,kraintype,tpwc,clw,sgagl,tzbgr, &
              tbc,tbcnob,tsim,tnoise,ssmi,amsre_low,amsre_mid,amsre_hig,ssmis, &
              varinv,errf,aivals(1,is),id_qc)

!  ---------- AMSR2  -------------------
!       AMSR2 Q C

        else if (amsr2) then

           call qc_amsr2(nchanl,zsges,luse(n),sea, &
              kraintype,clw_obs,amsr2,varinv,aivals(1,is),id_qc)


!  ---------- GMI  -------------------
!       GMI Q C

        else if (gmi) then
! remove some data near the scan edge
           if(data_s(32,n) > 0_i_kind) id_qc(1:nchanl) = ifail_scanedge_qc

           call qc_gmi(nchanl,zsges,luse(n),sea, &
              kraintype,clw_obs,tsavg5,tb_obs,gmi,varinv,aivals(1,is),id_qc)

!  ---------- SAPHIR -----------------
!       SAPHIR Q C
        
        else if (saphir) then

        call qc_saphir(nchanl,zsges,luse(n),sea, &
              kraintype,varinv,aivals(1,is),id_qc)
        
!  ---------- SSU  -------------------
!       SSU Q C

        elseif (ssu) then

           call qc_ssu(nchanl,is,ndat,nsig,sea,land,ice,snow,luse(n), &
              zsges,cenlat,tb_obs,ptau5,emissivity_k,ts,id_qc,aivals,errf,varinv)
            
        end if ObsQCs

!       Done with sensor qc blocks.  Now make final qc decisions.

!       Apply gross check to observations.  Toss obs failing test.
        do i = 1,nchanl
           if (varinv(i) > tiny_r_kind ) then
              m=ich(i)
              if(lcw4crtm .and. sea) then 
                 if (i <= 3 .or. i==15) then         
                    errf(i) = 3.00_r_kind*errf(i)    
                 else if (i == 4) then                     
                    errf(i) = 3.00_r_kind*errf(i)           
                 else if (i == 5) then
                    errf(i) = 3.00_r_kind*errf(i)
                 else
                    errf(i) = min(three*errf(i),ermax_rad(m))
                 endif
              else if (ssmis) then
                 errf(i) = min(1.5_r_kind*errf(i),ermax_rad(m))  ! tighten up gross check for SSMIS
              else
                 errf(i) = min(three*errf(i),ermax_rad(m))
              endif
              if (abs(tbc(i)) > errf(i)) then
!                If mean obs-ges difference around observations
!                location is too large and difference at the 
!                observation location is similarly large, then
!                toss the observation.
                 if(id_qc(i) == igood_qc)id_qc(i)=ifail_gross_qc
                 varinv(i) = zero
                 if(luse(n))stats(2,m) = stats(2,m) + one
                 if(luse(n))aivals(7,is) = aivals(7,is) + one
              end if
           end if
        end do

        if(amsua .or. amsub .or. mhs .or. msu .or. hsb)then
           if(amsua)nlev=6
           if(amsub .or. mhs)nlev=5
           if(hsb)nlev=4
           if(msu)nlev=4
           kval=0
           do i=2,nlev
!          do i=1,nlev
              channel_passive=iuse_rad(ich(i))==-1 .or. iuse_rad(ich(i))==0
              if (varinv(i)<tiny_r_kind .and. ((iuse_rad(ich(i))>=1) .or. &
                  (passive_bc .and. channel_passive))) then
                 kval=max(i-1,kval)
                 if(amsub .or. hsb .or. mhs)kval=nlev
                 if(amsua .and. i <= 3)kval = zero
              end if
           end do
           if(kval > 0)then
              do i=1,kval
                 varinv(i)=zero
                 if(id_qc(i) == igood_qc)id_qc(i)=ifail_interchan_qc
              end do
              if(amsua)then
                 varinv(15)=zero
                 if(id_qc(15) == igood_qc)id_qc(15)=ifail_interchan_qc
              end if
           end if
        end if


!       If requested, generate SST retrieval (output)
        if(retrieval) then
           if(avhrr_navy .or. avhrr) then
              call avhrr_sst_retrieval(dplat(is),nchanl,tnoise,&
                 varinv,tsavg5,sstph,temp,wmix,ts,tbc,cenlat,cenlon,&
                 dtime,dtp_avh,tb_obs,dta,dqa,luse(n))
           endif
        endif

        icc = 0
        iccm= 0

        do i = 1,nchanl

!          Reject radiances for single radiance test
           if (lsingleradob) then
              ! if the channels are beyond 0.01 of oblat/oblon, specified
              ! in gsi namelist, or aren't of type 'oneob_type', reject
              if ( (abs(cenlat - oblat) > one/r100 .or. &
                    abs(cenlon - oblon) > one/r100) .or. &
                    obstype /= oneob_type ) then
                 varinv(i) = zero
                 varinv_use(i) = zero
                 if (id_qc(i) == igood_qc) id_qc(i) = ifail_outside_range
              else
                 ! if obchan <= zero, keep all footprints, if obchan > zero,
                 ! keep only that which has channel obchan
                 if (i /= obchan .and. obchan > zero) then
                    varinv(i) = zero
                    varinv_use(i) = zero
                    if (id_qc(i) == igood_qc) id_qc(i) = ifail_outside_range
                 endif
              endif !cenlat/lon
           endif !lsinglerad

!          Only process observations to be assimilated

           if (varinv(i) > tiny_r_kind ) then

              m = ich(i)
              if(luse(n))then
                 drad    = tbc(i)   
                 dradnob = tbcnob(i)
                 varrad  = drad*varinv(i)
                 stats(1,m)  = stats(1,m) + one              !number of obs
!                stats(3,m)  = stats(3,m) + drad             !obs-mod(w_biascor)
!                stats(4,m)  = stats(4,m) + tbc(i)*drad      !(obs-mod(w_biascor))**2
!                stats(5,m)  = stats(5,m) + tbc(i)*varrad    !penalty contribution
!                stats(6,m)  = stats(6,m) + dradnob          !obs-mod(w/o_biascor)
                 stats(3,m)  = stats(3,m) + drad*cld_rbc_idx(i)        !obs-mod(w_biascor)
                 stats(4,m)  = stats(4,m) + tbc(i)*drad*cld_rbc_idx(i) !(obs-mod(w_biascor))**2
                 stats(5,m)  = stats(5,m) + tbc(i)*varrad    !penalty contribution
                 stats(6,m)  = stats(6,m) + dradnob*cld_rbc_idx(i)     !obs-mod(w/o_biascor)

                 exp_arg = -half*(tbc(i)/error0(i))**2
                 error=sqrt(varinv(i))
                 if (pg_rad(m) > tiny_r_kind .and. error > tiny_r_kind) then
                    arg  = exp(exp_arg)
                    wnotgross= one-pg_rad(m)
                    cg_rad=b_rad(m)*error
                    wgross = cg_term*pg_rad(m)/(cg_rad*wnotgross)
                    term = log((arg+wgross)/(one+wgross))
                    wgt  = one-wgross/(arg+wgross)
                 else
                    term = exp_arg
                    wgt  = one
                 endif
                 stats(7,m)  = stats(7,m) -two*(error0(i)**2)*varinv(i)*term
              end if
           
!             Only "good" obs are included in J calculation.
              if (iuse_rad(m) >= 1)then
                 if(luse(n))then
                    aivals(40,is) = aivals(40,is) + tbc(i)*varrad
                    aivals(39,is) = aivals(39,is) -two*(error0(i)**2)*varinv(i)*term
                    aivals(38,is) = aivals(38,is) +one
                    if(wgt < wgtlim) aivals(2,is)=aivals(2,is)+one

!                   summation of observation number
                    if (newpc4pred) then
                       ostats(m)  = ostats(m) + one*cld_rbc_idx(i)
                    end if
                 end if

                 icc=icc+1

!             End of use data block
              end if

!             At the end of analysis, prepare for bias correction for monitored channels
!             Only "good monitoring" obs are included in J_passive calculation.
              channel_passive=iuse_rad(m)==-1 .or. iuse_rad(m)==0
              if (passive_bc .and. (jiter>miter) .and. channel_passive) then
!                summation of observation number,
!                skip ostats accumulation for channels without coef. initialization 
                 if (newpc4pred .and. luse(n) .and. any(predx(:,m)/=zero)) then
                    ostats(m)  = ostats(m) + one*cld_rbc_idx(i)
                 end if
                 iccm=iccm+1
              end if


!          End of varinv>tiny_r_kind block
           endif

!       End loop over channels.
        end do

     endif ! (in_curbin)

!    In principle, we want ALL obs in the diagnostics structure but for
!    passive obs (monitoring), it is difficult to do if rad_diagsave
!    is not on in the first outer loop. For now we use l_may_be_passive...
!    Link observation to appropriate observation bin
     if (nobs_bins>1) then
        ibin = NINT( dtime/hr_obsbin ) + 1
     else
        ibin = 1
     endif
     IF (ibin<1.OR.ibin>nobs_bins) write(6,*)mype,'Error nobs_bins,ibin= ',nobs_bins,ibin

     if (l_may_be_passive .and. .not. retrieval) then

        if(in_curbin) then
!          Load data into output arrays
           if(icc > 0)then
              nchan_total=nchan_total+icc
 
              if(.not. associated(radhead(ibin)%head))then
                 allocate(radhead(ibin)%head,stat=istat)
                 if(istat /= 0)write(6,*)' failure to write radhead '
                 radtail(ibin)%head => radhead(ibin)%head
              else
                 allocate(radtail(ibin)%head%llpoint,stat=istat)
                 if(istat /= 0)write(6,*)' failure to write radtail%llpoint '
                 radtail(ibin)%head => radtail(ibin)%head%llpoint
              end if

              m_alloc(ibin) = m_alloc(ibin) +1
              my_head => radtail(ibin)%head
              my_head%idv = is
              my_head%iob = n

              allocate(radtail(ibin)%head%res(icc),radtail(ibin)%head%err2(icc), &
                       radtail(ibin)%head%raterr2(icc),radtail(ibin)%head%pred(npred,icc), &
                       radtail(ibin)%head%dtb_dvar(nsigradjac,icc), &
                       radtail(ibin)%head%ich(icc),&  
                       radtail(ibin)%head%icx(icc))
              if (luse_obsdiag) allocate(radtail(ibin)%head%diags(icc))

              call get_ij(mm1,slats,slons,radtail(ibin)%head%ij(:),radtail(ibin)%head%wij(:))
              radtail(ibin)%head%time=dtime
              radtail(ibin)%head%luse=luse(n)
              radtail(ibin)%head%ich(:)=-1  
              radtail(ibin)%head%isis=isis
              radtail(ibin)%head%isfctype=isfctype
              utbc=tbc
              wgtjo= varinv     ! weight used in Jo term
!              adaptinf = error0 ! on input 
              adaptinf = varinv
              obvarinv = error0
              account_for_corr_obs = radinfo_adjust_jacobian(iinstr,isis,isfctype,nchanl,nsigradjac,ich,varinv,&
                                                             utbc,obvarinv,adaptinf,wgtjo,jacobian)
              iii=0
              do ii=1,nchanl
                 m=ich(ii)
                 if (varinv(ii)>tiny_r_kind .and. iuse_rad(m)>=1) then

                    iii=iii+1

                    if(account_for_corr_obs) then
                      radtail(ibin)%head%res(iii)= utbc(ii)                   ! evecs(R)*[obs-ges innovation]
                      radtail(ibin)%head%err2(iii)= obvarinv(ii)              ! 1/eigenvalue(R)
                      radtail(ibin)%head%raterr2(iii)=adaptinf(ii)            ! inflation factor 
                    else
                      radtail(ibin)%head%res(iii)= tbc(ii)                    ! obs-ges innovation
                      radtail(ibin)%head%err2(iii)= one/error0(ii)**2         ! 1/(obs error)**2  (original uninflated error)
                      radtail(ibin)%head%raterr2(iii)=error0(ii)**2*varinv(ii) ! (original error)/(inflated error)
                    endif
                    radtail(ibin)%head%icx(iii)= m                         ! channel index
                    radtail(ibin)%head%ich(iii)=ii              
                    do k=1,npred
                       radtail(ibin)%head%pred(k,iii)=pred(k,ii)*cld_rbc_idx(ii)*upd_pred(k)
                    end do

                    do k=1,nsigradjac
                       radtail(ibin)%head%dtb_dvar(k,iii)=jacobian(k,ii)
                    end do

!                   Load jacobian for ozone (dTb/doz).  For hirs and goes channel 9
!                   (ozone channel) we do not let the observations change the ozone.
!                   There currently is no ozone analysis when running in the NCEP 
!                   regional mode, therefore set ozone jacobian to 0.0
                    if (ioz>=0) then
                       if (regional .or. qc_noirjaco3 .or. zero_irjaco3_pole(n) .or. & 
                          ((hirs .or. goessndr).and.(varinv(ich9) < tiny_r_kind))) then
                          do k = 1,nsig
                             radtail(ibin)%head%dtb_dvar(ioz+k,iii) = zero
                          end do
                       endif
                    endif

!                   Load Jacobian for wind speed (dTb/du, dTb/dv)
                    if(ius>=0.and.ivs>=0) then
                       if( .not. dtbduv_on .or. .not. microwave) then
                          radtail(ibin)%head%dtb_dvar(ius+1,iii) = zero
                          radtail(ibin)%head%dtb_dvar(ivs+1,iii) = zero
                       endif
                    end if

!                   Load Jacobian for hydrometeors
                    if (regional .and. lcw4crtm) then
                       if (iqs>0) then
                          do k = 1,nsig
                             radtail(ibin)%head%dtb_dvar(iqs+k,iii) = zero
                          end do
                       end if
                       if (iqg>0) then
                          do k = 1,nsig
                             radtail(ibin)%head%dtb_dvar(iqg+k,iii) = zero
                          end do
                       end if
                       if (iqh>0) then
                          do k = 1,nsig
                             radtail(ibin)%head%dtb_dvar(iqh+k,iii) = zero
                          end do
                       end if
                       if (iqr>0) then
                          do k = 1,nsig
                             radtail(ibin)%head%dtb_dvar(iqr+k,iii) = zero
                          end do
                       end if
                    end if

                    my_head%ich(iii)=ii

!                   compute hessian contribution from Jo bias correction terms
                    if (newpc4pred .and. luse(n)) then
                       do k=1,npred
                          rstats(k,m)=rstats(k,m)+radtail(ibin)%head%pred(k,iii) &
                               *radtail(ibin)%head%pred(k,iii)*varinv(ii)
                       end do
                    end if  ! end of newpc4pred loop

                 end if
              end do
              radtail(ibin)%head%nchan  = iii         ! profile observation count
              radtail(ibin)%head%use_corr_obs=.false.
              if (account_for_corr_obs) then
                 chan_count=(radtail(ibin)%head%nchan*(radtail(ibin)%head%nchan+1))/2
                 allocate(radtail(ibin)%head%rsqrtinv(chan_count)) 
                 allocate(rsqrtinv(radtail(ibin)%head%nchan,radtail(ibin)%head%nchan))
                 radtail(ibin)%head%rsqrtinv=zero
                 rsqrtinv=zero
                 call radinfo_get_rsqrtinv(iinstr,radtail(ibin)%head%nchan,radtail(ibin)%head%icx,radtail(ibin)%head%ich,&
                                           radtail(ibin)%head%err2,rsqrtinv)
                 chan_count=0
                 do ii=1,radtail(ibin)%head%nchan
                    do jj=ii,radtail(ibin)%head%nchan
                       chan_count=chan_count+1
                       radtail(ibin)%head%rsqrtinv(chan_count)=rsqrtinv(ii,jj)
                    end do
                 end do
                 deallocate(rsqrtinv)
                 radtail(ibin)%head%use_corr_obs=.true.
              end if

           end if ! icc
        endif ! (in_curbin)

!       Link obs to diagnostics structure
        iii=0
        do ii=1,nchanl
          m=ich(ii)
          if (luse_obsdiag) then
           if (.not.lobsdiag_allocated) then
              if (.not.associated(obsdiags(i_rad_ob_type,ibin)%head)) then
                 allocate(obsdiags(i_rad_ob_type,ibin)%head,stat=istat)
                 if (istat/=0) then
                    write(6,*)'setuprad: failure to allocate obsdiags',istat
                    call stop2(276)
                 end if
                 obsdiags(i_rad_ob_type,ibin)%tail => obsdiags(i_rad_ob_type,ibin)%head
              else
                 allocate(obsdiags(i_rad_ob_type,ibin)%tail%next,stat=istat)
                 if (istat/=0) then
                    write(6,*)'setuprad: failure to allocate obsdiags',istat
                    call stop2(277)
                 end if
                 obsdiags(i_rad_ob_type,ibin)%tail => obsdiags(i_rad_ob_type,ibin)%tail%next
              end if
              allocate(obsdiags(i_rad_ob_type,ibin)%tail%muse(miter+1))
              allocate(obsdiags(i_rad_ob_type,ibin)%tail%nldepart(miter+1))
              allocate(obsdiags(i_rad_ob_type,ibin)%tail%tldepart(miter))
              allocate(obsdiags(i_rad_ob_type,ibin)%tail%obssen(miter))
              obsdiags(i_rad_ob_type,ibin)%tail%indxglb=(n-1)*nchanl+ii 
              obsdiags(i_rad_ob_type,ibin)%tail%nchnperobs=-99999
              obsdiags(i_rad_ob_type,ibin)%tail%luse=.false.
              obsdiags(i_rad_ob_type,ibin)%tail%muse(:)=.false.
              obsdiags(i_rad_ob_type,ibin)%tail%nldepart(:)=-huge(zero)
              obsdiags(i_rad_ob_type,ibin)%tail%tldepart(:)=zero
              obsdiags(i_rad_ob_type,ibin)%tail%wgtjo=-huge(zero)
              obsdiags(i_rad_ob_type,ibin)%tail%obssen(:)=zero

              n_alloc(ibin) = n_alloc(ibin) +1
              my_diag => obsdiags(i_rad_ob_type,ibin)%tail
              my_diag%idv = is
              my_diag%iob = n 
              my_diag%ich = ii
           else
              if (.not.associated(obsdiags(i_rad_ob_type,ibin)%tail)) then
                 obsdiags(i_rad_ob_type,ibin)%tail => obsdiags(i_rad_ob_type,ibin)%head
              else
                 obsdiags(i_rad_ob_type,ibin)%tail => obsdiags(i_rad_ob_type,ibin)%tail%next
              end if

              if (obsdiags(i_rad_ob_type,ibin)%tail%indxglb/=(n-1)*nchanl+ii) then 
                 write(6,*)'setuprad: index error'
                 call stop2(278)
              endif
           endif

           if(in_curbin) then
              if (ii==1) obsptr => obsdiags(i_rad_ob_type,ibin)%tail
              if (ii==1) obsdiags(i_rad_ob_type,ibin)%tail%nchnperobs = nchanl
              obsdiags(i_rad_ob_type,ibin)%tail%luse = luse(n)
              obsdiags(i_rad_ob_type,ibin)%tail%nldepart(jiter) = tbc(ii)
              obsdiags(i_rad_ob_type,ibin)%tail%wgtjo=wgtjo(ii) 
 
!             Load data into output arrays
              m=ich(ii)
              if (varinv(ii)>tiny_r_kind .and. iuse_rad(m)>=1) then
                 iii=iii+1
                 radtail(ibin)%head%diags(iii)%ptr => obsdiags(i_rad_ob_type,ibin)%tail
                 obsdiags(i_rad_ob_type,ibin)%tail%muse(jiter) = .true.
 
                 ! verify the pointer to obsdiags

                 my_head => radtail(ibin)%head
                 my_diag => radtail(ibin)%head%diags(iii)%ptr

                 if(my_head%idv      /= my_diag%idv .or. &
                    my_head%iob      /= my_diag%iob .or. &
                    my_head%ich(iii) /= my_diag%ich ) then
                    call perr(myname,'mismatching %[head,diags]%(idv,iob,ich,ibin) =', &
                          (/is,i,ii,ibin/))
                    call perr(myname,'my_head%(idv,iob,ich) =',(/my_head%idv,my_head%iob,my_head%ich(iii)/))
                    call perr(myname,'my_diag%(idv,iob,ich) =',(/my_diag%idv,my_diag%iob,my_diag%ich/))
                    call die(myname)
                 endif

              endif
           endif ! (in_curbin)
          end if
        enddo
        if(in_curbin .and. luse_obsdiag) then
           if(.not. retrieval.and.(iii/=icc)) then
              write(6,*)'setuprad: error iii icc',iii,icc
              call stop2(279)
           endif
        endif ! (in_curbin)
 
!    End of l_may_be_passive block
     endif


!    Load passive data into output arrays
     if (passive_bc .and. (jiter>miter) .and. .not. retrieval) then
        if(in_curbin) then
           if(iccm > 0)then
              if(.not. associated(radheadm(ibin)%head))then

                 allocate(radheadm(ibin)%head,stat=istat)
                 if(istat /= 0)write(6,*)' failure to write radheadm '
                 radtailm(ibin)%head => radheadm(ibin)%head
              else
                 allocate(radtailm(ibin)%head%llpoint,stat=istat)
                 if(istat /= 0)write(6,*)' failure to write radtailm%llpoint '
                 radtailm(ibin)%head => radtailm(ibin)%head%llpoint
              end if

              my_headm => radtailm(ibin)%head
              my_headm%idv = is
              my_headm%iob = n

              allocate(radtailm(ibin)%head%res(iccm),radtailm(ibin)%head%err2(iccm), &
                       radtailm(ibin)%head%raterr2(iccm),radtailm(ibin)%head%pred(npred,iccm), &
                       radtailm(ibin)%head%ich(iccm), & 
                       radtailm(ibin)%head%icx(iccm))

              radtailm(ibin)%head%nchan  = iccm        ! profile observation count
              radtailm(ibin)%head%time=dtime
              radtailm(ibin)%head%luse=luse(n)
              radtailm(ibin)%head%ich(:)=-1
              radtailm(ibin)%head%isis=isis
              radtailm(ibin)%head%isfctype=isfctype
              iii=0
              do ii=1,nchanl
                 m=ich(ii)
                 channel_passive=iuse_rad(m)==-1 .or. iuse_rad(m)==0
                 if (varinv(ii)>tiny_r_kind .and. channel_passive) then

                    iii=iii+1
                    radtailm(ibin)%head%res(iii)=tbc(ii)                 ! obs-ges innovation
                    radtailm(ibin)%head%err2(iii)=one/error0(ii)**2      ! 1/(obs error)**2  (original uninflated error)
                    radtailm(ibin)%head%raterr2(iii)=error0(ii)**2*varinv(ii) ! (original error)/(inflated error)
                    radtailm(ibin)%head%icx(iii)=m                       ! channel index
                    do k=1,npred
                       radtailm(ibin)%head%pred(k,iii)=pred(k,ii)*cld_rbc_idx(ii)*upd_pred(k)
                    end do

                    my_headm%ich(iii)=ii 

!                   compute hessian contribution,
!                   skip rstats accumulation for channels without coef. initialization
                    if (newpc4pred .and. luse(n) .and. any(predx(:,m)/=zero)) then
                       do k=1,npred
                          rstats(k,m)=rstats(k,m)+radtailm(ibin)%head%pred(k,iii) &
                             *radtailm(ibin)%head%pred(k,iii)*varinv(ii)
                       end do
                    end if  ! end of newpc4pred loop

                 end if
              end do

              if (iii /= iccm) then
                 write(6,*)'setuprad: error iii iccm',iii,iccm
                 call stop2(279)
              endif

              radtailm(ibin)%head%nchan = iii         ! profile observation count
           end if ! <iccm>
        endif ! (in_curbin)
     end if   !    End of passive_bc block


     if(in_curbin) then
!       Write diagnostics to output file.
        if (rad_diagsave .and. luse(n) .and. nchanl_diag > 0) then
           diagbuf(1)  = cenlat                         ! observation latitude (degrees)
           diagbuf(2)  = cenlon                         ! observation longitude (degrees)
           diagbuf(3)  = zsges                          ! model (guess) elevation at observation location
 
           diagbuf(4)  = dtime-time_offset              ! observation time (hours relative to analysis time)

           diagbuf(5)  = data_s(iscan_pos,n)            ! sensor scan position 
           diagbuf(6)  = zasat*rad2deg                  ! satellite zenith angle (degrees)
           diagbuf(7)  = data_s(ilazi_ang,n)            ! satellite azimuth angle (degrees)
           diagbuf(8)  = pangs                          ! solar zenith angle (degrees)
           diagbuf(9)  = data_s(isazi_ang,n)            ! solar azimuth angle (degrees)
           diagbuf(10) = sgagl                          ! sun glint angle (degrees) (sgagl)
 
           diagbuf(11) = surface(1)%water_coverage         ! fractional coverage by water
           diagbuf(12) = surface(1)%land_coverage          ! fractional coverage by land
           diagbuf(13) = surface(1)%ice_coverage           ! fractional coverage by ice
           diagbuf(14) = surface(1)%snow_coverage          ! fractional coverage by snow
           if(.not. retrieval)then
              diagbuf(15) = surface(1)%water_temperature      ! surface temperature over water (K)
              diagbuf(16) = surface(1)%land_temperature       ! surface temperature over land (K)
              diagbuf(17) = surface(1)%ice_temperature        ! surface temperature over ice (K)
              diagbuf(18) = surface(1)%snow_temperature       ! surface temperature over snow (K)
              diagbuf(19) = surface(1)%soil_temperature       ! soil temperature (K)
              if (gmi .or. saphir) then
                diagbuf(20) = gwp                             ! graupel water path
              else
                diagbuf(20) = surface(1)%soil_moisture_content  ! soil moisture
              endif
              diagbuf(21) = surface(1)%land_type              ! surface land type
           else
              diagbuf(15) = tsavg5                            ! SST first guess used for SST retrieval
              diagbuf(16) = sstcu                             ! NCEP SST analysis at t            
              diagbuf(17) = sstph                             ! Physical SST retrieval             
              diagbuf(18) = sstnv                             ! Navy SST retrieval               
              diagbuf(19) = dta                               ! d(ta) corresponding to sstph
              diagbuf(20) = dqa                               ! d(qa) corresponding to sstph
              diagbuf(21) = dtp_avh                           ! data type             
           endif
           if(lcw4crtm .and. sea) then  
           !  diagbuf(22) = tpwc_amsua   
              diagbuf(22) = scat                              ! scattering index from AMSU-A 
              diagbuf(23) = clw_guess                         ! integrated CLWP (kg/m**2) from background                
           else
              diagbuf(22) = surface(1)%vegetation_fraction    ! vegetation fraction
              diagbuf(23) = surface(1)%snow_depth             ! snow depth
           endif
           diagbuf(24) = surface(1)%wind_speed             ! surface wind speed (m/s)
 
!          Note:  The following quantities are not computed for all sensors
           if (.not.microwave) then
              diagbuf(25)  = cld                              ! cloud fraction (%)
              diagbuf(26)  = cldp                             ! cloud top pressure (hPa)
           else
              if((lcw4crtm .and. sea) .or. gmi .or. amsr2) then
                 if (gmi .or. amsr2) then
                   diagbuf(25)  = clw_obs                       ! clw (kg/m**2) from retrievals
                 else
                   diagbuf(25)  = clwp_amsua                    ! cloud liquid water (kg/m**2)
                 endif
                 diagbuf(26)  = clw_guess_retrieval        ! retrieved CLWP (kg/m**2) from simulated BT                   
              else
                 diagbuf(25)  = clw                           ! cloud liquid water (kg/m**2)
                 diagbuf(26)  = tpwc                          ! total column precip. water (km/m**2)
              endif
           endif

!          For NST
           diagbuf(27) = data_s(itref,n)
           diagbuf(28) = data_s(idtw,n)
           diagbuf(29) = data_s(idtc,n)
           diagbuf(30) = data_s(itz_tr,n)

           if (lwrite_peakwt) then
              do i=1,nchanl_diag
                 diagbufex(1,i)=weightmax(ich_diag(i))   ! press. at max of weighting fn (mb)
              end do
              if (goes_img) then
                 do i=1,nchanl_diag
                    diagbufex(2,i)=tb_obs_sdv(ich_diag(i))
                 end do
              end if
           else if (goes_img .and. .not.lwrite_peakwt) then
              do i=1,nchanl_diag
                 diagbufex(1,i)=tb_obs_sdv(ich_diag(i))
              end do
          end if

           do i=1,nchanl_diag
              diagbufchan(1,i)=tb_obs(ich_diag(i))       ! observed brightness temperature (K)
              diagbufchan(2,i)=tbc(ich_diag(i))          ! observed - simulated Tb with bias corrrection (K)
              diagbufchan(3,i)=tbcnob(ich_diag(i))       ! observed - simulated Tb with no bias correction (K)
              errinv = sqrt(varinv(ich_diag(i)))
              diagbufchan(4,i)=errinv                    ! inverse observation error
              useflag=one
              if (iuse_rad(ich(ich_diag(i))) < 1) useflag=-one
              diagbufchan(5,i)= id_qc(ich_diag(i))*useflag            ! quality control mark or event indicator

              if (lcw4crtm) then             
                 diagbufchan(6,i)=error0(ich_diag(i))
              else
                 diagbufchan(6,i)=emissivity(ich_diag(i))             ! surface emissivity
              endif
              diagbufchan(7,i)=tlapchn(ich_diag(i))                   ! stability index
              if (lcw4crtm) then
                 diagbufchan(8,i)=cld_rbc_idx(ich_diag(i))            ! indicator of cloudy consistency
              else
                 diagbufchan(8,i)=ts(ich_diag(i))                     ! d(Tb)/d(Ts)
              end if

              if (lwrite_predterms) then
                 predterms=zero
                 do j = 1,npred
                    predterms(j) = pred(j,ich_diag(i))
                 end do
                 predterms(npred+1) = cbias(nadir,ich(ich_diag(i)))

                 do j=1,npred+2
                    diagbufchan(ipchan_radiag+j,i)=predterms(j) ! Tb bias correction terms (K)
                 end do
              else   ! Default to write out predicted bias
                 do j=1,npred+2
                    diagbufchan(ipchan_radiag+j,i)=predbias(j,ich_diag(i)) ! Tb bias correction terms (K)
                 end do
              end if
           end do

           if (lobsdiagsave) then
              if (l_may_be_passive) then
                 do ii=1,nchanl_diag
                    if (.not.associated(obsptr)) then
                       write(6,*)'setuprad: error obsptr'
                       call stop2(280)
                    end if
                    if (obsptr%indxglb/=(n-1)*nchanl+ii) then 
                       write(6,*)'setuprad: error writing diagnostics'
                       call stop2(281)
                    end if
 
                    ioff=ipchan_radiag+npred+2
                    do jj=1,miter
                       ioff=ioff+1
                       if (obsptr%muse(jj)) then
                          diagbufchan(ioff,ich_diag(ii)) = one
                       else
                          diagbufchan(ioff,ich_diag(ii)) = -one
                       endif
                    enddo
                    do jj=1,miter+1
                       ioff=ioff+1
                       diagbufchan(ioff,ich_diag(ii)) = obsptr%nldepart(jj)
                    enddo
                    do jj=1,miter
                       ioff=ioff+1
                       diagbufchan(ioff,ich_diag(ii)) = obsptr%tldepart(jj)
                    enddo
                    do jj=1,miter
                       ioff=ioff+1
                       diagbufchan(ioff,ich_diag(ii)) = obsptr%obssen(jj)
                    enddo

                    obsptr => obsptr%next
                 enddo
              else
                 ioff=ipchan_radiag+npred+2
                 diagbufchan(ioff+1:ioff+4*miter+1,1:nchanl_diag) = zero
              endif
           endif

           if (.not.lextra) then
              write(4) diagbuf,diagbufchan
           else
              write(4) diagbuf,diagbufchan,diagbufex
           endif

        end if
     endif ! (in_curbin)


! End of n-loop over obs
  end do

! If retrieval, close open bufr sst file (output)
  if (retrieval.and.last_pass) call finish_sst_retrieval

! Jump here when there is no data to process for current satellite
! Deallocate arrays
  deallocate(diagbufchan)
  deallocate(sc_index)

  if (rad_diagsave) then
     call dtime_show(myname,'diagsave:rad',i_rad_ob_type)
     close(4)
     if (lextra .and. allocated(diagbufex)) deallocate(diagbufex)
  endif

  call destroy_crtm

135 continue

! End of routine
  return

 end subroutine setuprad
<|MERGE_RESOLUTION|>--- conflicted
+++ resolved
@@ -332,13 +332,10 @@
   integer(i_kind),dimension(nobs_bins) :: n_alloc
   integer(i_kind),dimension(nobs_bins) :: m_alloc
   integer(i_kind),dimension(nchanl):: kmax
-<<<<<<< HEAD
   integer(i_kind):: iinstr
   integer(i_kind) :: chan_count
-=======
   integer(i_kind),allocatable,dimension(:) :: sc_index
 
->>>>>>> 40baa056
   logical channel_passive
   logical,dimension(nobs):: luse
 
