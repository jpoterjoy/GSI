--- conflicted
+++ resolved
@@ -230,10 +230,7 @@
   logical microwave, microwave_low
   logical no85GHz
   logical in_curbin, in_anybin
-<<<<<<< HEAD
-=======
   logical,dimension(nobs):: zero_irjaco3_pole
->>>>>>> 7e893336
 
 ! Declare local arrays
 
@@ -404,12 +401,9 @@
      ivs=radjacindxs(ivs)
   endif
 
-<<<<<<< HEAD
-=======
 ! Initialize ozone jacobian flags to .false. (retain ozone jacobian)
   zero_irjaco3_pole = .false.
 
->>>>>>> 7e893336
 !  These variables are initialized in init_crtm
 ! isatid    = 1     ! index of satellite id
 ! itime     = 2     ! index of analysis relative obs time 
@@ -909,11 +903,7 @@
            call qc_irsnd(nchanl,is,ndat,nsig,ich,sea,land,ice,snow,luse(n),goessndr, &
               zsges,cenlat,frac_sea,pangs,trop5,zasat,tzbgr,tsavg5,tbc,tb_obs,tnoise,  &
               wavenumber,ptau5,prsltmp,tvp,temp,wmix,emissivity_k,ts,                 &
-<<<<<<< HEAD
-              id_qc,aivals,errf,varinv,varinv_use,cld,cldp,kmax)
-=======
               id_qc,aivals,errf,varinv,varinv_use,cld,cldp,kmax,zero_irjaco3_pole(n))
->>>>>>> 7e893336
 
 
 !  --------- MSU -------------------
@@ -1263,11 +1253,7 @@
 !                   There currently is no ozone analysis when running in the NCEP 
 !                   regional mode, therefore set ozone jacobian to 0.0
                     if (ioz>=0) then
-<<<<<<< HEAD
-                       if (regional .or. qc_noirjaco3 .or. & 
-=======
                        if (regional .or. qc_noirjaco3 .or. zero_irjaco3_pole(n) .or. & 
->>>>>>> 7e893336
                           ((hirs .or. goessndr).and.(varinv(ich9) < tiny_r_kind))) then
                           do k = 1,nsig
                              radtail(ibin)%head%dtb_dvar(ioz+k,iii) = zero
