--- conflicted
+++ resolved
@@ -126,10 +126,7 @@
 !   2011-07-10  zhu     - add jacobian assignments for regional cloudy radiance
 !   2011-09-28  collard - Fix error trapping for CRTM failures.         
 !   2012-11-02  collard - Use cloud detection channel flag for IR.
-<<<<<<< HEAD
 !   2013-02-04  zhu     - apply bias correction to tb_obs for ret_amsua calculation
-=======
->>>>>>> c658c886
 !
 !  input argument list:
 !     lunin   - unit from which to read radiance (brightness temperature, tb) obs
