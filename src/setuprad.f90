   subroutine setuprad(lunin,mype,aivals,stats,nchanl,nreal,nobs,&
     obstype,isis,is,rad_diagsave,init_pass,last_pass)
!$$$  subprogram documentation block
!                .      .    .                                       .
! subprogram:    setuprad    compute rhs of oi equation for radiances
!   prgmmr: derber           org: np23                date: 1995-07-06
!
! abstract: read in data, first guess, and obtain rhs of oi equation
!        for radiances.
!
! program history log:
!   1995-07-06  derber
!   1996-11-xx  wu, data from prepbufr file
!   1996-12-xx  mcnally, changes for diagnostic file and bugfix
!   1998-04-30  weiyu yang    mpi version
!   1999-08-24  derber, j., treadon, r., yang, w., first frozen mpp version
!   2003-12-23  kleist - remove sigma assumptions (use pressure)
!   2004-05-28  kleist - subroutine call update
!   2004-06-17  treadon - update documenation
!   2004-07-23  weng,yan,okamoto - incorporate MW land and snow/ice emissivity
!                                  models for AMSU-A/B and SSM/I
!   2004-08-02  treadon - add only to module use, add intent in/out
!   2004-10-06  parrish - modifications for nonlinear qc
!   2004-10-15  derber  - modify parts of IR quality control
!   2004-10-28  treadon - replace parameter tiny with tiny_r_kind
!   2004-11-22  derber  - remove weight, add logical for boundary point
!   2004-11-30  xu li   - add SST physical retrieval algorithm
!   2004-12-22  treadon - add outer loop number to name of diagnostic file
!   2005-01-20  okamoto - add ssm/i radiance assimilation 
!   2005-01-22  okamoto - add TB jacobian with respect to ocean surface wind 
!                         through MW ocean emissivity model
!   2005-02-22  derber  - alter surface determination and improve quality control
!   2005-02-28  treadon - increase size of character variable holding diagnostic 
!                         file name
!   2005-03-02  derber  - modify use of surface flages and quality control 
!                         and adjoint of surface emissivity
!   2005-03-04  xu li   - restructure code related to sst retrieval
!   2005-03-07  todling,treadon - place lower bound on sum2
!   2005-03-09  parrish - nonlinear qc change to account for inflated obs error
!   2005-03-16  derber  - save observation time
!   2005-04-11  treadon - add logical to toggle on/off nonlinear qc code
!   2005-04-18  treadon - modify sections of code related to sst retrieval
!   2005-06-01  treadon - add code to load/use extended vertical profile arrays in rtm
!   2005-07-06  derber  - modify for mhs and hirs/4
!   2005-07-29  treadon - modify tnoise initialization; add varinv_use
!   2005-09-20  xu,pawlak - modify sections of code related to ssmis
!   2005-09-28  derber  - modify for new radinfo and surface info input from read routines
!   2005-10-14  derber  - input grid location and fix regional lat/lon
!   2005-10-17  treadon - generalize accessing of elements from obs array
!   2005-10-20  kazumori - modify sections of code related to amsre
!   2005-11-04  derber - place lower bound (0.0) on computed clw
!   2005-11-14  li - modify avhrr related code
!   2005-11-18  treadon - correct thin snow test to apply to microwave
!   2005-11-18  kazumori - modify sections of amsre diagnostic file
!   2005-11-29  parrish - remove call to deter_sfc_reg (earlier patch for regional mode)
!   2005-12-16  derber - add check on skin temperature to clw bias correction
!   2005-12-20  derber - add transmittance qc check to mw sensors
!   2006-01-09  treadon - introduce get_ij
!   2006-01-12  treadon - replace pCRTM with CRTM
!   2006-01-31  todling - add obs time to output diag files
!   2006-02-01  liu - add ssu
!   2006-02-02  treadon - rename prsi(l) as ges_prsi(l)
!   2006-02-03  derber - add new obs control and change printed stats
!   2006-03-21  treadon - add optional perturbation to observation
!   2006-03-24  treadon - bug fix - add iuse_rad to microwave channel varinv check
!   2006-04-19  treadon - rename emisjac as dtbduv_on (accessible via obsmod)
!   2006-04-27  derber - remove rad_tran_k, process data one  profile at a time
!                        write data in jppf chunks
!   2006-05-10  derber - add check on maximum number of levels for RT
!   2006-05-30  derber,treadon - modify diagnostic output
!   2006-06-06  su - move to wgtlim to constants module
!   2006-07-27  kazumori - modify factor of bc predictor(clw) for AMSR-E
!                          and input of qcssmi
!   2006-07-28  derber  - modify to use new inner loop obs data structure
!                       - unify NL qc and add satellite and solar azimuth angles
!   2006-07-31  kleist  - change call to intrppx, no longer get ps at ob location
!   2006-12-21  sienkiewicz - add 'no85GHz' flag for F8 SSM/I 
!   2007-01-24  kazumori- modify to qcssmi subroutine output and use ret_ssmis
!                         for ssmis_las only (assumed UKMO SSMIS data)
!   2007-03-09      su  - remove the perturbation to the observation
!   2007-03-19  tremolet - binning of observations
!   2007-04-04  wu      - do not load ozone jacobian if running regional mode
!   2007-05-30  h.liu   - replace c1 with constoz in ozone jacobian
!   2007-06-05  tremolet - add observation diagnostics structure
!   2007-06-08  kleist/treadon - add prefix (task id or path) to diag_rad_file
!   2007-06-29  jung    - update CRTM interface
!   2008-01-30  h.liu/treadon - add SSU cell pressure correction block
!   2008-05-21  safford - rm unused vars and uses
!   2008-12-03  todling - changed handle of tail%time
!   2009-12-07  b.yan   - changed qc for channel 5 (relaxed)
!   2009-08-19  guo     - changed for multi-pass setup with dtime_check(), and
!			  new arguments init_pass and last_pass.
!   2009-12-08  guo     - cleaned diag output rewind with open(position='rewind')
!			- fixed a bug in diag header output while is not init_pass.
!   2010-03-01  gayno - allow assimilation of "mixed" amsua fovs
!   2010-03-30  collard - changes for interface with CRTM v2.0. 
!   2010-03-30  collard - Add CO2 interface (fixed value for now).
!   2010-04-08  h.liu   -add SEVIRI assimilation 
!   2010-04-16  hou/kistler add interface to module ncepgfs_ghg
!   2010-04-29  zhu     - add option newpc4pred for new preconditioning for predictors
!   2010-05-06  zhu     - add option adp_anglebc variational angle bias correction
!   2010-05-13  zhu     - add option passive_bc for bias correction of passive channels
!   2010-05-19  todling - revisit intrppx CO2 handle
!   2010-06-10  todling - reduce pointer check by getting CO2 pointer at this level
!                       - start adding hooks of aerosols influence on RTM
!   2010-07-15  kleist  - reintroduce capability to write out predictor terms (not predicted bias) and
!                         pressure level that corresponds to peak of weighting function
!   2010-07-16  yan     - update quality control of mw water vapor sounding channels (amsu-b and mhs)
!                       - add a new input (tbc) to in call qcssmi(..) and
!                         remove 'ssmis_uas,ssmis_las,ssmis_env,ssmis_img' in call qcssmi(..)
!                         Purpose: to keep the consistent changes with qcssmi.f90
!   2010-08-10  wu      - setup corresponding vegetation types (nmm_to_crtm) for IGBP in regional
!                         parameter nvege_type: old=24, IGBP=20
!   2010-08-17  derber  - move setup input and crtm call to crtm_interface (intrppx) to simplify routine
!   2010-09-30  zhu     - re-order predterms and predbias
!   2010-12-16  treadon - move cbias update before calc_clw
!   2011-02-17  todling - add knob to turn off O3 Jacobian from IR instruments (per Emily Liu's work)
!   2011-03-13  li      - (1) associate nst_gsi and nstinfo (use radinfo) to handle nst fields
!                       - (2) modify to save nst analysis related diagnostic variables
!   2011-04-07  todling - newpc4pred now in radinfo
!   2011-05-04  todling - partially merge in Min-Jeong Kim's cloud clear assimilation changes (connect to Metguess)
!   2011-05-16  todling - generalize handling of jacobian matrix entries
!   2011-05-20  mccarty - updated for ATMS
!   2011-06-08  zhu     - move assignments of tnoise_cld values to satinfo file via varch_cld, use lcw4crtm
!   2011-06-09  sienkiewicz - call to qc_ssu needs tb_obs instead of tbc
!   2011-07-10  zhu     - add jacobian assignments for regional cloudy radiance
!   2011-09-28  collard - Fix error trapping for CRTM failures.         
!   2012-05-12  todling - revisit opts in gsi_metguess_get (4crtm)
!   2012-11-02  collard - Use cloud detection channel flag for IR.
!   2013-02-13  eliu    - Add options for SSMIS instruments
!                       - Add two additional bias predictors for SSMIS radiances  
!                       - Tighten up QC checks for SSMIS  

!   2013-02-19  sienkiewicz - add adjustable preweighting for SSMIS bias terms
!   2013-07-10  zhu     - add upd_pred as an update indicator for bias correction coeficitient
!   2013-07-19  zhu     - add emissivity sensitivity predictor for radiance bias correction
!   2013-11-19  sienkiewicz - merge back in changes for adjustable preweighting for SSMIS bias terms
!   2013-11-21  todling - inquire diag-file version using get_radiag
!   2013-12-10  zhu     - apply bias correction to tb_obs for ret_amsua calculation
!   2014-01-28  todling - write sensitivity slot indicator (ioff) to header of diagfile
!   2014-01-31  mkim    - Remove abs(60.0degree) boundary which existed for all-sky MW radiance DA 
!   2014-02-01  mkim    - Move all-sky mw obserr to subroutine obserr_allsky_mw
!   2014-02-05  todling - Remove overload of diagbufr slot (not allowed)
!   2014-04-17  todling - Implement inter-channel ob correlated covariance capability
!   2014-05-29  thomas  - add lsingleradob capability (originally of mccarty)
!
!  input argument list:
!     lunin   - unit from which to read radiance (brightness temperature, tb) obs
!     mype    - mpi task id
!     nchanl  - number of channels per obs
!     nreal   - number of pieces of non-tb information per obs
!     nobs    - number of tb observations to process
!     obstype - type of tb observation
!     isis    - sensor/instrument/satellite id  ex.amsua_n15
!     is      - integer counter for number of observation types to process
!     rad_diagsave - logical to switch on diagnostic output (.false.=no output)
!     channelinfo - structure containing satellite sensor information
!
!   output argument list:
!     aivals - array holding sums for various statistics as a function of obs type
!     stats  - array holding sums for various statistics as a function of channel
!
! attributes:
!   language: f90
!   machine:  ibm RS/6000 SP
!
!$$$

  use mpeu_util, only: die,perr,getindex
  use kinds, only: r_kind,r_single,i_kind
  use crtm_spccoeff, only: sc
  use radinfo, only: nuchan,tlapmean,predx,cbias,ermax_rad,&
      npred,jpch_rad,varch,varch_cld,iuse_rad,icld_det,nusis,fbias,retrieval,b_rad,pg_rad,&
      air_rad,ang_rad,adp_anglebc,angord,ssmis_precond,emiss_bc,upd_pred, &
      passive_bc,ostats,rstats,newpc4pred,radjacnames,radjacindxs,nsigradjac,&
      nstinfo,nst_tzr
  use read_diag, only: get_radiag,ireal_radiag,ipchan_radiag
  use guess_grids, only: sfcmod_gfs,sfcmod_mm5,comp_fact10
  use obsmod, only: ianldate,ndat,mype_diaghdr,nchan_total, &
      dplat,dtbduv_on,radhead,radtail,radheadm,radtailm,&
      i_rad_ob_type,obsdiags,obsptr,lobsdiagsave,nobskeep,lobsdiag_allocated,&
      dirname,time_offset,lwrite_predterms,lwrite_peakwt,reduce_diag
  use obsmod, only: rad_ob_type
  use obsmod, only: obs_diag
  use gsi_4dvar, only: nobs_bins,hr_obsbin,l4dvar
  use gridmod, only: nsig,regional,get_ij
  use satthin, only: super_val1
  use constants, only: quarter,half,tiny_r_kind,zero,one,deg2rad,rad2deg,one_tenth, &
      two,three,cg_term,wgtlim,r100,r10,r0_01,pi
  use jfunc, only: jiter,miter,jiterstart
  use sst_retrieval, only: setup_sst_retrieval,avhrr_sst_retrieval,&
      finish_sst_retrieval,spline_cub
  use m_dtime, only: dtime_setup, dtime_check, dtime_show
  use crtm_interface, only: init_crtm,call_crtm,destroy_crtm,sensorindex,surface, &
      isatid,itime,ilon,ilat,ilzen_ang,ilazi_ang,iscan_ang,iscan_pos,iszen_ang,isazi_ang, &
      ifrac_sea,ifrac_lnd,ifrac_ice,ifrac_sno,its_sea,its_lnd,its_ice,its_sno,itsavg, &
      ivty,ivfr,isty,istp,ism,isn,izz,idomsfc,isfcr,iff10,ilone,ilate, &
      isst_hires,isst_navy,idata_type,iclr_sky,iclavr,itref,idtw,idtc,itz_tr
  use clw_mod, only: calc_clw, ret_amsua 
  use qcmod, only: qc_ssmi,qc_seviri,qc_ssu,qc_avhrr,qc_goesimg,qc_msu,qc_irsnd,qc_amsua,qc_mhs,qc_atms
  use qcmod, only: igood_qc,ifail_gross_qc,ifail_interchan_qc,ifail_crtm_qc,ifail_satinfo_qc,qc_noirjaco3,ifail_cloud_qc
  use qcmod, only: setup_tzr_qc,ifail_outside_range
  use gsi_metguess_mod, only: gsi_metguess_get
  use control_vectors, only: cvars3d
  use oneobmod, only: lsingleradob,obchan,oblat,oblon,oneob_type
  use radinfo, only: radinfo_adjust_jacobian

  implicit none

! Declare passed variables
  logical                           ,intent(in   ) :: rad_diagsave
  character(10)                     ,intent(in   ) :: obstype
  character(20)                     ,intent(in   ) :: isis
  integer(i_kind)                   ,intent(in   ) :: lunin,mype,nchanl,nreal,nobs,is
  real(r_kind),dimension(40,ndat)   ,intent(inout) :: aivals
  real(r_kind),dimension(7,jpch_rad),intent(inout) :: stats
  logical                           ,intent(in   ) :: init_pass,last_pass    ! state of "setup" processing

! Declare external calls for code analysis
  external:: stop2

! Declare local parameters
  real(r_kind),parameter:: r1e10=1.0e10_r_kind
  character(len=*),parameter:: myname="setuprad"

! Declare local variables
  character(128) diag_rad_file

  integer(i_kind) iextra,jextra,error_status,istat
  integer(i_kind) ich9,isli,icc,iccm,mm1,ixx
  integer(i_kind) m,mm,jc,j,k,i,icw4crtm,ier,nguess
  integer(i_kind) n,nlev,kval,ibin,ioff,ioff0,iii
  integer(i_kind) ii,jj,idiag,inewpc,nchanl_diag
  integer(i_kind) nadir,kraintype,ierrret
  integer(i_kind) ioz,ius,ivs,iwrmype
  integer(i_kind) iqs,iqg,iqh,iqr
  integer(i_kind) iversion_radiag, istatus

  real(r_single) freq4,pol4,wave4,varch4,tlap4
  real(r_kind) node 
  real(r_kind) term,tlap,tb_obsbc1
  real(r_kind) drad,dradnob,varrad,error,errinv,useflag
  real(r_kind) cg_rad,wgross,wnotgross,wgt,arg,exp_arg
  real(r_kind) tzbgr,tsavg5,trop5,pangs,cld,cldp
  real(r_kind) cenlon,cenlat,slats,slons,zsges,zasat,dtime
! real(r_kind) wltm1,wltm2,wltm3  
  real(r_kind) ys_bias_sst,cosza,val_obs
  real(r_kind) sstnv,sstcu,sstph,dtp_avh,dta,dqa
  real(r_kind) bearaz,sun_zenith,sun_azimuth
  real(r_kind) sfc_speed,frac_sea,clw,tpwc,sgagl, clwp_amsua,tpwc_amsua,tpwc_guess_retrieval
  real(r_kind) dtsavg,r90,coscon,sincon
! real(r_kind) dlat,wlat 

  logical hirs2,msu,goessndr,hirs3,hirs4,hirs,amsua,amsub,airs,hsb,goes_img,mhs
  logical avhrr,avhrr_navy,lextra,ssu,iasi,cris,seviri,atms
  logical ssmi,ssmis,amsre,amsre_low,amsre_mid,amsre_hig
  logical ssmis_las,ssmis_uas,ssmis_env,ssmis_img
  logical sea,mixed,land,ice,snow,toss,l_may_be_passive
  logical microwave, microwave_low
  logical no85GHz
  logical in_curbin, in_anybin
  logical lcw4crtm
  logical account_for_corr_obs
  logical,dimension(nobs):: zero_irjaco3_pole

! Declare local arrays

  real(r_single),dimension(ireal_radiag):: diagbuf
  real(r_single),allocatable,dimension(:,:):: diagbufex
  real(r_single),allocatable,dimension(:,:):: diagbufchan

  real(r_kind),dimension(npred+2):: predterms
  real(r_kind),dimension(npred+2,nchanl):: predbias
  real(r_kind),dimension(npred,nchanl):: pred,predchan
  real(r_kind),dimension(nchanl):: obvarinv,utbc,adaptinf
  real(r_kind),dimension(nchanl):: varinv,varinv_use,error0,errf
  real(r_kind),dimension(nchanl):: tb_obs,tbc,tbcnob,tlapchn,tb_obs_sdv,tbobs_bc
  real(r_kind),dimension(nchanl):: tnoise,tnoise_cld
  real(r_kind),dimension(nchanl):: emissivity,ts,emissivity_k
  real(r_kind),dimension(nchanl):: tsim,wavenumber
  real(r_kind),dimension(nchanl):: cclr,ccld    
  real(r_kind),dimension(nsig,nchanl):: wmix,temp,ptau5
  real(r_kind),dimension(nsigradjac,nchanl):: jacobian
  real(r_kind),dimension(nreal+nchanl,nobs)::data_s
  real(r_kind),dimension(nsig):: qvp,tvp
  real(r_kind),dimension(nsig):: prsltmp
  real(r_kind),dimension(nsig+1):: prsitmp
  real(r_kind),dimension(nchanl):: weightmax
<<<<<<< HEAD
  real(r_kind) ptau5deriv(nsig,nchanl), ptau5derivmax
  real(r_kind) :: clw_guess,clw_guess_retrieval,clwtmp
=======
  real(r_kind) :: ptau5deriv, ptau5derivmax
  real(r_kind) :: clw_guess,clw_guess_retrieval
>>>>>>> 5b960399
! real(r_kind) :: predchan6_save   

  integer(i_kind),dimension(nchanl):: ich,id_qc,ich_diag
  integer(i_kind),dimension(nobs_bins) :: n_alloc
  integer(i_kind),dimension(nobs_bins) :: m_alloc
  integer(i_kind),dimension(nchanl):: kmax

  logical channel_passive
  logical,dimension(nobs):: luse

  character(10) filex
  character(12) string

  type(rad_ob_type),pointer:: my_head,my_headm
  type(obs_diag),pointer:: my_diag

  n_alloc(:)=0
  m_alloc(:)=0
!**************************************************************************************
! Initialize variables and constants.
  mm1        = mype+1
  r90        = 90._r_kind
  coscon     = cos( (r90-55.0_r_kind)*deg2rad )
  sincon     = sin( (r90-55.0_r_kind)*deg2rad )

  cld   = zero
  cldp  = zero
  tpwc  = zero
  sgagl = zero
  dtp_avh=zero
  icc   = 0
  iccm  = 0
  ich9  = min(9,nchanl)
  do i=1,nchanl
     do j=1,npred
        pred(j,i)=zero
     end do
  end do

! Parameters for the observation error model 
! cclr [kg/m2] & ccld [kg/m2]: range of cloud amounts over which the main icrease
! in error tale place
  cclr(:)=zero
  ccld(:)=zero
  do i=1,nchanl
     cclr( 1)=0.05_r_kind
     cclr( 2)=0.03_r_kind
     cclr( 3)=0.05_r_kind
     cclr( 4)=0.05_r_kind
     cclr( 5)=0.00_r_kind
     cclr( 6)=0.00_r_kind
     cclr(15)=0.05_r_kind
  end do
  do i=1,nchanl
     ccld( 1)=0.35_r_kind
     ccld( 2)=0.32_r_kind
     ccld( 3)=0.30_r_kind
     ccld( 4)=0.35_r_kind
     ccld( 5)=0.60_r_kind
     ccld( 6)=1.00_r_kind
     ccld(15)=0.25_r_kind
  end do

! Initialize logical flags for satellite platform

  hirs2      = obstype == 'hirs2'
  hirs3      = obstype == 'hirs3'
  hirs4      = obstype == 'hirs4'
  hirs       = hirs2 .or. hirs3 .or. hirs4
  msu        = obstype == 'msu'
  ssu        = obstype == 'ssu'
  goessndr   = obstype == 'sndr'  .or. obstype == 'sndrd1' .or.  &
               obstype == 'sndrd2'.or. obstype == 'sndrd3' .or.  &
               obstype == 'sndrd4'
  amsua      = obstype == 'amsua'
  amsub      = obstype == 'amsub'
  mhs        = obstype == 'mhs'
  airs       = obstype == 'airs'
  hsb        = obstype == 'hsb'
  goes_img   = obstype == 'goes_img'
  avhrr      = obstype == 'avhrr'
  avhrr_navy = obstype == 'avhrr_navy'
  ssmi       = obstype == 'ssmi'
  amsre_low  = obstype == 'amsre_low'
  amsre_mid  = obstype == 'amsre_mid'
  amsre_hig  = obstype == 'amsre_hig'
  amsre      = amsre_low .or. amsre_mid .or. amsre_hig
  ssmis      = obstype == 'ssmis'
  ssmis_las  = obstype == 'ssmis_las'
  ssmis_uas  = obstype == 'ssmis_uas'
  ssmis_img  = obstype == 'ssmis_img'
  ssmis_env  = obstype == 'ssmis_env'
  iasi       = obstype == 'iasi'
  cris       = obstype == 'cris'
  seviri     = obstype == 'seviri'
  atms       = obstype == 'atms'

  ssmis=ssmis_las.or.ssmis_uas.or.ssmis_img.or.ssmis_env.or.ssmis 

  microwave=amsua .or. amsub  .or. mhs .or. msu .or. hsb .or. &
            ssmi  .or. ssmis  .or. amsre .or. atms

  microwave_low =amsua  .or.  msu .or. ssmi .or. ssmis .or. amsre

! Determine whether or not cloud-condensate is present in MetGuess
  lcw4crtm=.false.
  call gsi_metguess_get('dim',nguess,ier)
  if (nguess>0) then
     call gsi_metguess_get ('clouds_4crtm_jac::3d', icw4crtm, ier)
     if(icw4crtm >0) lcw4crtm = .true.
  end if

! lcw4crtm=lcw4crtm .and. (amsua .or. atms) !orig 
  lcw4crtm=lcw4crtm .and.  amsua           

! Initialize channel related information
  tnoise = r1e10
  tnoise_cld = r1e10
  l_may_be_passive = .false.
  toss = .true.
  jc=0
  do j=1,jpch_rad
     if(isis == nusis(j))then 
        jc=jc+1
        if(jc > nchanl)then
           write(6,*)'SETUPRAD:  ***ERROR*** in channel numbers, jc,nchanl=',jc,nchanl,&
              '  ***STOP IN SETUPRAD***'
           call stop2(71)
        end if

!       Load channel numbers into local array based on satellite type

        ich(jc)=j
        do i=1,npred
           predchan(i,jc)=predx(i,j)
        end do
!
!       Set error instrument channels
        tnoise(jc)=varch(j)
        channel_passive=iuse_rad(j)==-1 .or. iuse_rad(j)==0
        if (iuse_rad(j)< -1 .or. (channel_passive .and.  &
           .not.rad_diagsave)) tnoise(jc)=r1e10
        if (passive_bc .and. channel_passive) tnoise(jc)=varch(j)
        if (iuse_rad(j)>0) l_may_be_passive=.true.
        if (tnoise(jc) < 1.e4_r_kind) toss = .false.

        tnoise_cld(jc)=varch_cld(j)
        if (iuse_rad(j)< -1 .or. (iuse_rad(j) == -1 .and.  &
           .not.rad_diagsave)) tnoise_cld(jc)=r1e10
        if (passive_bc .and. (iuse_rad(j)==-1)) tnoise_cld(jc)=varch_cld(j)
     end if
  end do
  if(nchanl > jc) write(6,*)'SETUPRAD:  channel number reduced for ', &
     obstype,nchanl,' --> ',jc
  if(jc == 0) then
     if(mype == 0) write(6,*)'SETUPRAD: No channels found for ', obstype,isis
     if(nobs > 0)read(lunin)
     go to 135
  end if
  if (toss) then
     if(mype == 0)write(6,*)'SETUPRAD: all obs var > 1e4.  do not use ',&
        'data from satellite is=',isis
     if(nobs >0)read(lunin)                    
     goto 135
  endif
  if ( mype == 0 .and. .not.l_may_be_passive) write(6,*)mype,'setuprad: passive obs',is,isis

!  Logic to turn off print of reading coefficients if not first interation or not mype_diaghdr or not init_pass
  iwrmype=-99
  if(mype==mype_diaghdr(is) .and. init_pass .and. jiterstart == jiter)iwrmype = mype_diaghdr(is)
! Initialize radiative transfer and pointers to values in data_s
  call init_crtm(init_pass,iwrmype,mype,nchanl,isis,obstype)

! Get indexes of variables in jacobian to handle exceptions down below
  ioz =getindex(radjacnames,'oz')
  if(ioz>0) then
     ioz=radjacindxs(ioz)
  endif
  ius =getindex(radjacnames,'u')
  ivs =getindex(radjacnames,'v')
  if(ius>0.and.ivs>0) then
     ius=radjacindxs(ius)
     ivs=radjacindxs(ivs)
  endif
  if (regional .and. lcw4crtm) then
     iqs=getindex(radjacnames,'qs')
     if (iqs>0) iqs=radjacindxs(iqs)
     iqg=getindex(radjacnames,'qg')
     if (iqg>0) iqg=radjacindxs(iqg)
     iqh=getindex(radjacnames,'qh')
     if (iqh>0) iqh=radjacindxs(iqh)
     iqr=getindex(radjacnames,'qr')
     if (iqr>0) iqr=radjacindxs(iqr)
  end if 

! Initialize ozone jacobian flags to .false. (retain ozone jacobian)
  zero_irjaco3_pole = .false.

!  These variables are initialized in init_crtm
! isatid    = 1     ! index of satellite id
! itime     = 2     ! index of analysis relative obs time 
! ilon      = 3     ! index of grid relative obs location (x)
! ilat      = 4     ! index of grid relative obs location (y)
! ilzen_ang = 5     ! index of local (satellite) zenith angle (radians)
! ilazi_ang = 6     ! index of local (satellite) azimuth angle (radians)
! iscan_ang = 7     ! index of scan (look) angle (radians)
! iscan_pos = 8     ! index of integer scan position 
! iszen_ang = 9     ! index of solar zenith angle (degrees)
! isazi_ang = 10    ! index of solar azimuth angle (degrees)
! ifrac_sea = 11    ! index of ocean percentage
! ifrac_lnd = 12    ! index of land percentage
! ifrac_ice = 13    ! index of ice percentage
! ifrac_sno = 14    ! index of snow percentage
! its_sea   = 15    ! index of ocean temperature
! its_lnd   = 16    ! index of land temperature
! its_ice   = 17    ! index of ice temperature
! its_sno   = 18    ! index of snow temperature
! itsavg    = 19    ! index of average temperature
! ivty      = 20    ! index of vegetation type
! ivfr      = 21    ! index of vegetation fraction
! isty      = 22    ! index of soil type
! istp      = 23    ! index of soil temperature
! ism       = 24    ! index of soil moisture
! isn       = 25    ! index of snow depth
! izz       = 26    ! index of surface height
! idomsfc   = 27    ! index of dominate surface type
! isfcr     = 28    ! index of surface roughness
! iff10     = 29    ! index of ten meter wind factor
! ilone     = 30    ! index of earth relative longitude (degrees)
! ilate     = 31    ! index of earth relative latitude (degrees)
! itref     = 34/36 ! index of foundation temperature: Tr
! idtw      = 35/37 ! index of diurnal warming: d(Tw) at depth zob
! idtc      = 36/38 ! index of sub-layer cooling: d(Tc) at depth zob
! itz_tr    = 37/39 ! index of d(Tz)/d(Tr)

! Initialize sensor specific array pointers
! if (goes_img) then
!    iclr_sky      =  7 ! index of clear sky amount
! elseif (avhrr_navy) then
!    isst_navy     =  7 ! index of navy sst (K) retrieval
!    idata_type    = 30 ! index of data type (151=day, 152=night)
!    isst_hires    = 31 ! index of interpolated hires sst (K)
! elseif (avhrr) then
!    iclavr        = 32 ! index CLAVR cloud flag with AVHRR data
!    isst_hires    = 33 ! index of interpolated hires sst (K)
! elseif (seviri) then
!    iclr_sky      =  7 ! index of clear sky amount
! endif


! Special setup for SST retrieval (output)
  if (retrieval.and.init_pass) call setup_sst_retrieval(obstype,dplat(is),mype)

! Special setup for Tz retrieval
  if (nst_tzr>0) call setup_tzr_qc(obstype)

! Get version of rad-diag file
  call get_radiag ('version',iversion_radiag,istatus)
  if(istatus/=0) then
     write(6,*)'SETUPRAD: trouble getting version of diag file'
     call stop2(999)
  endif

! If SSM/I, check for non-use of 85GHz channel, for QC workaround
! set no85GHz true if any 85GHz is not used, and other freq channel is used
  no85GHz = .false.
  if (ssmi) then
     if (iuse_rad(ich(6)) < 1 .or. iuse_rad(ich(7)) < 1 ) then
        do j = 1,5
           if (iuse_rad(ich(j)) >= 1) then
              no85GHz = .true.
              cycle
           endif
        enddo
        if (no85GHz .and. mype == 0) write(6,*) &
           'SETUPRAD: using no85GHZ workaround for SSM/I ',isis
     endif
  endif


  do i=1,nchanl
     wavenumber(i)=sc(sensorindex)%wavenumber(i)
  end do

!  Find number of channels written to diag file
  if(reduce_diag)then
     nchanl_diag=0
     do i=1,nchanl
        if(iuse_rad(ich(i)) >= 1)then
           nchanl_diag=nchanl_diag+1
           ich_diag(nchanl_diag)=i
        end if
     end do
     if(mype == mype_diaghdr(is))write(6,*)'SETUPRAD:  reduced number of channels ',&
        nchanl_diag,' of ',nchanl,' written to diag file '
  else
     nchanl_diag=nchanl
     do i=1,nchanl_diag
        ich_diag(i)=i
     end do
  end if

! Set number of extra pieces of information to write to diagnostic file
! For most satellite sensors there is no extra information.  However, 
! for GOES Imager data we write additional information.
  iextra=0
  jextra=0
  if (goes_img .or. lwrite_peakwt) then
     jextra=nchanl_diag
     iextra=1
  end if
! If both, iextra=2
  if (goes_img .and. lwrite_peakwt) then
     iextra=2
  end if

  lextra = (iextra>0)


! Allocate array to hold channel information for diagnostic file and/or lobsdiagsave option
  idiag=ipchan_radiag+npred+2
  ioff0=idiag
  if (lobsdiagsave) idiag=idiag+4*miter+1
  allocate(diagbufchan(idiag,nchanl_diag))

! If diagnostic file requested, open unit to file and write header.
  if (rad_diagsave .and. nchanl_diag > 0) then
     filex=obstype
     write(string,1976) jiter
1976 format('_',i2.2)
     diag_rad_file= trim(dirname) // trim(filex) // '_' // trim(dplat(is)) // trim(string)
     if(init_pass) then
        open(4,file=trim(diag_rad_file),form='unformatted',status='unknown',position='rewind')
     else
        open(4,file=trim(diag_rad_file),form='unformatted',status='old',position='append')
     endif
     if (lextra) allocate(diagbufex(iextra,jextra))

!    Initialize/write parameters for satellite diagnostic file on
!    first outer iteration.
     if (init_pass .and. mype==mype_diaghdr(is)) then
        inewpc=0
        if (newpc4pred) inewpc=1
        write(4) isis,dplat(is),obstype,jiter,nchanl_diag,npred,ianldate,ireal_radiag,ipchan_radiag,iextra,jextra,&
           idiag,angord,iversion_radiag,inewpc,ioff0
        write(6,*)'SETUPRAD:  write header record for ',&
           isis,npred,ireal_radiag,ipchan_radiag,iextra,jextra,idiag,angord,iversion_radiag,&
                      ' to file ',trim(diag_rad_file),' ',ianldate
        do i=1,nchanl
           n=ich(i)
           if( n < 1  .or. (reduce_diag .and. iuse_rad(n) < 1))cycle
           varch4=varch(n)
           tlap4=tlapmean(n)
           freq4=sc(sensorindex)%frequency(i)
           pol4=sc(sensorindex)%polarization(i)
           wave4=wavenumber(i)
           write(4)freq4,pol4,wave4,varch4,tlap4,iuse_rad(n),&
              nuchan(n),ich(i)
        end do
     endif
  endif

! Load data array for current satellite
  read(lunin) data_s,luse

  if (nobskeep>0) then
     write(6,*)'setuprad: nobskeep',nobskeep
     call stop2(275)
  end if

! PROCESSING OF SATELLITE DATA

! Loop over data in this block
  call dtime_setup()
  do n = 1,nobs
!    Extract analysis relative observation time.
     dtime = data_s(itime,n)
     call dtime_check(dtime, in_curbin, in_anybin)
     if(.not.in_anybin) cycle

     if(in_curbin) then

        id_qc = igood_qc
        if(luse(n))aivals(1,is) = aivals(1,is) + one

!       Extract lon and lat.
        slons  = data_s(ilon,n)    ! grid relative longitude
        slats  = data_s(ilat,n)    ! grid relative latitude                     
        cenlon = data_s(ilone,n)   ! earth relative longitude (degrees)
        cenlat = data_s(ilate,n)   ! earth relative latitude (degrees)                       
!       Extract angular information         
        zasat  = data_s(ilzen_ang,n)
        cosza  = cos(zasat)
        zsges=data_s(izz,n)
        nadir = nint(data_s(iscan_pos,n))
        pangs  = data_s(iszen_ang,n)
!       Extract warm load temperatures
!       wltm1 = data_s(isty,n)
!       wltm2 = data_s(istp,n)
!       wltm3 = data_s(ism,n)

!  If desired recompute 10meter wind factor 
        if(sfcmod_gfs .or. sfcmod_mm5) then
           isli=nint(data_s(idomsfc,n))
           call comp_fact10(slats,slons,dtime,data_s(itsavg,n),data_s(isfcr,n), &
              isli,mype,data_s(iff10,n))
        end if

        if(seviri .and. abs(data_s(iszen_ang,n)) > 180.0_r_kind) data_s(iszen_ang,n)=r100
 
 
!  Set land/sea, snow, ice percentages and flags (no time interpolation)

        sea  = data_s(ifrac_sea,n)  >= 0.99_r_kind
        land = data_s(ifrac_lnd,n)  >= 0.99_r_kind
        ice  = data_s(ifrac_ice,n)  >= 0.99_r_kind
        snow = data_s(ifrac_sno,n)  >= 0.99_r_kind
        mixed = .not. sea  .and. .not. ice .and.  &
                .not. land .and. .not. snow
         
!       Count data of different surface types
        if(luse(n))then
           if (mixed) then
              aivals(5,is) = aivals(5,is) + one
           else if (ice .or. snow) then
              aivals(4,is) = aivals(4,is) + one
           else if (land) then
              aivals(3,is) = aivals(3,is) + one
           end if
        end if

!       Set relative weight value
        val_obs=one
        ixx=nint(data_s(nreal-nstinfo,n))
        if (ixx > 0 .and. super_val1(ixx) >= one) then
           val_obs=data_s(nreal-nstinfo-1,n)/super_val1(ixx)
        endif

!       Load channel data into work array.
        do i = 1,nchanl
           tb_obs(i) = data_s(i+nreal,n)
        end do
 

!       Interpolate model fields to observation location, call crtm and create jacobians
        call call_crtm(obstype,dtime,data_s(1,n),nchanl,nreal,ich, &
             tvp,qvp,clw_guess,prsltmp,prsitmp, &
             trop5,tzbgr,dtsavg,sfc_speed, &
             tsim,emissivity,ptau5,ts,emissivity_k, &
             temp,wmix,jacobian,error_status)

! If the CRTM returns an error flag, do not assimilate any channels for this ob 
! and set the QC flag to ifail_crtm_qc.
! We currently go through the rest of the QC steps, ensuring that the diagnostic
! files are populated, but this could be changed if it causes problems.  
        if (error_status == 0) then
           varinv(1:nchanl) = val_obs
        else
           id_qc(1:nchanl) = ifail_crtm_qc
           varinv(1:nchanl) = zero
        endif

!  For SST retrieval, use interpolated NCEP SST analysis
        if (retrieval) then
           if( avhrr_navy )then
              dtp_avh = data_s(idata_type,n)
              sstcu=data_s(isst_hires,n)      ! not available, assigned as interpolated sst
              sstnv=data_s(isst_navy,n)
           elseif ( avhrr) then
              if ( pangs <= 89.0_r_kind) then              ! day time
                 dtp_avh = 151.0_r_kind
              else
                 dtp_avh = 152.0_r_kind
              endif
              sstcu=data_s(isst_hires,n)      ! not available, assigned as interpolated sst
              sstnv=data_s(isst_hires,n)      ! not available, assigned as interpolated sst
           endif
           tsavg5 = data_s(isst_hires,n)
        else
           tsavg5=data_s(itsavg,n)
           tsavg5=tsavg5+dtsavg
        endif

!       If using adaptive angle dependent bias correction, update the predicctors
!       for this part of bias correction.  The AMSUA cloud liquid water algorithm
!       uses total angle dependent bias correction for channels 1 and 2
        if (adp_anglebc) then
           do i=1,nchanl
              mm=ich(i)
              if (goessndr .or. goes_img .or. seviri .or. ssmis) then
                 pred(npred,i)=nadir*deg2rad
              else
                 pred(npred,i)=data_s(iscan_ang,n)
              end if
              do j=2,angord
                 pred(npred-j+1,i)=pred(npred,i)**j
              end do
              cbias(nadir,mm)=zero
              do j=1,angord
                 cbias(nadir,mm)=cbias(nadir,mm)+predchan(npred-j+1,i)*pred(npred-j+1,i)
              end do
           end do
        end if

!       Compute microwave cloud liquid water for bias correction and QC.
        clw=zero
        clwp_amsua=zero
        clw_guess_retrieval=zero
        tpwc_amsua=zero
        tpwc_guess_retrieval=zero
        ierrret=0
        tpwc=zero
        kraintype=0
        if(microwave .and. sea) then 
           call calc_clw(nadir,tb_obs,tsim,ich,nchanl,no85GHz,amsua,ssmi,ssmis,amsre,atms, &
                tsavg5,sfc_speed,zasat,clw,tpwc,kraintype,ierrret)
           if(lcw4crtm) then                            
              do i=1,nchanl
                 mm=ich(i)
                 if (adp_anglebc) then
                    tbobs_bc(i)=tb_obs(i)-cbias(nadir,mm)
                 else
                    tbobs_bc(i)=tb_obs(i)-cbias(nadir,mm)+cbias(15,mm)
                 end if
              end do
              call ret_amsua(tbobs_bc, nchanl, tsavg5, zasat, clwp_amsua, ierrret)
              call ret_amsua(tsim, nchanl, tsavg5, zasat, clw_guess_retrieval, ierrret)
           end if
           if (ierrret /= 0) then 
             varinv(1:nchanl)=zero
             id_qc(1:nchanl) = ifail_cloud_qc
           endif
        endif
        predbias=zero
        do i=1,nchanl
           mm=ich(i)
!*****
!     COMPUTE AND APPLY BIAS CORRECTION TO SIMULATED VALUES
!*****

!       Construct predictors for 1B radiance bias correction.
           if (.not. newpc4pred) then
              pred(1,i) = r0_01
              pred(2,i) = one_tenth*(one/cosza-one)**2-.015_r_kind
              if(ssmi .or. ssmis .or. amsre)pred(2,i)=zero
           else
              pred(1,i) = one
              if (adp_anglebc) then
                 pred(2,i) = zero
              else
                 pred(2,i) = (one/cosza-one)**2
              end if
           end if

           pred(3,i) = zero
           if (amsre) then
              pred(3,i) = clw
           else
              pred(3,i) = clw*cosza*cosza
           end if
           if(lcw4crtm .and. sea) pred(3,i ) = zero 
 
!       Apply bias correction
 
           kmax(i) = 0
           if (lwrite_peakwt .or. passive_bc) then
              ptau5derivmax = -9.9e31_r_kind
! maximum of weighting function is level at which transmittance
! (ptau5) is changing the fastest.  This is used for the level
! assignment (needed for vertical localization).
              weightmax(i) = zero
              do k=2,nsig
                 ptau5deriv = abs( (ptau5(k-1,i)-ptau5(k,i))/ &
                    (log(prsltmp(k-1))-log(prsltmp(k))) )
                 if (ptau5deriv > ptau5derivmax) then
                    ptau5derivmax = ptau5deriv
                    kmax(i) = k
                    weightmax(i) = r10*prsitmp(k) ! cb to mb.
                 end if
              enddo
           end if

           tlapchn(i)= (ptau5(2,i)-ptau5(1,i))*(tsavg5-tvp(2))
           do k=2,nsig-1
              tlapchn(i)=tlapchn(i)+&
                 (ptau5(k+1,i)-ptau5(k,i))*(tvp(k-1)-tvp(k+1))
           end do
           if (.not. newpc4pred) tlapchn(i) = r0_01*tlapchn(i)
           tlap = tlapchn(i)-tlapmean(mm)
           pred(4,i)=tlap*tlap
           pred(5,i)=tlap
!          additional bias predictor (as/ds node) for SSMIS         
           pred(6,i)= zero                                      
           pred(7,i)= zero                                     
           node = data_s(ilazi_ang,n)                              
           if (ssmis .and. node < 1000) then                                         
              if (.not. newpc4pred) then                           
                 pred(6,i)= ssmis_precond*node*cos(cenlat*deg2rad)          
                 pred(7,i)= ssmis_precond*sin(cenlat*deg2rad)               
              else                                               
                 pred(6,i)= node*cos(cenlat*deg2rad)            
                 pred(7,i)= sin(cenlat*deg2rad)                  
              endif                                                
           endif                                                   

!          emissivity sensitivity bias predictor
           if (adp_anglebc .and. emiss_bc) then 
              pred(8,i)=zero
              if (.not.sea .and. abs(emissivity_k(i))>0.001_r_kind) then
                 pred(8,i)=emissivity_k(i)
              end if
           end if

           do j=1, npred-angord                              
              pred(j,i)=pred(j,i)*air_rad(mm)
           end do
           if (adp_anglebc) then
              do j=npred-angord+1, npred                                         
                 pred(j,i)=pred(j,i)*ang_rad(mm)
              end do
           end if
!          Smooth the channel dependent asc/dsc coefficient to zero at the
!          transition zone
!          in order to remove sudden changes near 90N and 90S latitudes (for
!          SSMIS only)
!           if (ssmis) then
!              wlat = one
!              dlat = 90.0_r_kind-70.0_r_kind
!              if (cenlat >=  70.0_r_kind) &
!                 wlat = abs(tanh((90.0_r_kind-cenlat)*pi/dlat))
!              if (cenlat <= -70.0_r_kind) &
!                 wlat = abs(tanh((90.0_r_kind+cenlat)*pi/dlat))
!              predchan6_save = predchan(6,i)    ! save the orginal (unscaled)
!              coefficient for asc/dsc node
!              predchan(6,i) = wlat*predchan(6,i)
!           endif
           do j = 1,npred
              predbias(j,i) = predchan(j,i)*pred(j,i)
           end do
           predbias(npred+1,i) = cbias(nadir,mm)*ang_rad(mm)      !global_satangbias
!          if (ssmis) predchan(6,i) = predchan6_save  ! recovered the original
!          coefficient for asc/dsc node
 
!          Apply SST dependent bias correction with cubic spline
           if (retrieval) then
              call spline_cub(fbias(:,mm),tsavg5,ys_bias_sst)
              predbias(npred+2,i) = ys_bias_sst
           endif

!          tbc    = obs - guess after bias correction
!          tbcnob = obs - guess before bias correction

           tbcnob(i)    = tb_obs(i) - tsim(i)  
           tbc(i)       = tbcnob(i)                     
 
           do j=1, npred-angord
              tbc(i)=tbc(i) - predbias(j,i) !obs-ges with bias correction
           end do
           tbc(i)=tbc(i) - predbias(npred+1,i)
           tbc(i)=tbc(i) - predbias(npred+2,i)
 
           error0(i)     = tnoise(i)

           if(lcw4crtm .and. sea)  then    
              clwtmp=half*(clwp_amsua+clw_guess_retrieval)
              if(clwtmp <= cclr(i)) then
                 error0(i) = tnoise(i)
              else if(clwtmp > cclr(i) .and. clwtmp < ccld(i)) then
                 error0(i) = tnoise(i) + &
                     (clwtmp-cclr(i))*(tnoise_cld(i)-tnoise(i))/(ccld(i)-cclr(i))
              else
                 error0(i) = tnoise_cld(i) 
              endif
!             tbc_normalized(i) = tbc(i)/error0(i)
           endif
!          Assign observation error if assimilating all-sky MW radiance data 
!          if(lcw4crtm .and. sea)  call obserr_allsky_mw(error0(i),tnoise(i),tnoise_cld(i),clwp_amsua,clw_guess_retrieval)  !emily:turn off for now

           channel_passive=iuse_rad(ich(i))==-1 .or. iuse_rad(ich(i))==0
           if(tnoise(i) < 1.e4_r_kind .or. (channel_passive .and. rad_diagsave) &
                  .or. (passive_bc .and. channel_passive))then
              varinv(i)     = varinv(i)/error0(i)**2
              errf(i)       = error0(i)
           else
              if(id_qc(i) == igood_qc) id_qc(i)=ifail_satinfo_qc
              varinv(i)     = zero
              errf(i)       = zero
           endif

!       End of loop over channels         
        end do

!******
!    QC OBSERVATIONS BASED ON VARIOUS CRITERIA
!            Separate blocks for various instruments.
!******
     
!  ---------- IR -------------------
!       QC HIRS/2, GOES, HIRS/3 and AIRS sounder data
!
        ObsQCs: if (hirs .or. goessndr .or. airs .or. iasi .or. cris) then

           frac_sea=data_s(ifrac_sea,n)

!  NOTE:  The qc in qc_irsnd uses the inverse squared obs error.
!     The loop below loads array varinv_use accounting for whether the 
!     cloud detection flag is set.  Array
!     varinv_use is then used in the qc calculations.
!     For the case when all channels of a sensor are passive, all
!     channels with iuse_rad=-1 or 0 are used in cloud detection.

           do i=1,nchanl
              m=ich(i)
              if (varinv(i) < tiny_r_kind) then
                 varinv_use(i) = zero
              else
                 if ((icld_det(m)>0)) then
                    varinv_use(i) = varinv(i)
                 else
                    varinv_use(i) = zero
                 end if
              end if
           end do
           call qc_irsnd(nchanl,is,ndat,nsig,ich,sea,land,ice,snow,luse(n),goessndr, &
              cris,zsges,cenlat,frac_sea,pangs,trop5,zasat,tzbgr,tsavg5,tbc,tb_obs,tnoise,  &
              wavenumber,ptau5,prsltmp,tvp,temp,wmix,emissivity_k,ts,                 &
              id_qc,aivals,errf,varinv,varinv_use,cld,cldp,kmax,zero_irjaco3_pole(n))

!  --------- MSU -------------------
!       QC MSU data
        else if (msu) then

           call qc_msu(nchanl,is,ndat,nsig,sea,land,ice,snow,luse(n), &
              zsges,cenlat,tbc,ptau5,emissivity_k,ts,id_qc,aivals,errf,varinv)

!  ---------- AMSU-A -------------------
!       QC AMSU-A data
        else if (amsua) then

           if (adp_anglebc) then
              tb_obsbc1=tb_obs(1)-cbias(nadir,ich(1))-predx(1,ich(1))
           else
              tb_obsbc1=tb_obs(1)-cbias(nadir,ich(1))
           end if
           call qc_amsua(nchanl,is,ndat,nsig,npred,sea,land,ice,snow,mixed,luse(n),   &
              zsges,cenlat,tb_obsbc1,cosza,clw,tbc,ptau5,emissivity_k,ts,      &
              pred,predchan,id_qc,aivals,errf,varinv)


!  If cloud impacted channels not used turn off predictor

           do i=1,nchanl
              if ( (i <= 5 .or. i == 15) .and. (varinv(i)<1.e-9_r_kind) ) then
                 pred(3,i) = zero
              end if
           end do

!  ---------- AMSU-B -------------------
!       QC AMSU-B and MHS data

        else if (amsub .or. hsb .or. mhs) then

           call qc_mhs(nchanl,ndat,nsig,is,sea,land,ice,snow,mhs,luse(n),   &
              zsges,tbc,tb_obs,ptau5,emissivity_k,ts,      &
              id_qc,aivals,errf,varinv,clw,tpwc)

!  ---------- ATMS -------------------
!       QC ATMS data

        else if (atms) then

           if (adp_anglebc) then
              tb_obsbc1=tb_obs(1)-cbias(nadir,ich(1))-predx(1,ich(1))
           else
              tb_obsbc1=tb_obs(1)-cbias(nadir,ich(1))
           end if
           call qc_atms(nchanl,is,ndat,nsig,npred,sea,land,ice,snow,mixed,luse(n),    &
              zsges,cenlat,tb_obsbc1,cosza,clw,tbc,ptau5,emissivity_k,ts,      &
              pred,predchan,id_qc,aivals,errf,varinv)

!  ---------- GOES imager --------------
!       GOES imager Q C
!
        else if(goes_img)then


           cld = data_s(iclr_sky,n)
           do i = 1,nchanl
              tb_obs_sdv(i) = data_s(i+29,n)
           end do
           call qc_goesimg(nchanl,is,ndat,nsig,ich,dplat(is),sea,land,ice,snow,luse(n), &
              zsges,cld,tzbgr,tb_obs,tb_obs_sdv,tbc,tnoise,temp,wmix,emissivity_k,ts,id_qc,aivals,errf,varinv)
           

!  ---------- SEVIRI  -------------------
!       SEVIRI Q C

        else if (seviri) then

           cld = 100-data_s(iclr_sky,n)

           call qc_seviri(nchanl,is,ndat,nsig,ich,sea,land,ice,snow,luse(n), &
              zsges,tzbgr,tbc,tnoise,temp,wmix,emissivity_k,ts,id_qc,aivals,errf,varinv)
!

!  ---------- AVRHRR --------------
!       NAVY AVRHRR Q C

        else if (avhrr_navy .or. avhrr) then

           frac_sea=data_s(ifrac_sea,n)

!  NOTE:  The qc in qc_avhrr uses the inverse squared obs error.
!     The loop below loads array varinv_use accounting for whether the 
!     cloud detection flag is set.  Array
!     varinv_use is then used in the qc calculations.
!     For the case when all channels of a sensor are passive, all
!     channels with iuse_rad=-1 or 0 are used in cloud detection.
           do i=1,nchanl
              m=ich(i)
              if (varinv(i) < tiny_r_kind) then
                 varinv_use(i) = zero
              else
                 if ((icld_det(m)>0)) then
                    varinv_use(i) = varinv(i)
                 else
                    varinv_use(i) = zero
                 end if
              end if
           end do

           call qc_avhrr(nchanl,is,ndat,nsig,ich,sea,land,ice,snow,luse(n),   &
              zsges,cenlat,frac_sea,pangs,trop5,tzbgr,tsavg5,tbc,tb_obs,tnoise,     &
              wavenumber,ptau5,prsltmp,tvp,temp,wmix,emissivity_k,ts, &
              id_qc,aivals,errf,varinv,varinv_use,cld,cldp)


!  ---------- SSM/I , SSMIS, AMSRE  -------------------
!       SSM/I, SSMIS, & AMSRE Q C

        else if( ssmi .or. amsre .or. ssmis )then   

           if(amsre)then
              bearaz= (270._r_kind-data_s(ilazi_ang,n))*deg2rad
              sun_zenith=data_s(iszen_ang,n)*deg2rad
              sun_azimuth=(r90-data_s(isazi_ang,n))*deg2rad
              sgagl =  acos(coscon * cos( bearaz ) * cos( sun_zenith ) * cos( sun_azimuth ) + &
                       coscon * sin( bearaz ) * cos( sun_zenith ) * sin( sun_azimuth ) +  &
                       sincon *  sin( sun_zenith )) * rad2deg
           end if
           call qc_ssmi(nchanl,nsig,ich, &
              zsges,luse(n),sea,mixed, &
              temp,wmix,ts,emissivity_k,ierrret,kraintype,tpwc,clw,sgagl,tzbgr, &
              tbc,tbcnob,tsim,tnoise,ssmi,amsre_low,amsre_mid,amsre_hig,ssmis, &
              varinv,errf,aivals(1,is),id_qc)

!  ---------- SSU  -------------------
!       SSU Q C

        elseif (ssu) then

           call qc_ssu(nchanl,is,ndat,nsig,sea,land,ice,snow,luse(n), &
              zsges,cenlat,tb_obs,ptau5,emissivity_k,ts,id_qc,aivals,errf,varinv)
            
        end if ObsQCs

!       Done with sensor qc blocks.  Now make final qc decisions.

!       Apply gross check to observations.  Toss obs failing test.
        do i = 1,nchanl
           if (varinv(i) > tiny_r_kind ) then
              m=ich(i)
              if(lcw4crtm .and. sea) then 
                 if (i <= 3 .or. i==15) then         
                    errf(i) = 2.50_r_kind*errf(i)    
                 else if (i == 4) then                     
                    errf(i) = 2.50_r_kind*errf(i)           
                 else                                    
                    errf(i) = three*errf(i)              
                 endif                                   
              else if (ssmis) then
                 errf(i) = min(1.5_r_kind*errf(i),ermax_rad(m))  ! tighten up gross check for SSMIS
              else
                 errf(i) = min(three*errf(i),ermax_rad(m))
              endif
              if (abs(tbc(i)) > errf(i)) then
!                If mean obs-ges difference around observations
!                location is too large and difference at the 
!                observation location is similarly large, then
!                toss the observation.
                 if(id_qc(i) == igood_qc)id_qc(i)=ifail_gross_qc
                 varinv(i) = zero
                 if(luse(n))stats(2,m) = stats(2,m) + one
                 if(luse(n))aivals(7,is) = aivals(7,is) + one
              end if
           end if
        end do

        if(amsua .or. amsub .or. mhs .or. msu .or. hsb)then
           if(amsua)nlev=6
           if(amsub .or. mhs)nlev=5
           if(hsb)nlev=4
           if(msu)nlev=4
           kval=0
           do i=2,nlev
!          do i=1,nlev
              channel_passive=iuse_rad(ich(i))==-1 .or. iuse_rad(ich(i))==0
              if (varinv(i)<tiny_r_kind .and. ((iuse_rad(ich(i))>=1) .or. &
                  (passive_bc .and. channel_passive))) then
                 kval=max(i-1,kval)
                 if(amsub .or. hsb .or. mhs)kval=nlev
                 if(amsua .and. i <= 3)kval = zero
              end if
           end do
           if(kval > 0)then
              do i=1,kval
                 varinv(i)=zero
                 if(id_qc(i) == igood_qc)id_qc(i)=ifail_interchan_qc
              end do
              if(amsua)then
                 varinv(15)=zero
                 if(id_qc(15) == igood_qc)id_qc(15)=ifail_interchan_qc
              end if
           end if
        end if

!       If requested, generate SST retrieval (output)
        if(retrieval) then
           if(avhrr_navy .or. avhrr) then
              call avhrr_sst_retrieval(dplat(is),nchanl,tnoise,&
                 varinv,tsavg5,sstph,temp,wmix,ts,tbc,cenlat,cenlon,&
                 dtime,dtp_avh,tb_obs,dta,dqa,luse(n))
           endif
        endif

        icc = 0
        iccm= 0

        do i = 1,nchanl

!          Reject radiances for single radiance test
           if (lsingleradob) then
              ! if the channels are beyond 0.01 of oblat/oblon, specified
              ! in gsi namelist, or aren't of type 'oneob_type', reject
              if ( (abs(cenlat - oblat) > one/r100 .or. &
                    abs(cenlon - oblon) > one/r100) .or. &
                    obstype /= oneob_type ) then
                 varinv(i) = zero
                 varinv_use(i) = zero
                 if (id_qc(i) == igood_qc) id_qc(i) = ifail_outside_range
              else
                 ! if obchan <= zero, keep all footprints, if obchan > zero,
                 ! keep only that which has channel obchan
                 if (i /= obchan .and. obchan > zero) then
                    varinv(i) = zero
                    varinv_use(i) = zero
                    if (id_qc(i) == igood_qc) id_qc(i) = ifail_outside_range
                 endif
              endif !cenlat/lon
           endif !lsingleradob

!          Only process observations to be assimilated

           if (varinv(i) > tiny_r_kind ) then

              m = ich(i)
              if(luse(n))then
                 drad    = tbc(i)   
                 dradnob = tbcnob(i)
                 varrad  = drad*varinv(i)
                 stats(1,m)  = stats(1,m) + one              !number of obs
                 stats(3,m)  = stats(3,m) + drad             !obs-mod(w_biascor)
                 stats(4,m)  = stats(4,m) + tbc(i)*drad      !(obs-mod(w_biascor))**2
                 stats(5,m)  = stats(5,m) + tbc(i)*varrad    !penalty contribution
                 stats(6,m)  = stats(6,m) + dradnob          !obs-mod(w/o_biascor)

                 exp_arg = -half*(tbc(i)/error0(i))**2
                 error=sqrt(varinv(i))
                 if (pg_rad(m) > tiny_r_kind .and. error > tiny_r_kind) then
                    arg  = exp(exp_arg)
                    wnotgross= one-pg_rad(m)
                    cg_rad=b_rad(m)*error
                    wgross = cg_term*pg_rad(m)/(cg_rad*wnotgross)
                    term = log((arg+wgross)/(one+wgross))
                    wgt  = one-wgross/(arg+wgross)
                 else
                    term = exp_arg
                    wgt  = one
                 endif
                 stats(7,m)  = stats(7,m) -two*(error0(i)**2)*varinv(i)*term
              end if
           
!             Only "good" obs are included in J calculation.
              if (iuse_rad(m) >= 1)then
                 if(luse(n))then
                    aivals(40,is) = aivals(40,is) + tbc(i)*varrad
                    aivals(39,is) = aivals(39,is) -two*(error0(i)**2)*varinv(i)*term
                    aivals(38,is) = aivals(38,is) +one
                    if(wgt < wgtlim) aivals(2,is)=aivals(2,is)+one

!                   summation of observation number
                    if (newpc4pred) then
                       ostats(m)  = ostats(m) + one
                    end if
                 end if

                 icc=icc+1

!             End of use data block
              end if

!             At the end of analysis, prepare for bias correction for monitored channels
!             Only "good monitoring" obs are included in J_passive calculation.
              channel_passive=iuse_rad(m)==-1 .or. iuse_rad(m)==0
              if (passive_bc .and. (jiter>miter) .and. channel_passive) then
!                summation of observation number,
!                skip ostats accumulation for channels without coef. initialization 
                 if (newpc4pred .and. luse(n) .and. any(predx(:,m)/=zero)) then
                    ostats(m)  = ostats(m) + one
                 end if
                 iccm=iccm+1
              end if


!          End of varinv>tiny_r_kind block
           endif

!       End loop over channels.
        end do

     endif ! (in_curbin)

!    In principle, we want ALL obs in the diagnostics structure but for
!    passive obs (monitoring), it is difficult to do if rad_diagsave
!    is not on in the first outer loop. For now we use l_may_be_passive...
!    Link observation to appropriate observation bin
     if (nobs_bins>1) then
        ibin = NINT( dtime/hr_obsbin ) + 1
     else
        ibin = 1
     endif
     IF (ibin<1.OR.ibin>nobs_bins) write(6,*)mype,'Error nobs_bins,ibin= ',nobs_bins,ibin

     if (l_may_be_passive .and. .not. retrieval) then

        if(in_curbin) then
!          Load data into output arrays
           if(icc > 0)then
              nchan_total=nchan_total+icc
 
              if(.not. associated(radhead(ibin)%head))then
                 allocate(radhead(ibin)%head,stat=istat)
                 if(istat /= 0)write(6,*)' failure to write radhead '
                 radtail(ibin)%head => radhead(ibin)%head
              else
                 allocate(radtail(ibin)%head%llpoint,stat=istat)
                 if(istat /= 0)write(6,*)' failure to write radtail%llpoint '
                 radtail(ibin)%head => radtail(ibin)%head%llpoint
              end if

              m_alloc(ibin) = m_alloc(ibin) +1
              my_head => radtail(ibin)%head
              my_head%idv = is
              my_head%iob = n

              allocate(radtail(ibin)%head%res(icc),radtail(ibin)%head%err2(icc), &
                       radtail(ibin)%head%diags(icc),&
                       radtail(ibin)%head%raterr2(icc),radtail(ibin)%head%pred(npred,icc), &
                       radtail(ibin)%head%dtb_dvar(nsigradjac,icc), &
                       radtail(ibin)%head%ich(icc),&
                       radtail(ibin)%head%icx(icc))

              call get_ij(mm1,slats,slons,radtail(ibin)%head%ij(:),radtail(ibin)%head%wij(:))
              radtail(ibin)%head%time=dtime
              radtail(ibin)%head%luse=luse(n)
              radtail(ibin)%head%ich(:)=-1

              utbc=tbc
              adaptinf = error0 ! on input
              account_for_corr_obs = radinfo_adjust_jacobian (obstype,sea,land,nchanl,nsigradjac,ich,varinv,&
                                                              utbc,obvarinv,adaptinf,jacobian)

              iii=0
              do ii=1,nchanl
                 m=ich(ii)
                 if (varinv(ii)>tiny_r_kind .and. iuse_rad(m)>=1) then

                    iii=iii+1

                    if(account_for_corr_obs) then
                      radtail(ibin)%head%res(iii)= utbc(ii)                   ! evecs(R)*[obs-ges innovation]
                      radtail(ibin)%head%err2(iii)= obvarinv(ii)              ! 1/eigenvalue(R)
                      radtail(ibin)%head%raterr2(iii)=adaptinf(ii)            ! inflation factor 
                    else
                      radtail(ibin)%head%res(iii)= tbc(ii)                    ! obs-ges innovation
                      radtail(ibin)%head%err2(iii)= one/error0(ii)**2         ! 1/(obs error)**2  (original uninflated error)
                      radtail(ibin)%head%raterr2(iii)=error0(ii)**2*varinv(ii) ! (original error)/(inflated error)
                    endif
                    radtail(ibin)%head%icx(iii)= m                         ! channel index

                    do k=1,npred
                       radtail(ibin)%head%pred(k,iii)=pred(k,ii)*upd_pred(k)
                    end do

                    do k=1,nsigradjac
                       radtail(ibin)%head%dtb_dvar(k,iii)=jacobian(k,ii)
                    end do

!                   Load jacobian for ozone (dTb/doz).  For hirs and goes channel 9
!                   (ozone channel) we do not let the observations change the ozone.
!                   There currently is no ozone analysis when running in the NCEP 
!                   regional mode, therefore set ozone jacobian to 0.0
                    if (ioz>=0) then
                       if (regional .or. qc_noirjaco3 .or. zero_irjaco3_pole(n) .or. & 
                          ((hirs .or. goessndr).and.(varinv(ich9) < tiny_r_kind))) then
                          do k = 1,nsig
                             radtail(ibin)%head%dtb_dvar(ioz+k,iii) = zero
                          end do
                       endif
                    endif

!                   Load Jacobian for wind speed (dTb/du, dTb/dv)
                    if(ius>=0.and.ivs>=0) then
                       if( .not. dtbduv_on .or. .not. microwave) then
                          radtail(ibin)%head%dtb_dvar(ius+1,iii) = zero
                          radtail(ibin)%head%dtb_dvar(ivs+1,iii) = zero
                       endif
                    end if

!                   Load Jacobian for hydrometeors
                    if (regional .and. lcw4crtm) then
                       if (iqs>0) then
                          do k = 1,nsig
                             radtail(ibin)%head%dtb_dvar(iqs+k,iii) = zero
                          end do
                       end if
                       if (iqg>0) then
                          do k = 1,nsig
                             radtail(ibin)%head%dtb_dvar(iqg+k,iii) = zero
                          end do
                       end if
                       if (iqh>0) then
                          do k = 1,nsig
                             radtail(ibin)%head%dtb_dvar(iqh+k,iii) = zero
                          end do
                       end if
                       if (iqr>0) then
                          do k = 1,nsig
                             radtail(ibin)%head%dtb_dvar(iqr+k,iii) = zero
                          end do
                       end if
                    end if

                    my_head%ich(iii)=ii

!                   compute hessian contribution from Jo bias correction terms
                    if (newpc4pred .and. luse(n)) then
                       do k=1,npred
                          rstats(k,m)=rstats(k,m)+radtail(ibin)%head%pred(k,iii) &
                               *radtail(ibin)%head%pred(k,iii)*varinv(ii)
                       end do
                    end if  ! end of newpc4pred loop

                 end if
              end do
              radtail(ibin)%head%nchan  = iii         ! profile observation count
           end if ! icc
        endif ! (in_curbin)

!       Link obs to diagnostics structure
        iii=0
        do ii=1,nchanl
          m=ich(ii)
          if (iuse_rad(m)>=1 .or. l4dvar) then
           if (.not.lobsdiag_allocated) then
              if (.not.associated(obsdiags(i_rad_ob_type,ibin)%head)) then
                 allocate(obsdiags(i_rad_ob_type,ibin)%head,stat=istat)
                 if (istat/=0) then
                    write(6,*)'setuprad: failure to allocate obsdiags',istat
                    call stop2(276)
                 end if
                 obsdiags(i_rad_ob_type,ibin)%tail => obsdiags(i_rad_ob_type,ibin)%head
              else
                 allocate(obsdiags(i_rad_ob_type,ibin)%tail%next,stat=istat)
                 if (istat/=0) then
                    write(6,*)'setuprad: failure to allocate obsdiags',istat
                    call stop2(277)
                 end if
                 obsdiags(i_rad_ob_type,ibin)%tail => obsdiags(i_rad_ob_type,ibin)%tail%next
              end if
              allocate(obsdiags(i_rad_ob_type,ibin)%tail%muse(miter+1))
              allocate(obsdiags(i_rad_ob_type,ibin)%tail%nldepart(miter+1))
              allocate(obsdiags(i_rad_ob_type,ibin)%tail%tldepart(miter))
              allocate(obsdiags(i_rad_ob_type,ibin)%tail%obssen(miter))
              obsdiags(i_rad_ob_type,ibin)%tail%indxglb=(n-1)*nchanl+ii
              obsdiags(i_rad_ob_type,ibin)%tail%nchnperobs=-99999
              obsdiags(i_rad_ob_type,ibin)%tail%luse=.false.
              obsdiags(i_rad_ob_type,ibin)%tail%muse(:)=.false.
              obsdiags(i_rad_ob_type,ibin)%tail%nldepart(:)=-huge(zero)
              obsdiags(i_rad_ob_type,ibin)%tail%tldepart(:)=zero
              obsdiags(i_rad_ob_type,ibin)%tail%wgtjo=-huge(zero)
              obsdiags(i_rad_ob_type,ibin)%tail%obssen(:)=zero

              n_alloc(ibin) = n_alloc(ibin) +1
              my_diag => obsdiags(i_rad_ob_type,ibin)%tail
              my_diag%idv = is
              my_diag%iob = n
              my_diag%ich = ii
           else
              if (.not.associated(obsdiags(i_rad_ob_type,ibin)%tail)) then
                 obsdiags(i_rad_ob_type,ibin)%tail => obsdiags(i_rad_ob_type,ibin)%head
              else
                 obsdiags(i_rad_ob_type,ibin)%tail => obsdiags(i_rad_ob_type,ibin)%tail%next
              end if
              if (obsdiags(i_rad_ob_type,ibin)%tail%indxglb/=(n-1)*nchanl+ii) then
                 write(6,*)'setuprad: index error'
                 call stop2(278)
              endif
           endif

           if(in_curbin) then
              if (ii==1) obsptr => obsdiags(i_rad_ob_type,ibin)%tail
              if (ii==1) obsdiags(i_rad_ob_type,ibin)%tail%nchnperobs = nchanl
              obsdiags(i_rad_ob_type,ibin)%tail%luse = luse(n)
              obsdiags(i_rad_ob_type,ibin)%tail%nldepart(jiter) = tbc(ii)
              obsdiags(i_rad_ob_type,ibin)%tail%wgtjo=varinv(ii)
 
!             Load data into output arrays
              m=ich(ii)
              if (varinv(ii)>tiny_r_kind .and. iuse_rad(m)>=1) then
                 iii=iii+1
                 radtail(ibin)%head%diags(iii)%ptr => obsdiags(i_rad_ob_type,ibin)%tail
                 obsdiags(i_rad_ob_type,ibin)%tail%muse(jiter) = .true.
 
                 ! verify the pointer to obsdiags

                 my_head => radtail(ibin)%head
                 my_diag => radtail(ibin)%head%diags(iii)%ptr

                 if(my_head%idv      /= my_diag%idv .or. &
                    my_head%iob      /= my_diag%iob .or. &
                    my_head%ich(iii) /= my_diag%ich ) then
                    call perr(myname,'mismatching %[head,diags]%(idv,iob,ich,ibin) =', &
                          (/is,i,ii,ibin/))
                    call perr(myname,'my_head%(idv,iob,ich) =',(/my_head%idv,my_head%iob,my_head%ich(iii)/))
                    call perr(myname,'my_diag%(idv,iob,ich) =',(/my_diag%idv,my_diag%iob,my_diag%ich/))
                    call die(myname)
                 endif

              endif
           endif ! (in_curbin)
          end if
        enddo
        if(in_curbin) then
           if(.not. retrieval.and.(iii/=icc)) then
              write(6,*)'setuprad: error iii icc',iii,icc
              call stop2(279)
           endif
        endif ! (in_curbin)
 
!    End of l_may_be_passive block
     endif


!    Load passive data into output arrays
     if (passive_bc .and. (jiter>miter) .and. .not. retrieval) then
        if(in_curbin) then
           if(iccm > 0)then
              if(.not. associated(radheadm(ibin)%head))then
                 allocate(radheadm(ibin)%head,stat=istat)
                 if(istat /= 0)write(6,*)' failure to write radheadm '
                 radtailm(ibin)%head => radheadm(ibin)%head
              else
                 allocate(radtailm(ibin)%head%llpoint,stat=istat)
                 if(istat /= 0)write(6,*)' failure to write radtailm%llpoint '
                 radtailm(ibin)%head => radtailm(ibin)%head%llpoint
              end if

              my_headm => radtailm(ibin)%head
              my_headm%idv = is
              my_headm%iob = n

              allocate(radtailm(ibin)%head%res(iccm),radtailm(ibin)%head%err2(iccm), &
                       radtailm(ibin)%head%raterr2(iccm),radtailm(ibin)%head%pred(npred,iccm), &
                       radtailm(ibin)%head%ich(iccm), &
                       radtailm(ibin)%head%icx(iccm))

              radtailm(ibin)%head%nchan  = iccm        ! profile observation count
              radtailm(ibin)%head%time=dtime
              radtailm(ibin)%head%luse=luse(n)
              radtailm(ibin)%head%ich(:)=-1
              iii=0
              do ii=1,nchanl
                 m=ich(ii)
                 channel_passive=iuse_rad(m)==-1 .or. iuse_rad(m)==0
                 if (varinv(ii)>tiny_r_kind .and. channel_passive) then

                    iii=iii+1
                    radtailm(ibin)%head%res(iii)=tbc(ii)                 ! obs-ges innovation
                    radtailm(ibin)%head%err2(iii)=one/error0(ii)**2      ! 1/(obs error)**2  (original uninflated error)
                    radtailm(ibin)%head%raterr2(iii)=error0(ii)**2*varinv(ii) ! (original error)/(inflated error)
                    radtailm(ibin)%head%icx(iii)=m                       ! channel index
                    do k=1,npred
                       radtailm(ibin)%head%pred(k,iii)=pred(k,ii)*upd_pred(k)
                    end do

                    my_headm%ich(iii)=ii

!                   compute hessian contribution,
!                   skip rstats accumulation for channels without coef. initialization
                    if (newpc4pred .and. luse(n) .and. any(predx(:,m)/=zero)) then
                       do k=1,npred
                          rstats(k,m)=rstats(k,m)+radtailm(ibin)%head%pred(k,iii) &
                             *radtailm(ibin)%head%pred(k,iii)*varinv(ii)
                       end do
                    end if  ! end of newpc4pred loop

                 end if
              end do

              if (iii /= iccm) then
                 write(6,*)'setuprad: error iii iccm',iii,iccm
                 call stop2(279)
              endif

              radtailm(ibin)%head%nchan = iii         ! profile observation count
           end if ! <iccm>
        endif ! (in_curbin)
     end if   !    End of passive_bc block


     if(in_curbin) then
!       Write diagnostics to output file.
        if (rad_diagsave .and. luse(n) .and. nchanl_diag > 0) then
           diagbuf(1)  = cenlat                         ! observation latitude (degrees)
           diagbuf(2)  = cenlon                         ! observation longitude (degrees)
           diagbuf(3)  = zsges                          ! model (guess) elevation at observation location
 
           diagbuf(4)  = dtime-time_offset              ! observation time (hours relative to analysis time)

           diagbuf(5)  = data_s(iscan_pos,n)            ! sensor scan position 
           diagbuf(6)  = zasat*rad2deg                  ! satellite zenith angle (degrees)
           diagbuf(7)  = data_s(ilazi_ang,n)            ! satellite azimuth angle (degrees)
           diagbuf(8)  = pangs                          ! solar zenith angle (degrees)
           diagbuf(9)  = data_s(isazi_ang,n)            ! solar azimuth angle (degrees)
           diagbuf(10) = sgagl                          ! sun glint angle (degrees) (sgagl)
 
           diagbuf(11) = surface(1)%water_coverage         ! fractional coverage by water
           diagbuf(12) = surface(1)%land_coverage          ! fractional coverage by land
           diagbuf(13) = surface(1)%ice_coverage           ! fractional coverage by ice
           diagbuf(14) = surface(1)%snow_coverage          ! fractional coverage by snow
           if(.not. retrieval)then
              diagbuf(15) = surface(1)%water_temperature      ! surface temperature over water (K)
              diagbuf(16) = surface(1)%land_temperature       ! surface temperature over land (K)
              diagbuf(17) = surface(1)%ice_temperature        ! surface temperature over ice (K)
              diagbuf(18) = surface(1)%snow_temperature       ! surface temperature over snow (K)
              diagbuf(19) = surface(1)%soil_temperature       ! soil temperature (K)
              diagbuf(20) = surface(1)%soil_moisture_content  ! soil moisture
              diagbuf(21) = surface(1)%land_type              ! surface land type
           else
              diagbuf(15) = tsavg5                            ! SST first guess used for SST retrieval
              diagbuf(16) = sstcu                             ! NCEP SST analysis at t            
              diagbuf(17) = sstph                             ! Physical SST retrieval             
              diagbuf(18) = sstnv                             ! Navy SST retrieval               
              diagbuf(19) = dta                               ! d(ta) corresponding to sstph
              diagbuf(20) = dqa                               ! d(qa) corresponding to sstph
              diagbuf(21) = dtp_avh                           ! data type             
           endif
           if(lcw4crtm .and. sea) then  
              diagbuf(22) = tpwc_amsua
           else
              diagbuf(22) = surface(1)%vegetation_fraction    ! vegetation fraction
           endif

           if(lcw4crtm .and. sea) then  
              diagbuf(23) = (clw_guess_retrieval+clwp_amsua)*half 
           else
              diagbuf(23) = surface(1)%snow_depth             ! snow depth
           endif

           if(lcw4crtm .and. sea) then  
              diagbuf(24) = clw_guess_retrieval
           else
              diagbuf(24) = surface(1)%wind_speed             ! surface wind speed (m/s)
           endif
 
!          Note:  The following quantities are not computed for all sensors
           if (.not.microwave) then
              diagbuf(25)  = cld                              ! cloud fraction (%)
              diagbuf(26)  = cldp                             ! cloud top pressure (hPa)
           else
              if(lcw4crtm .and. sea) then
                 diagbuf(25)  = clwp_amsua                    ! cloud liquid water (kg/m**2)
                 diagbuf(26)  = clw_guess                     ! total column precip. water (km/m**2)
              else
                 diagbuf(25)  = clw                           ! cloud liquid water (kg/m**2)
                 diagbuf(26)  = tpwc                          ! total column precip. water (km/m**2)
              endif
           endif

!          For NST
           diagbuf(27) = data_s(itref,n)
           diagbuf(28) = data_s(idtw,n)
           diagbuf(29) = data_s(idtc,n)
           diagbuf(30) = data_s(itz_tr,n)

           if (lwrite_peakwt) then
              do i=1,nchanl_diag
                 diagbufex(1,i)=weightmax(ich_diag(i))   ! press. at max of weighting fn (mb)
              end do
              if (goes_img) then
                 do i=1,nchanl_diag
                    diagbufex(2,i)=tb_obs_sdv(ich_diag(i))
                 end do
              end if
           else if (goes_img .and. .not.lwrite_peakwt) then
              do i=1,nchanl_diag
                 diagbufex(1,i)=tb_obs_sdv(ich_diag(i))
              end do
           end if

           do i=1,nchanl_diag
              diagbufchan(1,i)=tb_obs(ich_diag(i))       ! observed brightness temperature (K)
              diagbufchan(2,i)=tbc(ich_diag(i))          ! observed - simulated Tb with bias corrrection (K)
              diagbufchan(3,i)=tbcnob(ich_diag(i))       ! observed - simulated Tb with no bias correction (K)
              errinv = sqrt(varinv(ich_diag(i)))
              diagbufchan(4,i)=errinv                    ! inverse observation error
              useflag=one
              if (iuse_rad(ich(ich_diag(i))) < 1) useflag=-one
              diagbufchan(5,i)= id_qc(ich_diag(i))*useflag            ! quality control mark or event indicator

              if (lcw4crtm) then            
                 diagbufchan(6,i)=error0(ich_diag(i))
              else
                 diagbufchan(6,i)=emissivity(ich_diag(i))             ! surface emissivity
              endif
              diagbufchan(7,i)=tlapchn(ich_diag(i))                   ! stability index
              diagbufchan(8,i)=ts(ich_diag(i))                        ! d(Tb)/d(Ts)

              if (lwrite_predterms) then
                 predterms=zero
                 do j = 1,npred
                    predterms(j) = pred(j,ich_diag(i))
                 end do
                 predterms(npred+1) = cbias(nadir,ich(ich_diag(i)))

                 do j=1,npred+2
                    diagbufchan(ipchan_radiag+j,i)=predterms(j) ! Tb bias correction terms (K)
                 end do
              else   ! Default to write out predicted bias
                 do j=1,npred+2
                    diagbufchan(ipchan_radiag+j,i)=predbias(j,ich_diag(i)) ! Tb bias correction terms (K)
                 end do
              end if
           end do

           if (lobsdiagsave) then
              if (l_may_be_passive) then
                 do ii=1,nchanl_diag
                    if (.not.associated(obsptr)) then
                       write(6,*)'setuprad: error obsptr'
                       call stop2(280)
                    end if
                    if (obsptr%indxglb/=(n-1)*nchanl+ii) then
                       write(6,*)'setuprad: error writing diagnostics'
                       call stop2(281)
                    end if
 
                    ioff=ipchan_radiag+npred+2
                    do jj=1,miter
                       ioff=ioff+1
                       if (obsptr%muse(jj)) then
                          diagbufchan(ioff,ich_diag(ii)) = one
                       else
                          diagbufchan(ioff,ich_diag(ii)) = -one
                       endif
                    enddo
                    do jj=1,miter+1
                       ioff=ioff+1
                       diagbufchan(ioff,ich_diag(ii)) = obsptr%nldepart(jj)
                    enddo
                    do jj=1,miter
                       ioff=ioff+1
                       diagbufchan(ioff,ich_diag(ii)) = obsptr%tldepart(jj)
                    enddo
                    do jj=1,miter
                       ioff=ioff+1
                       diagbufchan(ioff,ich_diag(ii)) = obsptr%obssen(jj)
                    enddo

                    obsptr => obsptr%next
                 enddo
              else
                 ioff=ipchan_radiag+npred+2
                 diagbufchan(ioff+1:ioff+4*miter+1,1:nchanl_diag) = zero
              endif
           endif

           if (.not.lextra) then
              write(4) diagbuf,diagbufchan
           else
              write(4) diagbuf,diagbufchan,diagbufex
           endif

        end if
     endif ! (in_curbin)


! End of n-loop over obs
  end do

! If retrieval, close open bufr sst file (output)
  if (retrieval.and.last_pass) call finish_sst_retrieval

! Jump here when there is no data to process for current satellite
! Deallocate arrays
  deallocate(diagbufchan)
  if (rad_diagsave) then
     call dtime_show(myname,'diagsave:rad',i_rad_ob_type)
     close(4)
     if (lextra .and. allocated(diagbufex)) deallocate(diagbufex)
  endif

  call destroy_crtm

135 continue

! End of routine
  return

 end subroutine setuprad
<|MERGE_RESOLUTION|>--- conflicted
+++ resolved
@@ -286,13 +286,8 @@
   real(r_kind),dimension(nsig):: prsltmp
   real(r_kind),dimension(nsig+1):: prsitmp
   real(r_kind),dimension(nchanl):: weightmax
-<<<<<<< HEAD
-  real(r_kind) ptau5deriv(nsig,nchanl), ptau5derivmax
+  real(r_kind) :: ptau5deriv, ptau5derivmax
   real(r_kind) :: clw_guess,clw_guess_retrieval,clwtmp
-=======
-  real(r_kind) :: ptau5deriv, ptau5derivmax
-  real(r_kind) :: clw_guess,clw_guess_retrieval
->>>>>>> 5b960399
 ! real(r_kind) :: predchan6_save   
 
   integer(i_kind),dimension(nchanl):: ich,id_qc,ich_diag
