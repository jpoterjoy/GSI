   subroutine setuprad(lunin,mype,aivals,stats,nchanl,nreal,nobs,&
     obstype,isis,is,rad_diagsave,init_pass,last_pass)
!$$$  subprogram documentation block
!                .      .    .                                       .
! subprogram:    setuprad    compute rhs of oi equation for radiances
!   prgmmr: derber           org: np23                date: 1995-07-06
!
! abstract: read in data, first guess, and obtain rhs of oi equation
!        for radiances.
!
! program history log:
!   1995-07-06  derber
!   1996-11-xx  wu, data from prepbufr file
!   1996-12-xx  mcnally, changes for diagnostic file and bugfix
!   1998-04-30  weiyu yang    mpi version
!   1999-08-24  derber, j., treadon, r., yang, w., first frozen mpp version
!   2003-12-23  kleist - remove sigma assumptions (use pressure)
!   2004-05-28  kleist - subroutine call update
!   2004-06-17  treadon - update documenation
!   2004-07-23  weng,yan,okamoto - incorporate MW land and snow/ice emissivity
!                                  models for AMSU-A/B and SSM/I
!   2004-08-02  treadon - add only to module use, add intent in/out
!   2004-10-06  parrish - modifications for nonlinear qc
!   2004-10-15  derber  - modify parts of IR quality control
!   2004-10-28  treadon - replace parameter tiny with tiny_r_kind
!   2004-11-22  derber  - remove weight, add logical for boundary point
!   2004-11-30  xu li   - add SST physical retrieval algorithm
!   2004-12-22  treadon - add outer loop number to name of diagnostic file
!   2005-01-20  okamoto - add ssm/i radiance assimilation 
!   2005-01-22  okamoto - add TB jacobian with respect to ocean surface wind 
!                         through MW ocean emissivity model
!   2005-02-22  derber  - alter surface determination and improve quality control
!   2005-02-28  treadon - increase size of character variable holding diagnostic 
!                         file name
!   2005-03-02  derber  - modify use of surface flages and quality control 
!                         and adjoint of surface emissivity
!   2005-03-04  xu li   - restructure code related to sst retrieval
!   2005-03-07  todling,treadon - place lower bound on sum2
!   2005-03-09  parrish - nonlinear qc change to account for inflated obs error
!   2005-03-16  derber  - save observation time
!   2005-04-11  treadon - add logical to toggle on/off nonlinear qc code
!   2005-04-18  treadon - modify sections of code related to sst retrieval
!   2005-06-01  treadon - add code to load/use extended vertical profile arrays in rtm
!   2005-07-06  derber  - modify for mhs and hirs/4
!   2005-07-29  treadon - modify tnoise initialization; add varinv_use
!   2005-09-20  xu,pawlak - modify sections of code related to ssmis
!   2005-09-28  derber  - modify for new radinfo and surface info input from read routines
!   2005-10-14  derber  - input grid location and fix regional lat/lon
!   2005-10-17  treadon - generalize accessing of elements from obs array
!   2005-10-20  kazumori - modify sections of code related to amsre
!   2005-11-04  derber - place lower bound (0.0) on computed clw
!   2005-11-14  li - modify avhrr related code
!   2005-11-18  treadon - correct thin snow test to apply to microwave
!   2005-11-18  kazumori - modify sections of amsre diagnostic file
!   2005-11-29  parrish - remove call to deter_sfc_reg (earlier patch for regional mode)
!   2005-12-16  derber - add check on skin temperature to clw bias correction
!   2005-12-20  derber - add transmittance qc check to mw sensors
!   2006-01-09  treadon - introduce get_ij
!   2006-01-12  treadon - replace pCRTM with CRTM
!   2006-01-31  todling - add obs time to output diag files
!   2006-02-01  liu - add ssu
!   2006-02-02  treadon - rename prsi(l) as ges_prsi(l)
!   2006-02-03  derber - add new obs control and change printed stats
!   2006-03-21  treadon - add optional perturbation to observation
!   2006-03-24  treadon - bug fix - add iuse_rad to microwave channel varinv check
!   2006-04-19  treadon - rename emisjac as dtbduv_on (accessible via obsmod)
!   2006-04-27  derber - remove rad_tran_k, process data one  profile at a time
!                        write data in jppf chunks
!   2006-05-10  derber - add check on maximum number of levels for RT
!   2006-05-30  derber,treadon - modify diagnostic output
!   2006-06-06  su - move to wgtlim to constants module
!   2006-07-27  kazumori - modify factor of bc predictor(clw) for AMSR-E
!                          and input of qcssmi
!   2006-07-28  derber  - modify to use new inner loop obs data structure
!                       - unify NL qc and add satellite and solar azimuth angles
!   2006-07-31  kleist  - change call to intrppx, no longer get ps at ob location
!   2006-12-21  sienkiewicz - add 'no85GHz' flag for F8 SSM/I 
!   2007-01-24  kazumori- modify to qcssmi subroutine output and use ret_ssmis
!                         for ssmis_las only (assumed UKMO SSMIS data)
!   2007-03-09      su  - remove the perturbation to the observation
!   2007-03-19  tremolet - binning of observations
!   2007-04-04  wu      - do not load ozone jacobian if running regional mode
!   2007-05-30  h.liu   - replace c1 with constoz in ozone jacobian
!   2007-06-05  tremolet - add observation diagnostics structure
!   2007-06-08  kleist/treadon - add prefix (task id or path) to diag_rad_file
!   2007-06-29  jung    - update CRTM interface
!   2008-01-30  h.liu/treadon - add SSU cell pressure correction block
!   2008-05-21  safford - rm unused vars and uses
!   2008-12-03  todling - changed handle of tail%time
!   2009-12-07  b.yan   - changed qc for channel 5 (relaxed)
!   2009-08-19  guo     - changed for multi-pass setup with dtime_check(), and
!                         new arguments init_pass and last_pass.
!   2009-12-08  guo     - cleaned diag output rewind with open(position='rewind')
!                       - fixed a bug in diag header output while is not init_pass.
!   2010-03-01  gayno - allow assimilation of "mixed" amsua fovs
!   2010-03-30  collard - changes for interface with CRTM v2.0. 
!   2010-03-30  collard - Add CO2 interface (fixed value for now).
!   2010-04-08  h.liu   -add SEVIRI assimilation 
!   2010-04-16  hou/kistler add interface to module ncepgfs_ghg
!   2010-04-29  zhu     - add option newpc4pred for new preconditioning for predictors
!   2010-05-06  zhu     - add option adp_anglebc variational angle bias correction
!   2010-05-13  zhu     - add option passive_bc for bias correction of passive channels
!   2010-05-19  todling - revisit intrppx CO2 handle
!   2010-06-10  todling - reduce pointer check by getting CO2 pointer at this level
!                       - start adding hooks of aerosols influence on RTM
!   2010-07-15  kleist  - reintroduce capability to write out predictor terms (not predicted bias) and
!                         pressure level that corresponds to peak of weighting function
!   2010-07-16  yan     - update quality control of mw water vapor sounding channels (amsu-b and mhs)
!                       - add a new input (tbc) to in call qcssmi(..) and
!                         remove 'ssmis_uas,ssmis_las,ssmis_env,ssmis_img' in call qcssmi(..)
!                         Purpose: to keep the consistent changes with qcssmi.f90
!   2010-08-10  wu      - setup corresponding vegetation types (nmm_to_crtm) for IGBP in regional
!                         parameter nvege_type: old=24, IGBP=20
!   2010-08-17  derber  - move setup input and crtm call to crtm_interface (intrppx) to simplify routine
!   2010-09-30  zhu     - re-order predterms and predbias
!   2010-12-16  treadon - move cbias update before calc_clw
!   2011-02-17  todling - add knob to turn off O3 Jacobian from IR instruments (per Emily Liu's work)
!   2011-03-13  li      - (1) associate nst_gsi and nstinfo (use radinfo) to handle nst fields
!                       - (2) modify to save nst analysis related diagnostic variables
!   2011-04-07  todling - newpc4pred now in radinfo
!   2011-05-04  todling - partially merge in Min-Jeong Kim's cloud clear assimilation changes (connect to Metguess)
!   2011-05-16  todling - generalize handling of jacobian matrix entries
!   2011-05-20  mccarty - updated for ATMS
!   2011-06-08  zhu     - move assignments of tnoise_cld values to satinfo file via varch_cld, use lcw4crtm
!   2011-06-09  sienkiewicz - call to qc_ssu needs tb_obs instead of tbc
!   2011-07-10  zhu     - add jacobian assignments for regional cloudy radiance
!   2011-09-28  collard - Fix error trapping for CRTM failures.         
!   2012-05-12  todling - revisit opts in gsi_metguess_get (4crtm)
!   2012-11-02  collard - Use cloud detection channel flag for IR.
!   2013-02-13  eliu    - Add options for SSMIS instruments
!                       - Add two additional bias predictors for SSMIS radiances  
!                       - Tighten up QC checks for SSMIS  

!   2013-02-19  sienkiewicz - add adjustable preweighting for SSMIS bias terms
!   2013-07-10  zhu     - add upd_pred as an update indicator for bias correction coeficitient
!   2013-07-19  zhu     - add emissivity sensitivity predictor for radiance bias correction
!   2013-11-19  sienkiewicz - merge back in changes for adjustable preweighting for SSMIS bias terms
!   2013-11-21  todling - inquire diag-file version using get_radiag
!   2013-12-10  zhu     - apply bias correction to tb_obs for ret_amsua calculation
!   2013-12-21  eliu    - add amsu-a obs errors for allsky condition 
!   2013-12-21  eliu    - add error handling for CLWP calculation for allsky
!   2014-01-17  zhu     - add cld_rbc_idx for bias correction sample to handle cases with cloud 
!                         inconsistency between obs and first guess for all-sky microwave radiance
!   2014-01-19  zhu     - add scattering index calculation, add it as a predictor for allsky
!                       - calculate retrieved clw using bias-corrected tsim 
!   2014-01-28  todling - write sensitivity slot indicator (ioff) to header of diagfile
!   2014-01-31  mkim    - Remove abs(60.0degree) boundary which existed for all-sky MW radiance DA 
!   2014-02-01  mkim    - Move all-sky mw obserr to subroutine obserr_allsky_mw
!   2014-02-05  todling - Remove overload of diagbufr slot (not allowed)
!   2014-04-17  todling - Implement inter-channel ob correlated covariance capability
!   2014-04-27  eliu    - change qc_amsua/atms interface
!   2014-04-27  eliu    - change call_crtm interface to output clear-sky Tb under all-sky condition (optional)
!   2014-04-27  eliu    - add cloud effect calculation for AMSU-A/ATMS under all-sky condition
!   2014-05-29  thomas  - add lsingleradob capability (originally of mccarty)
!   2014-08-01  zhu     - remove scattering index predictor 
!                       - add all-sky obs error adjustment based on scattering index, diff of clw, 
!                         cloud mismatch info, and surface wind speed
!   2014-12-30  derber - Modify for possibility of not using obsdiag
!   2015-01-15  zhu     - change amsua quality control interface to apply emissivity sensitivity
!                         screen to all-sky AMSUA and ATMS radiance
!   2015-01-16  ejones  - Added call to qc_gmi for gmi observations
!                       - Added saphir
!   2015-02-12  ejones  - Write gwp to diag file for GMI
!   2015-03-11  ejones  - Added call to qc_amsr2 for amsr2 observations
!   2015-03-23  ejones  - Added call to qc_saphir for saphir observations
!   2015-03-23  zaizhong ma - add Himawari-8 ahi
!   2015-03-31  zhu     - move cloudy AMSUA radiance observation error adjustment to qcmod.f90;
!                         change quality control interface for AMSUA and ATMS.
<<<<<<< HEAD
!   2015-09-10  zhu  - generalize enabling all-sky and aerosol usage in radiance assimilation.
!                      Use radiance_obstype_search & type extentions from radiance_mod.
!                    - special obs error & bias correction handlings are called from centralized module
!   2015-09-04  J.Jung  - Added mods for CrIS full spectral resolution (FSR).
!   2015-09-30  ejones  - Pull AMSR2 sun azimuth and sun zenith angles for passing to quality control,
!                         modify qc_amsr2 function call
!   2016-02-15  zhu  - remove the code forcing zero Jacobians for qr,qs,qg,qh for regional, let users decide
!   2016-07-19  W. Gu   - add isis to obs type
!   2016-07-19  W. Gu   - include the dependence of the correlated obs errors on the surface types
=======
!   2014-08-06  todling - Correlated obs now platform-instrument specific
!   2014-09-02  todling - Must protect NST-related diag out for when NST is on
!   2014-09-03  j.jin   - Added GMI 1CR radiance, obstype=gmi.
!   2014-12-30  derber - Modify for possibility of not using obsdiag
!   2015-04-01  W. Gu   - add isis to obs type
!   2015-08-18  W. Gu   - include the dependence of the correlated obs errors on the surface types.
!   2015-09-04  J.Jung  - Added mods for CrIS full spectral resolution (FSR).
!   2015-09-30  ejones  - Pull AMSR2 sun azimuth and sun zenith angles for passing to quality control,
!                         modify qc_amsr2 function call
!   2015-10-01  guo   - full res obvsr: index to allow redistribution of obsdiags
!   2016-05-18  guo     - replaced ob_type with polymorphic obsNode through type casting
!   2016-06-24  guo     - fixed the default value of obsdiags(:,:)%tail%luse to luse(n)
!                       . removed (%dlat,%dlon) debris.
>>>>>>> bc6a2c80
!   2016-07-19  kbathmann -move eigendecomposition for correlated obs here
!
!  input argument list:
!     lunin   - unit from which to read radiance (brightness temperature, tb) obs
!     mype    - mpi task id
!     nchanl  - number of channels per obs
!     nreal   - number of pieces of non-tb information per obs
!     nobs    - number of tb observations to process
!     obstype - type of tb observation
!     isis    - sensor/instrument/satellite id  ex.amsua_n15
!     is      - integer counter for number of observation types to process
!     rad_diagsave - logical to switch on diagnostic output (.false.=no output)
!     channelinfo - structure containing satellite sensor information
!
!   output argument list:
!     aivals - array holding sums for various statistics as a function of obs type
!     stats  - array holding sums for various statistics as a function of channel
!
! attributes:
!   language: f90
!   machine:  ibm RS/6000 SP
!
!$$$

  use mpeu_util, only: die,perr,getindex
  use kinds, only: r_kind,r_single,i_kind
  use crtm_spccoeff, only: sc
  use radinfo, only: nuchan,tlapmean,predx,cbias,ermax_rad,tzr_qc,&
      npred,jpch_rad,varch,varch_cld,iuse_rad,icld_det,nusis,fbias,retrieval,b_rad,pg_rad,&
      air_rad,ang_rad,adp_anglebc,angord,ssmis_precond,emiss_bc,upd_pred, &
      passive_bc,ostats,rstats,newpc4pred,radjacnames,radjacindxs,nsigradjac
  use gsi_nstcouplermod, only: nstinfo
  use read_diag, only: get_radiag,ireal_radiag,ipchan_radiag
  use guess_grids, only: sfcmod_gfs,sfcmod_mm5,comp_fact10
  use m_prad, only: radheadm
  use m_obsdiags, only: radhead
  use obsmod, only: ianldate,ndat,mype_diaghdr,nchan_total, &
      dplat,dtbduv_on,&
      i_rad_ob_type,obsdiags,obsptr,lobsdiagsave,nobskeep,lobsdiag_allocated,&
      dirname,time_offset,lwrite_predterms,lwrite_peakwt,reduce_diag
  use m_obsNode, only: obsNode
  use m_radNode, only: radNode, radNode_typecast
  use m_obsLList, only: obsLList_appendNode
  use m_obsLList, only: obsLList_tailNode
  use obsmod, only: obs_diag,luse_obsdiag,dval_use
  use gsi_4dvar, only: nobs_bins,hr_obsbin,l4dvar
  use gridmod, only: nsig,regional,get_ij
  use satthin, only: super_val1
  use constants, only: quarter,half,tiny_r_kind,zero,one,deg2rad,rad2deg,one_tenth, &
      two,three,cg_term,wgtlim,r100,r10,r0_01,r_missing
  use jfunc, only: jiter,miter,jiterstart
  use sst_retrieval, only: setup_sst_retrieval,avhrr_sst_retrieval,&
      finish_sst_retrieval,spline_cub
  use m_dtime, only: dtime_setup, dtime_check, dtime_show
  use crtm_interface, only: init_crtm,call_crtm,destroy_crtm,sensorindex,surface, &
<<<<<<< HEAD
      isatid,itime,ilon,ilat,ilzen_ang,ilazi_ang,iscan_ang,iscan_pos,iszen_ang,isazi_ang, &
      ifrac_sea,ifrac_lnd,ifrac_ice,ifrac_sno,its_sea,its_lnd,its_ice,its_sno,itsavg, &
      ivty,ivfr,isty,istp,ism,isn,izz,idomsfc,isfcr,iff10,ilone,ilate, &
      isst_hires,isst_navy,idata_type,iclr_sky,iclavr,itref,idtw,idtc,itz_tr 
  use clw_mod, only: calc_clw,ret_amsua
  use qcmod, only: qc_ssmi,qc_seviri,qc_ssu,qc_avhrr,qc_goesimg,qc_msu,qc_irsnd,qc_amsua,qc_mhs,qc_atms,qc_gmi,qc_amsr2,qc_saphir
  use qcmod, only: igood_qc,ifail_gross_qc,ifail_interchan_qc,ifail_crtm_qc,ifail_satinfo_qc,qc_noirjaco3,ifail_cloud_qc
  use qcmod, only: setup_tzr_qc,ifail_outside_range,ifail_scanedge_qc
  use control_vectors, only: cvars3d
=======
      itime,ilon,ilat,ilzen_ang,ilazi_ang,iscan_ang,iscan_pos,iszen_ang,isazi_ang, &
      ifrac_sea,ifrac_lnd,ifrac_ice,ifrac_sno,itsavg, &
      izz,idomsfc,isfcr,iff10,ilone,ilate, &
      isst_hires,isst_navy,idata_type,iclr_sky,itref,idtw,idtc,itz_tr
  use clw_mod, only: calc_clw, ret_amsua
  use qcmod, only: qc_ssmi,qc_seviri,qc_ssu,qc_avhrr,qc_goesimg,qc_msu,qc_irsnd,qc_amsua,qc_mhs,qc_atms
  use qcmod, only: igood_qc,ifail_gross_qc,ifail_interchan_qc,ifail_crtm_qc,ifail_satinfo_qc,qc_noirjaco3,ifail_cloud_qc
  use qcmod, only: qc_gmi,qc_saphir,qc_amsr2
  use qcmod, only: setup_tzr_qc,ifail_scanedge_qc,ifail_outside_range
  use gsi_metguess_mod, only: gsi_metguess_get
>>>>>>> bc6a2c80
  use oneobmod, only: lsingleradob,obchan,oblat,oblon,oneob_type
  use radinfo, only: radinfo_adjust_jacobian,radinfo_get_rsqrtinv 
  use radiance_mod, only: rad_obs_type,radiance_obstype_search,radiance_ex_obserr,radiance_ex_biascor






  implicit none

! Declare passed variables
  logical                           ,intent(in   ) :: rad_diagsave
  character(10)                     ,intent(in   ) :: obstype
  character(20)                     ,intent(in   ) :: isis
  integer(i_kind)                   ,intent(in   ) :: lunin,mype,nchanl,nreal,nobs,is
  real(r_kind),dimension(40,ndat)   ,intent(inout) :: aivals
  real(r_kind),dimension(7,jpch_rad),intent(inout) :: stats
  logical                           ,intent(in   ) :: init_pass,last_pass    ! state of "setup" processing

! Declare external calls for code analysis
  external:: stop2

! Declare local parameters
  real(r_kind),parameter:: r1e10=1.0e10_r_kind
  character(len=*),parameter:: myname="setuprad"

! Declare local variables
  character(128) diag_rad_file

  integer(i_kind) iextra,jextra,error_status,istat
  integer(i_kind) ich9,isli,icc,iccm,mm1,ixx
  integer(i_kind) m,mm,jc,j,k,i
  integer(i_kind) n,nlev,kval,ibin,ioff,ioff0,iii
  integer(i_kind) ii,jj,idiag,inewpc,nchanl_diag
  integer(i_kind) ii_ptr
  integer(i_kind) nadir,kraintype,ierrret
  integer(i_kind) ioz,ius,ivs,iwrmype
  integer(i_kind) iversion_radiag, istatus
  integer(i_kind) isfctype

  real(r_single) freq4,pol4,wave4,varch4,tlap4
  real(r_kind) node 
  real(r_kind) term,tlap,tb_obsbc1
  real(r_kind) drad,dradnob,varrad,error,errinv,useflag
  real(r_kind) cg_rad,wgross,wnotgross,wgt,arg,exp_arg
  real(r_kind) tzbgr,tsavg5,trop5,pangs,cld,cldp
  real(r_kind) cenlon,cenlat,slats,slons,zsges,zasat,dtime
! real(r_kind) wltm1,wltm2,wltm3  
  real(r_kind) ys_bias_sst,cosza,val_obs
  real(r_kind) sstnv,sstcu,sstph,dtp_avh,dta,dqa
  real(r_kind) bearaz,sun_zenith,sun_azimuth
  real(r_kind) sfc_speed,frac_sea,clw,tpwc,sgagl,clwp_amsua,tpwc_amsua,tpwc_guess_retrieval
  real(r_kind) gwp,clw_obs
  real(r_kind) scat,scatp
  real(r_kind) dtsavg,r90,coscon,sincon
  real(r_kind) bias       
  real(r_kind) factch6    

  logical hirs2,msu,goessndr,hirs3,hirs4,hirs,amsua,amsub,airs,hsb,goes_img,ahi,mhs
  logical avhrr,avhrr_navy,lextra,ssu,iasi,cris,seviri,atms
  logical ssmi,ssmis,amsre,amsre_low,amsre_mid,amsre_hig,amsr2,gmi,saphir
  logical ssmis_las,ssmis_uas,ssmis_env,ssmis_img
  logical sea,mixed,land,ice,snow,toss,l_may_be_passive,eff_area
  logical microwave, microwave_low
  logical no85GHz
  logical in_curbin, in_anybin
  logical account_for_corr_obs
  logical,dimension(nobs):: zero_irjaco3_pole

! Declare local arrays

  real(r_single),dimension(ireal_radiag):: diagbuf
  real(r_single),allocatable,dimension(:,:):: diagbufex
  real(r_single),allocatable,dimension(:,:):: diagbufchan

  real(r_kind),dimension(npred+2):: predterms
  real(r_kind),dimension(npred+2,nchanl):: predbias
  real(r_kind),dimension(npred,nchanl):: pred,predchan
  real(r_kind),dimension(nchanl):: obvarinv,utbc,adaptinf,wgtjo
  real(r_kind),dimension(nchanl):: varinv,varinv_use,error0,errf,errf0
  real(r_kind),dimension(nchanl):: tb_obs,tbc,tbcnob,tlapchn,tb_obs_sdv
  real(r_kind),dimension(nchanl):: tnoise,tnoise_cld
  real(r_kind),dimension(nchanl):: emissivity,ts,emissivity_k
  real(r_kind),dimension(nchanl):: tsim,wavenumber,tsim_bc
  real(r_kind),dimension(nchanl):: tsim_clr,cldeff_obs
  real(r_kind),dimension(nsig,nchanl):: wmix,temp,ptau5
  real(r_kind),dimension(nsigradjac,nchanl):: jacobian
  real(r_kind),dimension(nreal+nchanl,nobs)::data_s
  real(r_kind),dimension(nsig):: qvp,tvp
  real(r_kind),dimension(nsig):: prsltmp
  real(r_kind),dimension(nsig+1):: prsitmp
  real(r_kind),dimension(nchanl):: weightmax
  real(r_kind),dimension(nchanl):: cld_rbc_idx
  real(r_kind) :: ptau5deriv, ptau5derivmax
  real(r_kind) :: clw_guess,clw_guess_retrieval
! real(r_kind) :: predchan6_save   
  real(r_kind) :: cldeff_obs5
  real(r_kind),dimension(:,:), allocatable :: rsqrtinv

  integer(i_kind),dimension(nchanl):: ich,id_qc,ich_diag
  integer(i_kind),dimension(nobs_bins) :: n_alloc
  integer(i_kind),dimension(nobs_bins) :: m_alloc
  integer(i_kind),dimension(nchanl):: kmax
  integer(i_kind):: iinstr
  integer(i_kind) :: chan_count
  integer(i_kind),allocatable,dimension(:) :: sc_index

  logical channel_passive
  logical,dimension(nobs):: luse
  integer(i_kind),dimension(nobs):: ioid ! initial (pre-distribution) obs ID

  character(10) filex
  character(12) string

  class(obsNode),pointer:: my_node
  type(radNode),pointer:: my_head,my_headm
  type(obs_diag),pointer:: my_diag
  type(rad_obs_type) :: radmod

  n_alloc(:)=0
  m_alloc(:)=0
!**************************************************************************************
! Initialize variables and constants.
  mm1        = mype+1
  r90        = 90._r_kind
  coscon     = cos( (r90-55.0_r_kind)*deg2rad )
  sincon     = sin( (r90-55.0_r_kind)*deg2rad )

  factch6 = zero  
  cld   = zero
  cldp  = zero
  tpwc  = zero
  sgagl = zero
  dtp_avh=zero
  icc   = 0
  iccm  = 0
  ich9  = min(9,nchanl)
  do i=1,nchanl
     do j=1,npred
        pred(j,i)=zero
     end do
  end do

! Initialize logical flags for satellite platform

  hirs2      = obstype == 'hirs2'
  hirs3      = obstype == 'hirs3'
  hirs4      = obstype == 'hirs4'
  hirs       = hirs2 .or. hirs3 .or. hirs4
  msu        = obstype == 'msu'
  ssu        = obstype == 'ssu'
  goessndr   = obstype == 'sndr'  .or. obstype == 'sndrd1' .or.  &
               obstype == 'sndrd2'.or. obstype == 'sndrd3' .or.  &
               obstype == 'sndrd4'
  amsua      = obstype == 'amsua'
  amsub      = obstype == 'amsub'
  mhs        = obstype == 'mhs'
  airs       = obstype == 'airs'
  hsb        = obstype == 'hsb'
  goes_img   = obstype == 'goes_img'
  ahi        = obstype == 'ahi'
  avhrr      = obstype == 'avhrr'
  avhrr_navy = obstype == 'avhrr_navy'
  ssmi       = obstype == 'ssmi'
  amsre_low  = obstype == 'amsre_low'
  amsre_mid  = obstype == 'amsre_mid'
  amsre_hig  = obstype == 'amsre_hig'
  amsre      = amsre_low .or. amsre_mid .or. amsre_hig
  amsr2      = obstype == 'amsr2'
  gmi        = obstype == 'gmi'
  ssmis      = obstype == 'ssmis'
  ssmis_las  = obstype == 'ssmis_las'
  ssmis_uas  = obstype == 'ssmis_uas'
  ssmis_img  = obstype == 'ssmis_img'
  ssmis_env  = obstype == 'ssmis_env'
  iasi       = obstype == 'iasi'
  cris       = obstype == 'cris' .or. obstype == 'cris-fsr'
  seviri     = obstype == 'seviri'
  atms       = obstype == 'atms'
  saphir     = obstype == 'saphir'

  ssmis=ssmis_las.or.ssmis_uas.or.ssmis_img.or.ssmis_env.or.ssmis 

  microwave=amsua .or. amsub  .or. mhs .or. msu .or. hsb .or. &
            ssmi  .or. ssmis  .or. amsre .or. atms .or. &
            amsr2 .or. gmi  .or.  saphir

  microwave_low =amsua  .or.  msu .or. ssmi .or. ssmis .or. amsre

! Determine cloud & aerosol usages in radiance assimilation
  call radiance_obstype_search(obstype,radmod)

! Initialize channel related information
  tnoise = r1e10
  tnoise_cld = r1e10
  l_may_be_passive = .false.
  toss = .true.
  jc=0

  do j=1,jpch_rad
     if(isis == nusis(j))then 
        jc=jc+1
        if(jc > nchanl)then
           write(6,*)'SETUPRAD:  ***ERROR*** in channel numbers, jc,nchanl=',jc,nchanl,&
              '  ***STOP IN SETUPRAD***'
           call stop2(71)
        end if

!       Load channel numbers into local array based on satellite type

        ich(jc)=j
        do i=1,npred
           predchan(i,jc)=predx(i,j)
        end do
!
!       Set error instrument channels
        tnoise(jc)=varch(j)
        channel_passive=iuse_rad(j)==-1 .or. iuse_rad(j)==0
        if (iuse_rad(j)< -1 .or. (channel_passive .and.  &
           .not.rad_diagsave)) tnoise(jc)=r1e10
        if (passive_bc .and. channel_passive) tnoise(jc)=varch(j)
        if (iuse_rad(j)>0) l_may_be_passive=.true.
        if (tnoise(jc) < 1.e4_r_kind) toss = .false.

        tnoise_cld(jc)=varch_cld(j)
        if (iuse_rad(j)< -1 .or. (iuse_rad(j) == -1 .and.  &
           .not.rad_diagsave)) tnoise_cld(jc)=r1e10
        if (passive_bc .and. (iuse_rad(j)==-1)) tnoise_cld(jc)=varch_cld(j)
     end if
  end do

  if(nchanl > jc) write(6,*)'SETUPRAD:  channel number reduced for ', &
     obstype,nchanl,' --> ',jc
  if(jc == 0) then
     if(mype == 0) write(6,*)'SETUPRAD: No channels found for ', obstype,isis
     if(nobs > 0)read(lunin)
     go to 135
  end if

  if (toss) then
     if(mype == 0)write(6,*)'SETUPRAD: all obs var > 1e4.  do not use ',&
        'data from satellite is=',isis
     if(nobs >0)read(lunin)                    
     goto 135
  endif

  if ( mype == 0 .and. .not.l_may_be_passive) write(6,*)mype,'setuprad: passive obs',is,isis

!  Logic to turn off print of reading coefficients if not first interation or not mype_diaghdr or not init_pass
  iwrmype=-99
  if(mype==mype_diaghdr(is) .and. init_pass .and. jiterstart == jiter)iwrmype = mype_diaghdr(is)

! Initialize radiative transfer and pointers to values in data_s
  call init_crtm(init_pass,iwrmype,mype,nchanl,isis,obstype,radmod)

! Get indexes of variables in jacobian to handle exceptions down below
  ioz =getindex(radjacnames,'oz')
  if(ioz>0) then
     ioz=radjacindxs(ioz)
  endif
  ius =getindex(radjacnames,'u')
  ivs =getindex(radjacnames,'v')
  if(ius>0.and.ivs>0) then
     ius=radjacindxs(ius)
     ivs=radjacindxs(ivs)
  endif

! Initialize ozone jacobian flags to .false. (retain ozone jacobian)
  zero_irjaco3_pole = .false.

!  These variables are initialized in init_crtm
! isatid    = 1     ! index of satellite id
! itime     = 2     ! index of analysis relative obs time 
! ilon      = 3     ! index of grid relative obs location (x)
! ilat      = 4     ! index of grid relative obs location (y)
! ilzen_ang = 5     ! index of local (satellite) zenith angle (radians)
! ilazi_ang = 6     ! index of local (satellite) azimuth angle (radians)
! iscan_ang = 7     ! index of scan (look) angle (radians)
! iscan_pos = 8     ! index of integer scan position 
! iszen_ang = 9     ! index of solar zenith angle (degrees)
! isazi_ang = 10    ! index of solar azimuth angle (degrees)
! ifrac_sea = 11    ! index of ocean percentage
! ifrac_lnd = 12    ! index of land percentage
! ifrac_ice = 13    ! index of ice percentage
! ifrac_sno = 14    ! index of snow percentage
! its_sea   = 15    ! index of ocean temperature
! its_lnd   = 16    ! index of land temperature
! its_ice   = 17    ! index of ice temperature
! its_sno   = 18    ! index of snow temperature
! itsavg    = 19    ! index of average temperature
! ivty      = 20    ! index of vegetation type
! ivfr      = 21    ! index of vegetation fraction
! isty      = 22    ! index of soil type
! istp      = 23    ! index of soil temperature
! ism       = 24    ! index of soil moisture
! isn       = 25    ! index of snow depth
! izz       = 26    ! index of surface height
! idomsfc   = 27    ! index of dominate surface type
! isfcr     = 28    ! index of surface roughness
! iff10     = 29    ! index of ten meter wind factor
! ilone     = 30    ! index of earth relative longitude (degrees)
! ilate     = 31    ! index of earth relative latitude (degrees)
! itref     = 34/36 ! index of foundation temperature: Tr
! idtw      = 35/37 ! index of diurnal warming: d(Tw) at depth zob
! idtc      = 36/38 ! index of sub-layer cooling: d(Tc) at depth zob
! itz_tr    = 37/39 ! index of d(Tz)/d(Tr)

! Initialize sensor specific array pointers
! if (goes_img) then
!    iclr_sky      =  7 ! index of clear sky amount
! elseif (avhrr_navy) then
!    isst_navy     =  7 ! index of navy sst (K) retrieval
!    idata_type    = 30 ! index of data type (151=day, 152=night)
!    isst_hires    = 31 ! index of interpolated hires sst (K)
! elseif (avhrr) then
!    iclavr        = 32 ! index CLAVR cloud flag with AVHRR data
!    isst_hires    = 33 ! index of interpolated hires sst (K)
! elseif (seviri) then
!    iclr_sky      =  7 ! index of clear sky amount
! endif
! Special setup for SST retrieval (output)
  if (retrieval.and.init_pass) call setup_sst_retrieval(obstype,dplat(is),mype)

! Special setup for Tz retrieval
  if (tzr_qc>0) call setup_tzr_qc(obstype)

! Get version of rad-diag file
  call get_radiag ('version',iversion_radiag,istatus)
  if(istatus/=0) then
     write(6,*)'SETUPRAD: trouble getting version of diag file'
     call stop2(999)
  endif

! If SSM/I, check for non-use of 85GHz channel, for QC workaround
! set no85GHz true if any 85GHz is not used, and other freq channel is used
  no85GHz = .false.
  if (ssmi) then
     if (iuse_rad(ich(6)) < 1 .or. iuse_rad(ich(7)) < 1 ) then
        do j = 1,5
           if (iuse_rad(ich(j)) >= 1) then
              no85GHz = .true.
              cycle
           endif
        enddo
        if (no85GHz .and. mype == 0) write(6,*) &
           'SETUPRAD: using no85GHZ workaround for SSM/I ',isis
     endif
  endif



!  Find number of channels written to diag file
  if(reduce_diag)then
     nchanl_diag=0
     do i=1,nchanl
        if(iuse_rad(ich(i)) >= 1)then
           nchanl_diag=nchanl_diag+1
           ich_diag(nchanl_diag)=i
        end if
     end do
     if(mype == mype_diaghdr(is))write(6,*)'SETUPRAD:  reduced number of channels ',&
        nchanl_diag,' of ',nchanl,' written to diag file '
  else
     nchanl_diag=nchanl
     do i=1,nchanl_diag
        ich_diag(i)=i
     end do
  end if

! Set number of extra pieces of information to write to diagnostic file
! For most satellite sensors there is no extra information.  However, 
! for GOES Imager data we write additional information.
  iextra=0
  jextra=0
  if (goes_img .or. lwrite_peakwt) then
     jextra=nchanl_diag
     iextra=1
  end if
! If both, iextra=2
  if (goes_img .and. lwrite_peakwt) then
     iextra=2
  end if

  lextra = (iextra>0)


! Allocate array to hold channel information for diagnostic file and/or lobsdiagsave option
  idiag=ipchan_radiag+npred+2
  ioff0=idiag
  if (lobsdiagsave) idiag=idiag+4*miter+1
  allocate(diagbufchan(idiag,nchanl_diag))

  allocate(sc_index(nchanl))
  sc_index(:) = 0
  satinfo_chan: do i=1, nchanl
     n = ich(i)
     spec_coef: do k=1, sc(1)%n_channels
         if ( nuchan(n) == sc(1)%sensor_channel(k)) then
            sc_index(i) = k
            exit spec_coef
         endif
      end do spec_coef
   end do satinfo_chan

  do i=1,nchanl
     wavenumber(i)=sc(sensorindex)%wavenumber(sc_index(i))
  end do

! If diagnostic file requested, open unit to file and write header.
  if (rad_diagsave .and. nchanl_diag > 0) then
     filex=obstype
     write(string,1976) jiter
1976 format('_',i2.2)
     diag_rad_file= trim(dirname) // trim(filex) // '_' // trim(dplat(is)) // trim(string)
     if(init_pass) then
        open(4,file=trim(diag_rad_file),form='unformatted',status='unknown',position='rewind')
     else
        open(4,file=trim(diag_rad_file),form='unformatted',status='old',position='append')
     endif
     if (lextra) allocate(diagbufex(iextra,jextra))

!    Initialize/write parameters for satellite diagnostic file on
!    first outer iteration.
     if (init_pass .and. mype==mype_diaghdr(is)) then
        inewpc=0
        if (newpc4pred) inewpc=1
        write(4) isis,dplat(is),obstype,jiter,nchanl_diag,npred,ianldate,ireal_radiag,ipchan_radiag,iextra,jextra,&
           idiag,angord,iversion_radiag,inewpc,ioff0
        write(6,*)'SETUPRAD:  write header record for ',&
           isis,npred,ireal_radiag,ipchan_radiag,iextra,jextra,idiag,angord,iversion_radiag,&
                      ' to file ',trim(diag_rad_file),' ',ianldate
        do i=1,nchanl
           n=ich(i)
           if( n < 1  .or. (reduce_diag .and. iuse_rad(n) < 1))cycle
           varch4=varch(n)
           tlap4=tlapmean(n)
           freq4=sc(sensorindex)%frequency(sc_index(i))
           pol4=sc(sensorindex)%polarization(sc_index(i))
           wave4=wavenumber(i)
           write(4)freq4,pol4,wave4,varch4,tlap4,iuse_rad(n),&
              nuchan(n),ich(i)
        end do
     endif
  endif

! Load data array for current satellite
  read(lunin) data_s,luse,ioid

  if (nobskeep>0) then
     write(6,*)'setuprad: nobskeep',nobskeep
     call stop2(275)
  end if

! PROCESSING OF SATELLITE DATA

! Loop over data in this block
  call dtime_setup()
  do n = 1,nobs
!    Extract analysis relative observation time.
     dtime = data_s(itime,n)
     call dtime_check(dtime, in_curbin, in_anybin)
     if(.not.in_anybin) cycle

     if(in_curbin) then

        id_qc = igood_qc
        if(luse(n))aivals(1,is) = aivals(1,is) + one

!       Extract lon and lat.
        slons  = data_s(ilon,n)    ! grid relative longitude
        slats  = data_s(ilat,n)    ! grid relative latitude                     
        cenlon = data_s(ilone,n)   ! earth relative longitude (degrees)
        cenlat = data_s(ilate,n)   ! earth relative latitude (degrees)                       
!       Extract angular information         
        zasat  = data_s(ilzen_ang,n)
        cosza  = cos(zasat)
        zsges=data_s(izz,n)
        nadir = nint(data_s(iscan_pos,n))
        pangs  = data_s(iszen_ang,n)
!       Extract warm load temperatures
!       wltm1 = data_s(isty,n)
!       wltm2 = data_s(istp,n)
!       wltm3 = data_s(ism,n)

!  If desired recompute 10meter wind factor 
        if(sfcmod_gfs .or. sfcmod_mm5) then
           isli=nint(data_s(idomsfc,n))
           call comp_fact10(slats,slons,dtime,data_s(itsavg,n),data_s(isfcr,n), &
              isli,mype,data_s(iff10,n))
        end if

        if(seviri .and. abs(data_s(iszen_ang,n)) > 180.0_r_kind) data_s(iszen_ang,n)=r100
 
 
!  Set land/sea, snow, ice percentages and flags (no time interpolation)

        sea  = data_s(ifrac_sea,n)  >= 0.99_r_kind
        land = data_s(ifrac_lnd,n)  >= 0.99_r_kind
        ice  = data_s(ifrac_ice,n)  >= 0.99_r_kind
        snow = data_s(ifrac_sno,n)  >= 0.99_r_kind
        mixed = .not. sea  .and. .not. ice .and.  &
                .not. land .and. .not. snow
<<<<<<< HEAD
        eff_area=.false.
        if (radmod%lcloud_fwd) then
           eff_area=(radmod%cld_sea_only .and. sea) .or. (.not.  radmod%cld_sea_only)
        end if

       if(sea) then
=======
        if(sea) then
>>>>>>> bc6a2c80
          isfctype=0
        else if(land) then
          isfctype=1
        else if(ice) then
          isfctype=2
        else if(snow) then
          isfctype=3
        else if(mixed) then
          isfctype=4
<<<<<<< HEAD
       endif

=======
        endif
         
>>>>>>> bc6a2c80
!       Count data of different surface types
        if(luse(n))then
           if (mixed) then
              aivals(5,is) = aivals(5,is) + one
           else if (ice .or. snow) then
              aivals(4,is) = aivals(4,is) + one
           else if (land) then
              aivals(3,is) = aivals(3,is) + one
           end if
        end if

!       Set relative weight value
        val_obs=one
        if(dval_use)then
           ixx=nint(data_s(nreal-nstinfo,n))
           if (ixx > 0 .and. super_val1(ixx) >= one) then
              val_obs=data_s(nreal-nstinfo-1,n)/super_val1(ixx)
           endif
        endif

!       Load channel data into work array.
        do i = 1,nchanl
           tb_obs(i) = data_s(i+nreal,n)
        end do
 

!       Interpolate model fields to observation location, call crtm and create jacobians
!       Output both tsim and tsim_clr for allsky
<<<<<<< HEAD
        if (radmod%lcloud_fwd) then
           call call_crtm(obstype,dtime,data_s(1,n),nchanl,nreal,ich, &
=======
        if (lcw4crtm) then
           call call_crtm(obstype,dtime,data_s(:,n),nchanl,nreal,ich, &
>>>>>>> bc6a2c80
                tvp,qvp,clw_guess,prsltmp,prsitmp, &
                trop5,tzbgr,dtsavg,sfc_speed, &
                tsim,emissivity,ptau5,ts,emissivity_k, &
                temp,wmix,jacobian,error_status,tsim_clr=tsim_clr)
        else
           call call_crtm(obstype,dtime,data_s(:,n),nchanl,nreal,ich, &
                tvp,qvp,clw_guess,prsltmp,prsitmp, &
                trop5,tzbgr,dtsavg,sfc_speed, &
                tsim,emissivity,ptau5,ts,emissivity_k, &
                temp,wmix,jacobian,error_status)
        endif 
! If the CRTM returns an error flag, do not assimilate any channels for this ob 
! and set the QC flag to ifail_crtm_qc.
! We currently go through the rest of the QC steps, ensuring that the diagnostic
! files are populated, but this could be changed if it causes problems.  
        if (error_status == 0) then
           varinv(1:nchanl) = val_obs
        else
           id_qc(1:nchanl) = ifail_crtm_qc
           varinv(1:nchanl) = zero
        endif

!  For SST retrieval, use interpolated NCEP SST analysis
        if (retrieval) then
           if( avhrr_navy )then
              dtp_avh = data_s(idata_type,n)
              sstcu=data_s(isst_hires,n)      ! not available, assigned as interpolated sst
              sstnv=data_s(isst_navy,n)
           elseif ( avhrr) then
              if ( pangs <= 89.0_r_kind) then              ! day time
                 dtp_avh = 151.0_r_kind
              else
                 dtp_avh = 152.0_r_kind
              endif
              sstcu=data_s(isst_hires,n)      ! not available, assigned as interpolated sst
              sstnv=data_s(isst_hires,n)      ! not available, assigned as interpolated sst
           endif
           tsavg5 = data_s(isst_hires,n)
        else
           tsavg5=data_s(itsavg,n)
           tsavg5=tsavg5+dtsavg
        endif

!       If using adaptive angle dependent bias correction, update the predicctors
!       for this part of bias correction.  The AMSUA cloud liquid water algorithm
!       uses total angle dependent bias correction for channels 1 and 2
        if (adp_anglebc) then
           do i=1,nchanl
              mm=ich(i)
              if (goessndr .or. goes_img .or. ahi .or. seviri .or. ssmis) then
                 pred(npred,i)=nadir*deg2rad
              else
                 pred(npred,i)=data_s(iscan_ang,n)
              end if
              do j=2,angord
                 pred(npred-j+1,i)=pred(npred,i)**j
              end do
              cbias(nadir,mm)=zero
              do j=1,angord
                 cbias(nadir,mm)=cbias(nadir,mm)+predchan(npred-j+1,i)*pred(npred-j+1,i)
              end do
           end do
        end if

!       Compute microwave cloud liquid water or graupel water path for bias correction and QC.
        clw=zero
        clwp_amsua=zero
        clw_obs=zero
        clw_guess_retrieval=zero
        gwp=zero
        tpwc_amsua=zero
        tpwc_guess_retrieval=zero
        scatp=zero
        scat=zero  
        ierrret=0
        tpwc=zero
        kraintype=0
        cldeff_obs=zero 
        if(microwave .and. sea) then 
           if(radmod%lcloud_fwd) then                            
              call ret_amsua(tb_obs,nchanl,tsavg5,zasat,clwp_amsua,ierrret,scat)
              scatp=scat 
           else
              call calc_clw(nadir,tb_obs,tsim,ich,nchanl,no85GHz,amsua,ssmi,ssmis,amsre,atms, &
                   amsr2,gmi,saphir,tsavg5,sfc_speed,zasat,clw,tpwc,gwp,kraintype,ierrret)
                if(gmi .or. amsr2) then   ! set clw_obs for gmi and amsr2
                  clw_obs = clw
                endif
           end if
           if (ierrret /= 0) then
             if (amsua) then 
                varinv(1:6)=zero
                id_qc(1:6) = ifail_cloud_qc
                varinv(15)=zero
                id_qc(15) = ifail_cloud_qc
             else if (atms) then 
                varinv(1:7)=zero
                id_qc(1:7) = ifail_cloud_qc
                varinv(16:22)=zero
                id_qc(16) = ifail_cloud_qc
             else       
                varinv(1:nchanl)=zero
                id_qc(1:nchanl) = ifail_cloud_qc
             endif
           endif
        endif

        predbias=zero
        do i=1,nchanl
           mm=ich(i)


!*****
!     COMPUTE AND APPLY BIAS CORRECTION TO SIMULATED VALUES
!*****

!       Construct predictors for 1B radiance bias correction.
           if (.not. newpc4pred) then
              pred(1,i) = r0_01
              pred(2,i) = one_tenth*(one/cosza-one)**2-.015_r_kind
              if(ssmi .or. ssmis .or. amsre .or. gmi .or. amsr2)pred(2,i)=zero
           else
              pred(1,i) = one
              if (adp_anglebc) then
                 pred(2,i) = zero
              else
                 pred(2,i) = (one/cosza-one)**2
              end if
           end if

           pred(3,i) = zero
           if (amsre) then
              pred(3,i) = clw
           else
              pred(3,i) = clw*cosza*cosza
           end if
           if(radmod%lcloud_fwd .and. sea) pred(3,i ) = zero 
 



!       Apply bias correction
 
           kmax(i) = 0
           if (lwrite_peakwt .or. passive_bc) then
              ptau5derivmax = -9.9e31_r_kind
! maximum of weighting function is level at which transmittance
! (ptau5) is changing the fastest.  This is used for the level
! assignment (needed for vertical localization).
              weightmax(i) = zero
              do k=2,nsig
                 ptau5deriv = abs( (ptau5(k-1,i)-ptau5(k,i))/ &
                    (log(prsltmp(k-1))-log(prsltmp(k))) )
                 if (ptau5deriv > ptau5derivmax) then
                    ptau5derivmax = ptau5deriv
                    kmax(i) = k
                    weightmax(i) = r10*prsitmp(k) ! cb to mb.
                 end if
              enddo
           end if

           tlapchn(i)= (ptau5(2,i)-ptau5(1,i))*(tsavg5-tvp(2))
           do k=2,nsig-1
              tlapchn(i)=tlapchn(i)+&
                 (ptau5(k+1,i)-ptau5(k,i))*(tvp(k-1)-tvp(k+1))
           end do
           if (.not. newpc4pred) tlapchn(i) = r0_01*tlapchn(i)
           tlap = tlapchn(i)-tlapmean(mm)
           pred(4,i)=tlap*tlap
           pred(5,i)=tlap

!          additional bias predictor (as/ds node) for SSMIS         
           pred(6,i)= zero                                      
           pred(7,i)= zero                                     
           node = data_s(ilazi_ang,n)                              
           if (ssmis .and. node < 1000) then                                         
              if (.not. newpc4pred) then                           
                 pred(6,i)= ssmis_precond*node*cos(cenlat*deg2rad)          
                 pred(7,i)= ssmis_precond*sin(cenlat*deg2rad)               
              else                                               
                 pred(6,i)= node*cos(cenlat*deg2rad)            
                 pred(7,i)= sin(cenlat*deg2rad)                  
              endif                                                
           endif                                                   

!          emissivity sensitivity bias predictor
           if (adp_anglebc .and. emiss_bc) then 
              pred(8,i)=zero
              if (.not.sea .and. abs(emissivity_k(i))>0.001_r_kind) then
                 pred(8,i)=emissivity_k(i)
              end if
           end if

           do j=1, npred-angord                              
              pred(j,i)=pred(j,i)*air_rad(mm)
           end do
           if (adp_anglebc) then
              do j=npred-angord+1, npred                                         
                 pred(j,i)=pred(j,i)*ang_rad(mm)
              end do
           end if

           do j = 1,npred
              predbias(j,i) = predchan(j,i)*pred(j,i)
           end do
           predbias(npred+1,i) = cbias(nadir,mm)*ang_rad(mm)      !global_satangbias

!          Apply SST dependent bias correction with cubic spline
           if (retrieval) then
              call spline_cub(fbias(:,mm),tsavg5,ys_bias_sst)
              predbias(npred+2,i) = ys_bias_sst
           endif

!          tbc    = obs - guess after bias correction
!          tbcnob = obs - guess before bias correction
           tbcnob(i)    = tb_obs(i) - tsim(i)  
           tbc(i)       = tbcnob(i)                     
 
           do j=1, npred-angord
              tbc(i)=tbc(i) - predbias(j,i) !obs-ges with bias correction
           end do
           tbc(i)=tbc(i) - predbias(npred+1,i)
           tbc(i)=tbc(i) - predbias(npred+2,i)

!          Calculate cloud effect for QC
           if (radmod%cld_effect) then
              cldeff_obs(i) = tb_obs(i)-tsim_clr(i)    ! observed cloud delta (no bias correction)                
              ! need to apply bias correction ? need to think about this
              bias = zero
              do j=1, npred-angord
                 bias = bias+predbias(j,i)
              end do
              bias = bias+predbias(npred+1,i)
              bias = bias+predbias(npred+2,i)
              cldeff_obs(i)=cldeff_obs(i) - bias       ! observed cloud delta (bias corrected)                
           endif

!       End of loop over channels
        end do
 
!       Compute retrieved microwave cloud liquid water and 
!       assign cld_rbc_idx for bias correction in allsky conditions
        cld_rbc_idx=one
        if (radmod%lcloud_fwd .and. radmod%ex_biascor .and. eff_area) then
           ierrret=0
           do i=1,nchanl
              mm=ich(i)
              tsim_bc(i)=tsim(i)
              do j=1,npred-angord
                 tsim_bc(i)=tsim_bc(i)+predbias(j,i)
              end do
              tsim_bc(i)=tsim_bc(i)+predbias(npred+1,i)
              tsim_bc(i)=tsim_bc(i)+predbias(npred+2,i)
           end do
           call radiance_ex_biascor(radmod,nchanl,tsim_bc,tsavg5,zasat, & 
                       clw_guess_retrieval,clwp_amsua,cld_rbc_idx,ierrret)

           if (ierrret /= 0) then
             if (amsua) then 
                varinv(1:6)=zero
                id_qc(1:6) = ifail_cloud_qc
                varinv(15)=zero
                id_qc(15) = ifail_cloud_qc
             else if (atms) then 
                varinv(1:7)=zero
                id_qc(1:7) = ifail_cloud_qc
                varinv(16:22)=zero
                id_qc(16) = ifail_cloud_qc
             else       
                varinv(1:nchanl)=zero
                id_qc(1:nchanl) = ifail_cloud_qc
             endif
           endif
        end if ! radmod%lcloud_fwd .and. radmod%ex_biascor
        
        do i=1,nchanl
           error0(i) = tnoise(i) 
           errf0(i) = error0(i)
        end do

!       Assign observation error for all-sky radiances 
        if (radmod%lcloud_fwd .and. radmod%ex_obserr .and. eff_area)  then   
           call radiance_ex_obserr(radmod,nchanl,clwp_amsua,clw_guess_retrieval,tnoise,tnoise_cld,error0)
        end if

        do i=1,nchanl
           mm=ich(i)
           channel_passive=iuse_rad(ich(i))==-1 .or. iuse_rad(ich(i))==0
           if(tnoise(i) < 1.e4_r_kind .or. (channel_passive .and. rad_diagsave) &
                  .or. (passive_bc .and. channel_passive))then
              varinv(i)     = varinv(i)/error0(i)**2
              errf(i)       = error0(i)
           else
              if(id_qc(i) == igood_qc) id_qc(i)=ifail_satinfo_qc
              varinv(i)     = zero
              errf(i)       = zero
           endif
!       End of loop over channels         
        end do

!******
!    QC OBSERVATIONS BASED ON VARIOUS CRITERIA
!            Separate blocks for various instruments.
!******
     
!  ---------- IR -------------------
!       QC HIRS/2, GOES, HIRS/3 and AIRS sounder data
!
        ObsQCs: if (hirs .or. goessndr .or. airs .or. iasi .or. cris) then

           frac_sea=data_s(ifrac_sea,n)

!  NOTE:  The qc in qc_irsnd uses the inverse squared obs error.
!     The loop below loads array varinv_use accounting for whether the 
!     cloud detection flag is set.  Array
!     varinv_use is then used in the qc calculations.
!     For the case when all channels of a sensor are passive, all
!     channels with iuse_rad=-1 or 0 are used in cloud detection.

           do i=1,nchanl
              m=ich(i)
              if (varinv(i) < tiny_r_kind) then
                 varinv_use(i) = zero
              else
                 if ((icld_det(m)>0)) then
                    varinv_use(i) = varinv(i)
                 else
                    varinv_use(i) = zero
                 end if
              end if
           end do
           call qc_irsnd(nchanl,is,ndat,nsig,ich,sea,land,ice,snow,luse(n),goessndr, &
              cris,zsges,cenlat,frac_sea,pangs,trop5,zasat,tzbgr,tsavg5,tbc,tb_obs,tnoise,  &
              wavenumber,ptau5,prsltmp,tvp,temp,wmix,emissivity_k,ts,                 &
              id_qc,aivals,errf,varinv,varinv_use,cld,cldp,kmax,zero_irjaco3_pole(n),radmod)

!  --------- MSU -------------------
!       QC MSU data
        else if (msu) then

           call qc_msu(nchanl,is,ndat,nsig,sea,land,ice,snow,luse(n), &
              zsges,cenlat,tbc,ptau5,emissivity_k,ts,id_qc,aivals,errf,varinv,radmod)

!  ---------- AMSU-A -------------------
!       QC AMSU-A data
        else if (amsua) then

           if (adp_anglebc) then
              tb_obsbc1=tb_obs(1)-cbias(nadir,ich(1))-predx(1,ich(1))
           else
              tb_obsbc1=tb_obs(1)-cbias(nadir,ich(1))
           end if
           cldeff_obs5=cldeff_obs(5)   ! observed cloud effect for channel 5       
           call qc_amsua(nchanl,is,ndat,nsig,npred,sea,land,ice,snow,mixed,luse(n),   &
              zsges,cenlat,tb_obsbc1,cosza,clw,tbc,ptau5,emissivity_k,ts, & 
              pred,predchan,id_qc,aivals,errf,errf0,clwp_amsua,varinv,cldeff_obs5,factch6, &
              cld_rbc_idx,sfc_speed,error0,clw_guess_retrieval,scatp,radmod)                    

!  If cloud impacted channels not used turn off predictor

           do i=1,nchanl
              if ( (i <= 5 .or. i == 15) .and. (varinv(i)<1.e-9_r_kind) ) then
                 pred(3,i) = zero
              end if
           end do


!  ---------- AMSU-B -------------------
!       QC AMSU-B and MHS data

        else if (amsub .or. hsb .or. mhs) then

           call qc_mhs(nchanl,ndat,nsig,is,sea,land,ice,snow,mhs,luse(n),   &
              zsges,tbc,tb_obs,ptau5,emissivity_k,ts,      &
              id_qc,aivals,errf,varinv,clw,tpwc,radmod)

!  ---------- ATMS -------------------
!       QC ATMS data

        else if (atms) then

           if (adp_anglebc) then
              tb_obsbc1=tb_obs(1)-cbias(nadir,ich(1))-predx(1,ich(1))
              cldeff_obs5=cldeff_obs(6)   ! observed cloud effect for ATMS channel 6        
           else
              tb_obsbc1=tb_obs(1)-cbias(nadir,ich(1))
           end if
           call qc_atms(nchanl,is,ndat,nsig,npred,sea,land,ice,snow,mixed,luse(n),    &
              zsges,cenlat,tb_obsbc1,cosza,clw,tbc,ptau5,emissivity_k,ts, & 
              pred,predchan,id_qc,aivals,errf,errf0,clwp_amsua,varinv,cldeff_obs5,factch6, &
              cld_rbc_idx,sfc_speed,error0,clw_guess_retrieval,scatp,radmod)                   

!  ---------- GOES imager --------------
!       GOES imager Q C
!
        else if(goes_img)then


           cld = data_s(iclr_sky,n)
           do i = 1,nchanl
              tb_obs_sdv(i) = data_s(i+29,n)
           end do
           call qc_goesimg(nchanl,is,ndat,nsig,ich,dplat(is),sea,land,ice,snow,luse(n), &
              zsges,cld,tzbgr,tb_obs,tb_obs_sdv,tbc,tnoise,temp,wmix,emissivity_k,ts,id_qc, &
              aivals,errf,varinv,radmod)
           

!  ---------- SEVIRI  -------------------
!       SEVIRI Q C

        else if (seviri) then

           cld = 100-data_s(iclr_sky,n)

           call qc_seviri(nchanl,is,ndat,nsig,ich,sea,land,ice,snow,luse(n), &
              zsges,tzbgr,tbc,tnoise,temp,wmix,emissivity_k,ts,id_qc,aivals,errf,varinv,radmod)
!

!  ---------- AVRHRR --------------
!       NAVY AVRHRR Q C

        else if (avhrr_navy .or. avhrr) then

           frac_sea=data_s(ifrac_sea,n)

!  NOTE:  The qc in qc_avhrr uses the inverse squared obs error.
!     The loop below loads array varinv_use accounting for whether the 
!     cloud detection flag is set.  Array
!     varinv_use is then used in the qc calculations.
!     For the case when all channels of a sensor are passive, all
!     channels with iuse_rad=-1 or 0 are used in cloud detection.
           do i=1,nchanl
              m=ich(i)
              if (varinv(i) < tiny_r_kind) then
                 varinv_use(i) = zero
              else
                 if ((icld_det(m)>0)) then
                    varinv_use(i) = varinv(i)
                 else
                    varinv_use(i) = zero
                 end if
              end if
           end do

           call qc_avhrr(nchanl,is,ndat,nsig,ich,sea,land,ice,snow,luse(n),   &
              zsges,cenlat,frac_sea,pangs,trop5,tzbgr,tsavg5,tbc,tb_obs,tnoise,     &
              wavenumber,ptau5,prsltmp,tvp,temp,wmix,emissivity_k,ts, &
              id_qc,aivals,errf,varinv,varinv_use,cld,cldp,radmod)


!  ---------- SSM/I , SSMIS, AMSRE  -------------------
!       SSM/I, SSMIS, & AMSRE Q C

        else if( ssmi .or. amsre .or. ssmis )then   

           frac_sea=data_s(ifrac_sea,n)
           if(amsre)then
              bearaz= (270._r_kind-data_s(ilazi_ang,n))*deg2rad
              sun_zenith=data_s(iszen_ang,n)*deg2rad
              sun_azimuth=(r90-data_s(isazi_ang,n))*deg2rad
              sgagl =  acos(coscon * cos( bearaz ) * cos( sun_zenith ) * cos( sun_azimuth ) + &
                       coscon * sin( bearaz ) * cos( sun_zenith ) * sin( sun_azimuth ) +  &
                       sincon *  sin( sun_zenith )) * rad2deg
           end if
           call qc_ssmi(nchanl,nsig,ich, &
              zsges,luse(n),sea,mixed, &
              temp,wmix,ts,emissivity_k,ierrret,kraintype,tpwc,clw,sgagl,tzbgr, &
              tbc,tbcnob,tsim,tnoise,ssmi,amsre_low,amsre_mid,amsre_hig,ssmis, &
              varinv,errf,aivals(1,is),id_qc,radmod)

!  ---------- AMSR2  -------------------
!       AMSR2 Q C

        else if (amsr2) then
  
           sun_azimuth=data_s(isazi_ang,n)
           sun_zenith=data_s(iszen_ang,n)

           call qc_amsr2(nchanl,zsges,luse(n),sea,kraintype,clw_obs,tsavg5, &
              tb_obs,sun_azimuth,sun_zenith,amsr2,varinv,aivals(1,is),id_qc,radmod)

!  ---------- GMI  -------------------
!       GMI Q C

        else if (gmi) then

           call qc_gmi(nchanl,zsges,luse(n),sea,cenlat, &
              kraintype,clw_obs,tsavg5,tb_obs,gmi,varinv,aivals(1,is),id_qc,radmod)

!  ---------- SAPHIR -----------------
!       SAPHIR Q C
        
        else if (saphir) then

        call qc_saphir(nchanl,zsges,luse(n),sea, &
              kraintype,varinv,aivals(1,is),id_qc,radmod)
        
!  ---------- SSU  -------------------
!       SSU Q C

        elseif (ssu) then

           call qc_ssu(nchanl,is,ndat,nsig,sea,land,ice,snow,luse(n), &
              zsges,cenlat,tb_obs,ptau5,emissivity_k,ts,id_qc,aivals,errf,varinv)
            
        end if ObsQCs

!       Done with sensor qc blocks.  Now make final qc decisions.

!       Apply gross check to observations.  Toss obs failing test.
        do i = 1,nchanl
           if (varinv(i) > tiny_r_kind ) then
              m=ich(i)
              if(radmod%lcloud_fwd .and. eff_area) then 
                 if (i <= 5 .or. i==15) then         
!                if (radmod%lcloud4crtm(i)>=0) then         
                    errf(i) = 3.00_r_kind*errf(i)    
                 else
                    errf(i) = min(three*errf(i),ermax_rad(m))
                 endif
              else if (ssmis) then
                 errf(i) = min(1.5_r_kind*errf(i),ermax_rad(m))  ! tighten up gross check for SSMIS
              else if (gmi .or. saphir .or. amsr2) then
                 errf(i) = ermax_rad(m)     ! use ermax for GMI, SAPHIR, and AMSR2 gross check
              else
                 errf(i) = min(three*errf(i),ermax_rad(m))
              endif
              if (abs(tbc(i)) > errf(i)) then
!                If mean obs-ges difference around observations
!                location is too large and difference at the 
!                observation location is similarly large, then
!                toss the observation.
                 if(id_qc(i) == igood_qc)id_qc(i)=ifail_gross_qc
                 varinv(i) = zero
                 if(luse(n))stats(2,m) = stats(2,m) + one
                 if(luse(n))aivals(7,is) = aivals(7,is) + one
              end if
           end if
        end do

        if(amsua .or. amsub .or. mhs .or. msu .or. hsb)then
           if(amsua)nlev=6
           if(amsub .or. mhs)nlev=5
           if(hsb)nlev=4
           if(msu)nlev=4
           kval=0
           do i=2,nlev
!          do i=1,nlev
              channel_passive=iuse_rad(ich(i))==-1 .or. iuse_rad(ich(i))==0
              if (varinv(i)<tiny_r_kind .and. ((iuse_rad(ich(i))>=1) .or. &
                  (passive_bc .and. channel_passive))) then
                 kval=max(i-1,kval)
                 if(amsub .or. hsb .or. mhs)kval=nlev
                 if(amsua .and. i <= 3)kval = zero
              end if
           end do
           if(kval > 0)then
              do i=1,kval
                 varinv(i)=zero
                 if(id_qc(i) == igood_qc)id_qc(i)=ifail_interchan_qc
              end do
              if(amsua)then
                 varinv(15)=zero
                 if(id_qc(15) == igood_qc)id_qc(15)=ifail_interchan_qc
              end if
           end if
        end if


!       If requested, generate SST retrieval (output)
        if(retrieval) then
           if(avhrr_navy .or. avhrr) then
              call avhrr_sst_retrieval(dplat(is),nchanl,tnoise,&
                 varinv,tsavg5,sstph,temp,wmix,ts,tbc,cenlat,cenlon,&
                 dtime,dtp_avh,tb_obs,dta,dqa,luse(n))
           endif
        endif

        icc = 0
        iccm= 0

        do i = 1,nchanl

!          Reject radiances for single radiance test
           if (lsingleradob) then
              ! if the channels are beyond 0.01 of oblat/oblon, specified
              ! in gsi namelist, or aren't of type 'oneob_type', reject
              if ( (abs(cenlat - oblat) > one/r100 .or. &
                    abs(cenlon - oblon) > one/r100) .or. &
                    obstype /= oneob_type ) then
                 varinv(i) = zero
                 varinv_use(i) = zero
                 if (id_qc(i) == igood_qc) id_qc(i) = ifail_outside_range
              else
                 ! if obchan <= zero, keep all footprints, if obchan > zero,
                 ! keep only that which has channel obchan
                 if (i /= obchan .and. obchan > zero) then
                    varinv(i) = zero
                    varinv_use(i) = zero
                    if (id_qc(i) == igood_qc) id_qc(i) = ifail_outside_range
                 endif
              endif !cenlat/lon
           endif !lsingleradob

!          Only process observations to be assimilated

           if (varinv(i) > tiny_r_kind ) then

              m = ich(i)
              if(luse(n))then
                 drad    = tbc(i)   
                 dradnob = tbcnob(i)
                 varrad  = drad*varinv(i)
                 stats(1,m)  = stats(1,m) + one              !number of obs
!                stats(3,m)  = stats(3,m) + drad             !obs-mod(w_biascor)
!                stats(4,m)  = stats(4,m) + tbc(i)*drad      !(obs-mod(w_biascor))**2
!                stats(5,m)  = stats(5,m) + tbc(i)*varrad    !penalty contribution
!                stats(6,m)  = stats(6,m) + dradnob          !obs-mod(w/o_biascor)
                 stats(3,m)  = stats(3,m) + drad*cld_rbc_idx(i)        !obs-mod(w_biascor)
                 stats(4,m)  = stats(4,m) + tbc(i)*drad*cld_rbc_idx(i) !(obs-mod(w_biascor))**2
                 stats(5,m)  = stats(5,m) + tbc(i)*varrad    !penalty contribution
                 stats(6,m)  = stats(6,m) + dradnob*cld_rbc_idx(i)     !obs-mod(w/o_biascor)

                 exp_arg = -half*(tbc(i)/error0(i))**2
                 error=sqrt(varinv(i))
                 if (pg_rad(m) > tiny_r_kind .and. error > tiny_r_kind) then
                    arg  = exp(exp_arg)
                    wnotgross= one-pg_rad(m)
                    cg_rad=b_rad(m)*error
                    wgross = cg_term*pg_rad(m)/(cg_rad*wnotgross)
                    term = log((arg+wgross)/(one+wgross))
                    wgt  = one-wgross/(arg+wgross)
                 else
                    term = exp_arg
                    wgt  = one
                 endif
                 stats(7,m)  = stats(7,m) -two*(error0(i)**2)*varinv(i)*term
              end if
           
!             Only "good" obs are included in J calculation.
              if (iuse_rad(m) >= 1)then
                 if(luse(n))then
                    aivals(40,is) = aivals(40,is) + tbc(i)*varrad
                    aivals(39,is) = aivals(39,is) -two*(error0(i)**2)*varinv(i)*term
                    aivals(38,is) = aivals(38,is) +one
                    if(wgt < wgtlim) aivals(2,is)=aivals(2,is)+one

!                   summation of observation number
                    if (newpc4pred) then
                       ostats(m)  = ostats(m) + one*cld_rbc_idx(i)
                    end if
                 end if

                 icc=icc+1

!             End of use data block
              end if

!             At the end of analysis, prepare for bias correction for monitored channels
!             Only "good monitoring" obs are included in J_passive calculation.
              channel_passive=iuse_rad(m)==-1 .or. iuse_rad(m)==0
              if (passive_bc .and. (jiter>miter) .and. channel_passive) then
!                summation of observation number,
!                skip ostats accumulation for channels without coef. initialization 
                 if (newpc4pred .and. luse(n) .and. any(predx(:,m)/=zero)) then
                    ostats(m)  = ostats(m) + one*cld_rbc_idx(i)
                 end if
                 iccm=iccm+1
              end if


!          End of varinv>tiny_r_kind block
           endif

!       End loop over channels.
        end do

     endif ! (in_curbin)

!    In principle, we want ALL obs in the diagnostics structure but for
!    passive obs (monitoring), it is difficult to do if rad_diagsave
!    is not on in the first outer loop. For now we use l_may_be_passive...
!    Link observation to appropriate observation bin
     if (nobs_bins>1) then
        ibin = NINT( dtime/hr_obsbin ) + 1
     else
        ibin = 1
     endif
     IF (ibin<1.OR.ibin>nobs_bins) write(6,*)mype,'Error nobs_bins,ibin= ',nobs_bins,ibin

     if (l_may_be_passive .and. .not. retrieval) then

        if(in_curbin) then
!          Load data into output arrays
           if(icc > 0)then
              nchan_total=nchan_total+icc
 
              allocate(my_head)
              m_alloc(ibin) = m_alloc(ibin) +1
              my_node => my_head        ! this is a workaround
              call obsLList_appendNode(radhead(ibin),my_node)
              my_node => null()

              my_head%idv = is
              my_head%iob = ioid(n)
              my_head%elat= data_s(ilate,n)
              my_head%elon= data_s(ilone,n)
              my_head%isis = isis
              my_head%isfctype = isfctype

              allocate(my_head%res(icc),my_head%err2(icc), &
                       my_head%raterr2(icc),my_head%pred(npred,icc), &
                       my_head%dtb_dvar(nsigradjac,icc), &
                       my_head%ich(icc),&
                       my_head%icx(icc))
              if(luse_obsdiag)allocate(my_head%diags(icc))

              call get_ij(mm1,slats,slons,my_head%ij(:),my_head%wij(:))
              my_head%time=dtime
              my_head%luse=luse(n)
              my_head%ich(:)=-1

              utbc=tbc
              wgtjo= varinv     ! weight used in Jo term
              adaptinf = varinv ! on input
              obvarinv = error0 ! on input
              account_for_corr_obs = radinfo_adjust_jacobian (iinstr,isis,isfctype,nchanl,nsigradjac,ich,varinv,&
                                                              utbc,obvarinv,adaptinf,wgtjo,jacobian)

              iii=0
              do ii=1,nchanl
                 m=ich(ii)
                 if (varinv(ii)>tiny_r_kind .and. iuse_rad(m)>=1) then

                    iii=iii+1

                    if(account_for_corr_obs) then
                      my_head%res(iii)= utbc(ii)                   ! evecs(R)*[obs-ges innovation]
                      my_head%err2(iii)= obvarinv(ii)              ! 1/eigenvalue(R)
                      my_head%raterr2(iii)=adaptinf(ii)            ! inflation factor 
                    else
                      my_head%res(iii)= tbc(ii)                    ! obs-ges innovation
                      my_head%err2(iii)= one/error0(ii)**2         ! 1/(obs error)**2  (original uninflated error)
                      my_head%raterr2(iii)=error0(ii)**2*varinv(ii) ! (original error)/(inflated error)
                    endif
                    my_head%icx(iii)= m                         ! channel index

                    do k=1,npred
                       my_head%pred(k,iii)=pred(k,ii)*cld_rbc_idx(ii)*upd_pred(k)
                    end do

                    do k=1,nsigradjac
                       my_head%dtb_dvar(k,iii)=jacobian(k,ii)
                    end do

!                   Load jacobian for ozone (dTb/doz).  For hirs and goes channel 9
!                   (ozone channel) we do not let the observations change the ozone.
!                   There currently is no ozone analysis when running in the NCEP 
!                   regional mode, therefore set ozone jacobian to 0.0
                    if (ioz>=0) then
                       if (regional .or. qc_noirjaco3 .or. zero_irjaco3_pole(n) .or. & 
                          ((hirs .or. goessndr).and.(varinv(ich9) < tiny_r_kind))) then
                          do k = 1,nsig
                             my_head%dtb_dvar(ioz+k,iii) = zero
                          end do
                       endif
                    endif

!                   Load Jacobian for wind speed (dTb/du, dTb/dv)
                    if(ius>=0.and.ivs>=0) then
                       if( .not. dtbduv_on .or. .not. microwave) then
                          my_head%dtb_dvar(ius+1,iii) = zero
                          my_head%dtb_dvar(ivs+1,iii) = zero
                       endif
                    end if

<<<<<<< HEAD
=======
!                   Load Jacobian for hydrometeors
                    if (regional .and. lcw4crtm) then
                       if (iqs>0) then
                          do k = 1,nsig
                             my_head%dtb_dvar(iqs+k,iii) = zero
                          end do
                       end if
                       if (iqg>0) then
                          do k = 1,nsig
                             my_head%dtb_dvar(iqg+k,iii) = zero
                          end do
                       end if
                       if (iqh>0) then
                          do k = 1,nsig
                             my_head%dtb_dvar(iqh+k,iii) = zero
                          end do
                       end if
                       if (iqr>0) then
                          do k = 1,nsig
                             my_head%dtb_dvar(iqr+k,iii) = zero
                          end do
                       end if
                    end if

>>>>>>> bc6a2c80
                    my_head%ich(iii)=ii

!                   compute hessian contribution from Jo bias correction terms
                    if (newpc4pred .and. luse(n)) then
                       do k=1,npred
                          rstats(k,m)=rstats(k,m)+my_head%pred(k,iii) &
                               *my_head%pred(k,iii)*varinv(ii)
                       end do
                    end if  ! end of newpc4pred loop

                 end if
              end do
              my_head%nchan  = iii         ! profile observation count

              my_head%use_corr_obs=.false.
              if (account_for_corr_obs) then
                 chan_count=(my_head%nchan*(my_head%nchan+1))/2
                 allocate(my_head%rsqrtinv(chan_count)) 
                 allocate(rsqrtinv(my_head%nchan,my_head%nchan))
                 my_head%rsqrtinv=zero
                 rsqrtinv=zero
                 call radinfo_get_rsqrtinv(iinstr,my_head%nchan,my_head%icx,my_head%ich,&
                      my_head%err2,rsqrtinv)
                 chan_count=0
                 do ii=1,my_head%nchan
                    do jj=ii,my_head%nchan
                       chan_count=chan_count+1
                       my_head%rsqrtinv(chan_count)=rsqrtinv(ii,jj)
                    end do
                 end do
                 deallocate(rsqrtinv)
                 my_head%use_corr_obs=.true.
              end if

              my_head => null()
           end if ! icc

        endif ! (in_curbin)

!       Link obs to diagnostics structure
        iii=0
        obsptr => null()
        do ii=1,nchanl
          m=ich(ii)
          if (luse_obsdiag ) then
           if (iuse_rad(m)>=1 .or. l4dvar .or. lobsdiagsave) then
            if (.not.lobsdiag_allocated) then
               if (.not.associated(obsdiags(i_rad_ob_type,ibin)%head)) then
                  obsdiags(i_rad_ob_type,ibin)%n_alloc = 0
                  allocate(obsdiags(i_rad_ob_type,ibin)%head,stat=istat)
                  if (istat/=0) then
                     write(6,*)'setuprad: failure to allocate obsdiags',istat
                     call stop2(276)
                  end if
                  obsdiags(i_rad_ob_type,ibin)%tail => obsdiags(i_rad_ob_type,ibin)%head
               else
                  allocate(obsdiags(i_rad_ob_type,ibin)%tail%next,stat=istat)
                  if (istat/=0) then
                     write(6,*)'setuprad: failure to allocate obsdiags',istat
                     call stop2(277)
                  end if
                  obsdiags(i_rad_ob_type,ibin)%tail => obsdiags(i_rad_ob_type,ibin)%tail%next
               end if
               obsdiags(i_rad_ob_type,ibin)%n_alloc = obsdiags(i_rad_ob_type,ibin)%n_alloc +1
  
               allocate(obsdiags(i_rad_ob_type,ibin)%tail%muse(miter+1))
               allocate(obsdiags(i_rad_ob_type,ibin)%tail%nldepart(miter+1))
               allocate(obsdiags(i_rad_ob_type,ibin)%tail%tldepart(miter))
               allocate(obsdiags(i_rad_ob_type,ibin)%tail%obssen(miter))
               obsdiags(i_rad_ob_type,ibin)%tail%indxglb=(ioid(n)-1)*nchanl+ii
               obsdiags(i_rad_ob_type,ibin)%tail%nchnperobs=-99999
               obsdiags(i_rad_ob_type,ibin)%tail%luse=luse(n)
               obsdiags(i_rad_ob_type,ibin)%tail%muse(:)=.false.
               obsdiags(i_rad_ob_type,ibin)%tail%nldepart(:)=-huge(zero)
               obsdiags(i_rad_ob_type,ibin)%tail%tldepart(:)=zero
               obsdiags(i_rad_ob_type,ibin)%tail%wgtjo=-huge(zero)
               obsdiags(i_rad_ob_type,ibin)%tail%obssen(:)=zero
  
               n_alloc(ibin) = n_alloc(ibin) +1
               my_diag => obsdiags(i_rad_ob_type,ibin)%tail
               my_diag%idv = is
               my_diag%iob = ioid(n)
               my_diag%ich = ii
               my_diag%elat= data_s(ilate,n)
               my_diag%elon= data_s(ilone,n)
            else
               if (.not.associated(obsdiags(i_rad_ob_type,ibin)%tail)) then
                  obsdiags(i_rad_ob_type,ibin)%tail => obsdiags(i_rad_ob_type,ibin)%head
               else
                  obsdiags(i_rad_ob_type,ibin)%tail => obsdiags(i_rad_ob_type,ibin)%tail%next
               end if
               if (.not.associated(obsdiags(i_rad_ob_type,ibin)%tail)) then
                  call die(myname,'.not.associated(obsdiags(i_rad_ob_type,ibin)%tail)')
               end if
               if (obsdiags(i_rad_ob_type,ibin)%tail%indxglb/=(ioid(n)-1)*nchanl+ii) then
                  write(6,*)'setuprad: index error'
                  call stop2(278)
               endif
            endif ! (.not.lobsdiag_allocated)
                ! Mark the pointer to the leading obsdiags node (ii==1) of the current
                ! observation profile (n).
            if (ii==1) obsptr => obsdiags(i_rad_ob_type,ibin)%tail
  
            if(in_curbin.and.icc>0) then
               !my_head => radNode_typecast(obsLList_tailNode(radhead(ibin)))
               my_node => obsLList_tailNode(radhead(ibin))
               if(.not.associated(my_node)) &
                  call die(myname,'unexpected, associated(my_node) =',associated(my_node))
               my_head => radNode_typecast(my_node)
               if(.not.associated(my_head)) &
                  call die(myname,'unexpected, associated(my_head) =',associated(my_head))
               my_node => null()

               if (ii==1) obsdiags(i_rad_ob_type,ibin)%tail%nchnperobs = nchanl
               obsdiags(i_rad_ob_type,ibin)%tail%nldepart(jiter) = utbc(ii)
               obsdiags(i_rad_ob_type,ibin)%tail%wgtjo=wgtjo(ii)
  
!              Load data into output arrays
               m=ich(ii)
               if (varinv(ii)>tiny_r_kind .and. iuse_rad(m)>=1) then
                  iii=iii+1
                  my_head%diags(iii)%ptr => obsdiags(i_rad_ob_type,ibin)%tail
                  obsdiags(i_rad_ob_type,ibin)%tail%muse(jiter) = .true.
  
                  ! verify the pointer to obsdiags
  
                  my_diag => my_head%diags(iii)%ptr
  
                  if(my_head%idv      /= my_diag%idv .or. &
                     my_head%iob      /= my_diag%iob .or. &
                             ii       /= my_diag%ich ) then
                     call perr(myname,'mismatching %[head,diags]%(idv,iob,ich,ibin) =', &
                                (/is,ioid(n),ii,ibin/))
                     call perr(myname,'my_head%(idv,iob,ich) =',(/my_head%idv,my_head%iob,        ii /))
                     call perr(myname,'my_diag%(idv,iob,ich) =',(/my_diag%idv,my_diag%iob,my_diag%ich/))
                     call die(myname)
                  endif
               endif ! (varinv(ii)>tiny_r_kind .and. iuse_rad(m)>=1)

               my_head => null()
            endif ! (in_curbin.and.icc>0)
           endif ! (iuse_rad(m)>=1 .or. l4dvar .or. lobsdiagsave)
          endif ! (luse_obsdiag)
        enddo
        if(in_curbin .and. luse_obsdiag) then
           if(.not. retrieval.and.(iii/=icc)) then
              write(6,*)'setuprad: error iii icc',iii,icc
              call stop2(279)
           endif
        endif ! (in_curbin)
 
!    End of l_may_be_passive block
     endif ! (l_may_by_passive)


!    Load passive data into output arrays
     if (passive_bc .and. (jiter>miter) .and. .not. retrieval) then
        if(in_curbin) then
           if(iccm > 0)then
              allocate(my_headm)
              my_node => my_headm        ! this is a workaround
              call obsLList_appendNode(radheadm(ibin),my_node)
              my_node => null()

              my_headm%idv = is
              my_headm%iob = ioid(n)
              my_headm%elat= data_s(ilate,n)
              my_headm%elon= data_s(ilone,n)
              my_headm%isis = isis
              my_headm%isfctype = isfctype

              allocate(my_headm%res(iccm),my_headm%err2(iccm), &
                       my_headm%raterr2(iccm),my_headm%pred(npred,iccm), &
                       my_headm%ich(iccm), &
                       my_headm%icx(iccm))

              my_headm%nchan  = iccm        ! profile observation count
              my_headm%time=dtime
              my_headm%luse=luse(n)
              my_headm%ich(:)=-1
              iii=0
              do ii=1,nchanl
                 m=ich(ii)
                 channel_passive=iuse_rad(m)==-1 .or. iuse_rad(m)==0
                 if (varinv(ii)>tiny_r_kind .and. channel_passive) then

                    iii=iii+1
                    my_headm%res(iii)=tbc(ii)                 ! obs-ges innovation
                    my_headm%err2(iii)=one/error0(ii)**2      ! 1/(obs error)**2  (original uninflated error)
                    my_headm%raterr2(iii)=error0(ii)**2*varinv(ii) ! (original error)/(inflated error)
                    my_headm%icx(iii)=m                       ! channel index
                    do k=1,npred
                       my_headm%pred(k,iii)=pred(k,ii)*upd_pred(k)
                    end do

                    my_headm%ich(iii)=ii

!                   compute hessian contribution,
!                   skip rstats accumulation for channels without coef. initialization
                    if (newpc4pred .and. luse(n) .and. any(predx(:,m)/=zero)) then
                       do k=1,npred
                          rstats(k,m)=rstats(k,m)+my_headm%pred(k,iii) &
                             *my_headm%pred(k,iii)*varinv(ii)
                       end do
                    end if  ! end of newpc4pred loop

                 end if
              end do

              if (iii /= iccm) then
                 write(6,*)'setuprad: error iii iccm',iii,iccm
                 call stop2(279)
              endif

              my_headm%nchan = iii         ! profile observation count

              my_headm => null()
           end if ! <iccm>
        endif ! (in_curbin)
     end if   !    End of passive_bc block


     if(in_curbin) then
!       Write diagnostics to output file.
        if (rad_diagsave .and. luse(n) .and. nchanl_diag > 0) then
           diagbuf(1)  = cenlat                         ! observation latitude (degrees)
           diagbuf(2)  = cenlon                         ! observation longitude (degrees)
           diagbuf(3)  = zsges                          ! model (guess) elevation at observation location
 
           diagbuf(4)  = dtime-time_offset              ! observation time (hours relative to analysis time)

           diagbuf(5)  = data_s(iscan_pos,n)            ! sensor scan position 
           diagbuf(6)  = zasat*rad2deg                  ! satellite zenith angle (degrees)
           diagbuf(7)  = data_s(ilazi_ang,n)            ! satellite azimuth angle (degrees)
           diagbuf(8)  = pangs                          ! solar zenith angle (degrees)
           diagbuf(9)  = data_s(isazi_ang,n)            ! solar azimuth angle (degrees)
           diagbuf(10) = sgagl                          ! sun glint angle (degrees) (sgagl)
 
           diagbuf(11) = surface(1)%water_coverage         ! fractional coverage by water
           diagbuf(12) = surface(1)%land_coverage          ! fractional coverage by land
           diagbuf(13) = surface(1)%ice_coverage           ! fractional coverage by ice
           diagbuf(14) = surface(1)%snow_coverage          ! fractional coverage by snow
           if(.not. retrieval)then
              diagbuf(15) = surface(1)%water_temperature      ! surface temperature over water (K)
              diagbuf(16) = surface(1)%land_temperature       ! surface temperature over land (K)
              diagbuf(17) = surface(1)%ice_temperature        ! surface temperature over ice (K)
              diagbuf(18) = surface(1)%snow_temperature       ! surface temperature over snow (K)
              diagbuf(19) = surface(1)%soil_temperature       ! soil temperature (K)
              if (gmi .or. saphir) then
                diagbuf(20) = gwp                             ! graupel water path
              else
                diagbuf(20) = surface(1)%soil_moisture_content  ! soil moisture
              endif
              diagbuf(21) = surface(1)%land_type              ! surface land type
           else
              diagbuf(15) = tsavg5                            ! SST first guess used for SST retrieval
              diagbuf(16) = sstcu                             ! NCEP SST analysis at t            
              diagbuf(17) = sstph                             ! Physical SST retrieval             
              diagbuf(18) = sstnv                             ! Navy SST retrieval               
              diagbuf(19) = dta                               ! d(ta) corresponding to sstph
              diagbuf(20) = dqa                               ! d(qa) corresponding to sstph
              diagbuf(21) = dtp_avh                           ! data type             
           endif
           if(radmod%lcloud_fwd .and. sea) then  
           !  diagbuf(22) = tpwc_amsua   
              diagbuf(22) = scat                              ! scattering index from AMSU-A 
              diagbuf(23) = clw_guess                         ! integrated CLWP (kg/m**2) from background                
           else
              diagbuf(22) = surface(1)%vegetation_fraction    ! vegetation fraction
              diagbuf(23) = surface(1)%snow_depth             ! snow depth
           endif
           diagbuf(24) = surface(1)%wind_speed             ! surface wind speed (m/s)
 
!          Note:  The following quantities are not computed for all sensors
           if (.not.microwave) then
              diagbuf(25)  = cld                              ! cloud fraction (%)
              diagbuf(26)  = cldp                             ! cloud top pressure (hPa)
           else
              if((radmod%lcloud_fwd .and. sea) .or. gmi .or. amsr2) then
                 if (gmi .or. amsr2) then
                   diagbuf(25)  = clw_obs                       ! clw (kg/m**2) from retrievals
                 else
                   diagbuf(25)  = clwp_amsua                    ! cloud liquid water (kg/m**2)
                 endif
                 diagbuf(26)  = clw_guess_retrieval        ! retrieved CLWP (kg/m**2) from simulated BT                   
              else
                 diagbuf(25)  = clw                           ! cloud liquid water (kg/m**2)
                 diagbuf(26)  = tpwc                          ! total column precip. water (km/m**2)
              endif
           endif

!          For NST
           if (nstinfo==0) then
              diagbuf(27) = r_missing
              diagbuf(28) = r_missing
              diagbuf(29) = r_missing
              diagbuf(30) = r_missing
           else
              diagbuf(27) = data_s(itref,n)
              diagbuf(28) = data_s(idtw,n)
              diagbuf(29) = data_s(idtc,n)
              diagbuf(30) = data_s(itz_tr,n)
           endif

           if (lwrite_peakwt) then
              do i=1,nchanl_diag
                 diagbufex(1,i)=weightmax(ich_diag(i))   ! press. at max of weighting fn (mb)
              end do
              if (goes_img) then
                 do i=1,nchanl_diag
                    diagbufex(2,i)=tb_obs_sdv(ich_diag(i))
                 end do
              end if
           else if (goes_img .and. .not.lwrite_peakwt) then
              do i=1,nchanl_diag
                 diagbufex(1,i)=tb_obs_sdv(ich_diag(i))
              end do
           end if

           do i=1,nchanl_diag
              diagbufchan(1,i)=tb_obs(ich_diag(i))       ! observed brightness temperature (K)
              diagbufchan(2,i)=tbc(ich_diag(i))          ! observed - simulated Tb with bias corrrection (K)
              diagbufchan(3,i)=tbcnob(ich_diag(i))       ! observed - simulated Tb with no bias correction (K)
              errinv = sqrt(varinv(ich_diag(i)))
              diagbufchan(4,i)=errinv                    ! inverse observation error
              useflag=one
              if (iuse_rad(ich(ich_diag(i))) < 1) useflag=-one
              diagbufchan(5,i)= id_qc(ich_diag(i))*useflag            ! quality control mark or event indicator

              if (radmod%lcloud_fwd) then             
                 diagbufchan(6,i)=error0(ich_diag(i))
              else
                 diagbufchan(6,i)=emissivity(ich_diag(i))             ! surface emissivity
              endif
              diagbufchan(7,i)=tlapchn(ich_diag(i))                   ! stability index
              if (radmod%lcloud_fwd) then
                 diagbufchan(8,i)=cld_rbc_idx(ich_diag(i))            ! indicator of cloudy consistency
              else
                 diagbufchan(8,i)=ts(ich_diag(i))                     ! d(Tb)/d(Ts)
              end if

              if (lwrite_predterms) then
                 predterms=zero
                 do j = 1,npred
                    predterms(j) = pred(j,ich_diag(i))
                 end do
                 predterms(npred+1) = cbias(nadir,ich(ich_diag(i)))

                 do j=1,npred+2
                    diagbufchan(ipchan_radiag+j,i)=predterms(j) ! Tb bias correction terms (K)
                 end do
              else   ! Default to write out predicted bias
                 do j=1,npred+2
                    diagbufchan(ipchan_radiag+j,i)=predbias(j,ich_diag(i)) ! Tb bias correction terms (K)
                 end do
              end if
           end do

           if (luse_obsdiag .and. lobsdiagsave) then
              if (l_may_be_passive) then
                 ii_ptr=1       ! obsptr is currently associated with this node
                 do ii=1,nchanl_diag
                    if (.not.associated(obsptr)) then
                       write(6,*)'setuprad: error obsptr'
                       call stop2(280)
                    end if

                    do jj=ii_ptr,ich_diag(ii)-1         ! move up to the current node at ich_diag(ii)
                      if(.not.associated(obsptr)) then
                       call perr('setuprad', '.not.associated(obsptr)')
                       call perr('setuprad', '                   ii =',ii)
                       call perr('setuprad', '               ii_ptr =',ii_ptr)
                       call perr('setuprad', '         ich_diag(ii) =',ich_diag(ii))
                       call perr('setuprad', '                   jj =',jj)
                       call  die('setuprad')
                      endif

                      obsptr => obsptr%next
                      ii_ptr =  ii_ptr+1
                    enddo

                    if(ii_ptr/=ich_diag(ii)) then
                       call perr('setuprad', 'ii_ptr /= ich_diag(ii), ii =',ii)
                       call perr('setuprad', '                    ii_ptr =',ii_ptr)
                       call perr('setuprad', '              ich_diag(ii) =',ich_diag(ii))
                       call  die('setuprad')
                    endif

                    if (obsptr%indxglb/=(ioid(n)-1)*nchanl+ich_diag(ii)) then
                       !!! This test will fail, if(reduce_diag)!
                       !write(6,*)'setuprad: error writing diagnostics'
                       !call stop2(281)
                       call perr('setuprad','failed on writing diagnostics, reduce_diag =',reduce_diag)
                       call perr('setuprad','                                    nchanl =',nchanl)
                       call perr('setuprad','                               nchanl_diag =',nchanl_diag)
                       call perr('setuprad','                            obsptr%indxglb =',obsptr%indxglb)
                       call perr('setuprad','           (ioid(n)-1)*nchanl+ich_diag(ii) =',(ioid(n)-1)*nchanl+ich_diag(ii))
                       call perr('setuprad','                                   ioid(n) =',ioid(n))
                       call perr('setuprad','                                        ii =',ii)
                       call perr('setuprad','                              ich_diag(ii) =',ich_diag(ii))
                       call perr('setuprad','                                    ii_ptr =',ii_ptr)
                       call perr('setuprad','                                         n =',n)
                       call  die('setuprad')
                    end if
 
                    ioff=ipchan_radiag+npred+2
                    do jj=1,miter
                       ioff=ioff+1
                       if (obsptr%muse(jj)) then
                          diagbufchan(ioff,ich_diag(ii)) = one
                       else
                          diagbufchan(ioff,ich_diag(ii)) = -one
                       endif
                    enddo
                    do jj=1,miter+1
                       ioff=ioff+1
                       diagbufchan(ioff,ich_diag(ii)) = obsptr%nldepart(jj)
                    enddo
                    do jj=1,miter
                       ioff=ioff+1
                       diagbufchan(ioff,ich_diag(ii)) = obsptr%tldepart(jj)
                    enddo
                    do jj=1,miter
                       ioff=ioff+1
                       diagbufchan(ioff,ich_diag(ii)) = obsptr%obssen(jj)
                    enddo

                    obsptr => obsptr%next       ! move up to the first node of the next profile
                    ii_ptr =  ii_ptr+1
                 enddo
              else
                 ioff=ipchan_radiag+npred+2
                 diagbufchan(ioff+1:ioff+4*miter+1,1:nchanl_diag) = zero
              endif
           endif

           if (.not.lextra) then
              write(4) diagbuf,diagbufchan
           else
              write(4) diagbuf,diagbufchan,diagbufex
           endif

        end if
     endif ! (in_curbin)


! End of n-loop over obs
  end do

! If retrieval, close open bufr sst file (output)
  if (retrieval.and.last_pass) call finish_sst_retrieval

! Jump here when there is no data to process for current satellite
! Deallocate arrays
  deallocate(diagbufchan)
  deallocate(sc_index)

  if (rad_diagsave) then
     call dtime_show(myname,'diagsave:rad',i_rad_ob_type)
     close(4)
     if (lextra .and. allocated(diagbufex)) deallocate(diagbufex)
  endif

  call destroy_crtm

135 continue

! End of routine
  return

 end subroutine setuprad
<|MERGE_RESOLUTION|>--- conflicted
+++ resolved
@@ -164,33 +164,27 @@
 !   2015-03-11  ejones  - Added call to qc_amsr2 for amsr2 observations
 !   2015-03-23  ejones  - Added call to qc_saphir for saphir observations
 !   2015-03-23  zaizhong ma - add Himawari-8 ahi
-!   2015-03-31  zhu     - move cloudy AMSUA radiance observation error adjustment to qcmod.f90;
-!                         change quality control interface for AMSUA and ATMS.
-<<<<<<< HEAD
-!   2015-09-10  zhu  - generalize enabling all-sky and aerosol usage in radiance assimilation.
-!                      Use radiance_obstype_search & type extentions from radiance_mod.
-!                    - special obs error & bias correction handlings are called from centralized module
-!   2015-09-04  J.Jung  - Added mods for CrIS full spectral resolution (FSR).
-!   2015-09-30  ejones  - Pull AMSR2 sun azimuth and sun zenith angles for passing to quality control,
-!                         modify qc_amsr2 function call
-!   2016-02-15  zhu  - remove the code forcing zero Jacobians for qr,qs,qg,qh for regional, let users decide
-!   2016-07-19  W. Gu   - add isis to obs type
-!   2016-07-19  W. Gu   - include the dependence of the correlated obs errors on the surface types
-=======
 !   2014-08-06  todling - Correlated obs now platform-instrument specific
 !   2014-09-02  todling - Must protect NST-related diag out for when NST is on
 !   2014-09-03  j.jin   - Added GMI 1CR radiance, obstype=gmi.
 !   2014-12-30  derber - Modify for possibility of not using obsdiag
+!   2015-03-31  zhu     - move cloudy AMSUA radiance observation error adjustment to qcmod.f90;
+!                         change quality control interface for AMSUA and ATMS.
 !   2015-04-01  W. Gu   - add isis to obs type
 !   2015-08-18  W. Gu   - include the dependence of the correlated obs errors on the surface types.
 !   2015-09-04  J.Jung  - Added mods for CrIS full spectral resolution (FSR).
+!   2015-09-10  zhu  - generalize enabling all-sky and aerosol usage in radiance assimilation.
+!                      Use radiance_obstype_search & type extentions from radiance_mod.
+!                    - special obs error & bias correction handlings are called from centralized module
 !   2015-09-30  ejones  - Pull AMSR2 sun azimuth and sun zenith angles for passing to quality control,
 !                         modify qc_amsr2 function call
 !   2015-10-01  guo   - full res obvsr: index to allow redistribution of obsdiags
+!   2016-02-15  zhu  - remove the code forcing zero Jacobians for qr,qs,qg,qh for regional, let users decide
 !   2016-05-18  guo     - replaced ob_type with polymorphic obsNode through type casting
 !   2016-06-24  guo     - fixed the default value of obsdiags(:,:)%tail%luse to luse(n)
 !                       . removed (%dlat,%dlon) debris.
->>>>>>> bc6a2c80
+!   2016-07-19  W. Gu   - add isis to obs type
+!   2016-07-19  W. Gu   - include the dependence of the correlated obs errors on the surface types
 !   2016-07-19  kbathmann -move eigendecomposition for correlated obs here
 !
 !  input argument list:
@@ -246,17 +240,6 @@
       finish_sst_retrieval,spline_cub
   use m_dtime, only: dtime_setup, dtime_check, dtime_show
   use crtm_interface, only: init_crtm,call_crtm,destroy_crtm,sensorindex,surface, &
-<<<<<<< HEAD
-      isatid,itime,ilon,ilat,ilzen_ang,ilazi_ang,iscan_ang,iscan_pos,iszen_ang,isazi_ang, &
-      ifrac_sea,ifrac_lnd,ifrac_ice,ifrac_sno,its_sea,its_lnd,its_ice,its_sno,itsavg, &
-      ivty,ivfr,isty,istp,ism,isn,izz,idomsfc,isfcr,iff10,ilone,ilate, &
-      isst_hires,isst_navy,idata_type,iclr_sky,iclavr,itref,idtw,idtc,itz_tr 
-  use clw_mod, only: calc_clw,ret_amsua
-  use qcmod, only: qc_ssmi,qc_seviri,qc_ssu,qc_avhrr,qc_goesimg,qc_msu,qc_irsnd,qc_amsua,qc_mhs,qc_atms,qc_gmi,qc_amsr2,qc_saphir
-  use qcmod, only: igood_qc,ifail_gross_qc,ifail_interchan_qc,ifail_crtm_qc,ifail_satinfo_qc,qc_noirjaco3,ifail_cloud_qc
-  use qcmod, only: setup_tzr_qc,ifail_outside_range,ifail_scanedge_qc
-  use control_vectors, only: cvars3d
-=======
       itime,ilon,ilat,ilzen_ang,ilazi_ang,iscan_ang,iscan_pos,iszen_ang,isazi_ang, &
       ifrac_sea,ifrac_lnd,ifrac_ice,ifrac_sno,itsavg, &
       izz,idomsfc,isfcr,iff10,ilone,ilate, &
@@ -266,8 +249,6 @@
   use qcmod, only: igood_qc,ifail_gross_qc,ifail_interchan_qc,ifail_crtm_qc,ifail_satinfo_qc,qc_noirjaco3,ifail_cloud_qc
   use qcmod, only: qc_gmi,qc_saphir,qc_amsr2
   use qcmod, only: setup_tzr_qc,ifail_scanedge_qc,ifail_outside_range
-  use gsi_metguess_mod, only: gsi_metguess_get
->>>>>>> bc6a2c80
   use oneobmod, only: lsingleradob,obchan,oblat,oblon,oneob_type
   use radinfo, only: radinfo_adjust_jacobian,radinfo_get_rsqrtinv 
   use radiance_mod, only: rad_obs_type,radiance_obstype_search,radiance_ex_obserr,radiance_ex_biascor
@@ -771,16 +752,12 @@
         snow = data_s(ifrac_sno,n)  >= 0.99_r_kind
         mixed = .not. sea  .and. .not. ice .and.  &
                 .not. land .and. .not. snow
-<<<<<<< HEAD
         eff_area=.false.
         if (radmod%lcloud_fwd) then
            eff_area=(radmod%cld_sea_only .and. sea) .or. (.not.  radmod%cld_sea_only)
         end if
 
-       if(sea) then
-=======
         if(sea) then
->>>>>>> bc6a2c80
           isfctype=0
         else if(land) then
           isfctype=1
@@ -790,13 +767,8 @@
           isfctype=3
         else if(mixed) then
           isfctype=4
-<<<<<<< HEAD
-       endif
-
-=======
         endif
-         
->>>>>>> bc6a2c80
+
 !       Count data of different surface types
         if(luse(n))then
            if (mixed) then
@@ -825,13 +797,8 @@
 
 !       Interpolate model fields to observation location, call crtm and create jacobians
 !       Output both tsim and tsim_clr for allsky
-<<<<<<< HEAD
         if (radmod%lcloud_fwd) then
-           call call_crtm(obstype,dtime,data_s(1,n),nchanl,nreal,ich, &
-=======
-        if (lcw4crtm) then
            call call_crtm(obstype,dtime,data_s(:,n),nchanl,nreal,ich, &
->>>>>>> bc6a2c80
                 tvp,qvp,clw_guess,prsltmp,prsitmp, &
                 trop5,tzbgr,dtsavg,sfc_speed, &
                 tsim,emissivity,ptau5,ts,emissivity_k, &
@@ -1608,33 +1575,6 @@
                        endif
                     end if
 
-<<<<<<< HEAD
-=======
-!                   Load Jacobian for hydrometeors
-                    if (regional .and. lcw4crtm) then
-                       if (iqs>0) then
-                          do k = 1,nsig
-                             my_head%dtb_dvar(iqs+k,iii) = zero
-                          end do
-                       end if
-                       if (iqg>0) then
-                          do k = 1,nsig
-                             my_head%dtb_dvar(iqg+k,iii) = zero
-                          end do
-                       end if
-                       if (iqh>0) then
-                          do k = 1,nsig
-                             my_head%dtb_dvar(iqh+k,iii) = zero
-                          end do
-                       end if
-                       if (iqr>0) then
-                          do k = 1,nsig
-                             my_head%dtb_dvar(iqr+k,iii) = zero
-                          end do
-                       end if
-                    end if
-
->>>>>>> bc6a2c80
                     my_head%ich(iii)=ii
 
 !                   compute hessian contribution from Jo bias correction terms
