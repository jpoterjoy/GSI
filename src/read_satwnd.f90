--- conflicted
+++ resolved
@@ -89,13 +89,8 @@
   use kinds, only: r_kind,r_double,i_kind,r_single
   use gridmod, only: diagnostic_reg,regional,nlon,nlat,nsig,&
        tll2xy,txy2ll,rotate_wind_ll2xy,rotate_wind_xy2ll,&
-<<<<<<< HEAD
        rlats,rlons,twodvar_regional,wrf_nmm_regional
-  use qcmod, only: errormod,noiqc,njqc
-=======
-       rlats,rlons,twodvar_regional
   use qcmod, only: errormod,njqc
->>>>>>> bc6a2c80
   use convthin, only: make3grids,map3grids,map3grids_m,del3grids,use_all
   use convthin_time, only: make3grids_tm,map3grids_tm,map3grids_m_tm,del3grids_tm,use_all_tm
   use constants, only: deg2rad,zero,rad2deg,one_tenth,&
