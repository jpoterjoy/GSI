subroutine read_satwnd(nread,ndata,nodata,infile,obstype,lunout,gstime,twind,sis,&
     prsl_full)
!$$$  subprogram documentation block
!                .      .    .                                       .
! subprogram:    read_satwnd                    read satellite winds  
!   prgmmr: su, xiujuan      org: np23                date: 2010-10-13
!
! abstract:  This routine reads satellite winds from satellite wind dump.  
!            it also has options to thin the data by using conventional 
!            thinning programs 
!            When running the gsi in regional mode, the code only
!            retains those observations that fall within the regional
!            domain
!            For the satellite ID type: 240: GOES short wave winds, 
!            241: India, 242:JMA Visible,243: EUMETSAT visible,244: AVHRR winds
!            245: GOES IR. 246: GOES WV cloud top, 247: GOES WV deep layer
!            250: JMA WV deep layer. 251:GOES visible, 252: JMA IR winds
!            253: EUMETSAT IR winds, 254: EUMETSAT WV deep layer winds
!            257,258,259: MODIS IR,WV cloud top, WV deep layer winds
!            260: VIIR IR winds
!            respectively
!            For satellite subtype: 50-70 from EUMETSAT geostationary satellites(METEOSAT) 
!                                   100-199 from JMA geostationary satellites(MTSAT)
!                                   250-299 from NESDIS geostationary satellites(GOES)
!                                   700-799 from NASA Terra and Aqua satellites
!                                   <10, 200-223 from NOAA-15, 16, 17, 18, polar
!                                   orbit and EUMESAT MetOp satellites 
!           The quality mark:  QM, the values range from 0 to 15, 0-7 used, 8-15
!                              monitored, 0 is best, when the value greater than
!                              3, the observation error needed to be enflated. 
!           THe quality markers from producer:  qifn:  QI values without
!           forecast considered, qify: QI values with forecast considered, ee:
!           Expected error      

! program history log:
!   2010-10-13 su, x.  
!   2011-08-09 pondeca - add support for twodvar option
!   2011-08-27 todling - bypass this routine when SATWND from prepbufr are used
!   2011-10-03 su      - read AVHRR wind into system and modify satellite id range 
!                        and put subset as screen criterie since AVHRR from 
!                        different satellites
!   2011-10-24         -add reading observation error in this subroutine and stop
!                       statement if no prepbufr error table available.
!   2011-12-08 Su      -modify GOES reading program for new bufrtab.005 new format, reading        
!                       SDM quality mark 
!   2011-12-20 Su      -modify to read deep layer WV winds as monitor with qm=9,considering short 
!                       wave winds as subset 1 0f 245         
!   2012-07-18 Sienkiewicz - fix for infrad IR winds monitoring north of 20N
!   2012-10-13 Su      -modify the code to assimilate GOES hourly wind, changed the error and quality control
!   2013-01-26  parrish - change from grdcrd to grdcrd1 (to allow successful debug compile on WCOSS)
!   2013-02-13  parrish - set pflag=0 outside loopd to prevent runtime fatal error in debug mode.
!   2013-08-26 McCarty -modified to remove automatic rejection of AVHRR winds
!   2013-09-20  Su      - set satellite ID as satellite wind subtype
!   2014-07-16  Su      - read VIIRS winds 
<<<<<<< HEAD
!   2015-02-26  Genkova - read GOES-R like winds 
!   2015-05-12  Genkova - read GOES-R like from new BUFR 

=======
!   2014-10-16  Su      -add optione for 4d thinning and option to keep thinned data  
!   2015-02-23  Rancic/Thomas - add thin4d to time window logical
!   2015-03-23  Su      -fix array size with maximum message and subset number from fixed number to
!                        dynamic allocated array 
>>>>>>> 99531560
!
!   input argument list:
!     ithin    - flag to thin data
!     rmesh    - thinning mesh size (km)
!     gstime   - analysis time in minutes from reference date
!     infile   - unit from which to read BUFR data
!     lunout   - unit to which to write data for further processing
!     obstype  - observation type to process
!     twind    - input group time window (hours)
!     sis      - satellite/instrument/sensor indicator
!
!   output argument list:
!     nread    - number of satellite winds read 
!     ndata    - number of satellite winds retained for further processing
!     nodata   - number of satellite winds retained for further processing
!
! attributes:
!   language: f90
!   machine:  ibm RS/6000 SP
!
!$$$
  use kinds, only: r_kind,r_double,i_kind,r_single
  use gridmod, only: diagnostic_reg,regional,nlon,nlat,nsig,&
       tll2xy,txy2ll,rotate_wind_ll2xy,rotate_wind_xy2ll,&
       rlats,rlons,twodvar_regional
  use qcmod, only: errormod,noiqc
  use convthin, only: make3grids,map3grids,map3grids_m,del3grids,use_all
  use convthin_time, only: make3grids_tm,map3grids_tm,map3grids_m_tm,del3grids_tm,use_all_tm
  use constants, only: deg2rad,zero,rad2deg,one_tenth,&
        tiny_r_kind,huge_r_kind,r60inv,one_tenth,&
        one,two,three,four,five,half,quarter,r60inv,r100,r2000
!  use converr,only: etabl
  use obsmod, only: iadate,oberrflg,perturb_obs,perturb_fact,ran01dom,bmiss
  use convinfo, only: nconvtype,ctwind, &
       ncmiter,ncgroup,ncnumgrp,icuse,ictype,icsubtype,ioctype, &
       ithin_conv,rmesh_conv,pmesh_conv,pmot_conv,ptime_conv, &
       id_bias_ps,id_bias_t,conv_bias_ps,conv_bias_t,use_prepb_satwnd
  use gsi_4dvar, only: l4dvar,l4densvar,iwinbgn,winlen,time_4dvar,thin4d
  use deter_sfc_mod, only: deter_sfc_type,deter_sfc2
  implicit none

! Declare passed variables
  character(len=*)                      ,intent(in   ) :: infile,obstype
  character(len=20)                     ,intent(in   ) :: sis
  integer(i_kind)                       ,intent(in   ) :: lunout
  integer(i_kind)                       ,intent(inout) :: nread,ndata,nodata
  real(r_kind)                          ,intent(in   ) :: twind
  real(r_kind),dimension(nlat,nlon,nsig),intent(in   ) :: prsl_full

! Declare local parameters

  real(r_kind),parameter:: r1_2= 1.2_r_kind
  real(r_kind),parameter:: r3_33= 3.33_r_kind
  real(r_kind),parameter:: r6= 6.0_r_kind
  real(r_kind),parameter:: r50= 50.0_r_kind
  real(r_kind),parameter:: r70= 70.0_r_kind
  real(r_kind),parameter:: r90= 90.0_r_kind
  real(r_kind),parameter:: r105= 105.0_r_kind
  real(r_kind),parameter:: r110= 110.0_r_kind
  real(r_kind),parameter:: r125=125.0_r_kind
  real(r_kind),parameter:: r200=200.0_r_kind
  real(r_kind),parameter:: r250=250.0_r_kind
  real(r_kind),parameter:: r360 = 360.0_r_kind
  real(r_kind),parameter:: r600=600.0_r_kind
  real(r_kind),parameter:: r700=700.0_r_kind
  real(r_kind),parameter:: r850=850.0_r_kind
  real(r_kind),parameter:: r199=199.0_r_kind
  real(r_kind),parameter:: r299=299.0_r_kind
  real(r_kind),parameter:: r799=799.0_r_kind
  real(r_kind),parameter:: r1200= 1200.0_r_kind
  real(r_kind),parameter:: r10000= 10000.0_r_kind
  
  

! Declare local variables
  logical outside,inflate_error
  logical luse,ithinp
  logical,allocatable,dimension(:,:):: lmsg     ! set true when convinfo entry id found in a message

  character(70) obstr,hdrtr,goestr,newtr
  character(50) qcstr
  character(8) subset
! character(20) derdwtr,heightr
  character(8) c_prvstg,c_sprvstg
  character(8) c_station_id,stationid

  integer(i_kind) mxtb,nmsgmax 
  integer(i_kind) ireadmg,ireadsb,iuse
  integer(i_kind) i,maxobs,idomsfc,nsattype
  integer(i_kind) nc,nx,isflg,itx,j,nchanl
  integer(i_kind) ntb,ntmatch,ncx,ncsave,ntread
  integer(i_kind) kk,klon1,klat1,klonp1,klatp1
  integer(i_kind) nmind,lunin,idate,ilat,ilon,iret,k
  integer(i_kind) nreal,ithin,iout,ntmp,icount,iiout,ii
  integer(i_kind) itype,iosub,ixsub,isubsub,iobsub 
  integer(i_kind) qm
  integer(i_kind) nlevp         ! vertical level for thinning
  integer(i_kind) pflag
  integer(i_kind) ntest,nvtest
  integer(i_kind) kl,k1,k2
  integer(i_kind) nmsg                ! message index
  
  
 
  integer(i_kind),dimension(nconvtype) :: ntxall 
  integer(i_kind),dimension(nconvtype+1) :: ntx  
  
  integer(i_kind),dimension(5):: idate5 
  integer(i_kind),allocatable,dimension(:):: nrep,isort,iloc
  integer(i_kind),allocatable,dimension(:,:):: tab
 

  integer(i_kind) ietabl,itypex,lcount,iflag,m,ntime,itime

  real(r_single),allocatable,dimension(:,:,:) :: etabl

  real(r_kind) toff,t4dv
  real(r_kind) rmesh,ediff,usage,tdiff
  real(r_kind) u0,v0,uob,vob,dx,dy,dx1,dy1,w00,w10,w01,w11
  real(r_kind) dlnpob,ppb,ppb2,qifn,qify,ee,ree
  real(r_kind) woe,dlat,dlon,dlat_earth,dlon_earth
  real(r_kind) cdist,disterr,disterrmax,rlon00,rlat00
  real(r_kind) vdisterrmax,u00,v00,uob1,vob1
  real(r_kind) del,werrmin,obserr,ppb1
  real(r_kind) tsavg,ff10,sfcr,sstime,gstime,zz
  real(r_kind) crit1,timedif,xmesh,pmesh,pmot,ptime
  real(r_kind),dimension(nsig):: presl
  
  real(r_double),dimension(138)::goesrdat !number of mnemonics in a GOES-R SUBSET
  real(r_double),dimension(13):: hdrdat
  real(r_double),dimension(4):: obsdat
  real(r_double),dimension(3,5) :: heightdat
  real(r_double),dimension(6,4) :: derdwdat
  real(r_double),dimension(3,12) :: qcdat
  real(r_double),dimension(1,1):: r_prvstg,r_sprvstg
  real(r_kind),allocatable,dimension(:):: presl_thin
  real(r_kind),allocatable,dimension(:):: rusage 
  real(r_kind),allocatable,dimension(:,:):: cdata_all,cdata_out

  real(r_double) rstation_id
  real(r_kind)   experr_norm,pct1,temp_var

! equivalence to handle character names
  equivalence(r_prvstg(1,1),c_prvstg)
  equivalence(r_sprvstg(1,1),c_sprvstg)
  equivalence(rstation_id,c_station_id)

  data hdrtr /'SAID CLAT CLON YEAR MNTH DAYS HOUR MINU SWCM SAZA GCLONG SCCF SWQM'/ 
  data obstr/'HAMD PRLC WDIR WSPD'/ 
! data heightr/'MDPT '/ 
! data derdwtr/'TWIND'/
  data qcstr /' OGCE GNAP PCCF'/
  
  data ithin / -9 /
  data lunin / 11 /
  data rmesh / -99.999_r_kind /

!**************************************************************************

! Return when SATWND are coming from prepbufr file
  if(use_prepb_satwnd) return

! read observation error table

  disterrmax=zero
  vdisterrmax=zero
! allocate(etabl(300,33,6))
  allocate(etabl(302,33,6)) ! add 2 ObsErr profiles for GOES-R IR(itype=301) and WV(itype=300) 
  etabl=1.e9_r_kind
  ietabl=19
  open(ietabl,file='errtable',form='formatted')
  rewind ietabl
  etabl=1.e9_r_kind
  lcount=0
  pflag=0
  loopd : do
     read(ietabl,100,IOSTAT=iflag) itypex
     if( iflag /= 0 ) exit loopd
     lcount=lcount+1
     do k=1,33
        read(ietabl,110)(etabl(itypex,k,m),m=1,6)
     end do
  end do   loopd
100     format(1x,i3)
110        format(1x,6e12.5)
  if(lcount<=0 ) then
     write(6,*)'READ_SATWND:obs error table not available to 3dvar. the program will stop'
     call stop2(49) 
  else
     write(6,*)'READ_SATWND:  observation errors provided by local file errtable'
  endif

  close(ietabl)

! Set lower limits for observation errors
  werrmin=one
  nsattype=0
  nreal=24
  if(perturb_obs ) nreal=nreal+2
  ntread=1
  ntmatch=0
  ntx(ntread)=0
  ntxall=0
  do nc=1,nconvtype
     if( (trim(ioctype(nc)) == 'uv' .or. trim(ioctype(nc)) == 'wspd10m') .and.  ictype(nc) >=240 &
             .and. ictype(nc) <=265) then
        ntmatch=ntmatch+1
        ntxall(ntmatch)=nc
        ithin=ithin_conv(nc)
        if(ithin > 0)then
           ntread=ntread+1
           ntx(ntread)=nc
        end if
     end if
  end do
  if(ntmatch == 0)then
     write(6,*) ' READ_SATWND: no matching obstype found in obsinfo ',obstype
     return
  end if
      
!!  go through the satedump to find out how many subset to process

!! get message and subset counts

  call getcount_bufr(infile,nmsgmax,mxtb)

  allocate(lmsg(nmsgmax,ntread),tab(mxtb,3),nrep(nmsgmax))

 
  lmsg = .false.
  maxobs=0
  tab=0
  nmsg=0
  nrep=0
  ntb =0
  call closbf(lunin)
  open(lunin,file=trim(infile),form='unformatted')
  call openbf(lunin,'IN',lunin)
  call datelen(10)
  
  msg_report: do while (ireadmg(lunin,subset,idate) == 0)
!    if(trim(subset) == 'NC005012') cycle msg_report 

!    Time offset
     if(nmsg == 0) call time_4dvar(idate,toff)
     nmsg=nmsg+1
     if (nmsg>nmsgmax) then
        write(6,*)'READ_SATWND: messages exceed maximum ',nmsgmax
        call stop2(49)
     endif
     loop_report: do while (ireadsb(lunin) == 0)
        ntb = ntb+1
        maxobs=maxobs+1
        nrep(nmsg)=nrep(nmsg)+1
        if (ntb>mxtb) then
           write(6,*)'READ_SATWND: reports exceed maximum ',mxtb   
           call stop2(49)
        endif

!       Extract type information
!       call ufbint(lunin,hdrdat,13,1,iret,hdrtr)
        if(trim(subset) == 'NC005064' .or. trim(subset) == 'NC005065' .or. trim(subset) == 'NC005066' .or. & !EUM
           trim(subset) == 'NC005044' .or. trim(subset) == 'NC005045' .or. trim(subset) == 'NC005046' .or. & !JMA
           trim(subset) == 'NC005010' .or. trim(subset) == 'NC005011' .or. trim(subset) == 'NC005012' .or. & !NESDIS
           trim(subset) == 'NC005070' .or. trim(subset) == 'NC005071' .or.                                 & !MODIS 
           trim(subset) == 'NC005080' .or.                                              & ! EUMETSAT and NOAA polar
           trim(subset) == 'NC005019' .or.                                              & ! GOES SW IR
           trim(subset) == 'NC005090' ) then                                              ! VIIRS
             
           call ufbint(lunin,hdrdat,13,1,iret,hdrtr)
        else if (trim(subset) == 'NC005030' .or. trim(subset) == 'NC005031' .or. & !IR(LW) or CS WV
              trim(subset) == 'NC005032' .or. trim(subset) == 'NC005034' .or. & !VIS or CT WV
              trim(subset) == 'NC005039' ) then                                 !IR(SW)

              write(6,*)'Reading new BUFR to count AMVs : Genkova'
              call ufbseq(lunin,goesrdat,138,1,iret,subset)
              !hdrtr /'SAID CLAT CLON YEAR MNTH DAYS HOUR MINU SWCM SAZA GCLONG SCCF SWQM'/
              hdrdat(1)=goesrdat(6)
              hdrdat(2)=goesrdat(18)
              hdrdat(3)=goesrdat(19)
              hdrdat(4)=goesrdat(22)
              hdrdat(5)=goesrdat(23)
              hdrdat(6)=goesrdat(24)
              hdrdat(7)=goesrdat(25)
              hdrdat(8)=goesrdat(26)
              hdrdat(9)=goesrdat(13)
              hdrdat(10)=goesrdat(31)
              hdrdat(11)=goesrdat(1)
              hdrdat(12)=goesrdat(8)
              hdrdat(13)=0 ! or what is better value??? there is no SWQM in the new GOES-R BUFR. HOW WAS IT DETERMINED BEFORE? 
              write(6,999)hdrdat(1),hdrdat(2),hdrdat(3),hdrdat(4),hdrdat(5),hdrdat(6),hdrdat(7), &
                        hdrdat(8),hdrdat(9),hdrdat(10),hdrdat(11),hdrdat(12),hdrdat(13)
999 format(13f10.2)
              

        else 
             write(6,*) 'Unrecognised AMV obs SUBSET: ',trim(subset)
             return
        endif
            write(6,*) 'End of counting winds..........................................................'

        iobsub=0
        itype=-1
        iobsub=int(hdrdat(1))
        if(trim(subset) == 'NC005064' .or. trim(subset) == 'NC005065' .or. &
           trim(subset) == 'NC005066') then
           if( hdrdat(1) <r70 .and. hdrdat(1) >= r50) then   !the range of EUMETSAT satellite IDS
              if(hdrdat(9) == one)  then                  ! IR winds
                 itype=253
              else if(hdrdat(9) == two) then              ! visible winds
                 itype=243
              else if(hdrdat(9) == three) then            ! WV cloud top
                 itype=254
              else if(hdrdat(9) >= four) then             ! WV deep layer, monitored
                itype=254
              endif
           endif
        else if(trim(subset) == 'NC005044' .or. trim(subset) == 'NC005045' .or. &
           trim(subset) == 'NC005046') then
           if( hdrdat(1) >=r100 .and. hdrdat(1) <=r199 ) then   ! the range of JMA satellite IDS
              if(hdrdat(9) == one)  then                            ! IR winds
                 itype=252
              else if(hdrdat(9) == two) then                        ! visible winds
                 itype=242
              else if(hdrdat(9) == three) then                      ! WV cloud top
                 itype=250
              else if(hdrdat(9) >= four) then                       ! WV deep layer,monitored
                 itype=250
              endif
           endif
        else if(trim(subset) == 'NC005010' .or. trim(subset) == 'NC005011' .or. &
           trim(subset) == 'NC005012' ) then
           if( hdrdat(1) >=r250 .and. hdrdat(1) <=r299 ) then  ! the range of NESDIS satellite IDS  
              if(hdrdat(9) == one)  then                            ! IR winds
                 if(hdrdat(12) <50000000000000.0_r_kind) then
                    itype=245
                 else
                    itype=240                                       ! short wave IR winds
                 endif
              else if(hdrdat(9) == two  ) then    ! visible winds
                 itype=251
              else if(hdrdat(9) == three ) then   ! WV cloud top
                 itype=246
              else if(hdrdat(9) >= four ) then    ! WV deep layer,monitored
                 itype=247
              endif
           endif
        else if(trim(subset) == 'NC005070' .or. trim(subset) == 'NC005071'  ) then
           if( hdrdat(1) >=r700 .and. hdrdat(1) <= r799 ) then    ! the range of NASA Terra and Aqua satellite IDs
              if(hdrdat(9) == one)  then                            ! IR winds
                 itype=257
              else if(hdrdat(9) == three) then                      ! WV cloud top
                 itype=258
              else if(hdrdat(9) >= four) then                       ! WV deep layer
                 itype=259
              endif
           endif
        else if( trim(subset) == 'NC005080') then                    
           if( hdrdat(1) <10.0_r_kind .or. (hdrdat(1) >= 200.0_r_kind .and. &
               hdrdat(1) <=223.0_r_kind) ) then      ! the range of EUMETSAT and NOAA polar orbit satellite IDs  
              if(hdrdat(9) == one)  then                            ! IR winds
                 itype=244
              else
                 write(6,*) 'READ_SATWND: wrong derived method value'
              endif
           endif
        else if( trim(subset) == 'NC005019') then                   ! GOES shortwave winds
           if(hdrdat(1) >=r250 .and. hdrdat(1) <=r299 ) then   ! The range of NESDIS satellite IDS
              if(hdrdat(9) == one)  then                            ! short wave IR winds
                 itype=240
              endif
           endif
        else if( trim(subset) == 'NC005090') then                   ! VIIRS winds 
           if(hdrdat(1) >=r200 .and. hdrdat(1) <=r250 ) then   ! The range of satellite IDS
              if(hdrdat(9) == one)  then                            ! VIIRS IR winds
                 itype=260
              endif
           endif

!GOESR branch of the 'if' statement over subsets - Genkova !!! Values of 'itype' to be revisited 
        else if(trim(subset) == 'NC005030') then
                    !itype=245                                      !  IR(LW) winds          
                    itype=301                                       !  IR(LW) winds    
                    write(6,*)   'GOESR BUFR reading IR: Genkova 301'
        else if(trim(subset) == 'NC005031') then
                    itype=247                                      !  CS WV  winds
                    write(6,*)   'GOESR BUFR reading IR: Genkova 247'
        else if(trim(subset) == 'NC005032') then
                    itype=251                                       !  VIS    winds
                    write(6,*)   'GOESR BUFR reading IR: Genkova 251'
        else if(trim(subset) == 'NC005034') then
                    !itype=246                                       !  CT WV  winds
                    itype=300                                       !  CT WV  winds
                    write(6,*)   'GOESR BUFR reading IR: Genkova 300'
        else if(trim(subset) == 'NC005039') then
                    itype=240                                       !  IR(SW) winds
                    write(6,*)   'GOESR BUFR reading IR: Genkova 240'

        endif


!  Match ob to proper convinfo type
        ncsave=0
        matchloop:do ncx=1,ntmatch
           nc=ntxall(ncx)
           if (itype /= ictype(nc)) cycle matchloop
!  Find convtype which match ob type and subtype
           if(icsubtype(nc) == iobsub) then
              ncsave=nc
              exit matchloop
           else
!  Find convtype which match ob type and subtype group (isubtype == ?*)
!       where ? specifies the group and icsubtype = ?0)
              ixsub=icsubtype(nc)/10
              iosub=iobsub/10
              isubsub=icsubtype(nc)-ixsub*10
              if(ixsub == iosub .and. isubsub == 0) then
                 ncsave=nc
!  Find convtype which match ob type and subtype is all remaining
!       (icsubtype(nc) = 0)
              else if (ncsave == 0 .and. icsubtype(nc) == 0) then
                 ncsave=nc
              end if
           end if
        end do matchloop

!  Save information for next read
        if(ncsave /= 0) then
           maxobs=maxobs+1
           nx=1
           if(ithin_conv(ncsave) > 0)then
              do ii=2,ntread
                 if(ntx(ii) == ncsave)nx=ii
              end do
           end if
           tab(ntb,1)=ncsave
           tab(ntb,2)=nx
           tab(ntb,3)=1
           lmsg(nmsg,nx) = .true.
        end if
     enddo loop_report
  enddo msg_report


  allocate(cdata_all(nreal,maxobs),isort(maxobs),rusage(maxobs))
  isort = 0
  cdata_all=zero
  nread=0
  ntest=0
  nvtest=0
  nchanl=0
  ilon=2
  ilat=3
  rusage=101.0_r_kind

! Open, then read date from bufr data
!!  read satellite winds one type a time

  loop_convinfo: do nx=1,ntread 
     use_all = .true.
     use_all_tm = .true.
     ithin=0
     if(nx >1) then
        nc=ntx(nx)
        ithin=ithin_conv(nc)
        if (ithin > 0 ) then
           rmesh=rmesh_conv(nc)
           pmesh=pmesh_conv(nc)
           pmot=pmot_conv(nc)
           ptime=ptime_conv(nc)
           if(pmesh > zero) then
              pflag=1
              nlevp=r1200/pmesh
           else
              pflag=0
              nlevp=nsig
           endif
           xmesh=rmesh
           if( ptime >zero) then
              use_all_tm = .false.
              ntime=6.0_r_kind/ptime                   !!  6 hour winddow
              call make3grids_tm(xmesh,nlevp,ntime)
           else
              use_all = .false.
              call make3grids(xmesh,nlevp)
           endif
           if (.not.use_all .or. .not.use_all_tm) then
              allocate(presl_thin(nlevp))
              if (pflag==1) then
                 do k=1,nlevp
                    presl_thin(k)=(r1200-(k-1)*pmesh)*one_tenth
                 enddo
              endif
           endif
           write(6,*)'READ_SATWND: ictype(nc),rmesh,pflag,nlevp,pmesh,nc ',&
                   ioctype(nc),ictype(nc),rmesh,pflag,nlevp,pmesh,nc,pmot,ptime
        endif
     endif

     call closbf(lunin)
     open(lunin,file=trim(infile),form='unformatted')
     call openbf(lunin,'IN',lunin)
     call datelen(10)
     ntb = 0
     nmsg = 0
     loop_msg:  do while(IREADMG(lunin,subset,idate) == 0)
        nmsg = nmsg+1
        if(.not.lmsg(nmsg,nx)) then
           ntb=ntb+nrep(nmsg)
           cycle loop_msg ! no useable reports this mesage, skip ahead report count
        end if
        loop_readsb: do while(ireadsb(lunin) == 0)
           ntb = ntb+1
           nc=tab(ntb,1)
           if(nc <= 0 .or. tab(ntb,2) /= nx) cycle loop_readsb
           hdrdat=bmiss
           obsdat=bmiss
           heightdat=bmiss
           derdwdat=bmiss
           qcdat=bmiss
           iobsub=0
           itype=-1
           uob=bmiss
           vob=bmiss
           ppb=bmiss
           ppb1=bmiss
           ppb2=bmiss
           uob1=bmiss
           vob1=bmiss
           ee=r110
           qifn=r110
           qify=r110

!          call ufbint(lunin,hdrdat,13,1,iret,hdrtr) 
!          call ufbint(lunin,obsdat,4,1,iret,obstr)
!--------
        if(trim(subset) == 'NC005064' .or. trim(subset) == 'NC005065' .or. trim(subset) == 'NC005066' .or. & !EUM
           trim(subset) == 'NC005044' .or. trim(subset) == 'NC005045' .or. trim(subset) == 'NC005046' .or. & !JMA
           trim(subset) == 'NC005010' .or. trim(subset) == 'NC005011' .or. trim(subset) == 'NC005012' .or. & !NESDIS
           trim(subset) == 'NC005070' .or. trim(subset) == 'NC005071' .or. &                                 !MODIS 
           trim(subset) == 'NC005080' .or.                                              & ! EUMETSAT and NOAA polar
           trim(subset) == 'NC005019' .or.                                              & ! GOES SW IR
           trim(subset) == 'NC005090' ) then                                              ! VIIRS
             
           call ufbint(lunin,hdrdat,13,1,iret,hdrtr) 
           call ufbint(lunin,obsdat,4,1,iret,obstr)
        else if (trim(subset) == 'NC005030' .or. trim(subset) == 'NC005031' .or. & !IR(LW) or CS WV
              trim(subset) == 'NC005032' .or. trim(subset) == 'NC005034' .or. & !VIS or CT WV
              trim(subset) == 'NC005039' ) then                                 !IR(SW)
      
              call ufbseq(lunin,goesrdat,138,1,iret,subset)
              !hdrtr /'SAID CLAT CLON YEAR MNTH DAYS HOUR MINU SWCM SAZA GCLONG SCCF SWQM'/
              hdrdat(1)=goesrdat(6)
              hdrdat(2)=goesrdat(18)
              hdrdat(3)=goesrdat(19)
              hdrdat(4)=goesrdat(22)
              hdrdat(5)=goesrdat(23)
              hdrdat(6)=goesrdat(24)
              hdrdat(7)=goesrdat(25)
              hdrdat(8)=goesrdat(26)
              hdrdat(9)=goesrdat(13)
              hdrdat(10)=goesrdat(31)
              hdrdat(11)=goesrdat(1)
!              hdrdat(12)=goesrdat(8)
              hdrdat(12)=1000. !temp solution, bc goesrdat(8) is empty!!!
              hdrdat(13)=0 ! there is no SWQM in the new GOES-R BUFR. HOW WAS IT DETERMINED BEFORE? 
             write(6,*)'ooooooooooooooooooooooooooooooo'
             write(6,999)hdrdat(1),hdrdat(2),hdrdat(3),hdrdat(4),hdrdat(5),hdrdat(6),hdrdat(7), &
                        hdrdat(8),hdrdat(9),hdrdat(10),hdrdat(11),hdrdat(12),hdrdat(13)
!999 format(13f10.2)

              !obstr/'HAMD PRLC WDIR WSPD'/ (EHAM replaces HAMD)
              obsdat(1)=goesrdat(28)
              obsdat(2)=goesrdat(29)
              obsdat(3)=goesrdat(32)
              obsdat(4)=goesrdat(33)
               write(6,999)obsdat(1),obsdat(2),obsdat(3),obsdat(4)

        else 
             write(6,*) 'Unrecognised AMV obs SUBSET: ',trim(subset)
             return
        endif
!---------

           ppb=obsdat(2)
           if (ppb > 100000000.0_r_kind .or. hdrdat(3) >100000000.0_r_kind &
            .or. obsdat(4) > 100000000.0_r_kind) cycle loop_readsb
           if(ppb >r10000) ppb=ppb/r100
           if (ppb <r125) cycle loop_readsb    !  reject data above 125mb
           if (twodvar_regional .and. ppb <r850) cycle loop_readsb
!   reject the data with bad quality mark from SDM
           if(hdrdat(13) == 12.0_r_kind .or. hdrdat(13) == 14.0_r_kind) cycle loop_readsb      
!       Compare relative obs time with window.  If obs 
!       falls outside of window, don't use this obs
           idate5(1) = hdrdat(4)     !year
           idate5(2) = hdrdat(5)     ! month
           idate5(3) = hdrdat(6)     ! day
           idate5(4) = hdrdat(7)     ! hours
           idate5(5) = hdrdat(8)     ! minutes
           call w3fs21(idate5,nmind)
           t4dv = real((nmind-iwinbgn),r_kind)*r60inv
           sstime = real(nmind,r_kind) 
           tdiff=(sstime-gstime)*r60inv
           if (l4dvar.or.l4densvar) then
              if (t4dv<zero .OR. t4dv>winlen) cycle loop_readsb 
           else
              if (abs(tdiff)>twind) cycle loop_readsb 
           endif
           iosub=0
           if(abs(hdrdat(2)) >r90 ) cycle loop_readsb 
           if(hdrdat(3) <zero) hdrdat(3)=hdrdat(3)+r360
           if(hdrdat(3) == r360) hdrdat(3)=hdrdat(3)-r360
           if(hdrdat(3) >r360) cycle loop_readsb 
           qm=2
           iobsub=int(hdrdat(1))
           write(stationid,'(i3)') iobsub
           if(trim(subset) == 'NC005064' .or. trim(subset) == 'NC005065' .or. &  
              trim(subset) == 'NC005066') then
              if( hdrdat(1) <r70 .and. hdrdat(1) >= r50) then    ! the range of EUMETSAT satellite IDs      
                 c_prvstg='EUMETSAT'
                 if(hdrdat(10) >68.0_r_kind) cycle loop_readsb   !   reject data zenith angle >68.0 degree 
                 if(hdrdat(9) == one)  then                  ! IR winds
                    itype=253
                    c_station_id='IR'//stationid
                    c_sprvstg='IR'
                 else if(hdrdat(9) == two) then              ! visible winds
                    itype=243
                    c_station_id='VI'//stationid
                    c_sprvstg='VI'
                 else if(hdrdat(9) == three) then            ! WV cloud top, try to assimilate
                    itype=254                                
                    c_station_id='WV'//stationid
                    c_sprvstg='WV'
                 else if(hdrdat(9) >= four) then             ! WV deep layer,monitoring
                    itype=254
                    qm=9                                     !  quality mark as 9, means the observation error needed to be set
                    c_station_id='WV'//stationid
                    c_sprvstg='WV'
                 endif
!  get quality information
                 call ufbrep(lunin,qcdat,3,12,iret,qcstr) 
                 do j=4,9
                    if( qify <r105 .and. qifn <r105 .and. ee <r105) exit
                    if(qcdat(2,j) < r10000 .and. qcdat(3,j) <r10000) then
                       if(qcdat(2,j) == one .and. qify >r105) then
                          qify=qcdat(3,j)
                       else if(qcdat(2,j) == two .and. qifn >r105) then
                          qifn=qcdat(3,j)
                       else if(qcdat(2,j) ==  three .and. ee >r105) then
                          ee=qcdat(3,j)
                       endif
                    endif
                 enddo
                 if(qifn <85.0_r_kind )  then    !  qifn, QI without forecast
                    qm=15
                 endif 
              endif
           else if(trim(subset) == 'NC005044' .or. trim(subset) == 'NC005045' .or. &   ! JMA
                   trim(subset) == 'NC005046') then           
              if(hdrdat(1) >=r100 .and. hdrdat(1) <=r199 ) then   !  the range of JMA satellite IDS 
                 c_prvstg='JMA'
                 if(hdrdat(10) >68.0_r_kind) cycle loop_readsb   !   reject data zenith angle >68.0 degree 
                 if(hdrdat(9) == one)  then                      ! IR winds
                    itype=252
                    c_station_id='IR'//stationid
                    c_sprvstg='IR'
                 else if(hdrdat(9) == two) then                  ! visible winds
                    itype=242
                    c_station_id='VI'//stationid
                    c_sprvstg='VI'
                 else if(hdrdat(9) == three) then                ! WV cloud top 
                    itype=250
                    c_station_id='WV'//stationid
                    c_sprvstg='WV'
                 else if(hdrdat(9) >=four) then                  ! WV deep layer,as monitoring
                    itype=250
                    qm=9
                    c_station_id='WV'//stationid
                    c_sprvstg='WV'
                 endif
! get quality information
                 call ufbrep(lunin,qcdat,3,12,iret,qcstr)
                 do j=4,9
                    if( qify <=r105 .and. qifn <r105 .and. ee <r105) exit
                    if(qcdat(2,j) <= r10000 .and. qcdat(3,j) <r10000) then
                       if(qcdat(2,j) == 101.0_r_kind .and. qify >r105 ) then
                          qify=qcdat(3,j)
                       else if(qcdat(2,j) == 102.0_r_kind .and. qifn >r105 ) then
                          qifn=qcdat(3,j)
                       else if(qcdat(2,j) == 103.0_r_kind .and. ee >r105) then
                          ee=qcdat(3,j)
                       endif   
                    endif
                 enddo 

                 if(qifn <85.0_r_kind )  then     ! qifn: QI value without forecast 
                    qm=15
                 endif 
              endif
           else if(trim(subset) == 'NC005010' .or. trim(subset) == 'NC005011' .or. &  ! NESDIS GOES 
                   trim(subset) == 'NC005012' ) then
              if(hdrdat(1) >=r250 .and. hdrdat(1) <=r299 ) then  ! the range of NESDIS satellite IDS 
                 c_prvstg='NESDIS'
                 if(hdrdat(10) >68.0_r_kind) cycle loop_readsb   !   reject data zenith angle >68.0 degree 
                 if(hdrdat(9) == one)  then                            ! IR winds
                    if(hdrdat(12) <50000000000000.0_r_kind) then        ! for channel 4
                       itype=245
                       c_station_id='IR'//stationid
                       c_sprvstg='IR'
                    else
                       itype=240                                      !short wave winds
                       c_station_id='IR'//stationid
                       c_sprvstg='IR'
                    endif
                 else if(hdrdat(9) == two ) then                       ! visible winds
                    itype=251
                    c_station_id='VI'//stationid
                    c_sprvstg='VI'
                 else if(hdrdat(9) == three) then                      ! WV cloud top
                    itype=246
                    c_station_id='WV'//stationid
                    c_sprvstg='WV'
                 else if(hdrdat(9) >= four) then                       ! WV deep layer.mornitored set in convinfo file
                     itype=247
                    c_station_id='WV'//stationid
                    c_sprvstg='WV'
                 endif
                 call ufbrep(lunin,qcdat,3,8,iret,qcstr)
! get quality information
                 do j=1,8
                    if( qify <=r105 .and. qifn <r105 .and. ee < r105) exit
                    if(qcdat(2,j) <= r10000 .and. qcdat(3,j) <r10000) then
                       if( qcdat(2,j) == one .and. qifn >r105 ) then
                          qifn=qcdat(3,j)
                       else if(qcdat(2,j) == three .and. qify >r105) then
                          qify=qcdat(3,j)
                       else if( qcdat(2,j) == four .and. ee >r105) then
                          ee=qcdat(3,j) 
                       endif  
                    endif
                 enddo
                 if(qifn <85.0_r_kind )  then
                    qm=15
                 endif
              endif
! start Extra block for GOESR
           else if(trim(subset) == 'NC005030' .or. trim(subset) == 'NC005031' .or. trim(subset) == 'NC005032' .or. &  
                   trim(subset) == 'NC005034' .or. trim(subset) == 'NC005039' ) then    ! GOES-R like winds  
              if(hdrdat(1) >=r250 .and. hdrdat(1) <=r299 ) then  ! the range of NESDIS satellite IDs
                                                                 ! The sample newBUFR has SAID=259 (GOES-15)
                                                                 ! When GOES-R SAID is assigned, pls check
                                                                 ! if this range is still valid (Genkova)) 
	                                                            
                 c_prvstg='NESDIS'
                 if(hdrdat(10) >68.0_r_kind) cycle loop_readsb   !   reject data zenith angle >68.0 degree 
                 if(trim(subset) == 'NC005030')  then                 ! IR LW winds
                    !itype=245
                    itype=301 ! Temporary used value, allowing GOES-R IR winds to have new OE profile 
                    c_station_id='IR'//stationid
                    c_sprvstg='IR'
                    write(6,*)'itype= ',itype
                 else if(trim(subset) == 'NC005039')  then            ! IR SW winds
                    itype=240                                      
                    c_station_id='IR'//stationid
                    c_sprvstg='IR'
                    write(6,*)'itype= ',itype
                 else if(trim(subset) == 'NC005032')  then            ! VIS winds
                    itype=251
                    c_station_id='VI'//stationid
                    c_sprvstg='VI'
                    write(6,*)'itype= ',itype
                 else if(trim(subset) == 'NC005034')  then            ! WV cloud top
                    !itype=246
                    itype=300 ! Temporary used value, allowing GOES-R WV winds to have new OE profile 
                    c_station_id='WV'//stationid
                    c_sprvstg='WV'
                    write(6,*)'itype= ',itype
                 else if(trim(subset) == 'NC005031')  then            ! WV clear sky/deep layer
                     itype=247
                    c_station_id='WV'//stationid
                    c_sprvstg='WV'
                    write(6,*)'itype= ',itype
                 endif

                 !call ufbrep(lunin,qcdat,3,8,iret,qcstr)  
                 !qcstr /'OGCE GNAP PCCF'/
                 do j=1,8 
                   qcdat(1,j)=goesrdat(1)
                   qcdat(2,j)=one ! Temporary solution, as GNAP is not in the GOES-R SUBSET! Can NESDIS provide it?
                   qcdat(3,j)=goesrdat(37)
                 enddo

! get quality information
                 do j=1,8
                    if( qify <=r105 .and. qifn <r105 .and. ee < r105) exit
                    if(qcdat(2,j) <= r10000 .and. qcdat(3,j) <r10000) then
                       if( qcdat(2,j) == one .and. qifn >r105 ) then
                           qify=qcdat(3,j)
                       else if(qcdat(2,j) == three .and. qify >r105) then
                          qify=qcdat(3,j)
                       else if( qcdat(2,j) == four .and. ee >r105) then
                          ee=qcdat(3,j) 
                       endif  
                    endif
                 enddo
                 !Use GOES-R provided EE
                 ee=goesrdat(39) !confirm the index (Genkova)

                 if(qifn <85.0_r_kind )  then
                    qm=15
                 endif
! Additional QC introduced by Sharon Nebuda (for GOES-R winds from MSG proxy images)
                 if (qifn < 80)   qm=15 !reject data with low QI
                 if (ppb < 12500) qm=15 !reject data above 125hPa: Trop check in setup.f90
! shouldn't it be:: if (ppb < 125.00) qm=15 !reject data above 125hPa: Trop check in setup.f90

                 temp_var=qcdat(3,1) 
                 experr_norm = 10. - 0.1*temp_var ! qcdat(3,1) is EE

                 if (goesrdat(33) > 0.1) then ! goesrdat(33) is the AMV speed
                    experr_norm = experr_norm/goesrdat(33)
                 else
                    experr_norm = 100.
                 end if
                 if (experr_norm > 0.9) qm=15 ! reject data with EE/SPD>0.9

                 pct1=0.3 !TEMP value!!! Genkova
                 !pct1=goesrdat( ???? )

                 if(itype==300 ) then !revisit when new itype is assigned to GOES-R
		    if (pct1 < 0.04) qm=15  !!! goesrdat()=PCT1 TO BE CONFIRMED! (Genkova)
		    if (pct1 > 0.50) qm=15
		 endif
		 if(itype==301 ) then !revisit when new itype is assigned to GOES-R
                    if (pct1 < 0.04) qm=15
		    if (pct1 > 0.50) qm=15
		 endif
  
                ! winds rejected by qc dont get use
                if (qm == 15) usage=r100
                if (qm == 3 .or. qm ==7) woe=woe*r1_2

                ! set strings for diagnostic output
                if(itype==300 )  then;  c_prvstg='GOESN' ; c_sprvstg='WV'  ; endif
                if(itype==301 )  then;  c_prvstg='GOESN' ; c_sprvstg='IR'  ; endif
                  
              endif
! end Extra Block for GOESR
           else if(trim(subset) == 'NC005070' .or. trim(subset) == 'NC005071') then  ! MODIS  
              if(hdrdat(1) >=r700 .and. hdrdat(1) <= r799 ) then
                 c_prvstg='MODIS'
                 if(hdrdat(9) == one)  then                            ! IR winds
                    itype=257
                    c_station_id='IR'//stationid
                    c_sprvstg='IR'
                 else if(hdrdat(9) == three) then                      ! WV cloud top
                    itype=258
                    c_station_id='WV'//stationid
                    c_sprvstg='WVCLOP'
                 else if(hdrdat(9) >= four) then                       ! WV deep layer
                    itype=259 
                    c_station_id='WV'//stationid
                    c_sprvstg='WVDLAYER'
                 endif
!  get quality information
                 call ufbrep(lunin,qcdat,3,8,iret,qcstr) 
                 do j=1,8
                    if( qify <=r105 .and. qifn <r105 .and. ee < r105) exit
                    if(qcdat(2,j) <= r10000 .and. qcdat(3,j) <r10000) then
                       if(qcdat(2,j) == one .and. qifn >r105) then
                          qifn=qcdat(3,j)
                       else if(qcdat(2,j) == three .and. qify >r105) then
                          qify=qcdat(3,j)
                       else if( qcdat(2,j) == four .and. ee >r105 ) then
                          ee=qcdat(3,j) 
                       endif  
                    endif
                 enddo
              endif
           else if( trim(subset) == 'NC005080') then                   ! AVHRR 
              if(hdrdat(1) <10.0_r_kind .or. (hdrdat(1) >= 200.0_r_kind .and. &
                 hdrdat(1) <=223.0_r_kind) ) then      
                 c_prvstg='AVHRR'
                 if(hdrdat(9) == one)  then                            ! IR winds
                    itype=244
                 else
                    write(6,*) 'READ_SATWND: wrong derived method value'
                 endif
! get quality information
                 call ufbrep(lunin,qcdat,3,8,iret,qcstr)
                 do j=1,6
                    if( qify <=r105 .and. qifn <r105 .and. ee <r105) exit
                    if(qcdat(2,j) <= r10000 .and. qcdat(3,j) <r10000 ) then
                       if(qcdat(2,j) ==  one  .and. qifn >r105) then
                          qifn=qcdat(3,j)
                       else if(qcdat(2,j) ==  three .and. qify >r105) then
                          qify=qcdat(3,j)
                       else if( qcdat(2,j) == four .and. ee >r105) then
                          ee=qcdat(3,j)
                       endif 
                    endif
                 enddo
              endif
           else if( trim(subset) == 'NC005019') then                   ! GOES shortwave winds 
               if(hdrdat(1) >=r250 .and. hdrdat(1) <=r299 ) then   ! The range of NESDIS satellite IDS
                 c_prvstg='NESDIS'
                 if(hdrdat(10) >68.0_r_kind) cycle loop_readsb   !   reject data zenith angle >68.0 degree 
                 if(hdrdat(9) == one)  then                            ! short wave IR winds
                    itype=240
                    c_station_id='IR'//stationid
                    c_sprvstg='IR'
                 endif
! get quality information
                 call ufbrep(lunin,qcdat,3,8,iret,qcstr)
                 do j=1,6
                    if( qify <=r105 .and. qifn <r105 .and. ee <r105) exit
                    if(qcdat(2,j) <= r10000 .and. qcdat(3,j) <r10000 ) then
                       if(qcdat(2,j) ==  one  .and. qifn >r105) then
                          qifn=qcdat(3,j)
                       else if(qcdat(2,j) ==  three .and. qify >r105) then
                          qify=qcdat(3,j)
                       else if( qcdat(2,j) == four .and. ee >r105) then
                          ee=qcdat(3,j)
                       endif
                    endif
                 enddo
              endif
           else if( trim(subset) == 'NC005090') then                   ! VIIRS IR winds 
               if(hdrdat(1) >=r200 .and. hdrdat(1) <=r250 ) then   ! The range of satellite IDS
                 c_prvstg='VIIRS'
                 if(hdrdat(9) == one)  then                            ! VIIRS IR winds
                    itype=260
                    c_station_id='IR'//stationid
                    c_sprvstg='IR'
                 endif
! get quality information
                 call ufbrep(lunin,qcdat,3,8,iret,qcstr)
                 do j=1,6
                    if( qify <=r105 .and. qifn <r105 .and. ee <r105) exit
                    if(qcdat(2,j) <= r10000 .and. qcdat(3,j) <r10000 ) then
                       if(qcdat(2,j) ==  one  .and. qifn >r105) then
                          qifn=qcdat(3,j)
                       else if(qcdat(2,j) ==  three .and. qify >r105) then
                          qify=qcdat(3,j)
                       else if( qcdat(2,j) == four .and. ee >r105) then
                          ee=qcdat(3,j)
                       endif
                    endif
                 enddo
              endif
           endif
           if ( qify == zero) qify=r110
           if ( qifn == zero) qifn=r110
           if (  ee == zero) ee=r110

           nread=nread+1
           dlon_earth=hdrdat(3)*deg2rad
           dlat_earth=hdrdat(2)*deg2rad
                              
!       If regional, map obs lat,lon to rotated grid.
           if(regional)then
              call tll2xy(dlon_earth,dlat_earth,dlon,dlat,outside)
              if(diagnostic_reg) then
                 call txy2ll(dlon,dlat,rlon00,rlat00)
                 ntest=ntest+1
                 cdist=sin(dlat_earth)*sin(rlat00)+cos(dlat_earth)*cos(rlat00)* &
                       (sin(dlon_earth)*sin(rlon00)+cos(dlon_earth)*cos(rlon00))
                 cdist=max(-one,min(cdist,one))
                 disterr=acos(cdist)*rad2deg
                 disterrmax=max(disterrmax,disterr)
              end if
              if(outside) cycle loop_readsb 
           else
              dlon=dlon_earth
              dlat=dlat_earth
              call grdcrd1(dlat,rlats,nlat,1)
              call grdcrd1(dlon,rlons,nlon,1)
           endif

       

!!   detect surface type for  IR winds monitoring over land for lat greter than 20N
!     isflg    - surface flag
!                0 sea
!                1 land
!                2 sea ice
!                3 snow
!                4 mixed
           if( .not. twodvar_regional) then
              if(itype ==245 .or. itype ==252 .or. itype ==253 .or. itype ==240) then 
                 if(hdrdat(2) >20.0_r_kind) then 
                    call deter_sfc_type(dlat_earth,dlon_earth,t4dv,isflg,tsavg)
                    if(isflg /= 0) cycle loop_readsb 
                 endif
              endif
           endif
       
!!    convert from wind direction and speed to u,v component
           uob=-obsdat(4)*sin(obsdat(3)*deg2rad)
           vob=-obsdat(4)*cos(obsdat(3)*deg2rad)
!!!  some information only has in NESDIS satellite winds
!          if(hdrdat(1) >=r200 .and. hdrdat(1) <= r299 ) then
!             call ufbseq(lunin,heightdat,3,5,iret,heightr)         
!             call ufbseq(lunin,derdwdat,6,4,iret,derdwtr)         
!             write(99,*) 'heightdat ',itype
!             write(99,101) heightdat(2,1),heightdat(2,2),heightdat(2,3),heightdat(2,4),heightdat(2,5)
!101 format(5e10.2)
!             uob1=-derdwdat(6,2)*sin(derdwdat(5,2)*deg2rad)    ! get originial wind info
!             vob1=-derdwdat(6,2)*cos(derdwdat(5,2)*deg2rad)    ! get originial wind info
!             if(itype == 245 ) then
!                ppb1=heightdat(2,1)/r100                        ! window height assignment value
!                ppb2=heightdat(2,4)/r100                        ! co2 height assignment value  
!             else if(itype == 246) then
!                ppb1=heightdat(2,3)/r100                        !  H2O height assignment value
!                ppb2=heightdat(2,4)/r100                        ! co2 height assignment value
!             endif
!          endif

!!  first to get observation error from PREPBUFR observation error table
           ppb=max(zero,min(ppb,r2000))
           if(ppb>=etabl(itype,1,1)) k1=1          
           do kl=1,32
              if(ppb>=etabl(itype,kl+1,1).and.ppb<=etabl(itype,kl,1)) k1=kl
           end do
           if(ppb<=etabl(itype,33,1)) k1=33
           k2=k1+1
           ediff = etabl(itype,k2,1)-etabl(itype,k1,1)
           if (abs(ediff) > tiny_r_kind) then
              del = (ppb-etabl(itype,k1,1))/ediff
           else
              del = huge_r_kind
           endif
           del=max(zero,min(del,one))
           obserr=(one-del)*etabl(itype,k1,4)+del*etabl(itype,k2,4)
           obserr=max(obserr,werrmin)
!  for GOES hourly winds, set error doubled
            if(itype==245 .or. itype==246) then
!               obserr=obserr*two
!  using  Santek quality control method,calculate the original ee value
               if(ee <r105) then
                  ree=(ee-r100)/(-10.0_r_kind)
                  if(obsdat(4) >zero) then
                    ree=ree/obsdat(4)
                  else
                    ree=two
                  endif
               else
                  ree=0.2_r_kind
               endif
               if( ppb >= 800.0_r_kind .and. ree >0.55_r_kind) then
                  qm=15
                else if (ree >0.8_r_kind) then
                  qm=15
               endif
            endif

!         Set usage variable
           usage = 0 
           iuse=icuse(nc)
           if(iuse <= 0)usage=r100
           if(qm == 15 .or. qm == 12 .or. qm == 9)usage=r100
!           if(itype==240) then;  c_prvstg='NESDIS'   ;  c_sprvstg='IR'       ; endif
!           if(itype==242) then;  c_prvstg='JMA'      ;  c_sprvstg='VI'       ; endif
!           if(itype==243) then;  c_prvstg='EUMETSAT' ;  c_sprvstg='VI'       ; endif
!           if(itype==244) then;  c_prvstg='AVHRR'    ;  c_sprvstg='IR'       ; endif
!           if(itype==245) then;  c_prvstg='NESDIS'   ;  c_sprvstg='IR'       ; endif
!           if(itype==246) then;  c_prvstg='NESDIS'   ;  c_sprvstg='WV'       ; endif
!           if(itype==250) then;  c_prvstg='JMA'      ;  c_sprvstg='WV'       ; endif
!           if(itype==251) then;  c_prvstg='NESDIS'   ;  c_sprvstg='VI'       ; endif
!           if(itype==252) then;  c_prvstg='JMA'      ;  c_sprvstg='IR'       ; endif
!           if(itype==253) then;  c_prvstg='EUMETSAT' ;  c_sprvstg='IR'       ; endif
!           if(itype==254) then;  c_prvstg='EUMETSAT' ;  c_sprvstg='WV'       ; endif
!           if(itype==257) then;  c_prvstg='MODIS'    ;  c_sprvstg='IR'       ; endif
!           if(itype==258) then;  c_prvstg='MODIS'    ;  c_sprvstg='WVCTOP'   ; endif
!           if(itype==259) then;  c_prvstg='MODIS'    ;  c_sprvstg='WVDLAYER' ; endif
!
!           c_station_id='SATWND'

! Get information from surface file necessary for conventional data here
           call deter_sfc2(dlat_earth,dlon_earth,t4dv,idomsfc,tsavg,ff10,sfcr,zz)
 
!!    process the thining procedure
                
           ithin=ithin_conv(nc)
           ithinp = ithin > 0 .and. pflag /= 0
!          if(ithinp  .and. iuse >=0 )then
           if(ithinp   )then
!          Interpolate guess pressure profile to observation location
              klon1= int(dlon);  klat1= int(dlat)
              dx   = dlon-klon1; dy   = dlat-klat1
              dx1  = one-dx;     dy1  = one-dy
              w00=dx1*dy1; w10=dx1*dy; w01=dx*dy1; w11=dx*dy
              klat1=min(max(1,klat1),nlat); klon1=min(max(0,klon1),nlon)
              if (klon1==0) klon1=nlon
              klatp1=min(nlat,klat1+1); klonp1=klon1+1
              if (klonp1==nlon+1) klonp1=1
              do kk=1,nsig
                 presl(kk)=w00*prsl_full(klat1 ,klon1 ,kk) +  &
                           w10*prsl_full(klatp1,klon1 ,kk) + &
                           w01*prsl_full(klat1 ,klonp1,kk) + &
                           w11*prsl_full(klatp1,klonp1,kk)
              end do
 
 !          Compute depth of guess pressure layersat observation location
           end if
           dlnpob=log(one_tenth*ppb)  ! ln(pressure in cb)
           ppb=one_tenth*ppb         ! from mb to cb
 !         Special block for data thinning - if requested
           if (ithin > 0 .and. iuse >=0 .and. qm <4) then
              ntmp=ndata  ! counting moved to map3gridS
 !         Set data quality index for thinning
              if (thin4d) then
                 timedif = zero
              else
                 timedif=abs(t4dv-toff)
              endif
              if(itype == 243 .or. itype == 253 .or. itype == 254) then
                 if(qifn <r105) then
                    crit1 = timedif/r6+half + four*(one-qifn/r100)*r3_33
                 else
                    crit1 = timedif/r6+half
                 endif
              else if(itype == 245 .or. itype == 246) then
                 if(qifn <r105 .and. ee <r105) then
                    crit1 = timedif/r6+half + four*(one-qifn/r100)*r3_33+(one-ee/r100)*r3_33
                 else
                    crit1 = timedif/r6+half
                 endif
              else
                 crit1 = timedif/r6+half
              endif
              if (pflag==0) then
                 do kk=1,nsig
                    presl_thin(kk)=presl(kk)
                 end do
              endif
              if (ptime >zero ) then
                 itime=int((tdiff+three)/ptime)+1
                 if(pmot <one) then
!                    call map3grids_tm(-1,pflag,presl_thin,nlevp,ntime,dlat_earth,dlon_earth,&
                    call map3grids_tm(-1,pflag,presl_thin,nlevp,dlat_earth,dlon_earth,&
                                        ppb,itime,crit1,ndata,iout,ntb,iiout,luse,.false.,.false.)
                    if (.not. luse) cycle loop_readsb
                    if(iiout > 0) isort(iiout)=0
                    if (ndata > ntmp) then
                       nodata=nodata+2
                    endif
                    rusage(iout)=usage
                    isort(ntb)=iout
                 else
!                    call map3grids_m_tm(-1,pflag,presl_thin,nlevp,ntime,dlat_earth,dlon_earth,&
                    call map3grids_m_tm(-1,pflag,presl_thin,nlevp,dlat_earth,dlon_earth,&
                              ppb,itime,crit1,ndata,iout,ntb,iiout,luse,maxobs,usage,rusage,.false.,.false.)
                    if (ndata > ntmp) then
                       nodata=nodata+2
                    endif
                    isort(ntb)=iout
                 endif
              else 
                 if(pmot <one) then
                    call map3grids(-1,pflag,presl_thin,nlevp,dlat_earth,dlon_earth,&
                                 ppb,crit1,ndata,iout,ntb,iiout,luse,.false.,.false.)
                    if (.not. luse) cycle loop_readsb
                    if(iiout > 0) isort(iiout)=0
                    if (ndata > ntmp) then
                       nodata=nodata+2
                    endif
                    isort(ntb)=iout
                    rusage(iout)=usage
                 else
                    call map3grids_m(-1,pflag,presl_thin,nlevp,dlat_earth,dlon_earth,&
                              ppb,crit1,ndata,iout,ntb,iiout,luse,maxobs,usage,rusage,.false.,.false.)
                    if (ndata > ntmp) then
                       nodata=nodata+2
                    endif
                    isort(ntb)=iout
                 endif
              endif
           else
              ndata=ndata+1
              nodata=nodata+2
              iout=ndata
              isort(ntb)=iout
              rusage(iout)=usage
           endif
           inflate_error=.false.
           if (qm==3 .or. qm==7) inflate_error=.true.
           woe=obserr
           if (inflate_error) woe=woe*r1_2
           if(regional)then
              u0=uob
              v0=vob
              call rotate_wind_ll2xy(u0,v0,uob,vob,dlon_earth,dlon,dlat)
              if(diagnostic_reg) then
                 call rotate_wind_xy2ll(uob,vob,u00,v00,dlon_earth,dlon,dlat)
                 nvtest=nvtest+1
                 disterr=sqrt((u0-u00)**2+(v0-v00)**2)
                 vdisterrmax=max(vdisterrmax,disterr)
              end if
           endif
           cdata_all(1,iout)=woe                  ! wind error
           cdata_all(2,iout)=dlon                 ! grid relative longitude
           cdata_all(3,iout)=dlat                 ! grid relative latitude
           cdata_all(4,iout)=dlnpob               ! ln(pressure in cb)
           cdata_all(5,iout)=ee                   !  quality information 
           cdata_all(6,iout)=uob                  ! u obs
           cdata_all(7,iout)=vob                  ! v obs 
           cdata_all(8,iout)=rstation_id          ! station id 
           cdata_all(9,iout)=t4dv                 ! time
           cdata_all(10,iout)=nc                  ! index of type in convinfo file
           cdata_all(11,iout)=qifn +1000.0_r_kind*qify   ! quality mark infor  
           cdata_all(12,iout)=qm                  ! quality mark
           cdata_all(13,iout)=obserr              ! original obs error
           cdata_all(14,iout)=usage               ! usage parameter
           cdata_all(15,iout)=idomsfc             ! dominate surface type
           cdata_all(16,iout)=tsavg               ! skin temperature
           cdata_all(17,iout)=ff10                ! 10 meter wind factor
           cdata_all(18,iout)=sfcr                ! surface roughness
           cdata_all(19,iout)=dlon_earth*rad2deg  ! earth relative longitude (degrees)
           cdata_all(20,iout)=dlat_earth*rad2deg  ! earth relative latitude (degrees)
           cdata_all(21,iout)=zz                  ! terrain height at ob location
           cdata_all(22,iout)=r_prvstg(1,1)       ! provider name
           cdata_all(23,iout)=r_sprvstg(1,1)      ! subprovider name

           if(perturb_obs)then
              cdata_all(24,iout)=ran01dom()*perturb_fact ! u perturbation
              cdata_all(25,iout)=ran01dom()*perturb_fact ! v perturbation
           endif

        enddo  loop_readsb
 !   End of bufr read loop
     enddo loop_msg
!    Close unit to bufr file
     call closbf(lunin)
!    Deallocate arrays used for thinning data
     if (.not.use_all) then
        deallocate(presl_thin)
        call del3grids
     endif
     if (.not.use_all_tm) then
       deallocate(presl_thin)
        call del3grids_tm
     endif

! Normal exit

  enddo loop_convinfo! loops over convinfo entry matches
  deallocate(lmsg,tab,nrep)
 

  ! Write header record and data to output file for further processing
  allocate(iloc(ndata))
  icount=0
  do i=1,maxobs
     if(isort(i) > 0)then
        icount=icount+1
        iloc(icount)=isort(i)
     end if
  end do
  if(ndata /= icount)then
     write(6,*) ' READ_SATWND: mix up in read_satwnd ,ndata,icount ',ndata,icount
     call stop2(49)
  end if

  allocate(cdata_out(nreal,ndata))
  do i=1,ndata
     itx=iloc(i)
     do k=1,13
        cdata_out(k,i)=cdata_all(k,itx)
     end do
     cdata_out(14,i)=rusage(itx)
     do k=15,nreal
        cdata_out(k,i)=cdata_all(k,itx)
     end do
  end do
  deallocate(iloc,isort,cdata_all,rusage)
  deallocate(etabl)
  
  write(lunout) obstype,sis,nreal,nchanl,ilat,ilon
  write(lunout) cdata_out

  deallocate(cdata_out)
900 continue
  if(diagnostic_reg .and. ntest>0) write(6,*)'READ_SATWND:  ',&
       'ntest,disterrmax=',ntest,disterrmax
  if(diagnostic_reg .and. nvtest>0) write(6,*)'READ_SATWND:  ',&
       'nvtest,vdisterrmax=',ntest,vdisterrmax



  if (ndata == 0) then
     call closbf(lunin)
     write(6,*)'READ_SATWND:  closbf(',lunin,')'
  endif
  
  write(6,*) 'READ_SATWND,nread,ndata,nreal,nodata=',nread,ndata,nreal,nodata

  close(lunin)

! End of routine
  return



end subroutine read_satwnd<|MERGE_RESOLUTION|>--- conflicted
+++ resolved
@@ -52,16 +52,12 @@
 !   2013-08-26 McCarty -modified to remove automatic rejection of AVHRR winds
 !   2013-09-20  Su      - set satellite ID as satellite wind subtype
 !   2014-07-16  Su      - read VIIRS winds 
-<<<<<<< HEAD
-!   2015-02-26  Genkova - read GOES-R like winds 
-!   2015-05-12  Genkova - read GOES-R like from new BUFR 
-
-=======
 !   2014-10-16  Su      -add optione for 4d thinning and option to keep thinned data  
 !   2015-02-23  Rancic/Thomas - add thin4d to time window logical
 !   2015-03-23  Su      -fix array size with maximum message and subset number from fixed number to
 !                        dynamic allocated array 
->>>>>>> 99531560
+!   2015-02-26  Genkova - read GOES-R like winds from ASCII files & apply Sharon Nebuda's changes for GOES-R
+!   2015-05-12  Genkova - reading from ASCII files removed, read GOES-R from new BUFR, keep Nebuda's GOES-R related changes 
 !
 !   input argument list:
 !     ithin    - flag to thin data
@@ -141,7 +137,7 @@
   logical luse,ithinp
   logical,allocatable,dimension(:,:):: lmsg     ! set true when convinfo entry id found in a message
 
-  character(70) obstr,hdrtr,goestr,newtr
+  character(70) obstr,hdrtr
   character(50) qcstr
   character(8) subset
 ! character(20) derdwtr,heightr
@@ -190,7 +186,6 @@
   real(r_kind) crit1,timedif,xmesh,pmesh,pmot,ptime
   real(r_kind),dimension(nsig):: presl
   
-  real(r_double),dimension(138)::goesrdat !number of mnemonics in a GOES-R SUBSET
   real(r_double),dimension(13):: hdrdat
   real(r_double),dimension(4):: obsdat
   real(r_double),dimension(3,5) :: heightdat
@@ -201,8 +196,18 @@
   real(r_kind),allocatable,dimension(:):: rusage 
   real(r_kind),allocatable,dimension(:,:):: cdata_all,cdata_out
 
+! GOES-R new BUFR related variables
+  character(70)               :: goesr_str,eham_str,prlc_str,wdir_str,wspd_str,pccf_str,solc_str,cvwd_str
+  real(r_double),dimension(13):: goesr_dat 
+  real(r_double),dimension(4) :: eham_dat 
+  real(r_double),dimension(4) :: prlc_dat 
+  real(r_double),dimension(4) :: wspd_dat 
+  real(r_double),dimension(3) :: wdir_dat 
+  real(r_double),dimension(2) :: pccf_dat 
+  real(r_double),dimension(2) :: solc_dat,cvwd_dat
+  real(r_double)   experr_norm,pct1,temp_var
+
   real(r_double) rstation_id
-  real(r_kind)   experr_norm,pct1,temp_var
 
 ! equivalence to handle character names
   equivalence(r_prvstg(1,1),c_prvstg)
@@ -214,6 +219,19 @@
 ! data heightr/'MDPT '/ 
 ! data derdwtr/'TWIND'/
   data qcstr /' OGCE GNAP PCCF'/
+
+! GOES-R new BUFR related variables
+! substitute for hdrtr
+  data goesr_str/'SAID CLAT CLON YEAR MNTH DAYS HOUR MINU SWCM SAZA OGCE  SCCF '/ ! SWQM not provided in new BUFR, qm=1 is used instead
+! substitute for obstr
+  data eham_str /'EHAM'/
+  data prlc_str /'PRLC'/
+  data wdir_str /'WDIR'/
+  data wspd_str /'WSPD'/
+! no substitute for qcstr: 1)OGCE is already in goesr_str 2)GNAP not provided in new BUFR, set to 1 instead 3)PCCF can be read directly
+  data pccf_str /'PCCF'/
+  data solc_str /'SOLC'/
+  data cvwd_str /'CVWD'/  
   
   data ithin / -9 /
   data lunin / 11 /
@@ -229,7 +247,8 @@
   disterrmax=zero
   vdisterrmax=zero
 ! allocate(etabl(300,33,6))
-  allocate(etabl(302,33,6)) ! add 2 ObsErr profiles for GOES-R IR(itype=301) and WV(itype=300) 
+  allocate(etabl(302,33,6)) ! add 2 ObsErr profiles for GOES-R IR(itype=301) and WV(itype=300) (not used yet, 2015-07-08, Genkova) 
+  
   etabl=1.e9_r_kind
   ietabl=19
   open(ietabl,file='errtable',form='formatted')
@@ -322,7 +341,6 @@
         endif
 
 !       Extract type information
-!       call ufbint(lunin,hdrdat,13,1,iret,hdrtr)
         if(trim(subset) == 'NC005064' .or. trim(subset) == 'NC005065' .or. trim(subset) == 'NC005066' .or. & !EUM
            trim(subset) == 'NC005044' .or. trim(subset) == 'NC005045' .or. trim(subset) == 'NC005046' .or. & !JMA
            trim(subset) == 'NC005010' .or. trim(subset) == 'NC005011' .or. trim(subset) == 'NC005012' .or. & !NESDIS
@@ -336,26 +354,21 @@
               trim(subset) == 'NC005032' .or. trim(subset) == 'NC005034' .or. & !VIS or CT WV
               trim(subset) == 'NC005039' ) then                                 !IR(SW)
 
-              write(6,*)'Reading new BUFR to count AMVs : Genkova'
-              call ufbseq(lunin,goesrdat,138,1,iret,subset)
-              !hdrtr /'SAID CLAT CLON YEAR MNTH DAYS HOUR MINU SWCM SAZA GCLONG SCCF SWQM'/
-              hdrdat(1)=goesrdat(6)
-              hdrdat(2)=goesrdat(18)
-              hdrdat(3)=goesrdat(19)
-              hdrdat(4)=goesrdat(22)
-              hdrdat(5)=goesrdat(23)
-              hdrdat(6)=goesrdat(24)
-              hdrdat(7)=goesrdat(25)
-              hdrdat(8)=goesrdat(26)
-              hdrdat(9)=goesrdat(13)
-              hdrdat(10)=goesrdat(31)
-              hdrdat(11)=goesrdat(1)
-              hdrdat(12)=goesrdat(8)
-              hdrdat(13)=0 ! or what is better value??? there is no SWQM in the new GOES-R BUFR. HOW WAS IT DETERMINED BEFORE? 
-              write(6,999)hdrdat(1),hdrdat(2),hdrdat(3),hdrdat(4),hdrdat(5),hdrdat(6),hdrdat(7), &
-                        hdrdat(8),hdrdat(9),hdrdat(10),hdrdat(11),hdrdat(12),hdrdat(13)
-999 format(13f10.2)
-              
+             !write(6,*)'Reading new BUFR to count AMVs...'
+             call ufbint(lunin,goesr_dat,13,1,iret,goesr_str) 
+             hdrdat(1)=goesr_dat(1)
+             hdrdat(2)=goesr_dat(2)
+             hdrdat(3)=goesr_dat(3)
+             hdrdat(4)=goesr_dat(4)
+             hdrdat(5)=goesr_dat(5)
+             hdrdat(6)=goesr_dat(6)
+             hdrdat(7)=goesr_dat(7) 
+             hdrdat(8)=goesr_dat(8)
+             hdrdat(9)=goesr_dat(9)
+             hdrdat(10)=goesr_dat(10)
+             hdrdat(11)=goesr_dat(11) ! GCLONG in old BUFR = OGCE in new BUFR
+             hdrdat(12)=goesr_dat(12)
+             hdrdat(13)=one           ! SWQM doesn't exist in new BUFR, hence qm=1 is used instead ( 2015-07-08, Genkova)
 
         else 
              write(6,*) 'Unrecognised AMV obs SUBSET: ',trim(subset)
@@ -440,28 +453,23 @@
                  itype=260
               endif
            endif
-
-!GOESR branch of the 'if' statement over subsets - Genkova !!! Values of 'itype' to be revisited 
+        !GOES-R section of the 'if' statement over 'subsets' 
         else if(trim(subset) == 'NC005030') then
-                    !itype=245                                      !  IR(LW) winds          
-                    itype=301                                       !  IR(LW) winds    
+                    itype=245                                       !  IR(LW) winds          
                     write(6,*)   'GOESR BUFR reading IR: Genkova 301'
         else if(trim(subset) == 'NC005031') then
-                    itype=247                                      !  CS WV  winds
+                    itype=247                                       !  CS WV  winds
                     write(6,*)   'GOESR BUFR reading IR: Genkova 247'
         else if(trim(subset) == 'NC005032') then
                     itype=251                                       !  VIS    winds
                     write(6,*)   'GOESR BUFR reading IR: Genkova 251'
         else if(trim(subset) == 'NC005034') then
-                    !itype=246                                       !  CT WV  winds
-                    itype=300                                       !  CT WV  winds
+                    itype=246                                       !  CT WV  winds
                     write(6,*)   'GOESR BUFR reading IR: Genkova 300'
         else if(trim(subset) == 'NC005039') then
                     itype=240                                       !  IR(SW) winds
                     write(6,*)   'GOESR BUFR reading IR: Genkova 240'
-
-        endif
-
+         endif
 
 !  Match ob to proper convinfo type
         ncsave=0
@@ -595,9 +603,6 @@
            qifn=r110
            qify=r110
 
-!          call ufbint(lunin,hdrdat,13,1,iret,hdrtr) 
-!          call ufbint(lunin,obsdat,4,1,iret,obstr)
-!--------
         if(trim(subset) == 'NC005064' .or. trim(subset) == 'NC005065' .or. trim(subset) == 'NC005066' .or. & !EUM
            trim(subset) == 'NC005044' .or. trim(subset) == 'NC005045' .or. trim(subset) == 'NC005046' .or. & !JMA
            trim(subset) == 'NC005010' .or. trim(subset) == 'NC005011' .or. trim(subset) == 'NC005012' .or. & !NESDIS
@@ -608,43 +613,48 @@
              
            call ufbint(lunin,hdrdat,13,1,iret,hdrtr) 
            call ufbint(lunin,obsdat,4,1,iret,obstr)
+
         else if (trim(subset) == 'NC005030' .or. trim(subset) == 'NC005031' .or. & !IR(LW) or CS WV
-              trim(subset) == 'NC005032' .or. trim(subset) == 'NC005034' .or. & !VIS or CT WV
-              trim(subset) == 'NC005039' ) then                                 !IR(SW)
-      
-              call ufbseq(lunin,goesrdat,138,1,iret,subset)
-              !hdrtr /'SAID CLAT CLON YEAR MNTH DAYS HOUR MINU SWCM SAZA GCLONG SCCF SWQM'/
-              hdrdat(1)=goesrdat(6)
-              hdrdat(2)=goesrdat(18)
-              hdrdat(3)=goesrdat(19)
-              hdrdat(4)=goesrdat(22)
-              hdrdat(5)=goesrdat(23)
-              hdrdat(6)=goesrdat(24)
-              hdrdat(7)=goesrdat(25)
-              hdrdat(8)=goesrdat(26)
-              hdrdat(9)=goesrdat(13)
-              hdrdat(10)=goesrdat(31)
-              hdrdat(11)=goesrdat(1)
-!              hdrdat(12)=goesrdat(8)
-              hdrdat(12)=1000. !temp solution, bc goesrdat(8) is empty!!!
-              hdrdat(13)=0 ! there is no SWQM in the new GOES-R BUFR. HOW WAS IT DETERMINED BEFORE? 
-             write(6,*)'ooooooooooooooooooooooooooooooo'
-             write(6,999)hdrdat(1),hdrdat(2),hdrdat(3),hdrdat(4),hdrdat(5),hdrdat(6),hdrdat(7), &
-                        hdrdat(8),hdrdat(9),hdrdat(10),hdrdat(11),hdrdat(12),hdrdat(13)
-!999 format(13f10.2)
-
-              !obstr/'HAMD PRLC WDIR WSPD'/ (EHAM replaces HAMD)
-              obsdat(1)=goesrdat(28)
-              obsdat(2)=goesrdat(29)
-              obsdat(3)=goesrdat(32)
-              obsdat(4)=goesrdat(33)
-               write(6,999)obsdat(1),obsdat(2),obsdat(3),obsdat(4)
+                 trim(subset) == 'NC005032' .or. trim(subset) == 'NC005034' .or. & !VIS or CT WV
+                 trim(subset) == 'NC005039' ) then                                 !IR(SW)
+     
+             !write(6,*)'Reading new BUFR GOES-R winds to use in GSI...'
+
+             call ufbint(lunin,goesr_dat,13,1,iret,goesr_str) 
+             hdrdat(1)=goesr_dat(1)
+             hdrdat(2)=goesr_dat(2)
+             hdrdat(3)=goesr_dat(3)
+             hdrdat(4)=goesr_dat(4)
+             hdrdat(5)=goesr_dat(5)
+             hdrdat(6)=goesr_dat(6)
+             hdrdat(7)=goesr_dat(7) 
+             hdrdat(8)=goesr_dat(8)
+             hdrdat(9)=goesr_dat(9)
+             hdrdat(10)=goesr_dat(10)
+             hdrdat(11)=goesr_dat(11) 
+             hdrdat(12)=goesr_dat(12)
+             hdrdat(13)=one          
+             
+             !read additional variables from new BUFR
+             call ufbrep(lunin,eham_dat,1,4,iret,eham_str)
+             call ufbrep(lunin,prlc_dat,1,6,iret,prlc_str)
+             call ufbrep(lunin,wdir_dat,1,6,iret,wdir_str)
+             call ufbrep(lunin,wspd_dat,1,4,iret,wspd_str)
+             call ufbrep(lunin,pccf_dat,1,2,iret,pccf_str)
+             call ufbrep(lunin,solc_dat,1,2,iret,solc_str)
+             call ufbrep(lunin,cvwd_dat,1,2,iret,cvwd_str)
+
+             !obstr/'HAMD PRLC WDIR WSPD'/ (EHAM in new BUFR replaces HAMD in old BUFR)
+             obsdat(1)=eham_dat(1)
+             obsdat(2)=prlc_dat(1)
+             obsdat(3)=wdir_dat(1)
+             obsdat(4)=wspd_dat(1)
 
         else 
              write(6,*) 'Unrecognised AMV obs SUBSET: ',trim(subset)
              return
         endif
-!---------
+
 
            ppb=obsdat(2)
            if (ppb > 100000000.0_r_kind .or. hdrdat(3) >100000000.0_r_kind &
@@ -807,7 +817,7 @@
                     qm=15
                  endif
               endif
-! start Extra block for GOESR
+! Extra block for GOES-R winds: Start
            else if(trim(subset) == 'NC005030' .or. trim(subset) == 'NC005031' .or. trim(subset) == 'NC005032' .or. &  
                    trim(subset) == 'NC005034' .or. trim(subset) == 'NC005039' ) then    ! GOES-R like winds  
               if(hdrdat(1) >=r250 .and. hdrdat(1) <=r299 ) then  ! the range of NESDIS satellite IDs
@@ -818,8 +828,7 @@
                  c_prvstg='NESDIS'
                  if(hdrdat(10) >68.0_r_kind) cycle loop_readsb   !   reject data zenith angle >68.0 degree 
                  if(trim(subset) == 'NC005030')  then                 ! IR LW winds
-                    !itype=245
-                    itype=301 ! Temporary used value, allowing GOES-R IR winds to have new OE profile 
+                    itype=245
                     c_station_id='IR'//stationid
                     c_sprvstg='IR'
                     write(6,*)'itype= ',itype
@@ -834,24 +843,23 @@
                     c_sprvstg='VI'
                     write(6,*)'itype= ',itype
                  else if(trim(subset) == 'NC005034')  then            ! WV cloud top
-                    !itype=246
-                    itype=300 ! Temporary used value, allowing GOES-R WV winds to have new OE profile 
+                    itype=246
                     c_station_id='WV'//stationid
                     c_sprvstg='WV'
                     write(6,*)'itype= ',itype
                  else if(trim(subset) == 'NC005031')  then            ! WV clear sky/deep layer
-                     itype=247
+                    itype=247
                     c_station_id='WV'//stationid
                     c_sprvstg='WV'
                     write(6,*)'itype= ',itype
                  endif
 
-                 !call ufbrep(lunin,qcdat,3,8,iret,qcstr)  
-                 !qcstr /'OGCE GNAP PCCF'/
+
+                 ! susbstitute for reading qcstr /'OGCE GNAP PCCF'/
                  do j=1,8 
-                   qcdat(1,j)=goesrdat(1)
-                   qcdat(2,j)=one ! Temporary solution, as GNAP is not in the GOES-R SUBSET! Can NESDIS provide it?
-                   qcdat(3,j)=goesrdat(37)
+                   qcdat(1,j)=goesr_dat(11) ! OGCE
+                   qcdat(2,j)=one           ! GNAP not provided in new BUFR; in old BUFR GNAP=1,2,3,4 (for NESDIS winds)
+                   qcdat(3,j)=pccf_dat(1)   ! PCCF
                  enddo
 
 ! get quality information
@@ -859,43 +867,41 @@
                     if( qify <=r105 .and. qifn <r105 .and. ee < r105) exit
                     if(qcdat(2,j) <= r10000 .and. qcdat(3,j) <r10000) then
                        if( qcdat(2,j) == one .and. qifn >r105 ) then
-                           qify=qcdat(3,j)
+                          qify=qcdat(3,j)
                        else if(qcdat(2,j) == three .and. qify >r105) then
                           qify=qcdat(3,j)
                        else if( qcdat(2,j) == four .and. ee >r105) then
-                          ee=qcdat(3,j) 
+                          ee=wspd_dat(2) 
                        endif  
                     endif
                  enddo
+
                  !Use GOES-R provided EE
-                 ee=goesrdat(39) !confirm the index (Genkova)
+                 ee=wspd_dat(2) 
 
                  if(qifn <85.0_r_kind )  then
                     qm=15
                  endif
+
 ! Additional QC introduced by Sharon Nebuda (for GOES-R winds from MSG proxy images)
                  if (qifn < 80)   qm=15 !reject data with low QI
                  if (ppb < 12500) qm=15 !reject data above 125hPa: Trop check in setup.f90
-! shouldn't it be:: if (ppb < 125.00) qm=15 !reject data above 125hPa: Trop check in setup.f90
-
-                 temp_var=qcdat(3,1) 
-                 experr_norm = 10. - 0.1*temp_var ! qcdat(3,1) is EE
-
-                 if (goesrdat(33) > 0.1) then ! goesrdat(33) is the AMV speed
-                    experr_norm = experr_norm/goesrdat(33)
+
+                 experr_norm = 10. - 0.1*ee   ! introduced by Santek/Nebuda 
+
+                 if (wspd_dat(1) > 0.1) then  ! wspd_dat(1) is the AMV speed
+                    experr_norm = experr_norm/wspd_dat(1)
                  else
                     experr_norm = 100.
                  end if
                  if (experr_norm > 0.9) qm=15 ! reject data with EE/SPD>0.9
 
-                 pct1=0.3 !TEMP value!!! Genkova
-                 !pct1=goesrdat( ???? )
-
-                 if(itype==300 ) then !revisit when new itype is assigned to GOES-R
-		    if (pct1 < 0.04) qm=15  !!! goesrdat()=PCT1 TO BE CONFIRMED! (Genkova)
+                 pct1=cvwd_dat(1)             ! use of pct1 (a new variable in the BUFR) is introduced by Nebuda/Genkova
+                 if(itype==246 ) then 
+		    if (pct1 < 0.04) qm=15  
 		    if (pct1 > 0.50) qm=15
 		 endif
-		 if(itype==301 ) then !revisit when new itype is assigned to GOES-R
+		 if(itype==245 ) then
                     if (pct1 < 0.04) qm=15
 		    if (pct1 > 0.50) qm=15
 		 endif
@@ -905,11 +911,11 @@
                 if (qm == 3 .or. qm ==7) woe=woe*r1_2
 
                 ! set strings for diagnostic output
-                if(itype==300 )  then;  c_prvstg='GOESN' ; c_sprvstg='WV'  ; endif
-                if(itype==301 )  then;  c_prvstg='GOESN' ; c_sprvstg='IR'  ; endif
+                if(itype==246 )  then;  c_prvstg='GOESN' ; c_sprvstg='WV'  ; endif
+                if(itype==245 )  then;  c_prvstg='GOESN' ; c_sprvstg='IR'  ; endif
                   
               endif
-! end Extra Block for GOESR
+! Extra block for GOES-R winds: End
            else if(trim(subset) == 'NC005070' .or. trim(subset) == 'NC005071') then  ! MODIS  
               if(hdrdat(1) >=r700 .and. hdrdat(1) <= r799 ) then
                  c_prvstg='MODIS'
@@ -1117,6 +1123,15 @@
                   qm=15
                endif
             endif
+
+! Reduce OE for the GOES-R winds by half following Sharon Nebuda's work
+! GOES-R wind are identified/recognised here by subset, but it could be done by itype or SAID
+! After completing the evaluation of GOES-R winds, REVISE this section!!!
+            if(trim(subset) == 'NC005030' .or. trim(subset) == 'NC005031' .or. trim(subset) == 'NC005032' .or. &  
+               trim(subset) == 'NC005034' .or. trim(subset) == 'NC005039' ) then  
+               obserr=obserr/two
+            endif
+
 
 !         Set usage variable
            usage = 0 
