subroutine read_satwnd(nread,ndata,nodata,infile,obstype,lunout,gstime,twind,sis,&
     prsl_full)
!$$$  subprogram documentation block
!                .      .    .                                       .
! subprogram:    read_satwnd                    read satellite winds  
!   prgmmr: su, xiujuan      org: np23                date: 2010-10-13
!
! abstract:  This routine reads satellite winds from satellite wind dump.  
!            it also has options to thin the data by using conventional 
!            thinning programs 
!            When running the gsi in regional mode, the code only
!            retains those observations that fall within the regional
!            domain
!
! program history log:
!   2010-10-13 su, x.  
!   2011-08-09 pondeca - add support for twodvar option
!   2011-08-27 todling - bypass this routine when SATWND from prepbufr are used
!   2011-10-03 su      - read AVHRR wind into system and modify satellite id range 
!                        and put subset as screen criterie since AVHRR from 
!                        different satellites
!   2011-10-24         -add reading observation error in this subroutine and stop
!                       statement if no prepbufr error table available.
!   2011-12-08 Su      -modify GOES reading program for new bufrtab.005 new format, reading        
!                       SDM quality mark 
!   2011-12-20 Su      -modify to read deep layer WV winds as monitor with qm=9,considering short 
!                       wave winds as subset 1 0f 245         
<<<<<<< HEAD
!   2012-10-13 Su      -modify the code to assimilate GOES hourly wind, changed the error and quality control
=======
!   2013-01-26  parrish - change from grdcrd to grdcrd1 (to allow successful debug compile on WCOSS)
!   2013-02-13  parrish - set pflag=0 outside loopd to prevent runtime fatal error in debug mode.
>>>>>>> f375e116
!
!   input argument list:
!     ithin    - flag to thin data
!     rmesh    - thinning mesh size (km)
!     gstime   - analysis time in minutes from reference date
!     infile   - unit from which to read BUFR data
!     lunout   - unit to which to write data for further processing
!     obstype  - observation type to process
!     twind    - input group time window (hours)
!     sis      - satellite/instrument/sensor indicator
!
!   output argument list:
!     nread    - number of satellite winds read 
!     ndata    - number of satellite winds retained for further processing
!     nodata   - number of satellite winds retained for further processing
!
! attributes:
!   language: f90
!   machine:  ibm RS/6000 SP
!
!$$$
  use kinds, only: r_kind,r_double,i_kind,r_single
  use gridmod, only: diagnostic_reg,regional,nlon,nlat,nsig,&
       tll2xy,txy2ll,rotate_wind_ll2xy,rotate_wind_xy2ll,&
       rlats,rlons,twodvar_regional
  use qcmod, only: errormod,noiqc
  use convthin, only: make3grids,map3grids,del3grids,use_all
  use constants, only: deg2rad,zero,rad2deg,one_tenth,&
        tiny_r_kind,huge_r_kind,r60inv,one_tenth,&
        one,two,three,four,five,half,quarter,r60inv,r100,r2000
!  use converr,only: etabl
  use obsmod, only: iadate,oberrflg,perturb_obs,perturb_fact,ran01dom,bmiss
  use convinfo, only: nconvtype,ctwind, &
       ncmiter,ncgroup,ncnumgrp,icuse,ictype,icsubtype,ioctype, &
       ithin_conv,rmesh_conv,pmesh_conv, &
       id_bias_ps,id_bias_t,conv_bias_ps,conv_bias_t,use_prepb_satwnd
  use gsi_4dvar, only: l4dvar,iwinbgn,winlen,time_4dvar
  use deter_sfc_mod, only: deter_sfc_type,deter_sfc2
  implicit none

! Declare passed variables
  character(len=*)                      ,intent(in   ) :: infile,obstype
  character(len=*)                      ,intent(in   ) :: sis
  integer(i_kind)                       ,intent(in   ) :: lunout
  integer(i_kind)                       ,intent(inout) :: nread,ndata,nodata
  real(r_kind)                          ,intent(in   ) :: twind
  real(r_kind),dimension(nlat,nlon,nsig),intent(in   ) :: prsl_full

! Declare local parameters

  integer(i_kind),parameter:: mxtb=5000000
  integer(i_kind),parameter:: nmsgmax=10000 ! max message count
  real(r_kind),parameter:: r1_2= 1.2_r_kind
  real(r_kind),parameter:: r3_33= 3.33_r_kind
  real(r_kind),parameter:: r6= 6.0_r_kind
  real(r_kind),parameter:: r50= 50.0_r_kind
  real(r_kind),parameter:: r70= 70.0_r_kind
  real(r_kind),parameter:: r90= 90.0_r_kind
  real(r_kind),parameter:: r105= 105.0_r_kind
  real(r_kind),parameter:: r110= 110.0_r_kind
  real(r_kind),parameter:: r125=125.0_r_kind
  real(r_kind),parameter:: r200=200.0_r_kind
  real(r_kind),parameter:: r250=250.0_r_kind
  real(r_kind),parameter:: r360 = 360.0_r_kind
  real(r_kind),parameter:: r600=600.0_r_kind
  real(r_kind),parameter:: r700=700.0_r_kind
  real(r_kind),parameter:: r199=199.0_r_kind
  real(r_kind),parameter:: r299=299.0_r_kind
  real(r_kind),parameter:: r799=799.0_r_kind
  real(r_kind),parameter:: r1200= 1200.0_r_kind
  real(r_kind),parameter:: r10000= 10000.0_r_kind
  
  

! Declare local variables
  logical outside,inflate_error
  logical asort
  logical luse,ithinp
  logical,allocatable,dimension(:,:):: lmsg     ! set true when convinfo entry id found in a message

  character(70) obstr,hdrtr
  character(50) satqctr,qcstr
  character(8) subset
  character(20) derdwtr,heightr
  character(8) c_prvstg,c_sprvstg
  character(8) c_station_id

  integer(i_kind) ireadmg,ireadsb,iuse
  integer(i_kind) i,maxobs,idomsfc,itemp,nsattype
  integer(i_kind) nc,nx,id,isflg,itx,j,nchanl
  integer(i_kind) ntb,ntmatch,ncx,ncsave,ntread
  integer(i_kind) kk,klon1,klat1,klonp1,klatp1
  integer(i_kind) nmind,lunin,idate,ilat,ilon,iret,k
  integer(i_kind) nreal,ithin,iout,ntmp,icount,iiout,icntpnt,ii,icntpnt2
  integer(i_kind) itype,iosub,ixsub,isubsub,iobsub 
  integer(i_kind) pqm,qm,lim_qm
  integer(i_kind) nlevp         ! vertical level for thinning
  integer(i_kind) pflag
  integer(i_kind) ntest,nvtest
  integer(i_kind) kl,k1,k2
  integer(i_kind) nmsg                ! message index
  integer(i_kind) tab(mxtb,3)
  
  
 
  integer(i_kind),dimension(nconvtype) :: ntxall 
  integer(i_kind),dimension(nconvtype+1) :: ntx  
  
  integer(i_kind),dimension(5):: idate5 
  integer(i_kind),dimension(nmsgmax):: nrep
  integer(i_kind),allocatable,dimension(:):: isort,iloc

  integer(i_kind) ietabl,itypex,lcount,iflag,m

  real(r_single),allocatable,dimension(:,:,:) :: etabl

  real(r_kind) toff,t4dv
  real(r_kind) rmesh,ediff,usage,tdiff
  real(r_kind) u0,v0,uob,vob,dx,dy,dx1,dy1,w00,w10,w01,w11
  real(r_kind) dlnpob,ppb,ppb2,qifn,qify,ee,ree
  real(r_kind) woe,errout,dlat,dlon,dlat_earth,dlon_earth
  real(r_kind) cdist,disterr,disterrmax,rlon00,rlat00
  real(r_kind) vdisterrmax,u00,v00,u01,v01,uob1,vob1
  real(r_kind) del,werrmin,obserr,ppb1
  real(r_kind) tsavg,ff10,sfcr,sstime,gstime,zz
  real(r_kind) crit1,timedif,xmesh,pmesh
  real(r_kind),dimension(nsig):: presl
  real(r_kind),dimension(nsig-1):: dpres
  
  real(r_kind),dimension(22) :: ctwind_s,rmesh_conv_s,pmesh_conv_s
  real(r_double),dimension(13):: hdrdat
  real(r_double),dimension(4):: obsdat,satqc
  real(r_double),dimension(3,5) :: heightdat
  real(r_double),dimension(6,4) :: derdwdat
  real(r_double),dimension(3,12) :: qcdat
  real(r_double),dimension(1,1):: r_prvstg,r_sprvstg
  real(r_kind),allocatable,dimension(:):: presl_thin
  real(r_kind),allocatable,dimension(:,:):: cdata_all,cdata_out

  real(r_double) rstation_id

! equivalence to handle character names
  equivalence(r_prvstg(1,1),c_prvstg)
  equivalence(r_sprvstg(1,1),c_sprvstg)
  equivalence(rstation_id,c_station_id)

  data hdrtr /'SAID CLAT CLON YEAR MNTH DAYS HOUR MINU SWCM SAZA GCLONG SCCF SWQM'/ 
  data obstr/'HAMD PRLC WDIR WSPD'/ 
  data heightr/'MDPT '/ 
  data derdwtr/'TWIND'/
  data satqctr/'RFFL EEQF QIFN QIFY'/
  data qcstr /' OGCE GNAP PCCF'/

  
  
  data ithin / -9 /
  data lunin / 11 /
  data rmesh / -99.999_r_kind /

!**************************************************************************

! Return when SATWND are coming from prepbufr file
  if(use_prepb_satwnd) return

! read observation error table

  allocate(etabl(300,33,6))
  etabl=1.e9_r_kind
  ietabl=19
  open(ietabl,file='errtable',form='formatted')
  rewind ietabl
  etabl=1.e9_r_kind
  lcount=0
  pflag=0
  loopd : do
     read(ietabl,100,IOSTAT=iflag) itypex
     if( iflag /= 0 ) exit loopd
     lcount=lcount+1
     do k=1,33
        read(ietabl,110)(etabl(itypex,k,m),m=1,6)
     end do
  end do   loopd
100     format(1x,i3)
110        format(1x,6e12.5)
  if(lcount<=0 ) then
     write(6,*)'READ_SATWND:obs error table not available to 3dvar. the program will stop'
     call stop2(49) 
  else
     write(6,*)'READ_SATWND:  observation errors provided by local file errtable'
  endif

  close(ietabl)

! Set lower limits for observation errors
  werrmin=one
  nsattype=0
  nreal=24
  if(perturb_obs ) nreal=nreal+2
  if (noiqc) then
     lim_qm=8
  else
     lim_qm=4
  endif
  ntread=1
  ntmatch=0
  ntx(ntread)=0
  ntxall=0
  do nc=1,nconvtype
     if(trim(ioctype(nc)) == 'uv' .and. ictype(nc) >=241 &
             .and. ictype(nc) <260) then
        ntmatch=ntmatch+1
        ntxall(ntmatch)=nc
        ithin=ithin_conv(nc)
        if(ithin > 0)then
           ntread=ntread+1
           ntx(ntread)=nc
        end if
     end if
  end do
  if(ntmatch == 0)then
     write(6,*) ' READ_SATWND: no matching obstype found in obsinfo ',obstype
     return
  end if
      
!!  go through the satedump to find out how many subset to process

  allocate(lmsg(nmsgmax,ntread))
  lmsg = .false.
  maxobs=0
  tab=0
  nmsg=0
  nrep=0
  ntb =0
  call closbf(lunin)
  open(lunin,file=infile,form='unformatted')
  call openbf(lunin,'IN',lunin)
  call datelen(10)
  
  msg_report: do while (ireadmg(lunin,subset,idate) == 0)
!    if(trim(subset) == 'NC005012') cycle msg_report 

!    Time offset
     if(nmsg == 0) call time_4dvar(idate,toff)
     nmsg=nmsg+1
     if (nmsg>nmsgmax) then
        write(6,*)'READ_SATWND: messages exceed maximum ',nmsgmax
        call stop2(49)
     endif
     loop_report: do while (ireadsb(lunin) == 0)
        ntb = ntb+1
        maxobs=maxobs+1
        nrep(nmsg)=nrep(nmsg)+1
        if (ntb>mxtb) then
           write(6,*)'READ_SATWND: reports exceed maximum ',mxtb   
           call stop2(49)
        endif
!       Extract type information
        call ufbint(lunin,hdrdat,13,1,iret,hdrtr)
!       determine the satellite wind type as in prepbufr
!       241: India, 242:JMA Visible,243: EUMETSAT visible
!       245: GOES IR. 246: GOES WV cloud top, 247: GOES WV deep layer
!       250: JMA WV deep layer. 251:GOES visible, 252: JMA IR
!       253: EUMETSAT IR , 254: EUMETSAT WV deep layer
!       257: MODIS IR, 258: WV cloud top, 259:  WV deep layer
        iobsub=0
        itype=-1
        if(trim(subset) == 'NC005064' .or. trim(subset) == 'NC005065' .or. &
           trim(subset) == 'NC005066') then
           if( hdrdat(1) <r70 .and. hdrdat(1) >= r50) then          !     EUMETSAT wind
               iobsub=int(hdrdat(1))
               if(iobsub == 54) iobsub=0

              if(hdrdat(9) == one)  then                  ! IR winds
                 itype=253
              else if(hdrdat(9) == two) then              ! visible winds
                 itype=243
              else if(hdrdat(9) == three) then            ! WV cloud top, try to assimilate
                 itype=254
              else if(hdrdat(9) >= four) then             ! WV deep layer,discard
!                 cycle loop_report
                itype=254
              endif
           endif
        else if(trim(subset) == 'NC005044' .or. trim(subset) == 'NC005045' .or. &
           trim(subset) == 'NC005046') then
           if( hdrdat(1) >=r100 .and. hdrdat(1) <=r199 ) then    ! JMA
              if(hdrdat(9) == one)  then                            ! IR winds
                 itype=252
              else if(hdrdat(9) == two) then                        ! visible winds
                 itype=242
              else if(hdrdat(9) == three) then                      ! WV cloud top
                 itype=250
              else if(hdrdat(9) >= four) then                       ! WV deep layer.discard
                 itype=250
              endif
           endif
        else if(trim(subset) == 'NC005010' .or. trim(subset) == 'NC005011' .or. &
           trim(subset) == 'NC005012' ) then
           if( hdrdat(1) >=r250 .and. hdrdat(1) <=r299 ) then  ! NESDIS GOES 
              if(hdrdat(1) == 259.0_r_kind) iobsub=15
              if(hdrdat(9) == one)  then                            ! IR winds
                 if(hdrdat(12) <50000000000000.0_r_kind) then
                    itype=245
                 else
                    itype=245
                    iobsub=1
                 endif
              else if(hdrdat(9) == two  ) then    ! visible winds
                 itype=251
              else if(hdrdat(9) == three ) then   ! WV cloud top
                 itype=246
              else if(hdrdat(9) >= four ) then    ! WV deep layer.discard
                 itype=247
              endif
           endif
        else if(trim(subset) == 'NC005070' .or. trim(subset) == 'NC005071'  ) then
           if( hdrdat(1) >=r700 .and. hdrdat(1) <= r799 ) then      ! MODIS
              if(hdrdat(9) == one)  then                            ! IR winds
                 itype=257
              else if(hdrdat(9) == three) then                      ! WV cloud top
                 itype=258
              else if(hdrdat(9) >= four) then                       ! WV deep layer
                 itype=259
              endif
           endif
        else if( trim(subset) == 'NC005080') then                   ! AVHRR 
           if( hdrdat(1) <10.0_r_kind .or. (hdrdat(1) >= 200.0_r_kind .and. &
               hdrdat(1) <=223.0_r_kind) ) then      
              if(hdrdat(9) == one)  then                            ! IR winds
                 itype=244
              else
                 write(6,*) 'READ_SATWND: wrong derived method value'
              endif
           endif
        else if( trim(subset) == 'NC005019') then                   ! GOES short wave 
           if( hdrdat(1) >=r250 .and. hdrdat(1) <=r299 ) then  ! NESDIS GOES
              if(hdrdat(9) == one)  then                            ! IR winds
                 itype=245
                 iobsub=1
                 if(hdrdat(1) == 259.0_r_kind) iobsub=151
              endif
           endif
        endif
!  Match ob to proper convinfo type
        ncsave=0
        matchloop:do ncx=1,ntmatch
           nc=ntxall(ncx)
           if (itype /= ictype(nc)) cycle matchloop
!  Find convtype which match ob type and subtype
           if(icsubtype(nc) == iobsub) then
              ncsave=nc
              exit matchloop
           else
!  Find convtype which match ob type and subtype group (isubtype == ?*)
!       where ? specifies the group and icsubtype = ?0)
              ixsub=icsubtype(nc)/10
              iosub=iobsub/10
              isubsub=icsubtype(nc)-ixsub*10
              if(ixsub == iosub .and. isubsub == 0) then
                 ncsave=nc
!  Find convtype which match ob type and subtype is all remaining
!       (icsubtype(nc) = 0)
              else if (ncsave == 0 .and. icsubtype(nc) == 0) then
                 ncsave=nc
              end if
           end if
        end do matchloop

!  Save information for next read
        if(ncsave /= 0) then
           maxobs=maxobs+1
           nx=1
           if(ithin_conv(ncsave) > 0)then
              do ii=2,ntread
                 if(ntx(ii) == ncsave)nx=ii
              end do
           end if
           tab(ntb,1)=ncsave
           tab(ntb,2)=nx
           tab(ntb,3)=1
           lmsg(nmsg,nx) = .true.
        end if
     enddo loop_report
  enddo msg_report


  allocate(cdata_all(nreal,maxobs),isort(maxobs))
  isort = 0
  cdata_all=zero
  nread=0
  ntest=0
  nvtest=0
  nchanl=0
  ilon=2
  ilat=3

! Open, then read date from bufr data
!!  read satellite winds one type a time

  loop_convinfo: do nx=1,ntread 
     use_all = .true.
     ithin=0
     if(nx >1) then
        nc=ntx(nx)
        ithin=ithin_conv(nc)
        if (ithin > 0 ) then
           rmesh=rmesh_conv(nc)
           pmesh=pmesh_conv(nc)
           use_all = .false.
           if(pmesh > zero) then
              pflag=1
              nlevp=r1200/pmesh
           else
              pflag=0
              nlevp=nsig
           endif
           xmesh=rmesh
           call make3grids(xmesh,nlevp)
           if (.not.use_all) then
              allocate(presl_thin(nlevp))
              if (pflag==1) then
                 do k=1,nlevp
                    presl_thin(k)=(r1200-(k-1)*pmesh)*one_tenth
                 enddo
              endif
           endif
           write(6,*)'READ_SATWND: ictype(nc),rmesh,pflag,nlevp,pmesh,nc ',&
                   ioctype(nc),ictype(nc),rmesh,pflag,nlevp,pmesh,nc
        endif
     endif

     call closbf(lunin)
     open(lunin,file=infile,form='unformatted')
     call openbf(lunin,'IN',lunin)
     call datelen(10)
     ntb = 0
     nmsg = 0
     loop_msg:  do while(IREADMG(lunin,subset,idate) == 0)
        nmsg = nmsg+1
        if(.not.lmsg(nmsg,nx)) then
           ntb=ntb+nrep(nmsg)
           cycle loop_msg ! no useable reports this mesage, skip ahead report count
        end if
        loop_readsb: do while(ireadsb(lunin) == 0)
           ntb = ntb+1
           nc=tab(ntb,1)
           if(nc <= 0 .or. tab(ntb,2) /= nx) cycle loop_readsb
           hdrdat=bmiss
           obsdat=bmiss
           satqc=bmiss
           heightdat=bmiss
           derdwdat=bmiss
           qcdat=bmiss
           iobsub=0
           itype=-1
           uob=bmiss
           vob=bmiss
           ppb=bmiss
           ppb1=bmiss
           ppb2=bmiss
           uob1=bmiss
           vob1=bmiss
           ee=r110
           qifn=r110
           qify=r110
           call ufbint(lunin,hdrdat,13,1,iret,hdrtr) 
           call ufbint(lunin,obsdat,4,1,iret,obstr)
           ppb=obsdat(2)
           if (ppb > 100000000.0_r_kind .or. hdrdat(3) >100000000.0_r_kind &
            .or. obsdat(4) > 100000000.0_r_kind) cycle loop_readsb
           if(ppb >r10000) ppb=ppb/r100
           if (ppb <r125) cycle loop_readsb    !  reject data above 125mb
           if (twodvar_regional .and. ppb <r600) cycle loop_readsb
!   reject the data with bad quality mark from SDM
           if(hdrdat(13) == 12.0_r_kind .or. hdrdat(13) == 14.0_r_kind) cycle loop_readsb      
!       Compare relative obs time with window.  If obs 
!       falls outside of window, don't use this obs
           idate5(1) = hdrdat(4)     !year
           idate5(2) = hdrdat(5)     ! month
           idate5(3) = hdrdat(6)     ! day
           idate5(4) = hdrdat(7)     ! hours
           idate5(5) = hdrdat(8)     ! minutes
           call w3fs21(idate5,nmind)
           t4dv = real((nmind-iwinbgn),r_kind)*r60inv
           if (l4dvar) then
              if (t4dv<zero .OR. t4dv>winlen) cycle loop_readsb 
           else
              sstime = real(nmind,r_kind) 
              tdiff=(sstime-gstime)*r60inv
              if (abs(tdiff)>twind) cycle loop_readsb 
           endif
!       determine the satellite wind type as in prepbufr
!       241: India, 242:JMA visible,243: EUMETSAT visible
!       245: GOES IR. 246: GOES WV cloud top, 247: GOES WV deep layer
!       250: JMA WV deep layer. 251:GOES visible, 252: JMA IR
!       253: EUMETSAT IR , 254: EUMETSAT WV deep layer
!       257: MODIS IR, 258: WV cloud top, 259:  WV deep layer
           iosub=0
           if(abs(hdrdat(2)) >r90 ) cycle loop_readsb 
           if(hdrdat(3) <zero) hdrdat(3)=hdrdat(3)+r360
           if(hdrdat(3) == r360) hdrdat(3)=hdrdat(3)-r360
           if(hdrdat(3) >r360) cycle loop_readsb 
              pqm=2
              qm=2
           if(trim(subset) == 'NC005064' .or. trim(subset) == 'NC005065' .or. &    !     EUMETSAT wind
              trim(subset) == 'NC005066') then
              if( hdrdat(1) <r70 .and. hdrdat(1) >= r50) then          
                 if(hdrdat(10) >68.0_r_kind) cycle loop_readsb   !   reject data zenith angle >68.0 degree 
                  iobsub=int(hdrdat(1))
                  if (iobsub == 54) iobsub=0
                 if(hdrdat(9) == one)  then                  ! IR winds
                    itype=253
                 else if(hdrdat(9) == two) then              ! visible winds
                    itype=243
                 else if(hdrdat(9) == three) then            ! WV cloud top, try to assimilate
                    itype=254                                
                 else if(hdrdat(9) >= four) then             ! WV deep layer,monitoring
                    itype=254
                    pqm=9
                    qm=9
                 endif
!  get quality information
                 call ufbrep(lunin,qcdat,3,12,iret,qcstr) 
                 do j=4,9
                    if( qify <r105 .and. qifn <r105 .and. ee <r105) exit
                    if(qcdat(2,j) < r10000 .and. qcdat(3,j) <r10000) then
                       if(qcdat(2,j) == one .and. qify >r105) then
                          qify=qcdat(3,j)
                       else if(qcdat(2,j) == two .and. qifn >r105) then
                          qifn=qcdat(3,j)
                       else if(qcdat(2,j) ==  three .and. ee >r105) then
                          ee=qcdat(3,j)
                       endif
                    endif
                 enddo
                 if(qifn <85.0_r_kind)  then
                    qm=15
                    pqm=15
                 endif 
              endif
           else if(trim(subset) == 'NC005044' .or. trim(subset) == 'NC005045' .or. &   ! JMA
                   trim(subset) == 'NC005046') then           
              if(hdrdat(1) >=r100 .and. hdrdat(1) <=r199 ) then 
                 if(hdrdat(10) >68.0_r_kind) cycle loop_readsb   !   reject data zenith angle >68.0 degree 
                 if(hdrdat(9) == one)  then                      ! IR winds
                    itype=252
                 else if(hdrdat(9) == two) then                  ! visible winds
                    itype=242
                 else if(hdrdat(9) == three) then                ! WV cloud top 
                    itype=250
                 else if(hdrdat(9) >=four) then                  ! WV deep layer,as monitoring
!                    cycle loop_readsb
                    itype=250
                    qm=9
                    pqm=9
                 endif
! get quality information
                 call ufbrep(lunin,qcdat,3,12,iret,qcstr)
                 do j=4,9
                    if( qify <=r105 .and. qifn <r105 .and. ee <r105) exit
                    if(qcdat(2,j) <= r10000 .and. qcdat(3,j) <r10000) then
                       if(qcdat(2,j) == 101.0_r_kind .and. qify >r105 ) then
                          qify=qcdat(3,j)
                       else if(qcdat(2,j) == 102.0_r_kind .and. qifn >r105 ) then
                          qifn=qcdat(3,j)
                       else if(qcdat(2,j) == 103.0_r_kind .and. ee >r105) then
                          ee=qcdat(3,j)
                       endif   
                    endif
                 enddo 

                 if(qifn <85.0_r_kind)  then
                    qm=15
                    pqm=15
                 endif 
              endif
           else if(trim(subset) == 'NC005010' .or. trim(subset) == 'NC005011' .or. &  ! NESDIS GOES 
                   trim(subset) == 'NC005012' ) then
              if(hdrdat(1) >=r250 .and. hdrdat(1) <=r299 ) then
                 if(hdrdat(10) >68.0_r_kind) cycle loop_readsb   !   reject data zenith angle >68.0 degree 
                 if(hdrdat(1) == 259.0_r_kind) iobsub=15 
                 if(hdrdat(9) == one)  then                            ! IR winds
                    if(hdrdat(12) <50000000000000.0_r_kind) then        ! for channel 4
                       itype=245
                    else
!                      cycle loop_readsb                              ! for short wave IR
                       itype=245
                       iobsub=1
                    endif
                 else if(hdrdat(9) == two ) then                       ! visible winds
                    itype=251
                 else if(hdrdat(9) == three) then                      ! WV cloud top
                    itype=246
                 else if(hdrdat(9) >= four) then                       ! WV deep layer.discard
!                     cycle loop_readsb 
                     itype=247
                 endif
                 call ufbrep(lunin,qcdat,3,8,iret,qcstr)
! get quality information
                 do j=1,8
                    if( qify <=r105 .and. qifn <r105 .and. ee < r105) exit
                    if(qcdat(2,j) <= r10000 .and. qcdat(3,j) <r10000) then
                       if( qcdat(2,j) == one .and. qifn >r105 ) then
                          qifn=qcdat(3,j)
                       else if(qcdat(2,j) == three .and. qify >r105) then
                          qify=qcdat(3,j)
                       else if( qcdat(2,j) == four .and. ee >r105) then
                          ee=qcdat(3,j) 
                       endif  
                    endif
                 enddo
                 if(qifn <85.0_r_kind .and. qifn /=r110)  then
                    qm=15
                    pqm=15
                 endif
              endif
           else if(trim(subset) == 'NC005070' .or. trim(subset) == 'NC005071') then  ! MODIS  
              if(hdrdat(1) >=r700 .and. hdrdat(1) <= r799 ) then
                 if(hdrdat(9) == one)  then                            ! IR winds
                    itype=257
                 else if(hdrdat(9) == three) then                      ! WV cloud top
                    itype=258
                 else if(hdrdat(9) >= four) then                       ! WV deep layer
                    itype=259 
                 endif
!  get quality information
                 call ufbrep(lunin,qcdat,3,8,iret,qcstr) 
                 do j=1,8
                    if( qify <=r105 .and. qifn <r105 .and. ee < r105) exit
                    if(qcdat(2,j) <= r10000 .and. qcdat(3,j) <r10000) then
                       if(qcdat(2,j) == one .and. qifn >r105) then
                          qifn=qcdat(3,j)
                       else if(qcdat(2,j) == three .and. qify >r105) then
                          qify=qcdat(3,j)
                       else if( qcdat(2,j) == four .and. ee >r105 ) then
                          ee=qcdat(3,j) 
                       endif  
                    endif
                 enddo
              endif
           else if( trim(subset) == 'NC005080') then                   ! AVHRR 
              if(hdrdat(1) <10.0_r_kind .or. (hdrdat(1) >= 200.0_r_kind .and. &
                 hdrdat(1) <=223.0_r_kind) ) then      
                 if(hdrdat(9) == one)  then                            ! IR winds
                    itype=244
                    qm=15
                    pqm=15
                 else
                    write(6,*) 'READ_SATWND: wrong derived method value'
                 endif
! get quality information
                 call ufbrep(lunin,qcdat,3,8,iret,qcstr)
                 do j=1,6
                    if( qify <=r105 .and. qifn <r105 .and. ee <r105) exit
                    if(qcdat(2,j) <= r10000 .and. qcdat(3,j) <r10000 ) then
                       if(qcdat(2,j) ==  one  .and. qifn >r105) then
                          qifn=qcdat(3,j)
                       else if(qcdat(2,j) ==  three .and. qify >105) then
                          qify=qcdat(3,j)
                       else if( qcdat(2,j) == four .and. ee >105) then
                          ee=qcdat(3,j)
                       endif 
                    endif
                 enddo
              endif
           else if( trim(subset) == 'NC005019') then                   ! AVHRR
              if(hdrdat(1) >=r250 .and. hdrdat(1) <=r299 ) then
                 if(hdrdat(10) >68.0_r_kind) cycle loop_readsb   !   reject data zenith angle >68.0 degree 
                 if(hdrdat(9) == one)  then                            ! IR winds
                    itype=245
                    qm=15
                    pqm=15
                    if(hdrdat(1) == 259.0_r_kind) then
                       iobsub=151
                     else
                       iobsub=1
                     endif
                 endif
! get quality information
                 call ufbrep(lunin,qcdat,3,8,iret,qcstr)
                 do j=1,6
                    if( qify <=r105 .and. qifn <r105 .and. ee <r105) exit
                    if(qcdat(2,j) <= r10000 .and. qcdat(3,j) <r10000 ) then
                       if(qcdat(2,j) ==  one  .and. qifn >r105) then
                          qifn=qcdat(3,j)
                       else if(qcdat(2,j) ==  three .and. qify >105) then
                          qify=qcdat(3,j)
                       else if( qcdat(2,j) == four .and. ee >105) then
                          ee=qcdat(3,j)
                       endif
                    endif
                 enddo
              endif
           endif
           if ( qify == zero) qify=r110
           if ( qifn == zero) qifn=r110
           if (  ee == zero) ee=r110

           nread=nread+1
           dlon_earth=hdrdat(3)*deg2rad
           dlat_earth=hdrdat(2)*deg2rad
                              
!       If regional, map obs lat,lon to rotated grid.
           if(regional)then
              call tll2xy(dlon_earth,dlat_earth,dlon,dlat,outside)
              if(diagnostic_reg) then
                 call txy2ll(dlon,dlat,rlon00,rlat00)
                 ntest=ntest+1
                 cdist=sin(dlat_earth)*sin(rlat00)+cos(dlat_earth)*cos(rlat00)* &
                       (sin(dlon_earth)*sin(rlon00)+cos(dlon_earth)*cos(rlon00))
                 cdist=max(-one,min(cdist,one))
                 disterr=acos(cdist)*rad2deg
                 disterrmax=max(disterrmax,disterr)
              end if
              if(outside) cycle loop_readsb 
           else
              dlon=dlon_earth
              dlat=dlat_earth
              call grdcrd1(dlat,rlats,nlat,1)
              call grdcrd1(dlon,rlons,nlon,1)
           endif

!!   detect surface type for infrad IR winds monitoring over land for lat greter than 20N
!     isflg    - surface flag
!                0 sea
!                1 land
!                2 sea ice
!                3 snow
!                4 mixed
           if( .not. twodvar_regional) then
              if(itype ==245 .or. itype ==252 .or. itype ==253 ) then 
                 if(hdrdat(2) >20.0_r_kind) then 
                    call deter_sfc_type(dlat_earth,dlon_earth,t4dv,isflg,tsavg)
                    if(isflg /= 0) cycle loop_readsb 
                 endif
              endif
           endif
       
!!    convert from wind direction and speed to u,v component
           uob=-obsdat(4)*sin(obsdat(3)*deg2rad)
           vob=-obsdat(4)*cos(obsdat(3)*deg2rad)
!!!  some information only has in NESDIS satellite winds
!          if(hdrdat(1) >=r200 .and. hdrdat(1) <= r299 ) then
!             call ufbseq(lunin,heightdat,3,5,iret,heightr)         
!             call ufbseq(lunin,derdwdat,6,4,iret,derdwtr)         
!             write(99,*) 'heightdat ',itype
!             write(99,101) heightdat(2,1),heightdat(2,2),heightdat(2,3),heightdat(2,4),heightdat(2,5)
!101 format(5e10.2)
!             uob1=-derdwdat(6,2)*sin(derdwdat(5,2)*deg2rad)    ! get originial wind info
!             vob1=-derdwdat(6,2)*cos(derdwdat(5,2)*deg2rad)    ! get originial wind info
!             if(itype == 245 ) then
!                ppb1=heightdat(2,1)/r100                        ! window height assignment value
!                ppb2=heightdat(2,4)/r100                        ! co2 height assignment value  
!             else if(itype == 246) then
!                ppb1=heightdat(2,3)/r100                        !  H2O height assignment value
!                ppb2=heightdat(2,4)/r100                        ! co2 height assignment value
!             endif
!          endif

!!  first to get observation error from PREPBUFR observation error table
           ppb=max(zero,min(ppb,r2000))
           if(ppb>=etabl(itype,1,1)) k1=1          
           do kl=1,32
              if(ppb>=etabl(itype,kl+1,1).and.ppb<=etabl(itype,kl,1)) k1=kl
           end do
           if(ppb<=etabl(itype,33,1)) k1=33
           k2=k1+1
           ediff = etabl(itype,k2,1)-etabl(itype,k1,1)
           if (abs(ediff) > tiny_r_kind) then
              del = (ppb-etabl(itype,k1,1))/ediff
           else
              del = huge_r_kind
           endif
           del=max(zero,min(del,one))
           obserr=(one-del)*etabl(itype,k1,4)+del*etabl(itype,k2,4)
           obserr=max(obserr,werrmin)
!  for GOES hourly winds, set error doubled
            if(itype==245 .or. itype==246) then
!               obserr=obserr*two
!  using  Santek quality control method,calculate the original ee value
               if(ee <105.0_r_kind) then
                  ree=(ee-r100)/(-10.0_r_kind)
                  if(obsdat(4) >zero) then
                    ree=ree/obsdat(4)
                  else
                    ree=two
                  endif
               else
                  ree=0.2_r_kind
               endif
               if( ppb >= 800.0_r_kind .and. ree >0.55_r_kind) then
                  qm=15
                  pqm=15
                else if (ree >0.8_r_kind) then
                  qm=15
                  pqm=15
               endif
            endif

!         Set usage variable
           usage = 0 
           iuse=icuse(nc)
           if(iuse <= 0)usage=r100
           if(qm == 15 .or. qm == 12 .or. qm == 9)usage=r100
           if(itype==242) then;  c_prvstg='JMA'      ;  c_sprvstg='VI'       ; endif
           if(itype==243) then;  c_prvstg='EUMETSAT' ;  c_sprvstg='VI'       ; endif
           if(itype==245) then;  c_prvstg='NESDIS'   ;  c_sprvstg='IR'       ; endif
           if(itype==246) then;  c_prvstg='NESDIS'   ;  c_sprvstg='WV'       ; endif
           if(itype==250) then;  c_prvstg='JMA'      ;  c_sprvstg='WV'       ; endif
           if(itype==251) then;  c_prvstg='NESDIS'   ;  c_sprvstg='VI'       ; endif
           if(itype==252) then;  c_prvstg='JMA'      ;  c_sprvstg='IR'       ; endif
           if(itype==253) then;  c_prvstg='EUMETSAT' ;  c_sprvstg='IR'       ; endif
           if(itype==254) then;  c_prvstg='EUMETSAT' ;  c_sprvstg='WV'       ; endif
           if(itype==257) then;  c_prvstg='MODIS'    ;  c_sprvstg='IR'       ; endif
           if(itype==258) then;  c_prvstg='MODIS'    ;  c_sprvstg='WVCTOP'   ; endif
           if(itype==259) then;  c_prvstg='MODIS'    ;  c_sprvstg='WVDLAYER' ; endif

           c_station_id='SATWND'

! Get information from surface file necessary for conventional data here
           call deter_sfc2(dlat_earth,dlon_earth,t4dv,idomsfc,tsavg,ff10,sfcr,zz)
 
!!    process the thining procedure
                
           ithin=ithin_conv(nc)
           ithinp = ithin > 0 .and. pflag /= 0
!          if(ithinp  .and. iuse >=0 )then
           if(ithinp   )then
!          Interpolate guess pressure profile to observation location
              klon1= int(dlon);  klat1= int(dlat)
              dx   = dlon-klon1; dy   = dlat-klat1
              dx1  = one-dx;     dy1  = one-dy
              w00=dx1*dy1; w10=dx1*dy; w01=dx*dy1; w11=dx*dy
              klat1=min(max(1,klat1),nlat); klon1=min(max(0,klon1),nlon)
              if (klon1==0) klon1=nlon
              klatp1=min(nlat,klat1+1); klonp1=klon1+1
              if (klonp1==nlon+1) klonp1=1
              do kk=1,nsig
                 presl(kk)=w00*prsl_full(klat1 ,klon1 ,kk) +  &
                           w10*prsl_full(klatp1,klon1 ,kk) + &
                           w01*prsl_full(klat1 ,klonp1,kk) + &
                           w11*prsl_full(klatp1,klonp1,kk)
              end do
 
 !          Compute depth of guess pressure layersat observation location
           end if
           dlnpob=log(one_tenth*ppb)  ! ln(pressure in cb)
           ppb=one_tenth*ppb         ! from mb to cb
 !         Special block for data thinning - if requested
           if (ithin > 0 .and. iuse >=0) then
              ntmp=ndata  ! counting moved to map3gridS
 !         Set data quality index for thinning
              if (l4dvar) then
                 timedif = zero
              else
                 timedif=abs(t4dv-toff)
              endif
              if(itype == 243 .or. itype == 253 .or. itype == 254) then
                 if(qifn <r105) then
                    crit1 = timedif/r6+half + four*(one-qifn/r100)*r3_33
                 else
                    crit1 = timedif/r6+half
                 endif
              else if(itype == 245 .or. itype == 246) then
                 if(qifn <r105 .and. ee <r105) then
                    crit1 = timedif/r6+half + four*(one-qifn/r100)*r3_33+(one-ee/r100)*r3_33
                 else
                    crit1 = timedif/r6+half
                 endif
              else
                 crit1 = timedif/r6+half
              endif
              if (pflag==0) then
                 do kk=1,nsig
                    presl_thin(kk)=presl(kk)
                 end do
              endif
 
              call map3grids(-1,pflag,presl_thin,nlevp,dlat_earth,dlon_earth,&
                              ppb,crit1,ithin,ndata,iout,ntb,iiout,luse)
              if (.not. luse) cycle loop_readsb
              if(iiout > 0) isort(iiout)=0
              if (ndata > ntmp) then
                 nodata=nodata+1
              endif
              isort(ntb)=iout
           else
 !            write(6,*) 'READ_SATWND,ndata=',ndata,iout
              ndata=ndata+1
              nodata=nodata+1
              iout=ndata
              isort(ntb)=iout
           endif
           inflate_error=.false.
           if (qm==3 .or. qm==7) inflate_error=.true.
           woe=obserr
           if (inflate_error) woe=woe*r1_2
           if(regional)then
              u0=uob
              v0=vob
              call rotate_wind_ll2xy(u0,v0,uob,vob,dlon_earth,dlon,dlat)
              if(diagnostic_reg) then
                 call rotate_wind_xy2ll(uob,vob,u00,v00,dlon_earth,dlon,dlat)
                 nvtest=nvtest+1
                 disterr=sqrt((u0-u00)**2+(v0-v00)**2)
                 vdisterrmax=max(vdisterrmax,disterr)
              end if
           endif
           cdata_all(1,iout)=woe                  ! wind error
           cdata_all(2,iout)=dlon                 ! grid relative longitude
           cdata_all(3,iout)=dlat                 ! grid relative latitude
           cdata_all(4,iout)=dlnpob               ! ln(pressure in cb)
           cdata_all(5,iout)=ee                   !  quality information 
           cdata_all(6,iout)=uob                  ! u obs
           cdata_all(7,iout)=vob                  ! v obs 
           cdata_all(8,iout)=rstation_id          ! station id 
           cdata_all(9,iout)=t4dv                 ! time
           cdata_all(10,iout)=nc                  ! index of type in convinfo file
           cdata_all(11,iout)=qifn +1000.0_r_kind*qify   ! quality mark infor  
           cdata_all(12,iout)=qm                  ! quality mark
           cdata_all(13,iout)=obserr              ! original obs error
           cdata_all(14,iout)=usage               ! usage parameter
           cdata_all(15,iout)=idomsfc             ! dominate surface type
           cdata_all(16,iout)=tsavg               ! skin temperature
           cdata_all(17,iout)=ff10                ! 10 meter wind factor
           cdata_all(18,iout)=sfcr                ! surface roughness
           cdata_all(19,iout)=dlon_earth*rad2deg  ! earth relative longitude (degrees)
           cdata_all(20,iout)=dlat_earth*rad2deg  ! earth relative latitude (degrees)
           cdata_all(21,iout)=zz                  ! terrain height at ob location
           cdata_all(22,iout)=r_prvstg(1,1)       ! provider name
           cdata_all(23,iout)=r_sprvstg(1,1)      ! subprovider name

           if(perturb_obs)then
              cdata_all(24,iout)=ran01dom()*perturb_fact ! u perturbation
              cdata_all(25,iout)=ran01dom()*perturb_fact ! v perturbation
           endif

        enddo  loop_readsb
 !   End of bufr read loop
     enddo loop_msg
!    Close unit to bufr file
     call closbf(lunin)
!    Deallocate arrays used for thinning data
     if (.not.use_all) then
        deallocate(presl_thin)
        call del3grids
     endif
! Normal exit

  enddo loop_convinfo! loops over convinfo entry matches
  deallocate(lmsg)
 

  ! Write header record and data to output file for further processing
  allocate(iloc(ndata))
  icount=0
  do i=1,maxobs
     if(isort(i) > 0)then
        icount=icount+1
        iloc(icount)=isort(i)
     end if
  end do
  if(ndata /= icount)then
     write(6,*) ' READ_SATWND: mix up in read_satwnd ,ndata,icount ',ndata,icount
     call stop2(49)
  end if

  allocate(cdata_out(nreal,ndata))
  do i=1,ndata
     itx=iloc(i)
     do k=1,nreal
        cdata_out(k,i)=cdata_all(k,itx)
     end do
  end do
  deallocate(iloc,isort,cdata_all)
  deallocate(etabl)
  
  write(lunout) obstype,sis,nreal,nchanl,ilat,ilon
  write(lunout) cdata_out

  deallocate(cdata_out)
900 continue
  if(diagnostic_reg .and. ntest>0) write(6,*)'READ_SATWND:  ',&
       'ntest,disterrmax=',ntest,disterrmax
  if(diagnostic_reg .and. nvtest>0) write(6,*)'READ_SATWND:  ',&
       'nvtest,vdisterrmax=',ntest,vdisterrmax



  if (ndata == 0) then
     call closbf(lunin)
     write(6,*)'READ_SATWND:  closbf(',lunin,')'
  endif
  
  write(6,*) 'READ_SATWND,nread,ndata,nreal,nodata=',nread,ndata,nreal,nodata

  close(lunin)

! End of routine
  return



end subroutine read_satwnd<|MERGE_RESOLUTION|>--- conflicted
+++ resolved
@@ -25,12 +25,9 @@
 !                       SDM quality mark 
 !   2011-12-20 Su      -modify to read deep layer WV winds as monitor with qm=9,considering short 
 !                       wave winds as subset 1 0f 245         
-<<<<<<< HEAD
 !   2012-10-13 Su      -modify the code to assimilate GOES hourly wind, changed the error and quality control
-=======
 !   2013-01-26  parrish - change from grdcrd to grdcrd1 (to allow successful debug compile on WCOSS)
 !   2013-02-13  parrish - set pflag=0 outside loopd to prevent runtime fatal error in debug mode.
->>>>>>> f375e116
 !
 !   input argument list:
 !     ithin    - flag to thin data
