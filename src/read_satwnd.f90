--- conflicted
+++ resolved
@@ -252,13 +252,8 @@
   ntx(ntread)=0
   ntxall=0
   do nc=1,nconvtype
-<<<<<<< HEAD
      if( (trim(ioctype(nc)) == 'uv' .or. trim(ioctype(nc)) == 'wspd10m') .and.  ictype(nc) >=240 &
-             .and. ictype(nc) <=260) then
-=======
-     if(trim(ioctype(nc)) == 'uv' .and. ictype(nc) >=240 &
              .and. ictype(nc) <=265) then
->>>>>>> d3bf9b97
         ntmatch=ntmatch+1
         ntxall(ntmatch)=nc
         ithin=ithin_conv(nc)
