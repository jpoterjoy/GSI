subroutine get_derivatives (guess,xderivative,yderivative)
!$$$  subprogram documentation block
!                .      .    .                                       .
! subprogram:    get_derivatives  compute horizontal derivatives
!   prgmmr: parrish          org: np22                date: 2005-06-06
!
! abstract: get horizontal derivatives of state vector
!
! program history log:
!   2005-06-06  parrish
!   2005=07-10  kleist, clean up and fix skint
!   2008-06-04  safford - rm unused var nbad and uses
!   2010-03-25  zhu     - made changes to interface of sub2grid and grid2sub
!   2010-04-29  todling - update to use gsi_bundle
!   2010-05-22  todling - remove implicit assumption in ordering of nvar_id
!   2010-05-31  todling - no need to do pointer checking
!   2011-07-04  todling - allow run either single or double precision
!   2012-06-12  parrish - make changes to replace sub2grid/grid2sub with general_sub2grid/general_grid2sub.
!                         Remove arrays slndt, sicet, slndt_x, sicet_x, slndt_y, sicet_y,
!                         and variable nsig1o.
!   2013-10-19  todling - derivatives now in bundle
!
!   input argument list:
!     guess    - bundle holding guess fields
!
!   output argument list:
!     xderivative - longitudinal derivative
!     yderivative - latitudinal  derivative
!
!   note:  u_x,v_x,u_y,v_y are not evaluated at the poles
!     all other derivatives are
!
!   for u and v, derivatives are following:
!
!     u_x:  (du/dlon)/(a*cos(lat))
!     u_y:  (d(u*cos(lat))/dlat)/(a*cos(lat))
!
!     v_x:  (dv/dlon)/(a*cos(lat))
!     v_y:  (d(v*cos(lat))/dlat)/(a*cos(lat))
!
!  for all other variables, derivatives are:
!
!     f_x:  (df/dlon)/(a*cos(lat))
!     f_y:  (df/dlat)/a
!
! attributes:
!   language: f90
!   machine:  ibm RS/6000 SP
!
!$$$

  use kinds, only: r_kind,i_kind
  use constants, only: zero
  use gridmod, only: regional,nlat,nlon,lat2,lon2,nsig
  use compact_diffs, only: compact_dlat,compact_dlon
  use gsi_bundlemod, only: gsi_bundlecreate
  use gsi_bundlemod, only: gsi_bundle
  use gsi_bundlemod, only: gsi_bundlegetvar
  use gsi_bundlemod, only: gsi_bundleputvar
  use gsi_bundlemod, only: gsi_bundledestroy
  use gsi_bundlemod, only: gsi_grid
  use gsi_bundlemod, only: gsi_gridcreate
  use gsi_bundlemod, only: gsi_bundlegetpointer
  use gsi_bundlemod, only: gsi_bundleinquire
  use general_sub2grid_mod, only: general_sub2grid,general_grid2sub
  use general_commvars_mod, only: s2g_d
  use mpeu_util, only: die

  implicit none

! Passed variables
  type(gsi_bundle) :: guess
  type(gsi_bundle) :: xderivative
  type(gsi_bundle) :: yderivative

! Local Variables
  character(len=*),parameter::myname='get_derivatives'
  integer(i_kind) k,i,j,it,ii,ic,id,rc,ier,istatus
  real(r_kind),allocatable,dimension(:,:,:,:):: hwork,hworkd
  real(r_kind),dimension(:,:,:),pointer :: ptr3dges=>NULL()
  real(r_kind),dimension(:,:  ),pointer :: ptr2dges=>NULL()
  real(r_kind),dimension(:,:,:),pointer :: ptr3ddrv=>NULL()
  real(r_kind),dimension(:,:  ),pointer :: ptr2ddrv=>NULL()
  character(len=20),dimension(:),allocatable:: dvars2d
  character(len=20),dimension(:),allocatable:: dvars3d
  type(gsi_bundle):: work_bundle
  type(gsi_grid) :: grid

! inquire variable names in x(y)derivative

  if(xderivative%n2d>0) allocate(dvars2d(xderivative%n2d))
  if(xderivative%n3d>0) allocate(dvars3d(xderivative%n3d))
  call gsi_bundleinquire (xderivative,'shortnames::2d',dvars2d,istatus)
  ier=istatus
  call gsi_bundleinquire (xderivative,'shortnames::3d',dvars3d,istatus)
  ier=ier+istatus
  if(ier/=0) call die(myname,': cannot determine field names',ier)

  allocate(hwork (s2g_d%inner_vars,s2g_d%nlat,s2g_d%nlon,s2g_d%kbegin_loc:s2g_d%kend_alloc))
  allocate(hworkd(s2g_d%inner_vars,s2g_d%nlat,s2g_d%nlon,s2g_d%kbegin_loc:s2g_d%kend_alloc))

!        use s2g_d%kend_alloc instead of s2g_d%kend_loc to force hworkd=0 even if not used on this pe

  ier=0
  call gsi_gridcreate(grid,lat2,lon2,nsig)

     call gsi_bundlecreate (work_bundle,grid,'derivatives work',ier, &
                            names2d=dvars2d,names3d=dvars3d,bundle_kind=r_kind)
     if(ier/=0) then
        write(6,*) myname, ': trouble creating work bundle'
        call stop2(999)
     endif

!    copy relevant fields from guess to work_bundle
     do ic=1,size(dvars2d)
        ier=0
        call gsi_bundlegetpointer (guess,      dvars2d(ic),ptr2dges,istatus)
        ier=ier+istatus
        call gsi_bundlegetpointer (work_bundle,dvars2d(ic),ptr2ddrv,istatus)
        ier=ier+istatus
        if(ier==0) ptr2ddrv=ptr2dges
     enddo
     do ic=1,size(dvars3d)
        ier=0
        call gsi_bundlegetpointer (guess,      dvars3d(ic),ptr3dges,istatus)
        ier=ier+istatus
        call gsi_bundlegetpointer (work_bundle,dvars3d(ic),ptr3ddrv,istatus)
        ier=ier+istatus
        if(ier==0) ptr3ddrv=ptr3dges
     enddo

     call general_sub2grid(s2g_d,work_bundle%values,hwork)

!    x derivative
!              !$omp parallel do private(k,vector)     !  fix later
     do k=s2g_d%kbegin_loc,s2g_d%kend_loc
        if(regional) then
           call delx_reg(hwork(1,:,:,k),hworkd(1,:,:,k),s2g_d%vector(k))
        else
           call compact_dlon(hwork(1,:,:,k),hworkd(1,:,:,k),s2g_d%vector(k))
        end if
     end do
!                !$omp end parallel do                   !  fix later
     call general_grid2sub(s2g_d,hworkd,xderivative%values)

!    y derivative
!                  !$omp parallel do private(k,vector)    !  fix later ?????????
     do k=s2g_d%kbegin_loc,s2g_d%kend_loc
        if(regional) then
           call dely_reg(hwork(1,:,:,k),hworkd(1,:,:,k),s2g_d%vector(k))
        else
           call compact_dlat(hwork(1,:,:,k),hworkd(1,:,:,k),s2g_d%vector(k))
        end if
     end do
!
     call general_grid2sub(s2g_d,hworkd,yderivative%values)
     
!    clean work space
     call gsi_bundledestroy(work_bundle,ier)
     if(ier/=0) then
        write(6,*) myname, ': trouble destroying work bundle'
        call stop2(999)
     endif

  deallocate(hwork,hworkd)
  deallocate(dvars2d,dvars3d)

  return
end subroutine get_derivatives

subroutine tget_derivatives(guess,xderivative,yderivative)

!$$$  subprogram documentation block
!                .      .    .                                       .
! subprogram:    tget_derivatives  adjoint of get_derivatives
!   prgmmr: parrish          org: np22                date: 2005-06-06
!
! abstract: adjoint of get_derivatives 
!
! program history log:
!   2005-06-06  parrish
!   2005-07-10  kleist, clean up
!   2008-06-04  safford - rm unused vars and uses
!   2010-04-29  todling - update to use gsi_bundle
!   2010-05-22  todling - remove implicit assumption in ordering of nvar_id
!   2010-05-31  todling - no need to do pointer checking
!   2012-06-12  parrish - make changes to replace sub2grid/grid2sub with general_sub2grid/general_grid2sub.
!                         Remove arrays slndt, sicet, slndt_x, sicet_x, slndt_y, sicet_y,
!                         and variable nsig1o.
<<<<<<< HEAD
=======
!   2013-10-19  todling - derivatives now in bundle
>>>>>>> fde44a02
!   2013-12-18  parrish - change "call delx_reg" to "call tdelx_reg" and "call dely_reg" to "call tdely_reg"
!
!   input argument list:
!     xderivatives - longitude derivatives
!     yderivatives - latitude derivatives
!
!   output argument list:
!     guess    - guess fields
!
! attributes:
!   language: f90
!   machine:  ibm RS/6000 SP
!
!$$$

  use kinds, only: r_kind,i_kind
  use constants, only: zero
  use gridmod, only: regional,nlat,nlon,lat2,lon2,nsig
  use compact_diffs, only: tcompact_dlat,tcompact_dlon
  use gsi_bundlemod, only: gsi_bundlecreate
  use gsi_bundlemod, only: gsi_bundle
  use gsi_bundlemod, only: gsi_bundlegetvar
  use gsi_bundlemod, only: gsi_bundleputvar
  use gsi_bundlemod, only: gsi_bundledestroy
  use gsi_bundlemod, only: gsi_grid
  use gsi_bundlemod, only: gsi_gridcreate
  use gsi_bundlemod, only: gsi_gridcreate
  use gsi_bundlemod, only: gsi_bundlegetpointer
  use gsi_bundlemod, only: gsi_bundleinquire
  use general_sub2grid_mod, only: general_sub2grid,general_grid2sub
  use general_commvars_mod, only: s2g_d
  use mpeu_util, only: die
  implicit none

! Passed variables
  type(gsi_bundle) :: guess
  type(gsi_bundle) :: xderivative
  type(gsi_bundle) :: yderivative

! Local Variables
  character(len=*),parameter::myname='tget_derivatives'
  integer(i_kind) k,i,j,ii,rc,ic,ier,istatus
  real(r_kind),allocatable,dimension(:,:,:,:):: hwork,hworkd
  real(r_kind),pointer    ,dimension(:,:,:)  :: ptr3dges=>NULL()
  real(r_kind),pointer    ,dimension(:,:,:)  :: ptr3ddrv=>NULL()
  real(r_kind),pointer    ,dimension(:,:)    :: ptr2dges=>NULL()
  real(r_kind),pointer    ,dimension(:,:)    :: ptr2ddrv=>NULL()
  character(len=20),dimension(:),allocatable:: dvars2d
  character(len=20),dimension(:),allocatable:: dvars3d
  type(gsi_bundle):: derivative
  type(gsi_grid):: grid

! inquire variable names in x(y)derivative

  if(xderivative%n2d>0) allocate(dvars2d(xderivative%n2d))
  if(xderivative%n3d>0) allocate(dvars3d(xderivative%n3d))
  call gsi_bundleinquire (xderivative,'shortnames::2d',dvars2d,istatus)
  ier=istatus
  call gsi_bundleinquire (xderivative,'shortnames::3d',dvars3d,istatus)
  ier=ier+istatus
  if(ier/=0) call die(myname,': cannot determine field names',ier)

!        use s2g_d%kend_alloc instead of s2g_d%kend_loc to force hworkd=0 even if not used on this pe

  allocate(hwork (s2g_d%inner_vars,s2g_d%nlat,s2g_d%nlon,s2g_d%kbegin_loc:s2g_d%kend_alloc))
  allocate(hworkd(s2g_d%inner_vars,s2g_d%nlat,s2g_d%nlon,s2g_d%kbegin_loc:s2g_d%kend_alloc))

!             initialize hwork to zero, so can accumulate contribution from
!             all derivatives
  hwork=zero

!   adjoint of y derivative

  call general_sub2grid(s2g_d,yderivative%values,hworkd)
!     !$omp parallel do private(k,vector)   !  fix later ???????????
  do k=s2g_d%kbegin_loc,s2g_d%kend_loc
     if(regional) then
        call tdely_reg(hworkd(1,:,:,k),hwork(1,:,:,k),s2g_d%vector(k))
     else
        call tcompact_dlat(hwork(1,:,:,k),hworkd(1,:,:,k),s2g_d%vector(k))
     end if
  end do

!   adjoint of x derivative

  call general_sub2grid(s2g_d,xderivative%values,hworkd)
!     !$omp parallel do private(k,vector)   ! fix later ?????
  do k=s2g_d%kbegin_loc,s2g_d%kend_loc
     if(regional) then
        call tdelx_reg(hworkd(1,:,:,k),hwork(1,:,:,k),s2g_d%vector(k))
     else
        call tcompact_dlon(hwork(1,:,:,k),hworkd(1,:,:,k),s2g_d%vector(k))
     end if
  end do
!     !$omp end parallel do                 ! fix later ??????

  ier=0
  call gsi_gridcreate(grid,lat2,lon2,nsig)
  call gsi_bundlecreate (derivative,grid,'AD derivs work',ier, &
                         names2d=dvars2d,names3d=dvars3d,bundle_kind=r_kind)
  if(ier/=0) then
     write(6,*) myname, ': trouble creating work bundle'
     call stop2(999)
  endif

  call general_grid2sub(s2g_d,hwork,derivative%values)

! Accumulate results
  do ic=1,size(dvars3d)
     ier=0
     call gsi_bundlegetpointer (guess,     dvars3d(ic),ptr3dges,istatus)
     ier=ier+istatus
     call gsi_bundlegetpointer (derivative,dvars3d(ic),ptr3ddrv,istatus)
     ier=ier+istatus
     if(ier==0) ptr3dges = ptr3dges + ptr3ddrv
  enddo
  do ic=1,size(dvars2d)
     ier=0
     call gsi_bundlegetpointer (guess,     dvars2d(ic),ptr2dges,istatus)
     ier=ier+istatus
     call gsi_bundlegetpointer (derivative,dvars2d(ic),ptr2ddrv,istatus)
     ier=ier+istatus
     if(ier==0) ptr2dges = ptr2dges + ptr2ddrv
  enddo

  call gsi_bundledestroy(derivative,ier)
  if(ier/=0) then
     write(6,*) myname, ': trouble destroying work bundle'
     call stop2(999)
  endif

  deallocate(hwork,hworkd)
  deallocate(dvars2d,dvars3d)

end subroutine tget_derivatives


subroutine get_zderivs(z,z_x,z_y,mype)
!$$$  subprogram documentation block
!                .      .    .                                       .
! subprogram:    get_zderivs    get derivatives of terrain
!   prgmmr: parrish          org: np22                date: 2005-09-29
!
! abstract: get derivatives od terrain field
!
! program history log:
!   2005-09-29  parrish
!   2005-12-05  todling - reorder passed variable declarations
!   2007-07-02  derber - modify for single time level and optimization
!   2008-06-04  safford - complete doc block
!   2010-04-01  treadon - move strip to gridmod
!
!   input argument list:
!     z         - terrain grid
!     mype      - integer task id
!     nfldsig   - number of time periods in terrain grid array
!
!   output argument list:
!     z_x       - zonal derivative of terrain field
!     z_y       - meridional derivative of terrain field
!
! attributes:
!   language:  f90
!   machine:   ibm RS/6000 SP
!
!$$$ end documentation block

  use kinds, only: r_kind,i_kind
  use constants, only: zero
  use gridmod, only: regional,nlat,nlon,lat2,lon2
  use compact_diffs, only: compact_dlat,compact_dlon
  use general_sub2grid_mod, only: general_gather2grid,general_scatter2sub
  use general_commvars_mod, only: g1
  implicit none

! Passed variables
  integer(i_kind)                  ,intent(in   ) :: mype
  real(r_kind),dimension(lat2,lon2),intent(in   ) :: z
  real(r_kind),dimension(lat2,lon2),intent(  out) :: z_x,z_y

! Local variables
  real(r_kind),dimension(:,:,:),allocatable:: workh,workd1,workd2
  real(r_kind),dimension(:),allocatable:: z1,zx1,zy1
  integer(i_kind) i,ii,j
  integer(i_kind) workpe

  workpe=0

  allocate(workh (g1%inner_vars,g1%nlat,g1%nlon))
  allocate(workd1(g1%inner_vars,g1%nlat,g1%nlon))
  allocate(workd2(g1%inner_vars,g1%nlat,g1%nlon))
  allocate(z1(g1%inner_vars*g1%nlat*g1%nlon))
  allocate(zx1(g1%inner_vars*g1%nlat*g1%nlon))
  allocate(zy1(g1%inner_vars*g1%nlat*g1%nlon))

  ii=0
  do j=1,lon2
     do i=1,lat2
        ii=ii+1
        z1(ii)=z(i,j)
     end do
  end do
  call general_gather2grid(g1,z1,workh,workpe)
  deallocate(z1)

  if(mype==workpe) then
     if(regional) then
        call delx_reg(workh,workd1,(.false.))
        call dely_reg(workh,workd2,(.false.))
     else
        call compact_dlon(workh,workd1,(.false.))
        call compact_dlat(workh,workd2,(.false.))
     end if
  end if
  deallocate(workh)

  call general_scatter2sub(g1,workd1,zx1,workpe)
  call general_scatter2sub(g1,workd2,zy1,workpe)
  deallocate(workd1,workd2)
  ii=0
  do j=1,lon2
     do i=1,lat2
        ii=ii+1
        z_x(i,j)=zx1(ii)
        z_y(i,j)=zy1(ii)
     end do
  end do

  deallocate(zx1,zy1)


  return
end subroutine get_zderivs<|MERGE_RESOLUTION|>--- conflicted
+++ resolved
@@ -187,10 +187,7 @@
 !   2012-06-12  parrish - make changes to replace sub2grid/grid2sub with general_sub2grid/general_grid2sub.
 !                         Remove arrays slndt, sicet, slndt_x, sicet_x, slndt_y, sicet_y,
 !                         and variable nsig1o.
-<<<<<<< HEAD
-=======
 !   2013-10-19  todling - derivatives now in bundle
->>>>>>> fde44a02
 !   2013-12-18  parrish - change "call delx_reg" to "call tdelx_reg" and "call dely_reg" to "call tdely_reg"
 !
 !   input argument list:
