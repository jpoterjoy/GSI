subroutine tpause_t(km,p,t,h,ptp)
!$$$  subprogram documentation block
!                .      .    .                                       .
! subprogram:    tpause_t    locate tropopause using temperature
!   prgmmr: iredell          org: np23                date: 1999-10-18
!
! abstract: This subprogram finds the tropopause level.  The tropopause 
!   is defined as the lowest level above 500 mb which has a temperature 
!   lapse rate of less than 2 K/km.  The lapse rate must average less 
!   than 2 K/km over a 2 km depth.  If no such level is found below 
!   50 mb, the tropopause is set to 50 mb.
!
!   The tropopause pressure is found hydrostatically.
!
! Program history log:
!   1999-10-18  Mark Iredell - original code
!   2004-05-15  Russ Treadon - add fix to handle low model top case
!   2004-06-15  Russ Treadon - update documentation
!   2013-01-26  parrish - WCOSS debug compile type mismatch error -- fixed by
!                          changing variable kd to kd(1), and modifying calls to
!                          subroutine rsearch.
!
!   Input argument list:
!     km       integer number of levels
!     p        real (km) pressure (Pa)
!     t        real (km) temperature (K)
!     h        real (km) height (m)
!
!   Output argument list:
!     ptp      real tropopause pressure (Pa)
!
! Attributes:
!   Language: Fortran 90
!   machine:
!
!$$$
  use kinds, only: r_kind,i_kind
  use constants, only: ione,rd_over_g,zero,half,one
  implicit none

  integer(i_kind)           ,intent(in   ) :: km
  real(r_kind),dimension(km),intent(in   ) :: p,t,h
  real(r_kind)              ,intent(  out) :: ptp

  real(r_kind),parameter:: ptplim(2)=(/500.0e2_r_kind, 50.0e2_r_kind/)
  real(r_kind),parameter:: gamtp=2.0e-3_r_kind
  real(r_kind),parameter:: hd=2.0e3_r_kind
  real(r_kind) gamu,gamd,td,gami,wtp,ttrop,htp
  integer(i_kind) klim(2),k,kd(1),ktp
! - - - - - - - - - - - - - - - - - - - - - - - - - - - - - - - - - - - - - - -
!  Find tropopause level
#ifdef ibm_sp
<<<<<<< HEAD
  call rsearch(km-2_i_kind,p(2),2_i_kind,ptplim(1),klim(1))
#else
  call rsearch(ione,km-2_i_kind,ione,ione,p(2),2_i_kind,ione,ione,ptplim(1),ione,ione,klim(1))
=======
  call rsearch(km-2,p(2:),2,ptplim,klim)
#else
  call rsearch(1,km-2,1,1,p(2:),2,1,1,ptplim,1,1,klim)
>>>>>>> f375e116
#endif
  klim(1)=klim(1)+2_i_kind

! The value for klim(2) below is the original value.  This caused problems in
! the regional gsi model because the model top is so close to 50 hPa.  The
! solution is to require that this limit be no more than the number of levels
! minus two.  Otherwise the call to rsearch can fail because k=klim(2)=km-1,
! so km-k-1 = km-(km-1)-1 = km-km+1-1 = 0

! original limit
! klim(2)=klim(2)+1

! new limit
  klim(2)=min(km-2_i_kind,klim(2))

  gamd=1.e+9_r_kind
  ktp=klim(2)
  wtp=zero
  do k=klim(1),klim(2)
     gamu=(t(k-ione)-t(k+ione))/(h(k+ione)-h(k-ione))
     if(gamu<=gamtp) then
#ifdef ibm_sp
<<<<<<< HEAD
        call rsearch(km-k-ione,h(k+ione),ione,h(k)+hd,kd)
#else
        call rsearch(ione,km-k-ione,ione,ione,h(k+ione),ione,ione,ione,h(k)+hd,ione,ione,kd)
#endif
        td=t(k+kd)+(h(k)+hd-h(k+kd))/(h(k+kd+ione)-h(k+kd))*(t(k+kd+ione)-t(k+kd))
=======
        call rsearch(km-k-1,h(k+1:),1,h(k:)+hd,kd)
#else
        call rsearch(1,km-k-1,1,1,h(k+1:),1,1,1,h(k:)+hd,1,1,kd)
#endif
        td=t(k+kd(1))+(h(k)+hd-h(k+kd(1)))/(h(k+kd(1)+1)-h(k+kd(1)))*(t(k+kd(1)+1)-t(k+kd(1)))
>>>>>>> f375e116
        gami=(t(k)-td)/hd
        if(gami<=gamtp) then
           ktp=k
           wtp=(gamtp-gamu)/(max(gamd,gamtp+0.1e-3_r_kind)-gamu)
           exit
        endif
     endif
     gamd=gamu
  enddo

! Compute tropopause level fields
  ttrop=t(ktp)-wtp*(t(ktp)-t(ktp-ione))
  htp=h(ktp)-wtp*(h(ktp)-h(ktp-ione))
  ptp=p(ktp)*exp((h(ktp)-htp)*(one-half*(ttrop/t(ktp)-one))/(rd_over_g*t(ktp)))
  return
end subroutine tpause_t<|MERGE_RESOLUTION|>--- conflicted
+++ resolved
@@ -35,7 +35,7 @@
 !
 !$$$
   use kinds, only: r_kind,i_kind
-  use constants, only: ione,rd_over_g,zero,half,one
+  use constants, only: rd_over_g,zero,half,one
   implicit none
 
   integer(i_kind)           ,intent(in   ) :: km
@@ -50,17 +50,11 @@
 ! - - - - - - - - - - - - - - - - - - - - - - - - - - - - - - - - - - - - - - -
 !  Find tropopause level
 #ifdef ibm_sp
-<<<<<<< HEAD
-  call rsearch(km-2_i_kind,p(2),2_i_kind,ptplim(1),klim(1))
-#else
-  call rsearch(ione,km-2_i_kind,ione,ione,p(2),2_i_kind,ione,ione,ptplim(1),ione,ione,klim(1))
-=======
   call rsearch(km-2,p(2:),2,ptplim,klim)
 #else
   call rsearch(1,km-2,1,1,p(2:),2,1,1,ptplim,1,1,klim)
->>>>>>> f375e116
 #endif
-  klim(1)=klim(1)+2_i_kind
+  klim(1)=klim(1)+2
 
 ! The value for klim(2) below is the original value.  This caused problems in
 ! the regional gsi model because the model top is so close to 50 hPa.  The
@@ -72,28 +66,20 @@
 ! klim(2)=klim(2)+1
 
 ! new limit
-  klim(2)=min(km-2_i_kind,klim(2))
+  klim(2)=min(km-2,klim(2))
 
   gamd=1.e+9_r_kind
   ktp=klim(2)
   wtp=zero
   do k=klim(1),klim(2)
-     gamu=(t(k-ione)-t(k+ione))/(h(k+ione)-h(k-ione))
+     gamu=(t(k-1)-t(k+1))/(h(k+1)-h(k-1))
      if(gamu<=gamtp) then
 #ifdef ibm_sp
-<<<<<<< HEAD
-        call rsearch(km-k-ione,h(k+ione),ione,h(k)+hd,kd)
-#else
-        call rsearch(ione,km-k-ione,ione,ione,h(k+ione),ione,ione,ione,h(k)+hd,ione,ione,kd)
-#endif
-        td=t(k+kd)+(h(k)+hd-h(k+kd))/(h(k+kd+ione)-h(k+kd))*(t(k+kd+ione)-t(k+kd))
-=======
         call rsearch(km-k-1,h(k+1:),1,h(k:)+hd,kd)
 #else
         call rsearch(1,km-k-1,1,1,h(k+1:),1,1,1,h(k:)+hd,1,1,kd)
 #endif
         td=t(k+kd(1))+(h(k)+hd-h(k+kd(1)))/(h(k+kd(1)+1)-h(k+kd(1)))*(t(k+kd(1)+1)-t(k+kd(1)))
->>>>>>> f375e116
         gami=(t(k)-td)/hd
         if(gami<=gamtp) then
            ktp=k
@@ -105,8 +91,8 @@
   enddo
 
 ! Compute tropopause level fields
-  ttrop=t(ktp)-wtp*(t(ktp)-t(ktp-ione))
-  htp=h(ktp)-wtp*(h(ktp)-h(ktp-ione))
+  ttrop=t(ktp)-wtp*(t(ktp)-t(ktp-1))
+  htp=h(ktp)-wtp*(h(ktp)-h(ktp-1))
   ptp=p(ktp)*exp((h(ktp)-htp)*(one-half*(ttrop/t(ktp)-one))/(rd_over_g*t(ktp)))
   return
 end subroutine tpause_t