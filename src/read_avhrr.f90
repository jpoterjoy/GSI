subroutine read_avhrr(mype,val_avhrr,ithin,rmesh,jsatid,&
     gstime,infile,lunout,obstype,nread,ndata,nodata,twind,sis, &
     mype_root,mype_sub,npe_sub,mpi_comm_sub)
!$$$  subprogram documentation block
!                .      .    .                                       .
! subprogram:    read_avhrr_gac                  read gac avhrr data
!   prgmmr: li, xu           org: np23                date: 2005-10-20
!
! abstract:  This routine reads BUFR format AVHRR GAC 1b radiance (brightness
!            temperature) files, which are bufrized from the NESDIS 1b data.  Optionally, the
!            data are thinned to a specified resolution using simple
!            quality control checks.
!
!            When running the gsi in regional mode, the code only
!            retains those observations that fall within the regional
!            domain
!
! program history log:
!   2005-10-20  li
!   2005-11-29  parrish - modify getsfc to work for different regional options
!   2006-02-01  parrish - remove getsfc (different version called now in read_obs)
!   2006-02-03  derber  - modify for new obs control and obs count
!   2006-04-27  derber  - clean up code
!   2006-05-19  eliu    - add logic to reset relative weight when all channels not used
!   2006-07-28  derber  - add solar and satellite azimuth angles remove isflg from output
!   2007-03-01  tremolet - measure time from beginning of assimilation window
!   2007-03-28  derber  - add CLAVR (CLAVR cloud flag)
!   2008-04-21  safford - rm unused vars and uses
!   2008-10-10  derber  - modify to allow mpi_io
!   2008-12-30  todling - memory leak fix (data_crit)
!   2009-04-21  derber  - add ithin to call to makegrids
!   2011-04-08  li      - (1) use nst_gsi, nstinfo, fac_dtl, fac_tsl and add NSST vars 
!                         (2) get zob, tz_tr (call skindepth and cal_tztr)
!                         (3) interpolate NSST Variables to Obs. location (call deter_nst)
!                         (4) add more elements (nstinfo) in data array
!                         (5) add observation scoring for thinning
!   2011-08-01  lueken  - added module use deter_sfc_mod, fixed indentation
!   2012-03-05  akella  - nst now controlled via coupler
!   2013-01-22  zhu     - add newpc4pred option
!   2013-01-26  parrish - change from grdcrd to grdcrd1 (to allow successful debug compile on WCOSS)
!   2013-02-16  akella  - only 1 processor should check for bad obs and write out data_all 
!                         after call to combine_radobs. Clean up for retrieval case.
!                         Add call to checkob. Bug fix for scoring of obs, by including newchn,
!                         also add another ob scoring approach based on observed Tb only.
!                         add check: bufsat(jsatid) == satellite id
!   2014-11-24  Rancic/Thomas - add l4densvar to time window logical
!
!   input argument list:
!     mype     - mpi task id
!     val_avhrr- weighting factor applied to super obs
!     ithin    - flag to thin data
!     rmesh    - thinning mesh size (km)
!     jsatid   - satellite to read
!     gstime   - analysis time in minutes from reference date
!     infile   - unit from which to read BUFR data
!     lunout   - unit to which to write data for further processing
!     obstype  - observation type to process
!     twind    - input group time window (hours)
!     sis      - satellite/instrument/sensor indicator
!
!   output argument list:
!     nread    - number of BUFR GAC AVHRR observations read
!     ndata    - number of BUFR GAC AVHRR profiles retained for further processing
!     nodata   - number of BUFR GAC AVHRR observations retained for further processing
!
! attributes:
!   language: f90
!   machine:  ibm RS/6000 SP
!
!$$$
  use kinds, only: r_kind,r_double,i_kind
  use satthin, only: super_val,itxmax,makegrids,map2tgrid,destroygrids, &
                     checkob, finalcheck,score_crit
  use gridmod, only: diagnostic_reg,regional,nlat,nlon,tll2xy,txy2ll,rlats,rlons
  use constants, only: deg2rad, zero, one, two, half, rad2deg, r60inv
  use radinfo, only: cbias,predx,air_rad,ang_rad,retrieval,iuse_rad,jpch_rad,nusis, &
                     nst_gsi,nstinfo,newpc4pred,newchn
  use gsi_4dvar, only: l4dvar,iwinbgn,winlen,l4densvar
  use deter_sfc_mod, only: deter_sfc
  use obsmod, only: bmiss
  use gsi_nstcouplermod, only: gsi_nstcoupler_skindepth, gsi_nstcoupler_deter
  implicit none


! Declare passed variables
  character(len=*), intent(in  ) :: infile,obstype,jsatid
  character(len=20),intent(in  ) :: sis
  integer(i_kind) ,intent(in   ) :: mype,lunout,ithin
  integer(i_kind) ,intent(inout) :: nread
  integer(i_kind) ,intent(inout) :: ndata,nodata
  real(r_kind)    ,intent(in   ) :: rmesh,gstime,twind
  real(r_kind)    ,intent(inout) :: val_avhrr
  integer(i_kind) ,intent(in   ) :: mype_root
  integer(i_kind) ,intent(in   ) :: mype_sub
  integer(i_kind) ,intent(in   ) :: npe_sub
  integer(i_kind) ,intent(in   ) :: mpi_comm_sub


! Declare local parameters
  character(6),parameter:: file_sst='SST_AN'
  integer(i_kind),parameter:: maxinfo = 35
  integer(i_kind),parameter:: mlat_sst = 3000
  integer(i_kind),parameter:: mlon_sst = 5000
  real(r_kind),parameter:: r6=6.0_r_kind
  real(r_kind),parameter:: scan_start=-52.612_r_kind, scan_inc=1.182_r_kind
  real(r_double),parameter:: r360=360.0_r_double
  real(r_kind),parameter:: tbmin=50.0_r_kind
  real(r_kind),parameter:: tbmax=550.0_r_kind

  real(r_kind),parameter :: ngac=409.0_r_kind,nfov=90.0_r_kind,cut_spot=11.0_r_kind
  character(len=80),parameter ::  &
     headr='YEAR MNTH DAYS HOUR MINU SECO CLATH CLONH SAID FOVN SAZA SOZA CLAVR'

! Declare local variables  
  logical outside,iuse,assim
  character(len=8) :: subset

  integer(i_kind) klon1,klatp1,klonp1,klat1
  integer(i_kind) nchanl,iret,ifov, ich4, ich_offset
! integer(i_kind) ich_win
  integer(i_kind) idate
  integer(i_kind) ilat,ilon
  integer(i_kind),dimension(5):: idate5
  integer(i_kind) nmind,isflg,idomsfc
  integer(i_kind) itx,k,i,bufsat,n
  integer(i_kind) nreal,nele,itt
  integer(i_kind) nlat_sst,nlon_sst
  integer(i_kind) ksatid

  real(r_kind) dlon,dlat,timedif,rsc
  real(r_kind) dlon_earth,dlat_earth,sfcr
  real(r_kind) w00,w01,w10,w11,dx1,dy1
  real(r_kind) pred,crit1,tdiff,sstime,dx,dy,dist1
  real(r_kind) dlat_sst,dlon_sst,sst_hires
  real(r_kind) t4dv

  real(r_kind),dimension(0:4):: rlndsea
  real(r_kind),dimension(0:3):: sfcpct
  real(r_kind),dimension(0:3):: ts
  real(r_kind),dimension(mlat_sst):: rlats_sst
  real(r_kind),dimension(mlon_sst):: rlons_sst
  real(r_kind),allocatable,dimension(:,:):: sst_an
  real(r_kind),allocatable,dimension(:,:):: data_all
  real(r_kind) :: tsavg,vty,vfr,sty,stp,sm,sn,zz,ff10
  real(r_kind) :: zob,tref,dtw,dtc,tz_tr
  real(r_kind) :: scan_pos,scan_angle,dfov,r01
! real(r_kind) :: ch_win,ch_win_flg

  real(r_double), dimension(13) :: hdr
  real(r_double), dimension(3,5) :: bufrf
  integer(i_kind) lnbufr,ireadsb,ireadmg,iskip,irec,next
  integer(i_kind),allocatable,dimension(:)::nrec

  real(r_kind) cdist,disterr,disterrmax,dlon00,dlat00
  integer(i_kind) ntest

! real(r_kind), dimension(3,2) :: bandcor_a,bandcor_b
! data bandcor_a/-1.70686_r_kind,-0.27201_r_kind,-0.30949_r_kind,-1.70388_r_kind,-0.43725_r_kind,-0.25342_r_kind/
! data bandcor_b/1.002629_r_kind,1.001207_r_kind,1.000989_r_kind,1.003049_r_kind,1.001395_r_kind,1.000944_r_kind/


!**************************************************************************

! Start routine here.  Set constants.  Initialize variables
  lnbufr = 10
  disterrmax=zero
  ntest=0
  ndata  = 0
  nodata  = 0
  nread   = 0
  nchanl = 3
  ich_offset    = 2               ! avhrr, channels 1 & 2 are skipped
  ich4          = ich_offset + 2
! ich_win       = newchn(sis, 4)  ! Set array index for Channel 4
  r01 = 0.01_r_kind

  dfov = (ngac - two*cut_spot - one)/nfov

  ilon=3
  ilat=4

  if(nst_gsi>0) then
     call gsi_nstcoupler_skindepth(obstype, zob)         ! get penetration depth (zob) for the obstype
  endif

  rlndsea(0) = zero
  rlndsea(1) = 30._r_kind
  rlndsea(2) = 20._r_kind
  rlndsea(3) = 30._r_kind
  rlndsea(4) = 30._r_kind

                                        ! 207, 208 or 209 for NOAA-16, 17 & 18 respectively
  if(jsatid == 'n16')bufsat = 207
! if(jsatid == 'n17')bufsat = 208
  if(jsatid == 'n17')bufsat = 4
  if(jsatid == 'n18')bufsat = 209
  if(jsatid == 'n19')bufsat = 223
  if(jsatid == 'metop-a')bufsat = 4
  if(jsatid == 'metop-b')bufsat = 3
  if(jsatid == 'metop-c')bufsat = 5

! If all channels of a given sensor are set to monitor or not
! assimilate mode (iuse_rad<1), reset relative weight to zero.
! We do not want such observations affecting the relative
! weighting between observations within a given thinning group.

  assim=.false.
  search: do i=1,jpch_rad
     if ((nusis(i)==sis) .and. (iuse_rad(i)>0)) then
        assim=.true.
        exit search
     endif
  end do search
  if (.not.assim) val_avhrr=zero


! Make thinning grids
  call makegrids(rmesh,ithin)


! Read hi-res sst analysis
  if (retrieval) then
     allocate(sst_an(mlat_sst, mlon_sst))
     call rdgrbsst(file_sst,mlat_sst,mlon_sst,&
     sst_an,rlats_sst,rlons_sst,nlat_sst,nlon_sst)
  endif
     


! Allocate arrays to hold all data for given satellite
  nreal = maxinfo + nstinfo
  nele  = nreal   + nchanl
  allocate(data_all(nele,itxmax),nrec(itxmax))

  open(lnbufr,file=trim(infile),form='unformatted')         ! open bufr data file

! Associate the tables file with the message file, and identify the 
! latter to BUFRLIB software
  call openbf (lnbufr,'IN',lnbufr)

  next=0
  nrec=999999
  irec=0
! Read BUFR AVHRR GAC 1b data
  do while (ireadmg(lnbufr,subset,idate) >= 0)
     next=next+1
     irec=irec+1
     if(next == npe_sub)next=0
     if(next /= mype_sub)cycle
     read_loop: do while (ireadsb(lnbufr) == 0)
        call ufbint(lnbufr,hdr,13,1,iret,headr)
        call ufbrep(lnbufr,bufrf, 3,5,iret,'INCN ALBD TMBR')
        if(iret <= 0) cycle read_loop
        ksatid  = nint(hdr(9))                ! Extract satellite id from bufr file
        if(ksatid /= bufsat) cycle read_loop  ! If this sat is not the one we want, read next record
        if (hdr(10) <= real(cut_spot) .or. hdr(10) > real(ngac-cut_spot)) cycle read_loop! drop starting and ending pixels
!       if (hdr(13) /= zero ) cycle read_loop ! drop pixel with CLAVR partly cloud flag
 
        iskip = 0
        do k=1,nchanl
           if(bufrf(3,ich_offset+k) < zero .or. bufrf(3,ich_offset+k) > tbmax) then
              iskip=iskip+1
!          else
!             nread=nread+1
           end if
        end do
        if(iskip >= nchanl)cycle read_loop

!       Extract date information.  If time outside window, skip this obs
        idate5(1) = nint(hdr(1))    !year
        idate5(2) = nint(hdr(2))    !month
        idate5(3) = nint(hdr(3))    !day
        idate5(4) = nint(hdr(4))    !hour
        idate5(5) = nint(hdr(5))    !minute
        rsc       = hdr(6)          !second in real
        call w3fs21(idate5,nmind)
        t4dv=(real((nmind-iwinbgn),r_kind) + rsc*r60inv)*r60inv
        if (l4dvar.or.l4densvar) then
           if (t4dv<zero .OR. t4dv>winlen) cycle read_loop
        else
           sstime=real(nmind,r_kind) + rsc*r60inv
           tdiff=(sstime-gstime)*r60inv
           if(abs(tdiff) > twind) cycle read_loop
        endif

!       Convert obs location to radians
        if (abs(hdr(7))>90.0_r_double .or. abs(hdr(8))>r360) cycle read_loop
        if (hdr(8)==r360) hdr(8)=hdr(8)-r360
        if (hdr(8)< zero) hdr(8)=hdr(8)+r360

        dlon_earth = hdr(8)*deg2rad   !convert degrees to radians
        dlat_earth = hdr(7)*deg2rad

!       Regional case
        if(regional)then
           call tll2xy(dlon_earth,dlat_earth,dlon,dlat,outside)
           if(diagnostic_reg) then
              call txy2ll(dlon,dlat,dlon00,dlat00)
              ntest=ntest+1
              cdist=sin(dlat_earth)*sin(dlat00)+cos(dlat_earth)*cos(dlat00)* &
                   (sin(dlon_earth)*sin(dlon00)+cos(dlon_earth)*cos(dlon00))
              cdist=max(-one,min(cdist,one))
              disterr=acos(cdist)*rad2deg
              disterrmax=max(disterrmax,disterr)
           end if
           if(outside) cycle read_loop

!       Global case
        else
           dlat = dlat_earth
           dlon = dlon_earth
           call grdcrd1(dlat,rlats,nlat,1)
           call grdcrd1(dlon,rlons,nlon,1)
        endif
<<<<<<< HEAD
        if (l4dvar.or.l4densvar) then
=======

        nread = nread + 1

        if (l4dvar) then
>>>>>>> bf01c633
           crit1 = 0.01_r_kind
        else
           timedif = r6*abs(tdiff)        ! range:  0 to 18
           crit1 = 0.01_r_kind+timedif
        endif
        call map2tgrid(dlat_earth,dlon_earth,dist1,crit1,itx,ithin,itt,iuse,sis)

        if(.not. iuse)cycle read_loop

!       Interpolate hi-res sst analysis to observation location
        if (retrieval) then
          dlat_sst = dlat_earth
          dlon_sst = dlon_earth
          call grdcrd1(dlat_sst,rlats_sst,nlat_sst,1)
          call grdcrd1(dlon_sst,rlons_sst,nlon_sst,1)

          klon1=int(dlon_sst); klat1=int(dlat_sst)
          dx  =dlon_sst-klon1; dy  =dlat_sst-klat1
          dx1 =one-dx;         dy1 =one-dy
          w00=dx1*dy1; w10=dx1*dy; w01=dx*dy1; w11=dx*dy

          klat1=min(max(1,klat1),nlat_sst); klon1=min(max(0,klon1),nlon_sst)
          if(klon1==0) klon1=nlon_sst
          klatp1=min(nlat_sst,klat1+1); klonp1=klon1+1
          if(klonp1==nlon_sst+1) klonp1=1

           sst_hires=w00*sst_an(klat1,klon1 ) + w10*sst_an(klatp1,klon1 ) + &
                     w01*sst_an(klat1,klonp1) + w11*sst_an(klatp1,klonp1)
        else
           sst_hires = zero
        end if
!       if ( sst_hires < zero ) then
!          print*,' sst_hires,klat1,klon1 : ',sst_hires,klat1,klon1
!       endif

!     "Score" observation.   We use this information to id "best" obs.

!     Locate the observation on the analysis grid.  Get sst and land/sea/ice
!     mask.  

!     isflg    - surface flag
!                0 sea
!                1 land
!                2 sea ice
!                3 snow
!                4 mixed                          

        call deter_sfc(dlat,dlon,dlat_earth,dlon_earth,t4dv,isflg,idomsfc,sfcpct, &
                       ts,tsavg,vty,vfr,sty,stp,sm,sn,zz,ff10,sfcr)
        if(sfcpct(0) == zero)  cycle read_loop


        call checkob(dist1,crit1,itx,iuse)
        if(.not. iuse)cycle read_loop

!
!       Get scan position (1 - 90) based on (409 - 2*cut_spot - 1) = 386 here,  GAC pixels
!       avhrr gac scan has 409 positions. we drop tails: 1- 11 & 399- 409 [the two ends]
!       here we linearly map pixels: 12- 398 to 1 - 90 scan positions
        if ( mod(hdr(10)-cut_spot,dfov) < half*dfov ) then
           scan_pos = real(nint((hdr(10)-cut_spot)/dfov) + 1) 
        else
           scan_pos = real(nint((hdr(10)-cut_spot)/dfov)) 
        endif

        if ( scan_pos > nfov ) scan_pos = nfov

        ifov = nint(scan_pos)
        scan_angle = (scan_start+real(ifov-1)*scan_inc)*deg2rad

!       Set common predictor parameters

!       Compute "score" for observation.  All scores>=0.0.  Lowest score is "best"

!       if (newpc4pred) then
!          ch_win = bufrf(3,2+ich_win) -ang_rad(ich_win)*cbias(ifov,ich_win)- &
!                      predx(1,ich_win)*air_rad(ich_win)
!       else
!          ch_win = bufrf(3,2+ich_win) -ang_rad(ich_win)*cbias(ifov,ich_win)- &
!                      r01*predx(1,ich_win)*air_rad(ich_win)
!       end if
!       ch_win_flg = tsavg-ch_win
!       pred   = 10.0_r_kind*max(zero,ch_win_flg)

!       above commented calculation of pred uses tsavg (from bkg). There is no reason why
!       1. we should use bkg to SCORE an ob., 2. even if we do use bkg based tsavg, 
!       tsavg-ch_win could be misleading, if there are low clouds. 
!       instead we will TRY following simpler approach- so that ob with colder Tb gets a high score.
        pred   = (600.0_r_kind - bufrf(3,ich4)) * r01

        crit1=crit1+rlndsea(isflg)
        crit1 = crit1+pred  
        call finalcheck(dist1,crit1,itx,iuse)

        if(.not. iuse)cycle read_loop

        if (retrieval) then
!         Interpolate hi-res sst analysis to observation location
          dlat_sst = dlat_earth
          dlon_sst = dlon_earth
          call grdcrd1(dlat_sst,rlats_sst,nlat_sst,1)
          call grdcrd1(dlon_sst,rlons_sst,nlon_sst,1)

          klon1=int(dlon_sst); klat1=int(dlat_sst)
          dx  =dlon_sst-klon1; dy  =dlat_sst-klat1
          dx1 =one-dx;         dy1 =one-dy
          w00=dx1*dy1; w10=dx1*dy; w01=dx*dy1; w11=dx*dy

          klat1=min(max(1,klat1),nlat_sst); klon1=min(max(0,klon1),nlon_sst)
          if(klon1==0) klon1=nlon_sst
          klatp1=min(nlat_sst,klat1+1); klonp1=klon1+1
          if(klonp1==nlon_sst+1) klonp1=1

          sst_hires=w00*sst_an(klat1,klon1 ) + w10*sst_an(klatp1,klon1 ) + &
                    w01*sst_an(klat1,klonp1) + w11*sst_an(klatp1,klonp1)

!         if ( sst_hires < zero ) then
!            print*,' sst_hires,klat1,klon1 : ',sst_hires,klat1,klon1
!         endif

        endif       !  if (retrieval) then
!
!       interpolate NSST variables to Obs. location and get dtw, dtc, tz_tr
!
        if(nst_gsi>0) then
           tref  = ts(0)
           dtw   = zero
           dtc   = zero
           tz_tr = one
           if(sfcpct(0)>zero) then
              call gsi_nstcoupler_deter(dlat_earth,dlon_earth,t4dv,zob,tref,dtw,dtc,tz_tr)
           endif
        endif
           
!       Transfer information to work array
        data_all(1, itx) = hdr(9)                 ! satellite id (207 = NOAA-16, 208 = NOAA-17, 209 = NOAA-18)
        data_all(2, itx) = t4dv                   ! time (hours)
        data_all(3, itx) = dlon                   ! grid relative longitude
        data_all(4, itx) = dlat                   ! grid relative latitude
        data_all(5, itx) = hdr(11)*deg2rad        ! satellite zenith angle (radians)
        data_all(6, itx) = bmiss                  ! satellite azimuth angle
        data_all(7, itx) = scan_angle             ! scan angle
        data_all(8, itx) = scan_pos               ! scan position
        data_all(9, itx) = hdr(12)                ! solar zenith angle (radians)
        data_all(10,itx) = bmiss                  ! solar azimuth angle (radians)
        data_all(11,itx) = sfcpct(0)              ! sea percentage of
        data_all(12,itx) = sfcpct(1)              ! land percentage
        data_all(13,itx) = sfcpct(2)              ! sea ice percentage
        data_all(14,itx) = sfcpct(3)              ! snow percentage
        data_all(15,itx) = ts(0)                  ! ocean skin temperature (from surface file: sst_full)
        data_all(16,itx) = ts(1)                  ! land skin temperature (from surface file: sst_full)
        data_all(17,itx) = ts(2)                  ! ice skin temperature (from surface file: sst_full)
        data_all(18,itx) = ts(3)                  ! snow skin temperature (from surface file: sst_full)
        data_all(19,itx) = tsavg                  ! average skin temperature
        data_all(20,itx) = vty                    ! vegetation type
        data_all(21,itx) = vfr                    ! vegetation fraction
        data_all(22,itx) = sty                    ! soil type
        data_all(23,itx) = stp                    ! soil temperature
        data_all(24,itx) = sm                     ! soil moisture
        data_all(25,itx) = sn                     ! snow depth
        data_all(26,itx) = zz                     ! surface height
        data_all(27,itx) = idomsfc + 0.001_r_kind ! dominate surface type
        data_all(28,itx) = sfcr                   ! surface roughness
        data_all(29,itx) = ff10                   ! ten meter wind factor
        data_all(30,itx) = dlon_earth*rad2deg     ! earth relative longitude (degrees)
        data_all(31,itx) = dlat_earth*rad2deg     ! earth relative latitude (degrees)
        data_all(32,itx) = hdr(13)                ! CLAVR Cloud flag (only 0 = clear and 1 = probably clear included the data set used now)
        data_all(33,itx) = sst_hires              ! interpolated hires SST (deg K)
        data_all(34,itx) = val_avhrr              ! weighting factor applied to super obs
        data_all(35,itx) = itt                    !

        if(nst_gsi>0) then
           data_all(maxinfo+1,itx) = tref            ! foundation temperature
           data_all(maxinfo+2,itx) = dtw             ! dt_warm at zob
           data_all(maxinfo+3,itx) = dtc             ! dt_cool at zob
           data_all(maxinfo+4,itx) = tz_tr           ! d(Tz)/d(Tr)
        endif

        do k=1,nchanl
           data_all(k+nreal,itx)= bufrf(3,ich_offset+k) ! Tb for avhrr ch-3, ch-4 and ch-5; ich_offset is set to 2.
        end do
        nrec(itx)=irec

!    End of satellite read block

     enddo read_loop
  enddo
  call closbf(lnbufr)

  call combine_radobs(mype_sub,mype_root,npe_sub,mpi_comm_sub,&
     nele,itxmax,nread,ndata,data_all,score_crit,nrec)

! Allow single task to check for bad obs, update superobs sum,
! and write out data to scratch file for further processing.
! write(6,*) 'READ_AVHRR:  mype, total number of obs info, nread,ndata : ',mype, nread,ndata

!    Identify "bad" observation (unreasonable brightness temperatures).
!    Update superobs sum according to observation location
  if (mype_sub==mype_root.and.ndata>0) then
    do n=1,ndata
       do k=1,nchanl
          if(data_all(k+nreal,n) > tbmin .and. &
             data_all(k+nreal,n) < tbmax) nodata=nodata+1
       end do
       itt=nint(data_all(maxinfo,n))
       super_val(itt)=super_val(itt)+val_avhrr
    end do

!   Write retained data to local file
    write(lunout) obstype,sis,nreal,nchanl,ilat,ilon
    write(lunout) ((data_all(k,n),k=1,nele),n=1,ndata)
  endif

! Deallocate local arrays
  deallocate(data_all,nrec)
  if(retrieval) deallocate(sst_an)

! Deallocate arrays
  call destroygrids

  if(diagnostic_reg.and.ntest>0 .and. mype_sub==mype_root) &
     write(6,*)'READ_AVHRR:  ',&
     'mype,ntest,disterrmax=',mype,ntest,disterrmax

! End of routine
  return
end subroutine read_avhrr<|MERGE_RESOLUTION|>--- conflicted
+++ resolved
@@ -312,14 +312,10 @@
            call grdcrd1(dlat,rlats,nlat,1)
            call grdcrd1(dlon,rlons,nlon,1)
         endif
-<<<<<<< HEAD
+
+        nread = nread + 1
+
         if (l4dvar.or.l4densvar) then
-=======
-
-        nread = nread + 1
-
-        if (l4dvar) then
->>>>>>> bf01c633
            crit1 = 0.01_r_kind
         else
            timedif = r6*abs(tdiff)        ! range:  0 to 18
