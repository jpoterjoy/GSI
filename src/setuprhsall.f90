--- conflicted
+++ resolved
@@ -85,13 +85,10 @@
 !                         PBL pseudo obs
 !   2013-10-19  todling - metguess now holds background
 !   2013-05-24      zhu - add ostats_t and rstats_t for aircraft temperature bias correction
-<<<<<<< HEAD
-!   2014-0-16   carley/zhu - add tcamt and lcbas
-=======
 !   2014-03-19  pondeca - add wspd10m
 !   2014-04-10  pondeca - add td2m,mxtm,mitm,pmsl
 !   2014-05-07  pondeca - add howv
->>>>>>> 3aa43e59
+!   2014-0-16   carley/zhu - add tcamt and lcbas
 !
 !   input argument list:
 !     ndata(*,1)- number of prefiles retained for further processing
@@ -192,17 +189,14 @@
   external:: setupgust
   external:: setupvis
   external:: setuppblh
-<<<<<<< HEAD
-  external:: setuptcamt
-  external:: setuplcbas
-=======
   external:: setupwspd10m
   external:: setuptd2m
   external:: setupmxtm
   external:: setupmitm
   external:: setuppmsl
   external:: setuphowv
->>>>>>> 3aa43e59
+  external:: setuptcamt
+  external:: setuplcbas
   external:: statsconv
   external:: statsoz
   external:: statspcp
@@ -222,13 +216,8 @@
 
   integer(i_kind) lunin,nobs,nchanl,nreal,nele,&
        is,idate,i_dw,i_rw,i_srw,i_sst,i_tcp,i_gps,i_uv,i_ps,i_lag,&
-<<<<<<< HEAD
-       i_t,i_pw,i_q,i_co,i_gust,i_vis,i_ref,i_pblh,i_tcamt,i_lcbas,&
-       iobs,nprt,ii,jj
-=======
        i_t,i_pw,i_q,i_co,i_gust,i_vis,i_ref,i_pblh,i_wspd10m,i_td2m,&
-       i_mxtm,i_mitm,i_pmsl,i_howv,iobs,nprt,ii,jj
->>>>>>> 3aa43e59
+       i_mxtm,i_mitm,i_pmsl,i_howv,i_tcamt,i_lcbas,iobs,nprt,ii,jj
   integer(i_kind) it,ier,istatus
 
   real(r_quad):: zjo
@@ -277,19 +266,15 @@
   i_gust=14
   i_vis =15
   i_pblh=16
-<<<<<<< HEAD
-  i_tcamt=17
-  i_lcbas=18
-  i_ref =i_lcbas
-=======
   i_wspd10m=17
   i_td2m=18
   i_mxtm=19
   i_mitm=20
   i_pmsl=21
   i_howv=22
-  i_ref =i_howv
->>>>>>> 3aa43e59
+  i_tcamt=23
+  i_lcbas=24
+  i_ref =i_lcbas
 
   allocate(awork1(7*nsig+100,i_ref))
   if(.not.rhs_allocated) call rhs_alloc(aworkdim2=size(awork1,2))
@@ -514,7 +499,30 @@
               else if(obstype=='pblh' .and. getindex(svars2d,'pblh')>0) then
                  call setuppblh(lunin,mype,bwork,awork(1,i_pblh),nele,nobs,is,conv_diagsave)
 
-<<<<<<< HEAD
+!             Set up conventional wspd10m data
+              else if(obstype=='wspd10m' .and. getindex(svars2d,'wspd10m')>0) then
+                 call setupwspd10m(lunin,mype,bwork,awork(1,i_wspd10m),nele,nobs,is,conv_diagsave)
+
+!             Set up conventional td2m data
+              else if(obstype=='td2m' .and. getindex(svars2d,'td2m')>0) then
+                 call setuptd2m(lunin,mype,bwork,awork(1,i_td2m),nele,nobs,is,conv_diagsave)
+
+!             Set up conventional mxtm data
+              else if(obstype=='mxtm' .and. getindex(svars2d,'mxtm')>0) then
+                 call setupmxtm(lunin,mype,bwork,awork(1,i_mxtm),nele,nobs,is,conv_diagsave)
+
+!             Set up conventional mitm data
+              else if(obstype=='mitm' .and. getindex(svars2d,'mitm')>0) then
+                 call setupmitm(lunin,mype,bwork,awork(1,i_mitm),nele,nobs,is,conv_diagsave)
+
+!             Set up conventional pmsl data
+              else if(obstype=='pmsl' .and. getindex(svars2d,'pmsl')>0) then
+                 call setuppmsl(lunin,mype,bwork,awork(1,i_pmsl),nele,nobs,is,conv_diagsave)
+
+!             Set up conventional howv data
+              else if(obstype=='howv' .and. getindex(svars2d,'howv')>0) then
+                 call setuphowv(lunin,mype,bwork,awork(1,i_howv),nele,nobs,is,conv_diagsave)
+
 !             Set up total cloud amount data
               else if(obstype=='tcamt' .and. getindex(svars2d,'tcamt')>0) then
                  call setuptcamt(lunin,mype,bwork,awork(1,i_tcamt),nele,nobs,is,conv_diagsave)
@@ -522,31 +530,6 @@
 !             Set up base height of lowest cloud seen
               else if(obstype=='lcbas' .and. getindex(svars2d,'lcbas')>0) then
                  call setuplcbas(lunin,mype,bwork,awork(1,i_lcbas),nele,nobs,is,conv_diagsave)
-=======
-!             Set up conventional wspd10m data
-              else if(obstype=='wspd10m' .and. getindex(svars2d,'wspd10m')>0) then
-                 call setupwspd10m(lunin,mype,bwork,awork(1,i_wspd10m),nele,nobs,is,conv_diagsave)
-
-!             Set up conventional td2m data
-              else if(obstype=='td2m' .and. getindex(svars2d,'td2m')>0) then
-                 call setuptd2m(lunin,mype,bwork,awork(1,i_td2m),nele,nobs,is,conv_diagsave)
-
-!             Set up conventional mxtm data
-              else if(obstype=='mxtm' .and. getindex(svars2d,'mxtm')>0) then
-                 call setupmxtm(lunin,mype,bwork,awork(1,i_mxtm),nele,nobs,is,conv_diagsave)
-
-!             Set up conventional mitm data
-              else if(obstype=='mitm' .and. getindex(svars2d,'mitm')>0) then
-                 call setupmitm(lunin,mype,bwork,awork(1,i_mitm),nele,nobs,is,conv_diagsave)
-
-!             Set up conventional pmsl data
-              else if(obstype=='pmsl' .and. getindex(svars2d,'pmsl')>0) then
-                 call setuppmsl(lunin,mype,bwork,awork(1,i_pmsl),nele,nobs,is,conv_diagsave)
-
-!             Set up conventional howv data
-              else if(obstype=='howv' .and. getindex(svars2d,'howv')>0) then
-                 call setuphowv(lunin,mype,bwork,awork(1,i_howv),nele,nobs,is,conv_diagsave)
->>>>>>> 3aa43e59
 
 !             skip this kind of data because they are not used in the var analysis
               else if(obstype == 'mta_cld' .or. obstype == 'gos_ctp' .or. &
@@ -679,12 +662,8 @@
 !    Compute and print statistics for "conventional" data
      call statsconv(mype,&
           i_ps,i_uv,i_srw,i_t,i_q,i_pw,i_rw,i_dw,i_gps,i_sst,i_tcp,i_lag, &
-<<<<<<< HEAD
-          i_gust,i_vis,i_pblh,i_tcamt,i_lcbas,i_ref,bwork1,awork1,ndata)
-=======
           i_gust,i_vis,i_pblh,i_wspd10m,i_td2m,i_mxtm,i_mitm,i_pmsl,i_howv, &
-          i_ref,bwork1,awork1,ndata)
->>>>>>> 3aa43e59
+          i_tcamt,i_lcbas,i_ref,bwork1,awork1,ndata)
 
   endif  ! < .not. lobserver >
 
