--- conflicted
+++ resolved
@@ -1069,33 +1069,9 @@
   if (ivar==nrf3_loc(nrf3_vp)) fvarname='chi'
   if (ivar==nrf3_loc(nrf3_t))  fvarname='t'
   if (ivar==nrf3_loc(nrf3_q))  fvarname='pseudorh'
-  if (nrf3_oz>0) then
-     if(ivar==nrf3_loc(nrf3_oz)) fvarname='oz'
-  end if
-  if (nrf3_cw>0) then
-     if(ivar==nrf3_loc(nrf3_cw)) fvarname='qw'
-  end if
+  if (nrf3_oz>0.and.ivar==nrf3_loc(nrf3_oz)) fvarname='oz'
+  if (nrf3_cw>0.and.ivar==nrf3_loc(nrf3_cw)) fvarname='qw'
   if (ivar==nrf2_loc(nrf2_ps)) fvarname='ps'
-<<<<<<< HEAD
-  if (nrf2_sst>0) then
-     if(ivar==nrf2_loc(nrf2_sst)) fvarname='sst'
-  end if
-  if (nrf2_gust>0) then
-     if(ivar==nrf2_loc(nrf2_gust)) fvarname='gust'
-  end if
-  if (nrf2_vis>0) then
-     if(ivar==nrf2_loc(nrf2_vis)) fvarname='vis'
-  end if
-  if (nrf2_pblh>0) then
-     if(ivar==nrf2_loc(nrf2_pblh)) fvarname='pblh'
-  end if
-  if (nrf2_sst>0) then
-     if(ivar==nrf+1) fvarname='lst'   ! _RTod this is a disaster!
-  end if
-  if (nrf2_sst>0) then
-     if(ivar==nrf+2) fvarname='ist'   ! _RTod this is a disaster!
-  end if
-=======
   if (nrf2_sst>0.and.ivar==nrf2_loc(nrf2_sst)) fvarname='sst'
   if (nrf2_gust>0.and.ivar==nrf2_loc(nrf2_gust)) fvarname='gust'
   if (nrf2_vis>0.and.ivar==nrf2_loc(nrf2_vis)) fvarname='vis'
@@ -1120,7 +1096,6 @@
   if (nrf2_td2mwter>0.and.ivar==nmotl_loc(nrf2_td2mwter)) fvarname='td2mwter'
   if (nrf2_mxtmwter>0.and.ivar==nmotl_loc(nrf2_mxtmwter)) fvarname='mxtmwter'
   if (nrf2_mitmwter>0.and.ivar==nmotl_loc(nrf2_mitmwter)) fvarname='mitmwter'
->>>>>>> 3e8680a2
 
   return
 end function fvarname
