--- conflicted
+++ resolved
@@ -32,13 +32,10 @@
 !   2013-10-19  todling - metguess now holds background
 !   2013-10-24  todling - general interface to strip
 !                       - reposition ltosi and others to commvars
-<<<<<<< HEAD
-!   2014-06-09  carley/zhu - add ceiling
-=======
 !   2014-03-19  pondeca - add wspd10m
 !   2014-04-10  pondeca - add td2m,mxtm,mitm,pmsl
 !   2014-05-07  pondeca - add howv
->>>>>>> 3aa43e59
+!   2014-06-09  carley/zhu - add ceiling
 !
 !
 ! subroutines included:
@@ -272,28 +269,18 @@
   logical lsmoothterrain
   logical lwater_scaleinfl
   integer(i_kind) nhscale_pass
-<<<<<<< HEAD
-  real(r_kind) water_scalefact(10),hsmooth_len,hsmooth_len_lcbas
-  real(r_kind),allocatable,dimension(:,:,:)::rsliglb      !sea-land-ice mask on analysis grid. type real
-  real(r_kind):: rltop,rltop_wind,rltop_temp,rltop_q,rltop_psfc,rltop_gust, &
-                 rltop_vis,rltop_pblh,rltop_tcamt,rltop_lcbas
-
-  integer(i_kind):: nrf3_oz,nrf3_t,nrf3_sf,nrf3_vp,nrf3_q,nrf3_cw
-  integer(i_kind):: nrf2_ps,nrf2_sst,nrf2_gust,nrf2_vis,nrf2_pblh,nrf2_stl,nrf2_sti
-  integer(i_kind):: nrf2_tcamt,nrf2_lcbas
-=======
-  real(r_kind) hsmooth_len
+  real(r_kind) hsmooth_len,hsmooth_len_lcbas
   real(r_kind),allocatable,dimension(:):: water_scalefact
   real(r_kind),allocatable,dimension(:,:,:)::rsliglb      !sea-land-ice mask on analysis grid. type real
   real(r_kind):: rltop,rltop_wind,rltop_temp,rltop_q,rltop_psfc,rltop_gust,rltop_vis,rltop_pblh, &
-                 rltop_wspd10m,rltop_td2m,rltop_mxtm,rltop_mitm,rltop_pmsl,rltop_howv
+                 rltop_wspd10m,rltop_td2m,rltop_mxtm,rltop_mitm,rltop_pmsl,rltop_howv,rltop_tcamt,rltop_lcbas
 
   integer(i_kind):: nrf3_oz,nrf3_t,nrf3_sf,nrf3_vp,nrf3_q,nrf3_cw
   integer(i_kind):: nrf2_ps,nrf2_sst,nrf2_gust,nrf2_vis,nrf2_pblh,nrf2_stl,nrf2_sti, &
                     nrf2_wspd10m,nrf2_td2m,nrf2_mxtm,nrf2_mitm,nrf2_pmsl,nrf2_howv
   integer(i_kind):: nrf3_sfwter,nrf3_vpwter,nrf2_twter,nrf2_qwter,nrf2_pswter,nrf2_gustwter, &
                     nrf2_wspd10mwter,nrf2_td2mwter,nrf2_mxtmwter,nrf2_mitmwter
->>>>>>> 3aa43e59
+  integer(i_kind):: nrf2_tcamt,nrf2_lcbas
 
 !_RT  integer(i_kind),allocatable,dimension(:) :: nrf2_loc,nrf3_loc  ! should !become local
   character(len=*),parameter::myname='anisofilter'
@@ -386,10 +373,6 @@
   nrf2_pblh = getindex(cvars2d,'pblh')
   nrf2_stl  = getindex(cvarsmd,'stl')
   nrf2_sti  = getindex(cvarsmd,'sti')
-<<<<<<< HEAD
-  nrf2_tcamt = getindex(cvars2d,'tcamt')
-  nrf2_lcbas = getindex(cvars2d,'lcbas')
-=======
   nrf2_wspd10m = getindex(cvars2d,'wspd10m')
   nrf2_td2m = getindex(cvars2d,'td2m')
   nrf2_mxtm = getindex(cvars2d,'mxtm')
@@ -406,7 +389,8 @@
   nrf2_td2mwter = getindex(cvarsmd,'td2mwter')
   nrf2_mxtmwter = getindex(cvarsmd,'mxtmwter')
   nrf2_mitmwter = getindex(cvarsmd,'mitmwter')
->>>>>>> 3aa43e59
+  nrf2_tcamt = getindex(cvars2d,'tcamt')
+  nrf2_lcbas = getindex(cvars2d,'lcbas')
 
   call init_anisofilter_reg(mype)
   call read_bckgstats(mype)
@@ -785,17 +769,14 @@
               case('gust','GUST'); rltop=rltop_gust
               case('vis','VIS'); rltop=rltop_vis
               case('pblh','PBLH'); rltop=rltop_pblh
-<<<<<<< HEAD
-              case('tcamt','TCAMT'); rltop=rltop_tcamt
-              case('lcbas','LCBAS'); rltop=rltop_lcbas
-=======
               case('wspd10m','WSPD10M'); rltop=rltop_wspd10m
               case('td2m','TD2M'); rltop=rltop_td2m
               case('mxtm','MXTM'); rltop=rltop_mxtm
               case('mitm','MITM'); rltop=rltop_mitm
               case('pmsl','PMSL'); rltop=rltop_pmsl
               case('howv','HOWV'); rltop=rltop_howv
->>>>>>> 3aa43e59
+              case('tcamt','TCAMT'); rltop=rltop_tcamt
+              case('lcbas','LCBAS'); rltop=rltop_lcbas
            end select
            afact=afact0(ivar)
            if (cvar=='pblh' .or. cvar=='PBLH') afact=zero    ! for now, Geoff preferrs this due to lacking of obs
@@ -1098,17 +1079,14 @@
   if (nrf2_gust>0.and.ivar==nrf2_loc(nrf2_gust)) fvarname='gust'
   if (nrf2_vis>0.and.ivar==nrf2_loc(nrf2_vis)) fvarname='vis'
   if (nrf2_pblh>0.and.ivar==nrf2_loc(nrf2_pblh)) fvarname='pblh'
-<<<<<<< HEAD
-  if (nrf2_tcamt>0.and.ivar==nrf2_loc(nrf2_tcamt)) fvarname='tcamt'
-  if (nrf2_lcbas>0.and.ivar==nrf2_loc(nrf2_lcbas)) fvarname='lcbas'
-=======
   if (nrf2_wspd10m>0.and.ivar==nrf2_loc(nrf2_wspd10m)) fvarname='wspd10m'
   if (nrf2_td2m>0.and.ivar==nrf2_loc(nrf2_td2m)) fvarname='td2m'
   if (nrf2_mxtm>0.and.ivar==nrf2_loc(nrf2_mxtm)) fvarname='mxtm'
   if (nrf2_mitm>0.and.ivar==nrf2_loc(nrf2_mitm)) fvarname='mitm'
   if (nrf2_pmsl>0.and.ivar==nrf2_loc(nrf2_pmsl)) fvarname='pmsl'
   if (nrf2_howv>0.and.ivar==nrf2_loc(nrf2_howv)) fvarname='howv'
->>>>>>> 3aa43e59
+  if (nrf2_tcamt>0.and.ivar==nrf2_loc(nrf2_tcamt)) fvarname='tcamt'
+  if (nrf2_lcbas>0.and.ivar==nrf2_loc(nrf2_lcbas)) fvarname='lcbas'
   if (nrf2_sst>0.and.ivar==nrf+1) fvarname='lst'   ! _RTod this is a disaster!
   if (nrf2_sst>0.and.ivar==nrf+2) fvarname='ist'   ! _RTod this is a disaster!
   if (ivar==nrf3_loc(nrf3_sfwter)) fvarname='sfwter'
@@ -1169,57 +1147,38 @@
   logical:: fexist
   integer(i_kind)           :: nlatf,nlonf
 
-<<<<<<< HEAD
-  real(r_double) svpsi,svchi,svpsfc,svtemp,svshum,svgust,svvis,svpblh,svtcamt,svlcbas
-  real(r_kind) sclpsi,sclchi,sclpsfc,scltemp,sclhum,sclgust,sclvis,sclpblh,&
-               scltcamt,scllcbas
+  real(r_double) svpsi,svchi,svpsfc,svtemp,svshum,svgust,svvis,svpblh,svwspd10m, &
+                 svtd2m,svmxtm,svmitm,svpmsl,svhowv,svtcamt,svlcbas, &
+                 svpsi_w,svchi_w,svpsfc_w,svtemp_w,svshum_w,svgust_w,svwspd10m_w, &
+                 svtd2m_w,svmxtm_w,svmitm_w,svtcamt_w,svlcbas_w
+  real(r_kind) sclpsi,sclchi,sclpsfc,scltemp,sclhum,sclgust,sclvis,sclpblh,sclwspd10m, &
+               scltd2m,sclmxtm,sclmitm,sclpmsl,sclhowv,scltcamt,scllcbas, &
+               sclpsi_w,sclchi_w,sclpsfc_w,scltemp_w,sclhum_w,sclgust_w,sclwspd10m_w, &
+               scltd2m_w,sclmxtm_w,sclmitm_w,scltcamt_w,scllcbas_w
   real(r_kind) water_scalefactpsi,water_scalefactchi,water_scalefacttemp, &
                water_scalefactq,water_scalefactpsfc,water_scalefactgust, &
-               water_scalefactpblh,water_scalefactvis,&
-               water_scalefacttcamt,water_scalefactlcbas
-=======
-  real(r_double) svpsi,svchi,svpsfc,svtemp,svshum,svgust,svvis,svpblh,svwspd10m, &
-                 svtd2m,svmxtm,svmitm,svpmsl,svhowv, &
-                 svpsi_w,svchi_w,svpsfc_w,svtemp_w,svshum_w,svgust_w,svwspd10m_w, &
-                 svtd2m_w,svmxtm_w,svmitm_w
-  real(r_kind) sclpsi,sclchi,sclpsfc,scltemp,sclhum,sclgust,sclvis,sclpblh,sclwspd10m, &
-               scltd2m,sclmxtm,sclmitm,sclpmsl,sclhowv, &
-               sclpsi_w,sclchi_w,sclpsfc_w,scltemp_w,sclhum_w,sclgust_w,sclwspd10m_w, &
-               scltd2m_w,sclmxtm_w,sclmitm_w
-  real(r_kind) water_scalefactpsi,water_scalefactchi,water_scalefacttemp, &
-               water_scalefactq,water_scalefactpsfc,water_scalefactgust, &
-               water_scalefactpblh,water_scalefactvis,water_scalefactwspd10m, &
-               water_scalefacttd2m,water_scalefactmxtm,water_scalefactmitm,water_scalefactpmsl
->>>>>>> 3aa43e59
+               water_scalefactpblh,water_scalefactvis,water_scalefactwspd10m,water_scalefacttcamt, &
+               water_scalefactlcbas,water_scalefacttd2m,water_scalefactmxtm,water_scalefactmitm,water_scalefactpmsl
 
   namelist/parmcardanisof/latdepend,scalex1,scalex2,scalex3,afact0,hsteep, &
           lsmoothterrain,hsmooth_len,hsmooth_len_lcbas,R_f,volpreserve, &
           lwater_scaleinfl,water_scalefactpsi,water_scalefactchi, &
           water_scalefacttemp,water_scalefactq,water_scalefactpsfc, &
           water_scalefactgust,water_scalefactvis,water_scalefactpblh, &
-<<<<<<< HEAD
+          water_scalefactwspd10m,water_scalefacttd2m, &
+          water_scalefactmxtm,water_scalefactmitm,water_scalefactpmsl,&
           water_scalefacttcamt,water_scalefactlcbas,nhscale_pass, &
           rltop_wind,rltop_temp,rltop_q,rltop_psfc, &
-          rltop_gust,rltop_vis,rltop_pblh, &
-          rltop_tcamt,rltop_lcbas, &
-          svpsi,svchi,svpsfc,svtemp,svshum,svgust,svvis,svpblh, &
-          sclpsi,sclchi,sclpsfc,scltemp,sclhum,sclgust,sclvis,sclpblh, &
-          scltcamt,scllcbas
-=======
-          water_scalefactwspd10m,water_scalefacttd2m, &
-          water_scalefactmxtm,water_scalefactmitm,water_scalefactpmsl,nhscale_pass, &
-          rltop_wind,rltop_temp,rltop_q,rltop_psfc, &
-          rltop_gust,rltop_vis,rltop_pblh,rltop_wspd10m, &
+          rltop_gust,rltop_vis,rltop_pblh,rltop_wspd10m,rltop_tcamt,rltop_lcbas, &
           rltop_td2m,rltop_mxtm,rltop_mitm,rltop_pmsl,rltop_howv, &
           svpsi,svchi,svpsfc,svtemp,svshum,svgust,svvis,svpblh,svwspd10m, &
-          svtd2m,svmxtm,svmitm,svpmsl,svhowv, &
+          svtd2m,svmxtm,svmitm,svpmsl,svhowv,svtcamt,svlcbas, &
           svpsi_w,svchi_w,svpsfc_w,svtemp_w,svshum_w,svgust_w,svwspd10m_w, &
-          svtd2m_w,svmxtm_w,svmitm_w, &
+          svtd2m_w,svmxtm_w,svmitm_w,svtcamt_w,svlcbas_w, &
           sclpsi,sclchi,sclpsfc,scltemp,sclhum,sclgust,sclvis,sclpblh, &
-          sclwspd10m,scltd2m,sclmxtm,sclmitm,sclpmsl,sclhowv, &
+          sclwspd10m,scltd2m,sclmxtm,sclmitm,sclpmsl,sclhowv,scltcamt,scllcbas, &
           sclpsi_w,sclchi_w,sclpsfc_w,scltemp_w,sclhum_w,sclgust_w, &
-          sclwspd10m_w,scltd2m_w,sclmxtm_w,sclmitm_w
->>>>>>> 3aa43e59
+          sclwspd10m_w,scltd2m_w,sclmxtm_w,sclmitm_w,scltcamt_w,scllcbas_w
 !*******************************************************************
 
   nlatf=pf2aP1%nlatf
@@ -1272,23 +1231,6 @@
 
      do n=1,nvars
         select case(nrf_var(n))
-<<<<<<< HEAD
-           case('sf','SF'); rfact0h(n)=one;  rfact0v(n)=1.50_r_kind
-           case('vp','VP'); rfact0h(n)=one;  rfact0v(n)=1.50_r_kind
-           case('t','T')  ; rfact0h(n)=1.5_r_kind;  rfact0v(n)=1.50_r_kind
-           case('q','Q')  ; rfact0h(n)=1.5_r_kind;  rfact0v(n)=1.25_r_kind
-           case('oz','OZ'); rfact0h(n)=one;  rfact0v(n)=1.25_r_kind
-           case('cw','CW'); rfact0h(n)=one;  rfact0v(n)=1.25_r_kind
-           case('ps','PS'); rfact0h(n)=1.2_r_kind;  rfact0v(n)=1.50_r_kind 
-           case('sst','SST'); rfact0h(n)=one    ;  rfact0v(n)=1.25_r_kind;
-                              rfact0h(nrf+1)=one;  rfact0v(nrf+1)=1.25_r_kind;
-                              rfact0h(nrf+2)=one;  rfact0v(nrf+2)=1.25_r_kind
-           case('gust','GUST'); rfact0h(n)=one    ;  rfact0v(n)=1.50_r_kind 
-           case('pblh','PBLH'); rfact0h(n)=one    ;  rfact0v(n)=1.50_r_kind 
-           case('vis','VIS')  ; rfact0h(n)=one    ;  rfact0v(n)=1.50_r_kind
-           case('tcamt','TCAMT'); rfact0h(n)=one;  rfact0v(n)=1.50_r_kind 
-           case('lcbas','LCBAS'); rfact0h(n)=one;  rfact0v(n)=1.50_r_kind 
-=======
            case('sf','SF');                   rfact0h(n)=one;     rfact0v(n)=r1_5  !rfact0v is not used in 2DVar mode
            case('vp','VP');                   rfact0h(n)=one;     rfact0v(n)=r1_5
            case('t','T')  ;                   rfact0h(n)=r1_5;    rfact0v(n)=r1_5
@@ -1310,6 +1252,8 @@
            case('mitm','MITM');               rfact0h(n)=one    ; rfact0v(n)=r1_5
            case('pmsl','PMSL');               rfact0h(n)=one    ; rfact0v(n)=r1_5
            case('howv','HOWV');               rfact0h(n)=one    ; rfact0v(n)=r1_5
+           case('tcamt','TCAMT');             rfact0h(n)=one    ; rfact0v(n)=r1_5
+           case('lcbas','LCBAS');             rfact0h(n)=one    ; rfact0v(n)=r1_5
            case('sfwter','SFWTER')  ;         rfact0h(n)=one    ; rfact0v(n)=r1_5
            case('vpwter','VPWTER')  ;         rfact0h(n)=one    ; rfact0v(n)=r1_5
            case('twter','TWTER')    ;         rfact0h(n)=one    ; rfact0v(n)=r1_5
@@ -1320,7 +1264,10 @@
            case('td2mwter','TD2MWTER');       rfact0h(n)=one    ; rfact0v(n)=r1_5
            case('mxtmwter','MXTMWTER');       rfact0h(n)=one    ; rfact0v(n)=r1_5
            case('mitmwter','MITMWTER');       rfact0h(n)=one    ; rfact0v(n)=r1_5
->>>>>>> 3aa43e59
+           case('tcamtwter','TCAMTWTER');     rfact0h(n)=one    ; rfact0v(n)=r1_5
+           case('lcbaswter','LCBASWTER');     rfact0h(n)=one    ; rfact0v(n)=r1_5
+
+
         end select
      end do
 
@@ -1338,16 +1285,14 @@
      water_scalefactgust=one
      water_scalefactvis=one
      water_scalefactpblh=one
-<<<<<<< HEAD
-     water_scalefacttcamt=one
-     water_scalefactlcbas=one
-=======
      water_scalefactwspd10m=one
      water_scalefacttd2m=one
      water_scalefactmxtm=one
      water_scalefactmitm=one
      water_scalefactpmsl=one
->>>>>>> 3aa43e59
+     water_scalefacttcamt=one
+     water_scalefactlcbas=one
+
      nhscale_pass=0
 
      rltop_wind=huge_single
@@ -1357,17 +1302,14 @@
      rltop_gust=huge_single
      rltop_vis=huge_single
      rltop_pblh=huge_single
-<<<<<<< HEAD
-     rltop_tcamt=huge_single
-     rltop_lcbas=huge_single
-=======
      rltop_wspd10m=huge_single
      rltop_td2m=huge_single
      rltop_mxtm=huge_single
      rltop_mitm=huge_single
      rltop_pmsl=huge_single
      rltop_howv=huge_single
->>>>>>> 3aa43e59
+     rltop_tcamt=huge_single
+     rltop_lcbas=huge_single
 
      svpsi =0.35_r_double
      svchi =0.35_r_double*2.063_r_double
@@ -1377,25 +1319,14 @@
      svgust=one
      svvis=one
      svpblh=one
-<<<<<<< HEAD
-
-     sclpsi =0.3_r_kind*75._r_kind/100._r_kind*1.2_r_kind
-     sclchi =0.3_r_kind*75._r_kind/100._r_kind*1.2_r_kind
-     sclpsfc=0.3_r_kind*75._r_kind/100._r_kind*1.2_r_kind
-     scltemp=0.3_r_kind*1.2_r_kind
-     sclhum =0.3_r_kind*1.2_r_kind
-     sclgust=0.3_r_kind*1.2_r_kind
-     sclvis =0.3_r_kind*1.2_r_kind
-     sclpblh=0.3_r_kind*1.2_r_kind
-     scltcamt=0.3_r_kind*1.2_r_kind
-     scllcbas=0.3_r_kind*1.2_r_kind
-=======
      svwspd10m=one
      svtd2m=one
      svmxtm=one
      svmitm=one
      svpmsl=one
      svhowv=one
+     svtcamt=one
+     svlcbas=one
      svpsi_w =svpsi
      svchi_w =svchi
      svpsfc_w =svpsfc
@@ -1406,6 +1337,9 @@
      svtd2m_w =svtd2m
      svmxtm_w =svmxtm
      svmitm_w =svmitm
+     svtcamt_w=one
+     svlcbas_w=one
+
 
      sclpsi =r0_27
      sclchi =r0_27
@@ -1421,6 +1355,8 @@
      sclmitm=r0_36
      sclpmsl=r0_27
      sclhowv=r0_27
+     scltcamt=r0_36
+     scllcbas=r0_36
      sclpsi_w =sclpsi
      sclchi_w =sclchi
      sclpsfc_w =sclpsfc
@@ -1431,9 +1367,10 @@
      scltd2m_w =scltd2m
      sclmxtm_w =sclmxtm
      sclmitm_w =sclmitm
+     scltcamt_w=scltcamt
+     scllcbas_w=scllcbas
 
      allocate(water_scalefact(nvars))
->>>>>>> 3aa43e59
 
      water_scalefact(:)=one
 
@@ -1444,6 +1381,8 @@
         open(55,file='parmcard_input',form='formatted')
         read(55,parmcardanisof)
         close(55)
+     else
+        print*,'init_anisofilter_reg: WARNING - MISSING RTMA NAMELIST FILE: parmcard_input. RUNNING WITH DEFAULT SETTINGS'
      endif
 
           !Rescaling of bckg error variances
@@ -1486,16 +1425,6 @@
               an_amp(:,n) =svpblh
               rfact0h(n)=sclpblh
               water_scalefact(n)=water_scalefactpblh
-<<<<<<< HEAD
-           case('tcamt','TCAMT')
-              an_amp(:,n) =svtcamt
-              rfact0h(n)=scltcamt
-              water_scalefact(n)=water_scalefacttcamt
-           case('lcbas','LCBAS')
-              an_amp(:,n) =svlcbas
-              rfact0h(n)=scllcbas
-              water_scalefact(n)=water_scalefactlcbas
-=======
            case('wspd10m','WSPD10M')
               an_amp(:,n) =svwspd10m
               rfact0h(n)=sclwspd10m
@@ -1520,6 +1449,14 @@
               an_amp(:,n) =svhowv
               rfact0h(n)=sclhowv
               water_scalefact(n)=one
+           case('tcamt','TCAMT')
+              an_amp(:,n) =svtcamt
+              rfact0h(n)=scltcamt
+              water_scalefact(n)=water_scalefacttcamt
+           case('lcbas','LCBAS')
+              an_amp(:,n) =svlcbas
+              rfact0h(n)=scllcbas
+              water_scalefact(n)=water_scalefactlcbas
            case('sfwter','SFWTER')
               an_amp(:,n) =svpsi_w
               rfact0h(n)=sclpsi_w
@@ -1560,7 +1497,14 @@
               an_amp(:,n) =svmitm_w
               rfact0h(n)=sclmitm_w
               water_scalefact(n)=one
->>>>>>> 3aa43e59
+           case('tcamtwter','TCAMTWTER')
+              an_amp(:,n) =svtcamt_w
+              rfact0h(n)=scltcamt_w
+              water_scalefact(n)=one
+           case('lcbaswter','LCBASWTER')
+              an_amp(:,n) =svlcbas_w
+              rfact0h(n)=scllcbas_w
+              water_scalefact(n)=one
         end select
      end do
 
@@ -1579,16 +1523,13 @@
         print*,'in init_anisofilter_reg: water_scalefactgust=',water_scalefactgust
         print*,'in init_anisofilter_reg: water_scalefactvis=',water_scalefactvis
         print*,'in init_anisofilter_reg: water_scalefactpblh=',water_scalefactpblh
-<<<<<<< HEAD
-        print*,'in init_anisofilter_reg: water_scalefacttcamt=',water_scalefacttcamt
-        print*,'in init_anisofilter_reg: water_scalefactlcbas=',water_scalefactlcbas
-=======
         print*,'in init_anisofilter_reg: water_scalefactwspd10m=',water_scalefactwspd10m
         print*,'in init_anisofilter_reg: water_scalefacttd2m=',water_scalefacttd2m
         print*,'in init_anisofilter_reg: water_scalefactmxtm=',water_scalefactmxtm
         print*,'in init_anisofilter_reg: water_scalefactmitm=',water_scalefactmitm
         print*,'in init_anisofilter_reg: water_scalefactpmsl=',water_scalefactpmsl
->>>>>>> 3aa43e59
+        print*,'in init_anisofilter_reg: water_scalefacttcamt=',water_scalefacttcamt
+        print*,'in init_anisofilter_reg: water_scalefactlcbas=',water_scalefactlcbas
 
         print*,'in init_anisofilter_reg: latdepend=',latdepend
         print*,'in init_anisofilter_reg: scalex1=',scalex1
@@ -1602,17 +1543,14 @@
         print*,'in init_anisofilter_reg: rltop_gust=',rltop_gust
         print*,'in init_anisofilter_reg: rltop_vis=',rltop_vis
         print*,'in init_anisofilter_reg: rltop_pblh=',rltop_pblh
-<<<<<<< HEAD
-        print*,'in init_anisofilter_reg: rltop_tcamt=',rltop_tcamt
-        print*,'in init_anisofilter_reg: rltop_lcbas=',rltop_lcbas
-=======
         print*,'in init_anisofilter_reg: rltop_wspd10m=',rltop_wspd10m
         print*,'in init_anisofilter_reg: rltop_td2m=',rltop_td2m
         print*,'in init_anisofilter_reg: rltop_mxtm=',rltop_mxtm
         print*,'in init_anisofilter_reg: rltop_mitm=',rltop_mitm
         print*,'in init_anisofilter_reg: rltop_pmsl=',rltop_pmsl
         print*,'in init_anisofilter_reg: rltop_howv=',rltop_howv
->>>>>>> 3aa43e59
+        print*,'in init_anisofilter_reg: rltop_tcamt=',rltop_tcamt
+        print*,'in init_anisofilter_reg: rltop_lcbas=',rltop_lcbas
 
         print*,'in init_anisofilter_reg: svpsi=',svpsi
         print*,'in init_anisofilter_reg: svchi=',svchi
@@ -1622,16 +1560,14 @@
         print*,'in init_anisofilter_reg: svgust=',svgust
         print*,'in init_anisofilter_reg: svvis=',svvis
         print*,'in init_anisofilter_reg: svpblh=',svpblh
-<<<<<<< HEAD
-        print*,'in init_anisofilter_reg: svtcamt=',svtcamt
-        print*,'in init_anisofilter_reg: svlcbas=',svlcbas
-=======
         print*,'in init_anisofilter_reg: svwspd10m=',svwspd10m
         print*,'in init_anisofilter_reg: svtd2m=',svtd2m
         print*,'in init_anisofilter_reg: svmxtm=',svmxtm
         print*,'in init_anisofilter_reg: svmitm=',svmitm
         print*,'in init_anisofilter_reg: svpmsl=',svpmsl
         print*,'in init_anisofilter_reg: svhowv=',svhowv
+        print*,'in init_anisofilter_reg: svtcamt=',svtcamt
+        print*,'in init_anisofilter_reg: svlcbas=',svlcbas
         print*,'in init_anisofilter_reg: svpsi_w=',svpsi_w
         print*,'in init_anisofilter_reg: svchi_w=',svchi_w
         print*,'in init_anisofilter_reg: svpsfc_w=',svpsfc_w
@@ -1642,7 +1578,9 @@
         print*,'in init_anisofilter_reg: svtd2m_w=',svtd2m_w
         print*,'in init_anisofilter_reg: svmxtm_w=',svmxtm_w
         print*,'in init_anisofilter_reg: svmitm_w=',svmitm_w
->>>>>>> 3aa43e59
+        print*,'in init_anisofilter_reg: svtcamt=_w',svtcamt_w
+        print*,'in init_anisofilter_reg: svlcbas=_w',svlcbas_w
+
 
         print*,'in init_anisofilter_reg: sclpsi=',sclpsi
         print*,'in init_anisofilter_reg: sclchi=',sclchi
@@ -1652,16 +1590,14 @@
         print*,'in init_anisofilter_reg: sclgust=',sclgust
         print*,'in init_anisofilter_reg: sclvis=',sclvis
         print*,'in init_anisofilter_reg: sclpblh=',sclpblh
-<<<<<<< HEAD
-        print*,'in init_anisofilter_reg: scltcamt=',scltcamt
-        print*,'in init_anisofilter_reg: scllcbas=',scllcbas
-=======
         print*,'in init_anisofilter_reg: sclwspd10m=',sclwspd10m
         print*,'in init_anisofilter_reg: scltd2m=',scltd2m
         print*,'in init_anisofilter_reg: sclmxtm=',sclmxtm
         print*,'in init_anisofilter_reg: sclmitm=',sclmitm
         print*,'in init_anisofilter_reg: sclpmsl=',sclpmsl
         print*,'in init_anisofilter_reg: sclhowv=',sclhowv
+        print*,'in init_anisofilter_reg: scltcamt=',scltcamt
+        print*,'in init_anisofilter_reg: scllcbas=',scllcbas
         print*,'in init_anisofilter_reg: sclpsi_w=',sclpsi_w
         print*,'in init_anisofilter_reg: sclchi_w=',sclchi_w
         print*,'in init_anisofilter_reg: sclsfc_w=',sclpsfc_w
@@ -1672,7 +1608,9 @@
         print*,'in init_anisofilter_reg: scltd2m_w=',scltd2m_w
         print*,'in init_anisofilter_reg: sclmxtm_w=',sclmxtm_w
         print*,'in init_anisofilter_reg: sclmitm_w=',sclmitm_w
->>>>>>> 3aa43e59
+        print*,'in init_anisofilter_reg: scltcamt_w=',scltcamt_w
+        print*,'in init_anisofilter_reg: scllcbas_w=',scllcbas_w
+
 
         print*,'in init_anisofilter_reg: nhscale_pass=',nhscale_pass
         print*,'in init_anisofilter_reg: R_f=',R_f
@@ -4392,11 +4330,8 @@
 ! Declare local variables
   integer(i_kind) n,i,j,k,l,lp,k1,kvar,ivar,im,ip,jm,jp,mm1,iloc,iploc,imloc,jloc,jploc,jmloc,igauss
   integer(i_kind) iglob,jglob
-<<<<<<< HEAD
   logical no_elev_grad
-=======
   integer(i_kind) ivartype(nvars) ! load with +3, +1, or -1 for 3d static, 2d static, and motley, respectively
->>>>>>> 3aa43e59
 
   real(r_kind) dl1,dl2,factk,factor,anhswgtsum
   real(r_kind) a1,a2,a3,a4,a5,a6,detai
@@ -4513,16 +4448,14 @@
               case('gust','GUST'); rltop=rltop_gust
               case('vis','VIS'); rltop=rltop_vis
               case('pblh','PBLH'); rltop=rltop_pblh
-<<<<<<< HEAD
-              case('tcamt','TCAMT'); rltop=rltop_tcamt
-              case('lcbas','LCBAS'); rltop=rltop_lcbas
-=======
               case('wspd10m','WSPD10M'); rltop=rltop_wspd10m
               case('td2m','TD2M'); rltop=rltop_td2m
               case('mxtm','MXTM'); rltop=rltop_mxtm
               case('mitm','MITM'); rltop=rltop_mitm
               case('pmsl','PMSL'); rltop=rltop_pmsl
               case('howv','HOWV'); rltop=rltop_howv
+              case('tcamt','TCAMT'); rltop=rltop_tcamt
+              case('lcbas','LCBAS'); rltop=rltop_lcbas
               case('sfwter','SFWTER'); rltop=rltop_wind
               case('vpwter','VPWTER'); rltop=rltop_wind
               case('pswter','PSWTER'); rltop=rltop_psfc
@@ -4533,7 +4466,8 @@
               case('td2mwter','TD2MWTER'); rltop=rltop_td2m
               case('mxtmwter','MXTMWTER'); rltop=rltop_mxtm
               case('mitmwter','MITMWTER'); rltop=rltop_mitm
->>>>>>> 3aa43e59
+              case('tcamtwter','TCAMTWTER'); rltop=rltop_tcamt
+              case('lcbaswter','LCBASWTER'); rltop=rltop_lcbas
            end select
            afact=afact0(ivar)  !(use "zero" for isotropic computations)
            if (cvar=='pblh' .or. cvar=='PBLH') afact=zero
@@ -4600,17 +4534,11 @@
   end do
 
 
-<<<<<<< HEAD
-  if(mype==0) write(6,*)'rltop_wind,rltop_temp,rltop_q,rltop_psfc=,rltop_gust,rltop_vis,rltop_pblh,rltop_tcamt,rltop_lcbas=',&
-                         rltop_wind,rltop_temp,rltop_q,rltop_psfc,rltop_gust,rltop_vis,rltop_pblh,&
-                         rltop_tcamt,rltop_lcbas
-=======
   if(mype==0) write(6,*)'rltop_wind,rltop_temp,rltop_q,rltop_psfc,rltop_gust,rltop_vis,rltop_pblh, &
-                         &rltop_wspd10m,rltop_td2m,rltop_mxtm,rltop_mitm,rltop_pmsl,rltop_howv=',&
+                         &rltop_wspd10m,rltop_td2m,rltop_mxtm,rltop_mitm,rltop_pmsl,rltop_howv,rltop_tcamt,rltop_lcbas=',&
                          rltop_wind,rltop_temp,rltop_q,rltop_psfc,rltop_gust,rltop_vis,rltop_pblh, &
-                         &rltop_wspd10m,rltop_td2m,rltop_mxtm,rltop_mitm,rltop_pmsl,rltop_howv
-
->>>>>>> 3aa43e59
+                         &rltop_wspd10m,rltop_td2m,rltop_mxtm,rltop_mitm,rltop_pmsl,rltop_howv,rltop_tcamt,rltop_lcbas
+
 
   if(mype==0) write(6,*)' in get2berr_reg, nlat,nlon,nlatf,nlonf=',nlat,nlon,nlatf,nlonf
 
@@ -4693,51 +4621,33 @@
            lp=min((l+1),mlat)
            dl2=rllatf(i,j)-float(l)
            dl1=one-dl2
-<<<<<<< HEAD
-           if (nrf_3d(ivar)) then
-              do n=1,nrf3
-                 if (nrf3_loc(n)==ivar) then
-                    factk=dl1*corz(l,kvar,n)+dl2*corz(lp,kvar,n)
-                    exit
-                 end if
-              end do
-           else
-              do n=1,nrf2
-                 if (nrf2_loc(n)==ivar) then
-                    factk=dl1*corp(l,n)+dl2*corp(lp,n)
-                    if (nrf_var(ivar)=='vis' .or. nrf_var(ivar)=='VIS') then
-                       thisvis0f=min(vis0fmax, max(vis0fmin,vis0f(iloc,jloc,1)))
-                       factk=factk/(log(ten)*thisvis0f)        !in other words,trust the smaller bckg vis values more than the larger ones
-                    end if
-                    if (nrf_var(ivar)=='lcbas' .or. nrf_var(ivar)=='LCBAS') then
-                       factk=factk/(log(ten)*8000.0_r_kind) 
-                    end if
-=======
            if (ivar <= nrf) then
               if (nrf_3d(ivar)) then
-                  do n=1,nrf3
-                     if (nrf3_loc(n)==ivar) then
-                        factk=dl1*corz(l,kvar,n)+dl2*corz(lp,kvar,n)
-                        exit
-                     end if
-                  end do
-                else
-                  do n=1,nrf2
-                     if (nrf2_loc(n)==ivar) then
-                        factk=dl1*corp(l,n)+dl2*corp(lp,n)
-                        if (nrf_var(ivar)=='vis' .or. nrf_var(ivar)=='VIS') then
-                           thisvis0f=min(vis0fmax, max(vis0fmin,vis0f(iloc,jloc,1)))
-                           factk=factk/(log(ten)*thisvis0f)        !in other words,trust the smaller bckg vis values more than the larger ones
-                        end if
-                        exit
-                     end if
-                  end do
+                 do n=1,nrf3
+                    if (nrf3_loc(n)==ivar) then
+                       factk=dl1*corz(l,kvar,n)+dl2*corz(lp,kvar,n)
+                       exit
+                    end if
+                 end do
+              else
+                 do n=1,nrf2
+                    if (nrf2_loc(n)==ivar) then
+                       factk=dl1*corp(l,n)+dl2*corp(lp,n)
+                       if (nrf_var(ivar)=='vis' .or. nrf_var(ivar)=='VIS') then
+                          thisvis0f=min(vis0fmax, max(vis0fmin,vis0f(iloc,jloc,1)))
+                          factk=factk/(log(ten)*thisvis0f)        !in other words,trust the smaller bckg vis values more than the larger ones
+                       end if
+                       if (nrf_var(ivar)=='lcbas' .or. nrf_var(ivar)=='LCBAS') then
+                          factk=factk/(log(ten)*8000.0_r_kind)
+                       end if
+                       exit
+                    end if
+                 end do
               end if
-            else
+           else
               do n=1,mvars
                  if (nmotl_loc(n)==ivar) then
                     factk=dl1*corp(l,nrf2+n)+dl2*corp(lp,nrf2+n)
->>>>>>> 3aa43e59
                     exit
                  end if
               end do
@@ -4867,12 +4777,9 @@
   deallocate(bckgvar4)
   deallocate(region_dy4,region_dx4)
   deallocate(corz,corp,hwll,hwllp,vz,aspect)
-<<<<<<< HEAD
   if (R_option) deallocate(hwllp_lcbas,wgt0f)
-=======
   deallocate(rfact0h,rfact0v)
   deallocate(water_scalefact)
->>>>>>> 3aa43e59
   deallocate(dxf,dyf,rllatf,theta0f)
   deallocate(u0f,v0f,z0f,z0f2)
   deallocate(zsmooth4a,psg4a)
@@ -5124,7 +5031,6 @@
 end subroutine get_background_subdomain_option
 !=======================================================================
 !=======================================================================
-<<<<<<< HEAD
 subroutine get_hwllp_lcbas_subdomain_option(mype)
 !$$$  subprogram documentation block
 !                .      .    .                                       .
@@ -5300,10 +5206,7 @@
 end subroutine get_hwllp_lcbas_subdomain_option
 !=======================================================================
 !=======================================================================
-subroutine isotropic_scales_subdomain_option(scale1,scale2,scale3,k,mype)
-=======
 subroutine isotropic_scales_subdomain_option(scale1,scale2,scale3,k,ivartype0,mype)
->>>>>>> 3aa43e59
 !$$$  subprogram documentation block
 !                .      .    .                                       .
 ! subprogram:   isotropic_scales_subdomain_option
