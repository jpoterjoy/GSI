module ncepgfs_io
!$$$ module documentation block
!           .      .    .                                       .
! module:   ncepgfs_io
!   prgmmr: treadon     org: np23                date: 2006-01-10
!
! abstract: This module contains routines which handle input/output
!           operations for NCEP GFS atmospheric and surface files.
!
! program history log:
!   2006-01-10 treadon
!   2009-08-26 li      - add write_gfs_sfc_nst,read_gfsnst, write_gfsnst
!   2010-02-20 parrish - make sigio_cnvtdv8 public so can be accessed by general_read_gfsatm, when
!                          reading in gefs sigma files at resolution different from analysis.
!   2010-03-31 treadon - add read_gfs, use sp_a and sp_b
!   2010-05-19 todling - add read_gfs_chem
!   2011-04-08 li      - (1) add integer nst_gsi to control the mode of NSST 
!                      - (2) add subroutine write_gfs_sfc_nst to save sfc and nst files
!   2014-04-08 li      - (1) modify write_gfs_sfc_nst for mask dependent interpolation
!                        (2) add write_ens_sfc_nst, write_ens_dsfct
!   2014-12-03 derber - modify for changes to general_read/write_gfsatm
!   2014-12-03 derber - modify read_sfc routines to minimize communications/IO
!   2015-03-13  li     - introduce zsea1 & zsea2 enable to use vertical mean
!                        temperature based on NSST T-Profile. And move Tf analysis increment
!                        interpolation (analysis grid to ensemble grid) to re-center step
!   2015-04-25  li     - modify read_nst, read_gfsnst routines to minimize communications/IO

!
! Subroutines Included:
!   sub read_gfs          - driver to read ncep gfs atmospheric ("sigma") files
!   sub read_gfssfc       - read ncep gfs surface file, scatter on grid to 
!                           analysis subdomains
!   sub sfc_interpolate   - interpolate from gfs atm grid to gfs sfc grid
!   sub write_gfs         - driver to write ncep gfs atmospheric and surface
!                           analysis files
!   sub write_gfssfc      - gather/write on grid ncep surface analysis file
!   sub read_nst          - driver to read ncep nst file
!   sub read_gfsnst       - read ncep nst filea from one task and then broadcast to others
!   sub write_gfs_sfc_nst - gather/write on grid ncep surface & nst analysis file
!   sub write_ens_sfc_nst - gather/write on ensemble grid ncep surface & nst analysis file
!   sub write_ens_dsfct   - gather/write on ensemble grid ncep Ts analysis increment
!
! Variable Definitions:
!   none
!
! attributes:
!   language: f90
!   machine:
!
!$$$ end documentation block

  implicit none

  private
  public read_sfc
  public read_gfs
  public read_gfs_chem
  public read_gfssfc
  public read_nst
  public read_gfsnst
  public write_gfs
  public write_gfs_sfc_nst
  public sfc_interpolate
  public sigio_cnvtdv8
<<<<<<< HEAD
  public tran_gfssfc
=======
  public write_ghg_grid
>>>>>>> 47f3b598

contains

  subroutine read_gfs(mype)
!$$$  subprogram documentation block
!                .      .    .
! subprogram:    read_gfs
!
!   prgrmmr:
!
! abstract:
!
! program history log:
!   2010-03-31  treadon - create routine
!   2011-05-01  todling - cwmr no longer in guess-grids; use metguess bundle now
!   2011-10-01  mkim    - add calculation of hydrometeor mixing ratio from total condensate (cw)  
!   2011-11-01  eliu    - add call to set_cloud_lower_bound (qcmin) 
!   2011-11-01  eliu    - move then calculation of hydrometeor mixing ratio from total condensate to cloud_efr;
!                         rearrange Min-Jeong's code  
!   2013-10-19  todling - update cloud_efr module name
!   2013-10-29  todling - revisit write to allow skipping vars not in MetGuess
!   2014-11-28  zhu     - assign cwgues0 right after reading in fg,
!                       - set lower bound to cloud after assigning cwgues0
!
!   input argument list:
!     mype               - mpi task id
!
!   output argument list:
!
! attributes:
!   language:  f90
!   machine:   ibm RS/6000 SP
!
!$$$ end documentation block

    use kinds, only: i_kind,r_kind
    use gridmod, only: hires_b,sp_a,grd_a,jcap_b,nlon,nlat,lat2,lon2,nsig
    use guess_grids, only: ifilesig,nfldsig 
    use gsi_metguess_mod, only: gsi_metguess_bundle
    use gsi_bundlemod, only: gsi_bundlegetpointer
    use mpeu_util, only: die
    use cloud_efr_mod, only: cloud_calc_gfs,set_cloud_lower_bound    
    use gsi_io, only: mype_io
    use general_specmod, only: general_init_spec_vars,general_destroy_spec_vars,spec_vars
    use derivsmod, only: cwgues0
    implicit none

    integer(i_kind),intent(in   ) :: mype

    character(24) filename
    logical:: l_cld_derived,zflag
    integer(i_kind):: it,nlon_b
    integer(i_kind):: iret,iret_ql,iret_qi,istatus 

    real(r_kind),dimension(lat2,lon2  ):: aux_ps
    real(r_kind),dimension(lat2,lon2  ):: aux_z
    real(r_kind),dimension(lat2,lon2,nsig):: aux_u
    real(r_kind),dimension(lat2,lon2,nsig):: aux_v
    real(r_kind),dimension(lat2,lon2,nsig):: aux_vor
    real(r_kind),dimension(lat2,lon2,nsig):: aux_div
    real(r_kind),dimension(lat2,lon2,nsig):: aux_tv
    real(r_kind),dimension(lat2,lon2,nsig):: aux_q
    real(r_kind),dimension(lat2,lon2,nsig):: aux_oz
    real(r_kind),dimension(lat2,lon2,nsig):: aux_cwmr

    real(r_kind),pointer,dimension(:,:  ):: ges_ps_it   => NULL()
    real(r_kind),pointer,dimension(:,:  ):: ges_z_it    => NULL()
    real(r_kind),pointer,dimension(:,:,:):: ges_u_it    => NULL()
    real(r_kind),pointer,dimension(:,:,:):: ges_v_it    => NULL()
    real(r_kind),pointer,dimension(:,:,:):: ges_vor_it  => NULL()
    real(r_kind),pointer,dimension(:,:,:):: ges_div_it  => NULL()
    real(r_kind),pointer,dimension(:,:,:):: ges_tv_it   => NULL()
    real(r_kind),pointer,dimension(:,:,:):: ges_q_it    => NULL()
    real(r_kind),pointer,dimension(:,:,:):: ges_oz_it   => NULL()
    real(r_kind),pointer,dimension(:,:,:):: ges_cwmr_it => NULL()
    real(r_kind),pointer,dimension(:,:,:):: ges_ql_it   => NULL()
    real(r_kind),pointer,dimension(:,:,:):: ges_qi_it   => NULL()

    type(spec_vars):: sp_b


!   If needed, initialize for hires_b transforms
    nlon_b=((2*jcap_b+1)/nlon+1)*nlon
    if (nlon_b /= sp_a%imax) then
       hires_b=.true.
       call general_init_spec_vars(sp_b,jcap_b,jcap_b,nlat,nlon_b)
       if (mype==0) &
            write(6,*)'READ_GFS:  allocate and load sp_b with jcap,imax,jmax=',&
            sp_b%jcap,sp_b%imax,sp_b%jmax
    endif

    zflag=.true.
    do it=1,nfldsig

       write(filename,100) ifilesig(it)
100    format('sigf',i2.2)
       if (hires_b) then

!         If hires_b, spectral to grid transform for background
!         uses double FFT.   Need to pass in sp_a and sp_b

          call general_read_gfsatm(grd_a,sp_a,sp_b,filename,mype,.true.,.true.,zflag, &
               aux_z,aux_ps,&
               aux_vor,aux_div,&
               aux_u,aux_v,&
               aux_tv,aux_q,&
               aux_cwmr,aux_oz,iret)

       else

!         Otherwise, use standard transform.  Use sp_a in place of sp_b.

          call general_read_gfsatm(grd_a,sp_a,sp_a,filename,mype,.true.,.true.,zflag, &
               aux_z,aux_ps,&
               aux_vor,aux_div,&
               aux_u,aux_v,&
               aux_tv,aux_q,&
               aux_cwmr,aux_oz,iret)
       endif
       zflag=.false.

!      Set values to actual MetGuess fields
       call set_guess_

       l_cld_derived = associated(ges_cwmr_it).and.&
                       associated(ges_q_it)   .and.&
                       associated(ges_ql_it)  .and.&
                       associated(ges_qi_it)  .and.&
                       associated(ges_tv_it)

!      call set_cloud_lower_bound(ges_cwmr_it)
       if (mype==0) write(6,*)'READ_GFS: l_cld_derived = ', l_cld_derived

       if (l_cld_derived) then
          call cloud_calc_gfs(ges_ql_it,ges_qi_it,ges_cwmr_it,ges_q_it,ges_tv_it,cwgues0) 
       end if

    end do

    if (hires_b) call general_destroy_spec_vars(sp_b)


  contains


  subroutine set_guess_

  call gsi_bundlegetpointer (gsi_metguess_bundle(it),'ps',ges_ps_it  ,istatus) 
  if(istatus==0) ges_ps_it = aux_ps
  call gsi_bundlegetpointer (gsi_metguess_bundle(it),'z' ,ges_z_it   ,istatus) 
  if(istatus==0) ges_z_it = aux_z
  call gsi_bundlegetpointer (gsi_metguess_bundle(it),'u' ,ges_u_it   ,istatus) 
  if(istatus==0) ges_u_it = aux_u
  call gsi_bundlegetpointer (gsi_metguess_bundle(it),'v' ,ges_v_it   ,istatus) 
  if(istatus==0) ges_v_it = aux_v
  call gsi_bundlegetpointer (gsi_metguess_bundle(it),'vor',ges_vor_it,istatus) 
  if(istatus==0) ges_vor_it = aux_vor
  call gsi_bundlegetpointer (gsi_metguess_bundle(it),'div',ges_div_it,istatus) 
  if(istatus==0) ges_div_it = aux_div
  call gsi_bundlegetpointer (gsi_metguess_bundle(it),'tv',ges_tv_it  ,istatus) 
  if(istatus==0) ges_tv_it = aux_tv
  call gsi_bundlegetpointer (gsi_metguess_bundle(it),'q' ,ges_q_it   ,istatus) 
  if(istatus==0) ges_q_it = aux_q
  call gsi_bundlegetpointer (gsi_metguess_bundle(it),'oz',ges_oz_it  ,istatus) 
  if(istatus==0) ges_oz_it = aux_oz
  call gsi_bundlegetpointer (gsi_metguess_bundle(it),'cw',ges_cwmr_it,istatus) 
  if(istatus==0) ges_cwmr_it = aux_cwmr
  call gsi_bundlegetpointer (gsi_metguess_bundle(it),'ql',ges_ql_it,  iret_ql) 
  call gsi_bundlegetpointer (gsi_metguess_bundle(it),'qi',ges_qi_it,  iret_qi)           
  if (iret_ql/=0) then 
     if (mype==0) write(6,*)'READ_GFS: cannot get pointer to ql,iret_ql= ',iret_ql 
  endif
  if (iret_qi/=0) then 
     if (mype==0) write(6,*)'READ_GFS: cannot get pointer to qi,iret_qi= ',iret_qi 
  endif

  end subroutine set_guess_

  end subroutine read_gfs

  subroutine read_gfs_chem (iyear, month,idd )
!$$$  subprogram documentation block
!                .      .    .
! subprogram:    read_gfs_chem
!
!   prgrmmr: todling
!
! abstract: fills chemguess_bundle with GFS chemistry. 
!
! remarks: 
!    1. Right now, only CO2 is done and even this is treated 
!        as constant througout the assimialation window.
!    2. iyear and month could come from obsmod, but logically
!       this program should never depend on obsmod
! 
!
! program history log:
!   2010-04-15  hou - Initial code
!   2010-05-19  todling - Port Hou's code from compute_derived(!)
!                         into this module and linked with the chemguess_bundle
!   2011-02-01  r. yang - proper initialization of prsi
!   2011-05-24  yang    - add idd for time interpolation of co2 field
!   2011-06-29  todling - no explict reference to internal bundle arrays
!   2013-11-08  todling - revisit check for present of GHG in chem-bundle
!
!   input argument list:
!
!   output argument list:
!
! attributes:
!   language:  f90
!   machine:   ibm RS/6000 SP
!
!$$$ end documentation block

    use kinds, only: i_kind,r_kind
    use mpimod, only: mype
    use gridmod, only: lat2,lon2,nsig,nlat,rlats,istart
    use ncepgfs_ghg, only: read_gfsco2,read_ch4n2oco
    use guess_grids, only: nfldsig,ntguessig
    use gsi_bundlemod, only: gsi_bundlegetpointer
    use gsi_chemguess_mod, only: gsi_chemguess_bundle
    use gsi_chemguess_mod, only: gsi_chemguess_get



    implicit none

!   Declared argument list
    integer(i_kind), intent(in):: iyear
    integer(i_kind), intent(in):: month
    integer(i_kind), intent(in):: idd

!   Declare local variables
    character(len=*),parameter :: myname='read_gfs_chem'
    integer(i_kind)            :: i,j,n,ier
    integer(i_kind)            :: ico24crtm,ich44crtm,in2o4crtm,ico4crtm
    character(len=3) :: char_ghg
    real(r_kind),dimension(lat2):: xlats
    real(r_kind),pointer,dimension(:,:,:)::p_co2=>NULL()
    real(r_kind),pointer,dimension(:,:,:)::p_ch4=>NULL()
    real(r_kind),pointer,dimension(:,:,:)::p_n2o=>NULL()
    real(r_kind),pointer,dimension(:,:,:)::p_co=>NULL()
    real(r_kind),pointer,dimension(:,:,:)::ptr3d_co2=>NULL()
    real(r_kind),pointer,dimension(:,:,:)::ptr3d_ch4=>NULL()
    real(r_kind),pointer,dimension(:,:,:)::ptr3d_n2o=>NULL()
    real(r_kind),pointer,dimension(:,:,:)::ptr3d_co=>NULL()

    if(.not.associated(gsi_chemguess_bundle)) return

!   Get subdomain latitude array
    j = mype + 1
    do i = 1, lat2
       n = min(max(1, istart(j)+i-2), nlat)
       xlats(i) = rlats(n)
    enddo
!!NOTE: NEED TO CHANGE THIS BLOCK, THE CHECK AND READ OF TRACE GASES ARE HARDWIRED !!!!!!
!!      WILL CHANGE THE CODE FOLLOWING WHAT I DID IN crtm_interface.f90            !!!!!!

! check whether CO2 exist
    call gsi_bundlegetpointer(gsi_chemguess_bundle(1),'co2',p_co2,ier)
    if (associated(p_co2)) then
       call gsi_chemguess_get ( 'i4crtm::co2', ico24crtm, ier )
       if (ico24crtm >= 0 ) then
          call read_gfsco2 (iyear,month,idd,ico24crtm,xlats,&
                          lat2,lon2,nsig,mype,  &
                          p_co2 )
! Approximation: assign three time slots (nfldsig) of ghg with same values
          do n=2,nfldsig
             call gsi_bundlegetpointer(gsi_chemguess_bundle(n),'co2',ptr3d_co2,ier)
             ptr3d_co2 = p_co2
          enddo
          char_ghg='co2'
! take comment out for printing out the interpolated tracer gas fields.
!        call write_ghg_grid (ptr3d_co2,char_ghg,mype)
       endif
    endif ! <co2>

! check whether CH4 data exist
    call gsi_bundlegetpointer(gsi_chemguess_bundle(1),'ch4',p_ch4,ier)
    if (associated(p_ch4)) then
       call gsi_chemguess_get ( 'i4crtm::ch4', ich44crtm, ier )
       if (ich44crtm > 0 ) then
          char_ghg='ch4'
          call read_ch4n2oco (iyear,month,idd,char_ghg,xlats,&
                          lat2,lon2,nsig,mype,  &
                          p_ch4 )
          do n=2,nfldsig
             call gsi_bundlegetpointer(gsi_chemguess_bundle(n),'ch4',ptr3d_ch4,ier)
             ptr3d_ch4 = p_ch4
          enddo
! take comment out for printing out the interpolated tracer gas fields.
!         call write_ghg_grid (ptr3d_ch4,char_ghg,mype)
       endif
    endif ! <ch4>

! check whether N2O data exist
    call gsi_bundlegetpointer(gsi_chemguess_bundle(1),'n2o',p_n2o,ier)
    if (associated(p_n2o)) then
       call gsi_chemguess_get ( 'i4crtm::n2o', in2o4crtm, ier )
       if (in2o4crtm > 0 ) then
          char_ghg='n2o'
          call read_ch4n2oco (iyear,month,idd,char_ghg,xlats,&
                          lat2,lon2,nsig,mype,  &
                          p_n2o )
          do n=2,nfldsig
             call gsi_bundlegetpointer(gsi_chemguess_bundle(n),'n2o',ptr3d_n2o,ier)
             ptr3d_n2o = p_n2o
          enddo
! take comment out for printing out the interpolated tracer gas fields.
!        call write_ghg_grid (ptr3d_n2o,char_ghg,mype)
       endif
    endif ! <n2o>

! check whether CO data exist
    call gsi_bundlegetpointer(gsi_chemguess_bundle(1),'co',p_co,ier)
    if (associated(p_co)) then
       call gsi_chemguess_get ( 'i4crtm::co', ico4crtm, ier )
       if (ico4crtm > 0 ) then
          char_ghg='co'
          call read_ch4n2oco ( iyear,month,idd,char_ghg,xlats,&
                          lat2,lon2,nsig,mype,  &
                          p_co )
          do n=2,nfldsig
             call gsi_bundlegetpointer(gsi_chemguess_bundle(n),'co',ptr3d_co,ier)
             ptr3d_co = p_co
          enddo
! take comment out for printing out the interpolated tracer gas fields.
!        call write_ghg_grid (ptr3d_co,char_ghg,mype)
       endif
    endif ! <co>
  end subroutine read_gfs_chem
subroutine write_ghg_grid(a,char_ghg,mype)
!$$$  subroutine documentation block
!
! subprogram:    write_ghg_grid
!
!   prgrmmr:  yang: follow write_bkgvars_grid
!
!
!   input argument list:
!     mype     - mpi task id
!
!   output argument list:
!
! attributes:
!   language:  f90
!   machine:
!
!$$$
  use kinds, only: r_kind,i_kind,r_single
  use gridmod, only: nlat,nlon,nsig,lat2,lon2
  use file_utility, only : get_lun
  implicit none

  integer(i_kind)                       ,intent(in   ) :: mype

  real(r_kind),dimension(lat2,lon2,nsig),intent(in   ) :: a
  character(len=3),intent(in) :: char_ghg

  character(255):: grdfile

  real(r_kind),dimension(nlat,nlon,nsig):: ag

  real(r_single),dimension(nlon,nlat,nsig):: a4
  integer(i_kind) ncfggg,iret,i,j,k,lu

! gather stuff to processor 0
  do k=1,nsig
     call gather_stuff2(a(1,1,k),ag(1,1,k),mype,0)
  end do
  if (mype==0) then
     write(6,*) 'WRITE OUT INTERPOLATED',char_ghg
! load single precision arrays
     do k=1,nsig
        do j=1,nlon
           do i=1,nlat
              a4(j,i,k)=ag(i,j,k)
           end do
        end do
     end do

! Create byte-addressable binary file for grads
     grdfile=trim(char_ghg)//'clim_grd'
     ncfggg=len_trim(grdfile)
     lu=get_lun()
     call baopenwt(lu,grdfile(1:ncfggg),iret)
     call wryte(lu,4*nlat*nlon*nsig,a4)
     call baclose(lu,iret)
  end if

  return
end subroutine write_ghg_grid

  subroutine read_sfc(fact10,sfct,sno,veg_type,veg_frac,soil_type,soil_temp, &
           soil_moi,sfc_rough,terrain,isli,use_sfc_any)
!$$$  subprogram documentation block
!                .      .    .
! subprogram:    read_sfc
!
!   prgrmmr: whitaker
!
! abstract: read a ncep GFS surface file on a specified task,
!           broadcast data to other tasks.
!
! program history log:
!   2012-01-24  whitaker - create routine
!
!   input argument list:
!    lunges             - unit number to use for IO
!    filename           - gfs surface file to read
!
!   output argument list:
!
! attributes:
!   language:  f90
!   machine:   ibm RS/6000 SP
!
!$$$ end documentation block
    ! read data from sfc file on a single task, bcast data to other tasks.
    use sfcio_module, only: sfcio_srohdc,sfcio_head,sfcio_data,sfcio_intkind
    use sfcio_module, only: sfcio_axdata,sfcio_sclose
    use kinds, only: i_kind,r_single,r_kind
    use gridmod, only: nlat_sfc,nlon_sfc
    use guess_grids, only: nfldsfc,ifilesfc
    integer(i_kind), dimension(nlat_sfc,nlon_sfc),intent(  out) :: isli
    real(r_single),  dimension(nlat_sfc,nlon_sfc),intent(  out) :: &
         veg_type,soil_type,terrain
    real(r_single),  dimension(nlat_sfc,nlon_sfc,nfldsfc),intent(  out) ::  &
         fact10,sfct,sno,veg_frac,soil_temp,soil_moi,sfc_rough
    logical,                                    intent(in   ) :: use_sfc_any
    integer(i_kind) :: latb,lonb
    integer(i_kind) :: iret,n,i,j
    type(sfcio_head) :: sfc_head
    type(sfcio_data) :: sfc_data
    real(r_single),allocatable,dimension(:,:):: outtmp
    integer(i_kind) :: nsfc,it
    character(24) :: filename
!   Declare local parameters
    integer(sfcio_intkind):: lunges = 11
    integer(i_kind),parameter:: nsfc_all = 11

    do it=1,nfldsfc
! read a surface file on the task
       write(filename,200)ifilesfc(it)
200    format('sfcf',i2.2)
       call sfcio_srohdc(lunges,filename,sfc_head,sfc_data,iret)
!      Check for possible problems
       if (iret /= 0) then
          write(6,*)'READ_SFC:  ***ERROR*** problem reading ',filename,&
               ', iret=',iret
          call sfcio_axdata(sfc_data,iret)
          call stop2(80)
       endif
       lonb = sfc_head%lonb
       latb = sfc_head%latb
       if ( (latb /= nlat_sfc-2) .or. (lonb /= nlon_sfc) ) then
            write(6,*)'READ_GFSSFC:  ***ERROR*** inconsistent grid dimensions.  ',&
                 ', nlon,nlat-2=',nlon_sfc,nlat_sfc-2,' -vs- sfc file lonb,latb=',&
                    lonb,latb
            call sfcio_axdata(sfc_data,iret)
            call stop2(80)
       endif
       if(it == 1)then
         nsfc=nsfc_all
       else
         nsfc=nsfc_all-4
       end if
!$omp parallel do private(n,i,j,outtmp)
       do n=1,nsfc
 
        if(n == 1)then                                  !skin temperature
   
          call tran_gfssfc(sfc_data%tsea,sfct(1,1,it),lonb,latb)                                 
        else if(n == 2 .and. use_sfc_any) then          ! soil moisture

          call tran_gfssfc(sfc_data%smc(1:lonb,1:latb,1),soil_moi(1,1,it),lonb,latb)  

        else if(n == 3) then                            ! snow depth

          call tran_gfssfc(sfc_data%sheleg,sno(1,1,it),lonb,latb)        

        else if(n == 4 .and. use_sfc_any) then          ! soil temperature

          call tran_gfssfc(sfc_data%stc(1:lonb,1:latb,1),soil_temp(1,1,it),lonb,latb)  

        else if(n == 5 .and. use_sfc_any) then           ! vegetation cover 

          call tran_gfssfc(sfc_data%vfrac,veg_frac(1,1,it),lonb,latb)                       

        else if(n == 6) then                             ! 10m wind factor

          call tran_gfssfc(sfc_data%f10m,fact10(1,1,it),lonb,latb)                           

        else if(n == 7) then                             ! suface roughness

          call tran_gfssfc(sfc_data%zorl,sfc_rough(1,1,it),lonb,latb)            


        else if(n == 8 .and. use_sfc_any) then           ! vegetation type

           call tran_gfssfc(sfc_data%vtype,veg_type,lonb,latb)            

        else if(n == 9 .and. use_sfc_any) then           ! soil type

          call tran_gfssfc(sfc_data%stype,soil_type,lonb,latb)                     

        else if(n == 10) then                            ! sea/land/ice flag

          allocate(outtmp(latb+2,lonb))
          call tran_gfssfc(sfc_data%slmsk,outtmp,lonb,latb)                       
          do j=1,lonb
            do i=1,latb+2
               isli(i,j) = nint(outtmp(i,j))
            end do
          end do
          deallocate(outtmp)

        else if(n == 11) then                            ! terrain

          call tran_gfssfc(sfc_data%orog,terrain,lonb,latb)            

        end if


!         End of loop over data records
       end do
!   Print date/time stamp
       write(6,700) latb,lonb,sfc_head%fhour,sfc_head%idate
700    format('READ_SFC:  ges read/scatter, nlat,nlon=',&
            2i6,', hour=',f10.1,', idate=',4i5)
       call sfcio_axdata(sfc_data,iret)
       call sfcio_sclose(lunges,iret)
!         End of loop over time levels
    end do

  end subroutine read_sfc


  subroutine read_gfssfc(iope,mype,fact10,sfct,sno,veg_type,&
       veg_frac,soil_type,soil_temp,soil_moi,isli,sfc_rough,terrain,&
       use_sfc_any)
!$$$  subprogram documentation block
!                .      .    .                                       .
! subprogram:    read_gfssfc     read gfs surface file
!   prgmmr: treadon          org: np23                date: 2003-04-10
!
! abstract: read gfs surface file
!
! program history log:
!   2003-04-10  treadon
!   2004-05-18  kleist, add global isli & documentation
!   2004-09-07  treadon fix mpi bug when npe > nsfc
!   2005-01-27  treadon - rewrite to make use of sfcio module
!   2005-03-07  todling - die gracefully when return error from sfcio
!   2006-09-28  treadon - pull out surface roughness
!   2008-05-28  safford - rm unused vars
!   2009-01-12  gayno   - add read of terrain height
!
!   input argument list:
!     filename - name of surface guess file
!     iope     - mpi task handling i/o
!     mype     - mpi task id
!
!   output argument list:
!     fact10    - 10 meter wind factor
!     sfct      - surface temperature (skin temp)
!     sno       - snow depth
!     veg_type  - vegetation type
!     veg_frac  - vegetation fraction
!     soil_type - soil type
!     soil_temp - soil temperature of first layer
!     soil_moi  - soil moisture of first layer
!     isli      - sea/land/ice mask (subdomain)
!     isli_g    - global sea/land/ice mask
!     sfc_rough - surface roughness
!     terrain   - terrain height
!
! attributes:
!   language: f90
!   machine:  ibm RS/6000 SP
!
!$$$
    use kinds, only: r_kind,i_kind,r_single
    use gridmod, only: nlat_sfc,nlon_sfc
    use guess_grids, only: nfldsfc
    use mpimod, only: mpi_itype,mpi_rtype4,mpi_comm_world
    use constants, only: zero
    implicit none

!   Declare passed variables
    integer(i_kind)                      ,intent(in   ) :: iope
    integer(i_kind)                      ,intent(in   ) :: mype
    integer(i_kind), dimension(nlat_sfc,nlon_sfc),intent(  out) :: isli
    real(r_single),  dimension(nlat_sfc,nlon_sfc),intent(  out) :: &
         veg_type,soil_type,terrain
    real(r_single),  dimension(nlat_sfc,nlon_sfc,nfldsfc),intent(  out) :: &
         fact10,sfct,sno,veg_frac,soil_temp,soil_moi,sfc_rough
    logical                              ,intent(in   ) :: use_sfc_any


!   Declare local variables
    integer(i_kind):: iret,npts,nptsall

!-----------------------------------------------------------------------------
!   Read surface file on processor iope
    if(mype == iope)then
      call read_sfc(fact10,sfct,sno,veg_type,veg_frac,soil_type,soil_temp, &
           soil_moi,sfc_rough,terrain,isli,use_sfc_any)
    end if

!     Load onto all processors

    npts=nlat_sfc*nlon_sfc
    nptsall=npts*nfldsfc

    call mpi_bcast(sfct,      nptsall,mpi_rtype4,iope,mpi_comm_world,iret)
    call mpi_bcast(fact10,    nptsall,mpi_rtype4,iope,mpi_comm_world,iret)
    call mpi_bcast(sno,       nptsall,mpi_rtype4,iope,mpi_comm_world,iret)
    call mpi_bcast(sfc_rough, nptsall,mpi_rtype4,iope,mpi_comm_world,iret)
    call mpi_bcast(terrain,   npts,   mpi_rtype4,iope,mpi_comm_world,iret)
    call mpi_bcast(isli,      npts,   mpi_itype,iope,mpi_comm_world,iret)
    if(use_sfc_any)then
       call mpi_bcast(veg_frac, nptsall,mpi_rtype4,iope,mpi_comm_world,iret)
       call mpi_bcast(soil_temp,nptsall,mpi_rtype4,iope,mpi_comm_world,iret)
       call mpi_bcast(soil_moi, nptsall,mpi_rtype4,iope,mpi_comm_world,iret)
       call mpi_bcast(veg_type, npts,   mpi_rtype4,iope,mpi_comm_world,iret)
       call mpi_bcast(soil_type,npts,   mpi_rtype4,iope,mpi_comm_world,iret)
    end if

    return
  end subroutine read_gfssfc

  subroutine read_nst(tref,dt_cool,z_c,dt_warm,z_w,c_0,c_d,w_0,w_d)
!$$$  subprogram documentation block
!                .      .    .
! subprogram:    read_nst
!
!   prgrmmr: li
!
! abstract: driver to read nst fields
!
! program history log:
!   2015-04-24  li - create routine based on read_sfc
!
!   input argument list:
!     lunges             - unit number to use for IO
!     filename           - nst surface file to read
!
!   output argument list:
!
! attributes:
!   language:  f90
!   machine:   ibm RS/6000 SP
!
!$$$ end documentation block
    use nstio_module, only: nstio_srohdc,nstio_head,nstio_data,nstio_intkind
    use nstio_module, only: nstio_axdata,nstio_srclose
    use kinds, only: i_kind,r_single,r_kind
    use gridmod, only: nlat_sfc,nlon_sfc
    use guess_grids, only: nfldnst,ifilenst
    use constants, only: two
    real(r_single), dimension(nlat_sfc,nlon_sfc,nfldnst),intent(  out) :: &
                    tref,dt_cool,z_c,dt_warm,z_w,c_0,c_d,w_0,w_d
    integer(i_kind) :: latb,lonb
    integer(i_kind) :: iret,n,i,j
    type(nstio_head) :: nst_head
    type(nstio_data) :: nst_data
    real(r_single),allocatable,dimension(:,:):: dwarm_tmp
    integer(i_kind) :: nnst,it
    character(24) :: filename
!   Declare local parameters
    integer(nstio_intkind):: lunges = 13
    integer(i_kind),parameter:: nnst_all = 9

    do it=1,nfldnst
! read a nst file on the task
       write(filename,200)ifilenst(it)
200    format('nstf',i2.2)
       call nstio_srohdc(lunges,filename,nst_head,nst_data,iret)
!      Check for possible problems
       if (iret /= 0) then
          write(6,*)'READ_NST:  ***ERROR*** problem reading ',filename,&
               ', iret=',iret
          call nstio_axdata(nst_data,iret)
          call stop2(80)
       endif
       lonb = nst_head%lonb
       latb = nst_head%latb
       if ( (latb /= nlat_sfc-2) .or. (lonb /= nlon_sfc) ) then
            write(6,*)'READ_NST:  ***ERROR*** inconsistent grid dimensions.  ',&
                 ', nlon,nlat-2=',nlon_sfc,nlat_sfc-2,' -vs- nst file lonb,latb=',&
                    lonb,latb
            call nstio_axdata(nst_data,iret)
            call stop2(80)
       endif

       nnst=nnst_all

!$omp parallel do private(n,i,j,dwarm_tmp)
       do n=1,nnst
 
        if(n == 1)then                            ! foundation temperature (Tf)

          call tran_gfssfc(nst_data%tref,tref(1,1,it),lonb,latb)                                 

        else if(n == 2) then                      ! cooling amount

          call tran_gfssfc(nst_data%dt_cool,dt_cool(1,1,it),lonb,latb)  

        else if(n == 3) then                      ! cooling layer thickness

          call tran_gfssfc(nst_data%z_c,z_c(1,1,it),lonb,latb)        

        else if(n == 4 ) then                     ! warming amount

          allocate(dwarm_tmp(lonb,latb))
          dwarm_tmp(:,:)  = two*nst_data%xt(:,:)/nst_data%xz(:,:)
          call tran_gfssfc(dwarm_tmp,dt_warm(1,1,it),lonb,latb)  
          deallocate(dwarm_tmp)

        else if(n == 5 ) then                     ! warm layer thickness

          call tran_gfssfc(nst_data%xz,z_w(1,1,it),lonb,latb)                       

        else if(n == 6) then                      ! coefficient 1 to get d(Tz)/d(Tf)

          call tran_gfssfc(nst_data%c_0,c_0(1,1,it),lonb,latb)                           

        else if(n == 7) then                      ! coefficient 2 to get d(Tz)/d(Tf)

          call tran_gfssfc(nst_data%c_d,c_d(1,1,it),lonb,latb)            

        else if(n == 8 ) then                     ! coefficient 3 to get d(Tz)/d(Tf)

          call tran_gfssfc(nst_data%w_0,w_0(1,1,it),lonb,latb)            

        else if(n == 9 ) then                     ! coefficient 4 to get d(Tz)/d(Tf)

          call tran_gfssfc(nst_data%w_d,w_d(1,1,it),lonb,latb)                     

        end if

!         End of loop over data records
       end do
!   Print date/time stamp
       write(6,700) latb,lonb,nst_head%fhour,nst_head%idate
700    format('READ_NST:  ges read/scatter, nlat,nlon=',&
            2i6,', hour=',f10.1,', idate=',4i5)
       call nstio_axdata(nst_data,iret)
       call nstio_srclose(lunges,iret)
!   End of loop over time levels
    end do

  end subroutine read_nst


  subroutine read_gfsnst(iope,mype,tref,dt_cool,z_c,dt_warm,z_w,c_0,c_d,w_0,w_d)

!$$$  subprogram documentation block
!                .      .    .                                       .
! subprogram:    read_gfsnst   
!   prgmmr: li          org: np23                date: 2009-08-26
!
! abstract: read gfs nst fields from a specific task and then broadcast to others
! 
!
! program history log:
!   2015-04-25  li : modify to minimize communications/IO
!
!   input argument list:
!     iope     - mpi task handling i/o
!     mype     - mpi task id
!
!   output argument list:
!   tref     (:,:)                        ! oceanic foundation temperature
!   dt_cool  (:,:)                        ! sub-layer cooling amount at sub-skin layer
!   z_c      (:,:)                        ! depth of sub-layer cooling layer
!   dt_warm  (:,:)                        ! diurnal warming amount at sea surface (skin layer)
!   z_w      (:,:)                        ! depth of diurnal warming layer
!   c_0      (:,:)                        ! coefficient to calculate d(Tz)/d(tr) in dimensionless
!   c_d      (:,:)                        ! coefficient to calculate d(Tz)/d(tr) in m^-1
!   w_0      (:,:)                        ! coefficient to calculate d(Tz)/d(tr) in dimensionless
!   w_d      (:,:)                        ! coefficient to calculate d(Tz)/d(tr) in m^-1
!
! attributes:
!   language: f90
!   machine:  ibm RS/6000 SP
!
!$$$
    use kinds, only: r_kind,i_kind,r_single
    use gridmod, only: nlat_sfc,nlon_sfc
    use guess_grids, only: nfldnst
    use mpimod, only: mpi_itype,mpi_rtype4,mpi_comm_world
    use constants, only: zero
    implicit none

!   Declare passed variables
    integer(i_kind)                      ,intent(in   ) :: iope
    integer(i_kind)                      ,intent(in   ) :: mype
    real(r_single), dimension(nlat_sfc,nlon_sfc,nfldnst),intent(  out) :: &
                    tref,dt_cool,z_c,dt_warm,z_w,c_0,c_d,w_0,w_d

!   Declare local variables
    integer(i_kind):: iret,npts,nptsall

!-----------------------------------------------------------------------------
!   Read nst file on processor iope
    if(mype == iope)then
      call read_nst(tref,dt_cool,z_c,dt_warm,z_w,c_0,c_d,w_0,w_d)
    end if

!   Load onto all processors

    npts=nlat_sfc*nlon_sfc
    nptsall=npts*nfldnst

    call mpi_bcast(tref,    nptsall,mpi_rtype4,iope,mpi_comm_world,iret)
    call mpi_bcast(dt_cool, nptsall,mpi_rtype4,iope,mpi_comm_world,iret)
    call mpi_bcast(z_c,     nptsall,mpi_rtype4,iope,mpi_comm_world,iret)
    call mpi_bcast(dt_warm, nptsall,mpi_rtype4,iope,mpi_comm_world,iret)
    call mpi_bcast(z_w,     nptsall,mpi_rtype4,iope,mpi_comm_world,iret)
    call mpi_bcast(c_0,     nptsall,mpi_rtype4,iope,mpi_comm_world,iret)
    call mpi_bcast(c_d,     nptsall,mpi_rtype4,iope,mpi_comm_world,iret)
    call mpi_bcast(w_0,     nptsall,mpi_rtype4,iope,mpi_comm_world,iret)
    call mpi_bcast(w_d,     nptsall,mpi_rtype4,iope,mpi_comm_world,iret)

    return
  end subroutine read_gfsnst

subroutine tran_gfssfc(ain,aout,lonb,latb)
!$$$  subprogram documentation block
!                .      .    .                                       .
! subprogram:    tran_gfssfc     transform gfs surface file to analysis grid
!   prgmmr: derber          org: np2                date: 2003-04-10
!
! abstract: transform gfs surface file to analysis grid
!
! program history log:
!   2012-31-38  derber  - initial routine
!
!   input argument list:
!     ain      - input surface record on processor iope
!     lonb     - input number of longitudes
!     latb     - input number of latitudes
!
!   output argument list:
!     aout     - output transposed surface record
!
! attributes:
!   language: f90
!   machine:  ibm RS/6000 SP
!
!$$$
    use kinds, only: r_kind,i_kind,r_single
    use constants, only: zero
    use sfcio_module, only: sfcio_realkind
    implicit none

!   Declare passed variables
    integer(i_kind)                  ,intent(in ) :: lonb,latb
    real(sfcio_realkind),dimension(lonb,latb),intent(in ) :: ain
    real(r_single),dimension(latb+2,lonb),intent(out) :: aout

!   Declare local variables
    integer(i_kind) i,j
    real(r_kind) sumn,sums
!   of surface guess array
    sumn = zero
    sums = zero
    do i=1,lonb
       sumn = ain(i,1)    + sumn
       sums = ain(i,latb) + sums
    end do
    sumn = sumn/float(lonb)
    sums = sums/float(lonb)

!    Transfer from local work array to surface guess array
    do j = 1,lonb
       aout(1,j)=sums
       do i=2,latb+1
          aout(i,j) = ain(j,latb+2-i)
       end do
       aout(latb+2,j)=sumn
    end do

    return
    end subroutine tran_gfssfc

  subroutine write_gfs(increment,mype,mype_atm,mype_sfc)
!$$$  subprogram documentation block
!                .      .    .
! subprogram:    write_gfs
!
!   prgrmmr:
!
! abstract:
!
! program history log:
!   2006-07-31  kleist - pass ges_ps instead of ges_lnps
!   2006-10-11  treadon - update 10m wind factor in sfc file
!   2008-05-28  safford - rm unused vars, add doc block
!   2008-12-05  todling - adjustment for dsfct time dimension addition
!   2009-08-28  li      - add nst i/o
!   2009-11-28  todling - add increment option (hook-only for now)
!   2010-03-31  treadon - add hires_b, sp_a, and sp_b
!   2011-05-01  todling - cwmr no longer in guess-grids; use metguess bundle now
!   2013-02-26  m.kim -  recompute and write cw analysis (= original cw gues + increment)                  
!                        where cw increments are calculated with nonnegative cw
!                        gues while original cw gues still have negative values.
!   2013-10-19  todling - update cloud_efr module name
!   2013-10-29  todling - revisit write to allow skipping vars not in MetGuess
!
!   input argument list:
!     increment          - when >0 will write increment from increment-index slot
!     mype               - mpi task id
!     mype_atm,mype_sfc  -
!
!   output argument list:
!
! attributes:
!   language:  f90
!   machine:   ibm RS/6000 SP
!
!$$$ end documentation block

    use kinds, only: i_kind,r_kind
    use guess_grids, only: dsfct,isli2
    use guess_grids, only: ntguessig,ntguessfc,ifilesig,nfldsig
    use gridmod, only: hires_b,sp_a,grd_a,jcap_b,nlon,nlat,lat2,lon2,nsig
    use gridmod, only: lat2,lon2,nsig   
    use gsi_metguess_mod, only: gsi_metguess_bundle
    use gsi_bundlemod, only: gsi_bundlegetpointer
    use hybrid_ensemble_parameters, only: l_hyb_ens
    use mpeu_util, only: die
    use radinfo, only: nst_gsi
    use constants, only: qcmin 
    use derivsmod, only: cwgues0  
    use constants, only:zero
    use general_specmod, only: general_init_spec_vars,general_destroy_spec_vars,spec_vars
    use gsi_4dvar, only: lwrite4danl

    implicit none

    integer(i_kind),intent(in   ) :: increment
    integer(i_kind),intent(in   ) :: mype,mype_atm,mype_sfc
    character(24):: filename
    integer(i_kind) itoutsig,istatus,iret_write,nlon_b,ntlevs,it
    integer(i_kind) i,j,k 

    real(r_kind),dimension(lat2,lon2  ):: aux_ps
    real(r_kind),dimension(lat2,lon2  ):: aux_z
    real(r_kind),dimension(lat2,lon2,nsig):: aux_u
    real(r_kind),dimension(lat2,lon2,nsig):: aux_v
    real(r_kind),dimension(lat2,lon2,nsig):: aux_vor
    real(r_kind),dimension(lat2,lon2,nsig):: aux_div
    real(r_kind),dimension(lat2,lon2,nsig):: aux_tv
    real(r_kind),dimension(lat2,lon2,nsig):: aux_q
    real(r_kind),dimension(lat2,lon2,nsig):: aux_oz
    real(r_kind),dimension(lat2,lon2,nsig):: aux_cwmr

    real(r_kind),pointer,dimension(:,:  ):: ges_ps_it  =>NULL()
    real(r_kind),pointer,dimension(:,:  ):: ges_z_it   =>NULL()
    real(r_kind),pointer,dimension(:,:,:):: ges_u_it   =>NULL()
    real(r_kind),pointer,dimension(:,:,:):: ges_v_it   =>NULL()
    real(r_kind),pointer,dimension(:,:,:):: ges_div_it =>NULL()
    real(r_kind),pointer,dimension(:,:,:):: ges_vor_it =>NULL()
    real(r_kind),pointer,dimension(:,:,:):: ges_tv_it  =>NULL()
    real(r_kind),pointer,dimension(:,:,:):: ges_q_it   =>NULL()
    real(r_kind),pointer,dimension(:,:,:):: ges_oz_it  =>NULL()
    real(r_kind),pointer,dimension(:,:,:):: ges_cwmr_it=>NULL()

    type(spec_vars):: sp_b

!   Write atmospheric analysis file
    if (.not.lwrite4danl) then
       ntlevs=1
    else
       ntlevs=nfldsig
    end if

    aux_ps=zero
    aux_z=zero
    aux_u=zero
    aux_v=zero
    aux_vor=zero
    aux_div=zero
    aux_tv=zero
    aux_q=zero
    aux_oz=zero
    aux_cwmr=zero

    do it=1,ntlevs
       if (increment>0) then
          filename='siginc'
          itoutsig=increment
          if(mype==0) write(6,*) 'WRITE_GFS: writing time slot ', itoutsig
       else if (.not.lwrite4danl) then
          filename='siganl'
          itoutsig=ntguessig
          if(mype==0) write(6,*) 'WRITE_GFS: writing single analysis state for F ', itoutsig
       else
          write(filename,100) ifilesig(it)
100       format('siga',i2.2)
          itoutsig=it
          if(mype==0) write(6,*) 'WRITE_GFS: writing full analysis state for F ', itoutsig
       endif

       call set_analysis_(itoutsig)

!   Get final cloud increments and add to the original cloud guess fields
       if (associated(ges_cwmr_it)) then
          do k=1,nsig
             do j=1,lon2
                 do i=1,lat2
                    aux_cwmr(i,j,k) = cwgues0(i,j,k)  &
                                 +(ges_cwmr_it(i,j,k)-max(cwgues0(i,j,k),qcmin))
                 enddo
             enddo
          enddo
       endif  

!   If hires_b, spectral to grid transform for background
!   uses double FFT.   Need to pass in sp_a and sp_b
       nlon_b=((2*jcap_b+1)/nlon+1)*nlon
       if (nlon_b /= sp_a%imax) then
          hires_b=.true.
          call general_init_spec_vars(sp_b,jcap_b,jcap_b,nlat,nlon_b)
          if (mype==0) &
               write(6,*)'WRITE_GFS:  allocate and load sp_b with jcap,imax,jmax=',&
               sp_b%jcap,sp_b%imax,sp_b%jmax

          call general_write_gfsatm(grd_a,sp_a,sp_b,filename,mype,mype_atm, &
               aux_z,aux_ps,&
               aux_vor,aux_div,&
               aux_tv,aux_q,&
               aux_oz,aux_cwmr,it,&
               iret_write)

          call general_destroy_spec_vars(sp_b)

!   Otherwise, use standard transform.  Use sp_a in place of sp_b.
       else
          call general_write_gfsatm(grd_a,sp_a,sp_a,filename,mype,mype_atm, &
               aux_z,aux_ps,&
               aux_vor,aux_div,&
               aux_tv,aux_q,&
               aux_oz,aux_cwmr,it,&
               iret_write)
       endif
    end do ! end do over ntlevs

!   Write surface analysis file
    if (increment>0) then
       filename='sfcinc.gsi'
       call write_gfssfc(filename,mype,mype_sfc,dsfct(1,1,ntguessfc))
    else
      if ( nst_gsi > 0 ) then
        call write_gfs_sfc_nst(mype,mype_sfc,dsfct(1,1,ntguessfc))
      else
        filename='sfcanl.gsi'
        call write_gfssfc(filename,mype,mype_sfc,dsfct(1,1,ntguessfc))
      endif
    endif

  contains


  subroutine set_analysis_(it)
  implicit none
  integer(i_kind),intent(in) :: it

  call gsi_bundlegetpointer (gsi_metguess_bundle(it),'ps',ges_ps_it  ,istatus) 
  if(istatus==0) aux_ps = ges_ps_it
  call gsi_bundlegetpointer (gsi_metguess_bundle(it),'z' ,ges_z_it   ,istatus) 
  if(istatus==0) aux_z = ges_z_it
  call gsi_bundlegetpointer (gsi_metguess_bundle(it),'u' ,ges_u_it   ,istatus) 
  if(istatus==0) aux_u = ges_u_it
  call gsi_bundlegetpointer (gsi_metguess_bundle(it),'v' ,ges_v_it   ,istatus) 
  if(istatus==0) aux_v = ges_v_it
  call gsi_bundlegetpointer (gsi_metguess_bundle(it),'vor',ges_vor_it,istatus) 
  if(istatus==0) aux_vor = ges_vor_it
  call gsi_bundlegetpointer (gsi_metguess_bundle(it),'div',ges_div_it,istatus) 
  if(istatus==0) aux_div = ges_div_it
  call gsi_bundlegetpointer (gsi_metguess_bundle(it),'tv',ges_tv_it  ,istatus) 
  if(istatus==0) aux_tv = ges_tv_it
  call gsi_bundlegetpointer (gsi_metguess_bundle(it),'q' ,ges_q_it   ,istatus) 
  if(istatus==0) aux_q = ges_q_it
  call gsi_bundlegetpointer (gsi_metguess_bundle(it),'oz',ges_oz_it  ,istatus) 
  if(istatus==0) aux_oz = ges_oz_it
  call gsi_bundlegetpointer (gsi_metguess_bundle(it),'cw',ges_cwmr_it,istatus) 
  if(istatus==0) aux_cwmr = ges_cwmr_it

  end subroutine set_analysis_

  end subroutine write_gfs

  subroutine write_gfssfc(filename,mype,mype_sfc,dsfct)
!$$$  subprogram documentation block
!                .      .    .
! subprogram:    write_gfssfc --- Write surface analysis to file
!
!   prgrmmr:     treadon -  initial version; org: np22
!
! abstract:     This routine writes the updated surface analysis.  At
!               this point (20040615) the only surface field update by 
!               the gsi is the skin temperature.  The current (20040615)
!               GDAS setup does use the updated surface file.  Rather,
!               the output from surface cycle is used as the surface
!               analysis for subsequent GFS runs.
!
!               The routine gathers surface fields from subdomains, 
!               reformats the data records, and then writes each record
!               to the output file.  
!
!               Since the gsi only update the skin temperature, all
!               other surface fields are simply read from the guess
!               surface file and written to the analysis file.
!
!   Structure of GFS surface file  
!       data record  1    label
!       data record  2    date, dimension, version, lons/lat record
!       data record  3    tsf
!       data record  4    soilm(two layers)
!       data record  5    snow
!       data record  6    soilt(two layers)
!       data record  7    tg3
!       data record  8    zor
!       data record  9    cv
!       data record 10    cvb
!       data record 11    cvt
!       data record 12    albedo (four types)
!       data record 13    slimsk
!       data record 14    vegetation cover
!       data record 15    plantr
!       data record 16    f10m
!       data record 17    canopy water content (cnpanl)
!       data record 18    vegetation type
!       data record 19    soil type
!       data record 20    zenith angle dependent vegetation fraction (two types)
!
! program history log:
!   2004-06-15  treadon -  updated documentation
!   2004-07-15  todling -  protex-compliant prologue; added intent/only's
!   2004-12-03  treadon -  replace mpe_igatherv (IBM extension) with
!                          standard mpi_gatherv
!   2005-01-27  treadon - rewrite to make use of sfcio module
!   2005-02-09  kleist  - clean up unit number and filename for updated surface file
!   2005-03-07  todling -  die gracefully when return error from sfcio
!   2005-03-10  treadon - remove iadate from calling list, access via obsmod
!   2006-10-11  treadon - update 10m wind factor in sfc file
!   2008-05-28  safford - rm unused vars
!   2013-10-25  todling - move ltosj/s to comm_vars
!
!   input argument list:
!     filename  - file to open and write to
!     dsfct     - delta skin temperature
!     mype      - mpi task number
!     mype_sfc  - mpi task to write output file
!
!   output argument list:
!
! attributes:
!   language: f90
!   machines: ibm RS/6000 SP; SGI Origin 2000; Compaq HP
!
!$$$ end documentation block

! !USES:
    use kinds, only: r_kind,r_single,i_kind
  
    use mpimod, only: mpi_rtype
    use mpimod, only: mpi_comm_world
    use mpimod, only: ierror
    
    use gridmod, only: nlat,nlon
    use gridmod, only: lat1,lon1
    use gridmod, only: lat2,lon2
    use gridmod, only: iglobal
    use gridmod, only: ijn
    use gridmod, only: displs_g
    use gridmod, only: itotsub
    
    use general_commvars_mod, only: ltosi,ltosj

    use obsmod, only: iadate
    
    use constants, only: zero_single
    
    use sfcio_module, only: sfcio_intkind,sfcio_head,sfcio_data,&
         sfcio_srohdc,sfcio_swohdc,sfcio_axdata
    
    implicit none

! !INPUT PARAMETERS:
    character(*)                     ,intent(in   ) :: filename  ! file to open and write to

    real(r_kind),dimension(lat2,lon2),intent(in   ) :: dsfct   ! delta skin temperature

    integer(i_kind)                  ,intent(in   ) :: mype     ! mpi task number
    integer(i_kind)                  ,intent(in   ) :: mype_sfc ! mpi task to write output file

! !OUTPUT PARAMETERS:

!-------------------------------------------------------------------------

!   Declare local parameters
    character( 6),parameter:: fname_ges='sfcf06'
    integer(sfcio_intkind),parameter:: ioges = 12
    integer(sfcio_intkind),parameter:: ioanl = 52

    real(r_kind),parameter :: houra = zero_single

!   Declare local variables
    integer(sfcio_intkind):: iret
    integer(i_kind) latb,lonb,nlatm2
    integer(i_kind) i,j,ip1,jp1,ilat,ilon,jj,mm1

    real(r_kind),dimension(lat1,lon1):: sfcsub
    real(r_kind),dimension(nlon,nlat):: grid
    real(r_kind),dimension(max(iglobal,itotsub)):: sfcall
    real(r_single),dimension(nlon,nlat):: buffer
    real(r_single),allocatable,dimension(:,:):: buffer2

    type(sfcio_head):: head
    type(sfcio_data):: data

  
!*****************************************************************************

!   Initialize local variables
    mm1=mype+1
    nlatm2=nlat-2

!   Gather skin temperature information from all tasks.  
    do j=1,lon1
       jp1 = j+1
       do i=1,lat1
          ip1 = i+1
          sfcsub(i,j)=dsfct(ip1,jp1)
       end do
    end do
    call mpi_gatherv(sfcsub,ijn(mm1),mpi_rtype,&
         sfcall,ijn,displs_g,mpi_rtype,mype_sfc,&
         mpi_comm_world,ierror)

!   Only MPI task mype_sfc writes the surface file.
    if (mype==mype_sfc) then

!      Reorder updated skin temperature to output format
       do i=1,iglobal
          ilon=ltosj(i)
          ilat=ltosi(i)
          grid(ilon,ilat)=sfcall(i)
       end do
       do j=1,nlat
          jj=nlat-j+1
          do i=1,nlon
             buffer(i,j)=grid(i,jj)
          end do
       end do

!      For now, rather than carry around all the surface fields in memory from
!      the read in ingesfc, just read fields from surface file.  Also, for
!      now, only update the 6-hour forecast surface guess file.

!      Read surface guess file
       call sfcio_srohdc(ioges,fname_ges,head,data,iret)
       if (iret /= 0) then
          write(6,*)'WRITE_GFSSFC:  ***ERROR*** problem reading ',fname_ges,&
               ', iret=',iret
          call sfcio_axdata(data,iret)
          call stop2(80)
       endif
       latb=head%latb
       lonb=head%lonb
       allocate(buffer2(lonb,latb))
       if ( (latb /= nlatm2) .or. &
            (lonb /= nlon) ) then
          write(6,*)'WRITE_GFSSFC:  different grid dimensions analysis vs sfc. interpolating sfc temperature  ',&
               ', nlon,nlat-2=',nlon,nlatm2,' -vs- sfc file lonb,latb=',&
               lonb,latb
          call sfc_interpolate(buffer,nlon,nlat,buffer2,lonb,latb)
       else
          do j=1,latb
             do i=1,lonb
                buffer2(i,j)=buffer(i,j+1)
             end do
          end do
       endif

!      Update guess date/time to analysis date/time
       head%fhour = houra       ! forecast hour
       head%idate(1)=iadate(4)  ! hour
       head%idate(2)=iadate(2)  ! month
       head%idate(3)=iadate(3)  ! day
       head%idate(4)=iadate(1)  ! year


       do j=1,latb
          do i=1,lonb
             data%tsea(i,j) = data%tsea(i,j)+buffer2(i,j)
          end do
       end do
       deallocate(buffer2)

!      Write updated information to surface analysis file
       call sfcio_swohdc(ioanl,filename,head,data,iret)


!      Deallocate local work arrays
       call sfcio_axdata(data,iret)

       write(6,100) lonb,latb,houra,iadate(1:4),iret
100    format(' WRITE_GFSSFC:  sfc analysis written  for ',&
            2i6,1x,f4.1,4(i4,1x),' with iret=',i2)

    endif
    
!   End of routine
    return
  end subroutine write_gfssfc

  subroutine write_gfs_sfc_nst(mype,mype_so,dsfct)
!
! abstract: write both sfc and nst analysis files (nst_gsi dependent) for static (full resolution) run
!
!  REMARKS:
!
!   language: f90
!   machines: ibm RS/6000 SP; SGI Origin 2000; Compaq HP
!
!  AUTHOR:
!
!   2009-08-28  xu li -  initial version; org: np22
!   REVISION HISTORY:
!   2014-01-22  xu li -  modified to interpolate with surface mask info accounted
!                        and handle the sea ice melting (new open water grids)
!
!EOP

!  DESCRIPTION:
!  1. Background
!     In the current operational GFS, although the atmospheric variables are
!     analyzed/updated 6-hourly,
!     the surface variables are handled differently. The SST and sea ice are
!     updated 24-hourly with the independent analysis. The land variables are
!     not analyzed yet and the 6-hour forecast is simply used as their analysis.
!     Practically, the analysis file (sfcanl) is generated by updating SST and sea
!     ice in the 6-hour forecasting file (sfcf06 or sfcges) with globale_cycle.
!
!     With NSST model to provide the diurnal warming (dTw) and sub-layer cooling
!     (dTc) at atmospheric model time step, and Tr analysis to provide the
!     foundation temperature (Tf) analysis every 6 hour, SST = Tf + dTw - dTc
!     This enable to update SST (Tr as well) 6-hourly as the atmospheric
!     variables
!     the new files (nstf06, nstges and nstanl) needs to be processed
!
!  2. When nst_gsi > 0, This routine generates the sfc & nst analysis files (sfcanl and nstanl) by
!     (1) reading sfcgcy (sfcf06 applied with global_cycle) and nstf06
!     (2) writing/updating the SST (tsea) and Tr (tref) respectively to get sfcanl and nstanl
!
!  3. The interpolation of global dsfct at one grids (lower resolaution, e.g.,1152 x 576)
!     to another grids (higher resolution, e.g., 1760 x 880) with surface mask
!     info accounted
!     The main ideas of the surface mask dependent interpolation:
!     (1) Bilinear interpolation is applied.
!     (2) A preparation step is adopted to get more specified surface type points in
!         the source. This can be done more than one time
!     (3) For a target point, the candidates from the source must have the identical surface type
!     (4) If none of the 4 nearby grids has the same surface type as the target
!         point, the search area is expanded to one grid futher in each
!         direction.
!         This means 16 more grids will be searched
!     (5) The surface mask dependent interpolation can be done for  more surface type (0, 1, 2, 3  or more)
!         At present, the interpolation is only performed for open water grids(0)
!
!  4. Notes
!     (1) Tr (foundation temperature), instead of skin temperature, is the analysis variable.
!     (2) The generation of sfanl is nst_gsi dependent.
!         nst_gsi = 0 (default): No NST info at all;
!         nst_gsi = 1          : Input NST info but not used in GSI
!         nst_gsi = 2          : Input NST info, used in CRTM simulation but no
!         Tr analysis
!         nst_gsi = 3          : Input NST info, used in both CRTM simulation
!         and Tr analysis
!     (3) The surface file (sfcgcy) read in has been updated with global_cycle
!     (4) Generally, here, the interpolation of the discontinuous field is
!         handled. It is required in more applications, for example, the
!         cloud and ice concentration dependent interpolation.
!
!  USES:
!
    use kinds, only: r_kind,r_single,i_kind

    use mpimod, only: mpi_rtype,mpi_itype
    use mpimod, only: mpi_comm_world
    use mpimod, only: ierror

    use gridmod, only: nlat,nlon,lat1,lon1,lat2,lon2,nlat_sfc,nlon_sfc
    use gridmod, only: iglobal,ijn,displs_g,itotsub
    use gridmod, only: rlats,rlons,rlats_sfc,rlons_sfc
    use general_commvars_mod, only: ltosi,ltosj
    use obsmod,  only: iadate,ianldate
    use constants, only: zero,zero_single,two,tfrozen,z_w_max,rad2deg
    use guess_grids, only: isli2
    use radinfo, only: nst_gsi,zsea1,zsea2
    use sfcio_module, only: sfcio_intkind,sfcio_head,sfcio_data,&
         sfcio_srohdc,sfcio_swohdc,sfcio_axdata

    use nstio_module, only: nstio_intkind,nstio_head,nstio_data,&
         nstio_srohdc,nstio_swohdc,nstio_axdata

    implicit none
!
!  INPUT PARAMETERS:
!
    integer(i_kind),                   intent(in) :: mype                  ! mpi task number
    integer(i_kind),                   intent(in) :: mype_so               ! mpi task to write output file
    real(r_kind),dimension(lat2,lon2), intent(in) :: dsfct                 ! tr analysis increment in subdomain

!
!  OUTPUT PARAMETERS:
!
!-------------------------------------------------------------------------

!   Declare local parameters
    integer(sfcio_intkind),parameter:: io_nstges = 12
    integer(sfcio_intkind),parameter:: io_sfcges = 13
    integer(sfcio_intkind),parameter:: io_sfcgcy = 14
    integer(sfcio_intkind),parameter:: io_sfctsk = 15
    integer(sfcio_intkind),parameter:: io_sfcanl = 52
    integer(sfcio_intkind),parameter:: io_nstanl = 53
    integer(sfcio_intkind),parameter:: io_dtfanl = 54

    integer(i_kind),parameter:: nprep=15

    real(r_kind),parameter :: houra = zero_single

!   Declare local variables
    character(len=6) :: fname_sfcges,fname_sfcgcy,fname_sfctsk,fname_sfcanl,fname_nstges,fname_nstanl,fname_dtfanl

    character(len=10):: canldate
    integer(i_kind):: iret,n_new_water,n_new_seaice
    integer(i_kind):: latb,lonb,nlatm2
    integer(i_kind):: i,j,ip1,jp1,ilat,ilon,mm1
    real(r_kind) :: dtw,dtc
    real(r_single) :: r_zsea1,r_zsea2

    real(r_kind),    dimension(lat1,lon1):: dsfct_sub
    integer(i_kind), dimension(lat1,lon1):: isli_sub

    real(r_kind),    dimension(max(iglobal,itotsub)):: dsfct_all
    integer(i_kind), dimension(max(iglobal,itotsub)):: isli_all

    real(r_kind),    dimension(nlat,nlon):: dsfct_glb,dsfct_tmp
    integer(i_kind), dimension(nlat,nlon):: isli_glb,isli_tmp

    real(r_kind),    dimension(nlat_sfc,nlon_sfc)  :: dsfct_gsi
    integer(i_kind), dimension(nlat_sfc,nlon_sfc)  :: isli_gsi

    real(r_kind),    dimension(nlon_sfc,nlat_sfc-2):: dsfct_anl
    real(r_single),  dimension(nlon_sfc,nlat_sfc-2):: dtzm
    real(r_single),  dimension(nlat_sfc,nlon_sfc)  :: work

    type(sfcio_head):: head_sfcges,head_sfcgcy,head_sfcanl
    type(sfcio_data):: data_sfcges,data_sfcgcy,data_sfcanl

    type(nstio_head):: head_nst
    type(nstio_data):: data_nst
!*****************************************************************************

!   Initialize local variables
    mm1=mype+1
    nlatm2=nlat-2
!   get file names
    write(canldate,'(I10)') ianldate

    fname_sfcges = 'sfcf06'
    fname_sfcgcy = 'sfcgcy'
    fname_sfctsk = 'sfctsk'
    fname_sfcanl = 'sfcanl'
    fname_nstges = 'nstf06'
    fname_nstanl = 'nstanl'
    fname_dtfanl = 'dtfanl'
!
!   Extract the analysis increment and surface mask in subdomain without the
!   buffer
!
    do j=1,lon1
       jp1 = j+1
       do i=1,lat1
          ip1 = i+1
          dsfct_sub(i,j) = dsfct(ip1,jp1)
          isli_sub (i,j) = isli2(ip1,jp1)
       end do
    end do
!
!   Gather analysis increment and surface mask info from subdomains
!
    call mpi_gatherv(dsfct_sub,ijn(mm1),mpi_rtype,&
         dsfct_all,ijn,displs_g,mpi_rtype,mype_so ,&
         mpi_comm_world,ierror)

    call mpi_gatherv(isli_sub,ijn(mm1),mpi_itype,&
         isli_all,ijn,displs_g,mpi_itype,mype_so ,&
         mpi_comm_world,ierror)
!
!   Only MPI task mype_so, writes the surface & nst file.
!
    if (mype==mype_so) then

      write(*,'(a,5(1x,a6))') 'write_gfs_sfc_nst:',fname_sfcges,fname_nstges,fname_sfctsk,fname_sfcanl,fname_nstanl
!
!     get Tf analysis increment and surface mask at analysis (lower resolution)
!     grids
!
      do i=1,iglobal
         ilon=ltosj(i)
         ilat=ltosi(i)
         dsfct_glb(ilat,ilon) = dsfct_all(i)
         isli_glb (ilat,ilon) = isli_all (i)
      end do
!
!      write dsfct_anl to a data file for later use (at eupd step at present)
!
       open(io_dtfanl,file=fname_dtfanl,form='unformatted')
       write(io_dtfanl) nlon,nlat
       write(io_dtfanl) dsfct_glb
       write(io_dtfanl) isli_glb

!      Read nst guess file for static/full resolution analysis
       call nstio_srohdc(io_nstges,fname_nstges,head_nst,data_nst,iret)
       if (iret /= 0) then
          write(6,*)'WRITE_NST_SFC:  ***ERROR*** problem reading',fname_nstges,', iret=',iret
          call nstio_axdata(data_nst,iret)
          call stop2(80)
       endif

!      Read surface guess file for static/full resolution analysis
       call sfcio_srohdc(io_sfcges,fname_sfcges,head_sfcges,data_sfcges,iret)
       if (iret /= 0) then
          write(6,*)'WRITE_NST_SFC:  ***ERROR*** problem reading',fname_sfcges,', iret=',iret
          call sfcio_axdata(data_sfcges,iret)
          call stop2(80)
       endif

!      Read surface global_cycle file for static/full resolution analysis
       call sfcio_srohdc(io_sfcgcy,fname_sfcgcy,head_sfcgcy,data_sfcgcy,iret)
       if (iret /= 0) then
          write(6,*)'WRITE_NST_SFC:  ***ERROR*** problem reading',fname_sfcgcy,', iret=',iret
          call sfcio_axdata(data_sfcgcy,iret)
          call stop2(80)
       endif

       if ( head_nst%latb /= head_sfcges%latb .or. head_nst%lonb /= head_sfcges%lonb ) then
          write(6,*) 'Inconsistent dimension for sfc & nst files.head_nst%latb,head_nst%lonb : ',head_nst%latb,head_nst%lonb, &
                     'head_sfcges%latb,head_sfcges%lonb : ',head_sfcges%latb,head_sfcges%lonb
          call stop2(80)
       endif

       if ( nlat_sfc /= head_sfcges%latb+2 .or. nlon_sfc /= head_nst%lonb ) then
          write(6,*) 'Inconsistent dimension for used and read.nlat_sfc,nlon_sfc : ',nlat_sfc,nlon_sfc, &
                     'head_sfcges%latb+2,head_sfcges%lonb :',head_sfcges%latb+2,head_sfcges%lonb
       endif

!
!      assign sfcanl as sfcgcy
!
       head_sfcanl = head_sfcgcy
       data_sfcanl = data_sfcgcy

       latb=head_sfcanl%latb
       lonb=head_sfcanl%lonb

       if ( (latb /= nlatm2) .or. (lonb /= nlon) ) then
          write(6,*)'WRITE_NST_SFC:  different grid dimensions analysis vs sfc.interpolating sfc temperature  ',&
               ', nlon,nlat-2=',nlon,nlatm2,' -vs- sfc file lonb,latb=',lonb,latb
          write(6,*) ' WRITE_NST_SFC, nlon_sfc,nlat_sfc : ',  nlon_sfc,nlat_sfc
!
!         Get the expanded values for a surface type (0 = water now) and the new mask
!
          call int2_msk_glb_prep(dsfct_glb,isli_glb,dsfct_tmp,isli_tmp,nlat,nlon,0,nprep)
!
!         Get updated/analysis surface mask info from sfcgcy file
!
          call tran_gfssfc(data_sfcanl%slmsk,work,lonb,latb)
          do j=1,lonb
             do i=1,latb+2
                isli_gsi(i,j) = nint(work(i,j))
             end do
          end do
!
!         Interpolate dsfct_tmp(nlat,nlon) to dsfct_gsi(nlat_sfc,nlon_sfc) with
!         surface mask accounted
!
          call int22_msk_glb(dsfct_tmp,isli_tmp,rlats,rlons,nlat,nlon, &
                             dsfct_gsi,isli_gsi,rlats_sfc,rlons_sfc,nlat_sfc,nlon_sfc,0)
!
!         transform the dsfct_gsi(latb+2,lonb) to dsfct_anl(lonb,latb) for sfc
!         file format
!
          do j = 1, latb
             do i = 1, lonb
                dsfct_anl(i,j) = dsfct_gsi(latb+2-j,i)
             end do
          end do

       else
!
!         transform the dsfct_glb(nlat,nlon) to dsfct_anl(lonb,latb) for sfc file
!         format when nlat == latb-2 & nlon = lonb
!
          do j=1,latb
             do i=1,lonb
                dsfct_anl(i,j)=dsfct_glb(latb+1-j,i)
             end do
          end do
       endif                 ! if ( (latb /= nlatm2) .or. (lonb /= nlon) ) then

!
!      update slmsk in nstanl with slmsk from sfcgcy
!
       data_nst%slmsk = data_sfcanl%slmsk
!
!      update tref (in nst file) & tsea (in the surface file) when Tr analysis is on
!      reset NSSTM variables for new open water grids
!
       if ( nst_gsi > 2 ) then
!
!         For the new open water (sea ice just melted) grids, (1) set dsfct_anl = zero; (2) reset the NSSTM variables
!
!         Notes: data_sfcges%slmsk is the mask of the background
!                data_sfcanl%slmsk is the mask of the analysis since global_cycle has been applied
!
          where ( data_sfcanl%slmsk(:,:) == zero .and. data_sfcges%slmsk(:,:) == two )

            dsfct_anl(:,:)        = zero

            data_nst%xt(:,:)      = zero
            data_nst%xs(:,:)      = zero
            data_nst%xu(:,:)      = zero
            data_nst%xv(:,:)      = zero
            data_nst%xz(:,:)      = z_w_max
            data_nst%zm(:,:)      = zero
            data_nst%xtts(:,:)    = zero
            data_nst%xzts(:,:)    = zero
            data_nst%dt_cool(:,:) = zero
            data_nst%z_c(:,:)     = zero
            data_nst%c_0(:,:)     = zero
            data_nst%c_d(:,:)     = zero
            data_nst%w_0(:,:)     = zero
            data_nst%w_d(:,:)     = zero
            data_nst%d_conv(:,:)  = zero
            data_nst%ifd(:,:)     = zero
            data_nst%tref(:,:)    = tfrozen
            data_nst%qrain(:,:)   = zero
          end where
!
!         update analysis variable: Tref (foundation temperature) for nst file
!
          where ( data_sfcanl%slmsk(:,:) == zero )
             data_nst%tref(:,:) = max(data_nst%tref(:,:) + dsfct_anl(:,:),tfrozen)
          elsewhere
             data_nst%tref(:,:) = data_sfcgcy%tsea(:,:)
          end where
!
!         update SST: tsea for sfc file
!
          r_zsea1 = 0.001_r_single*real(zsea1)
          r_zsea2 = 0.001_r_single*real(zsea2)
          call dtzm_2d(data_nst%xt,data_nst%xz,data_nst%dt_cool,data_nst%z_c, &
                       data_sfcanl%slmsk,r_zsea1,r_zsea2,lonb,latb,dtzm)

          where ( data_sfcanl%slmsk(:,:) == zero )
             data_sfcanl%tsea(:,:) = max(data_nst%tref(:,:) + dtzm(:,:), tfrozen)
          end where
!         Write updated information to surface analysis file
          call sfcio_swohdc(io_sfcanl,fname_sfcanl,head_sfcanl,data_sfcanl,iret)

!         write(6,100) fname_sfcanl,lonb,latb,houra,iadate(1:4),iret
100       format(' WRITE_NST_SFC:  sfc analysis written  for ',&
             a6,2i6,1x,f4.1,4(i4,1x),' with iret=',i2)

       else          ! when (nst_gsi <= 2)

          do j=1,latb
             do i=1,lonb
                data_nst%tref(i,j) = data_sfcanl%tsea(i,j)  ! keep tref as tsea before analysis
             end do
          end do
!
!         For the new open water (sea ice just melted) grids, reset the NSSTM variables
!
          where ( data_sfcanl%slmsk(:,:) == zero .and. data_sfcges%slmsk(:,:) == two ) 
             data_nst%xt(:,:)      = zero
             data_nst%xs(:,:)      = zero
             data_nst%xu(:,:)      = zero
             data_nst%xv(:,:)      = zero
             data_nst%xz(:,:)      = z_w_max
             data_nst%zm(:,:)      = zero
             data_nst%xtts(:,:)    = zero
             data_nst%xzts(:,:)    = zero
             data_nst%dt_cool(:,:) = zero
             data_nst%z_c(:,:)     = zero
             data_nst%c_0(:,:)     = zero
             data_nst%c_d(:,:)     = zero
             data_nst%w_0(:,:)     = zero
             data_nst%w_d(:,:)     = zero
             data_nst%d_conv(:,:)  = zero
             data_nst%ifd(:,:)     = zero
             data_nst%tref(:,:)    = tfrozen
             data_nst%qrain(:,:)   = zero
          end where
!
!         update tsea when NO Tf analysis
!
          do j=1,latb
             do i=1,lonb
                data_sfcanl%tsea(i,j) = max(data_sfcges%tsea(i,j) + dsfct_anl(i,j),tfrozen) ! update tsea
             end do
          end do

!         Write updated information to surface analysis file
          call sfcio_swohdc(io_sfctsk,fname_sfctsk,head_sfcanl,data_sfcanl,iret)
          write(6,101) fname_sfctsk,lonb,latb,houra,iadate(1:4),iret
101       format(' WRITE_NST_SFC:  sfc analysis written  for ',&
             a6,2i6,1x,f4.1,4(i4,1x),' with iret=',i2)

       endif                   ! if ( nst_gsi > 2 ) then

!
!      write info on the new open water and new sea ice grids
!
       n_new_water = 0
       n_new_seaice = 0
       do j = 1, latb
          do i = 1, lonb
             if ( data_sfcanl%slmsk(i,j) == zero .and. data_sfcges%slmsk(i,j) == two ) then
                n_new_water = n_new_water + 1
             endif
             if ( data_sfcanl%slmsk(i,j) == two .and. data_sfcges%slmsk(i,j) == zero ) then
                n_new_seaice = n_new_seaice + 1
             endif
          end do
       end do
       write(*,'(a,I3,1x,I8,1x,I8)') 'write_gfs_sfc_nst,nst_gsi,n_new_water,n_new_seaice:',nst_gsi,n_new_water,n_new_seaice

!      Update guess date/time to analysis date/time for nst file
       head_nst%fhour = head_sfcanl%fhour            ! forecast hour
       head_nst%idate(1)=head_sfcanl%idate(1)        ! hour
       head_nst%idate(2)=head_sfcanl%idate(2)        ! month
       head_nst%idate(3)=head_sfcanl%idate(3)        ! day
       head_nst%idate(4)=head_sfcanl%idate(4)        ! year

!      Write updated information to nst analysis file
       call nstio_swohdc(io_nstanl,fname_nstanl,head_nst,data_nst,iret)

       write(6,102) fname_nstanl,lonb,latb,houra,iadate(1:4),iret
102    format(' WRITE_NST_SFC:  nst analysis written  for ',&
            a6,2i6,1x,f4.1,4(i4,1x),' with iret=',i2)

!      Deallocate local work arrays
!      call sfcio_axdata(data_sfcges,iret)
!      call sfcio_axdata(data_sfcgcy,iret)
       call sfcio_axdata(data_sfcanl,iret)
       call nstio_axdata(data_nst,iret)

    endif                               ! if (mype == mype_so ) then

!   End of routine
  end subroutine write_gfs_sfc_nst

  subroutine write_ens_sfc_nst(mype,mype_so,dsfct)
!
! abstract: write sfc and nst analysis files (nst_gsi dependent) for
!           ensemble (lower resolution)
!
!
!  REMARKS:
!
!   language: f90
!   machines: ibm RS/6000 SP; SGI Origin 2000; Compaq HP
!
!  AUTHOR:
!
!   2014-01-28  xu li -  initial version; org: np22
!
!EOP
!
!  DESCRIPTION:
!  1. Background
!     In the current operational GFS, although the atmospheric variables are
!     analyzed/updated 6-hourly,
!     the surface variables are handled differently. The SST and sea ice are
!     updated 24-hourly with the independent analysis. The land variables are
!     not analyzed yet and the 6-hour forecast is simply used as their analysis.
!     Practically, the analysis file is generated by updating SST and sea
!     ice in the 6-hour forecasting surface file/files with globale_cycle evry
!     24 hours.
!
!     With th the development of NSST, where the NSST model to provide the
!     diurnal warming (dTw) and sub-layer cooling
!     (dTc) at atmospheric model time step, and Tr analysis to provide the
!     foundation temperature (Tf) analysis every 6 hour, SST = Tf + dTw - dTc
!     This enable to update SST (Tr as well) 6-hourly as the atmospheric
!     variables and
!     the new files (nstf06, nstges and nstanl) needs to be processed
!
!     With the implementation of Hybrid EnKF since May, 2012, there are two
!     types of surface files
!
!     (1) Static analysis with higher resolution
!         handled in write_gfs_sfc_nst
!
!     (2) Ensemble analysis with lower resolution (with member 001 as example:
!     001 to 080)
!         sfcges_mem001 : 6-hour SFC forecast for each member (copied from
!         bfg_yyyymmddhh_fhr06_mem001)
!         sfcgcy_mem001 : from sfcges_mem001 but SST and sea ice updated with
!         global_cycle 24-hourly
!         sfcanl_mem001 : from sfcgcy_mem001, SST is updated with NSST for open
!         water grids in GSI
!
!         nstf06_mem001  : 6-hour NSST forecast for each member
!         nstanl_mem001  : NSST analysis (only tref updated at present)
!
!
!  2. This routine generates the sfc & nst analysis files for ensemble members
!  (001 to 080)
!      (1) reading sfcgcy_mem001 and nstf06_mem001 (1-80)
!      (2) writing/updating the SST (tsea) or Tr (tref) in the above read in
!      files to get sfcanl_mem001, nstanl_mem001,
!          they will be renamed to be sfcanl_yyyymmddhh_mem001 and
!          nstanl_yyyymmddhh_mm001
!  3. Surface mask dependent Interpolation
!     See write_gfs_sfc_nst
!
!  4. Notes
!     (1) Tr (foundation temperature), instead of skin temperature, is the
!     analysis variable.
!     (2) The generation of sfcanl and sfcanl_yyyymmddhh_mm??? is nst_gsi
!     dependent.
!         nst_gsi = 0 (default): No NST info at all;
!         nst_gsi = 1          : Input NST info but not used in GSI
!         nst_gsi = 2          : Input NST info, used in CRTM simulation but no
!         Tr analysis
!         nst_gsi = 3          : Input NST info, used in both CRTM simulation
!         and Tr analysis
!     (3) The mask info is regarded as available for different resolutions
!
!  USES:
!
    use kinds, only: r_kind,r_single,i_kind

    use mpimod, only: mpi_rtype,mpi_itype
    use mpimod, only: mpi_comm_world
    use mpimod, only: ierror

    use gridmod, only: nlat,nlon,lat1,lon1,lat2,lon2
    use gridmod, only: iglobal,ijn,displs_g,itotsub
    use gridmod, only: rlats,rlons
    use general_commvars_mod, only: ltosi,ltosj
    use hybrid_ensemble_parameters, only: n_ens
    use obsmod,  only: iadate,ianldate
    use constants, only: zero_single,zero,half,two,pi,tfrozen,z_w_max,rad2deg
    use guess_grids, only: isli2
    use radinfo, only: nst_gsi
    use sfcio_module, only: sfcio_intkind,sfcio_head,sfcio_data,&
         sfcio_srohdc,sfcio_swohdc,sfcio_axdata

    use nstio_module, only: nstio_intkind,nstio_head,nstio_data,&
         nstio_srohdc,nstio_swohdc,nstio_axdata

    implicit none
!
!  INPUT PARAMETERS:
!
    integer(i_kind),                   intent(in) :: mype                  ! mpi task number
    integer(i_kind),                   intent(in) :: mype_so               ! mpi task to write output file
    real(r_kind),dimension(lat2,lon2), intent(in) :: dsfct                 ! tr analysis increment in subdomain

!
!  OUTPUT PARAMETERS:
!
!-------------------------------------------------------------------------

!   Declare local parameters

    integer(sfcio_intkind),parameter:: io_nstges = 12
    integer(sfcio_intkind),parameter:: io_sfcges = 13
    integer(sfcio_intkind),parameter:: io_sfcgcy = 14
    integer(sfcio_intkind),parameter:: io_nstanl = 52
    integer(sfcio_intkind),parameter:: io_sfcanl = 53

    integer(i_kind),parameter:: nprep=15

    real(r_kind),parameter :: houra = zero_single

!   Declare local variables
    character(len=13) :: fname_nstges,fname_sfcges,fname_sfcgcy,fname_nstanl,fname_sfcanl

    character(len=10) :: canldate
    character(len=3 ) :: cmember
    integer(i_kind):: iret,n_new_water,n_new_seaice
    integer(i_kind):: latb,lonb,nlatm2,nlat_ens_sfc,nlon_ens_sfc
    integer(i_kind):: i,j,k,ip1,jp1,ilat,ilon,mm1,jmax

    real(r_kind),    dimension(lat1,lon1):: dsfct_sub
    integer(i_kind), dimension(lat1,lon1):: isli_sub

    real(r_kind),    dimension(max(iglobal,itotsub)):: dsfct_all
    integer(i_kind), dimension(max(iglobal,itotsub)):: isli_all

    real(r_kind),    dimension(nlat,nlon):: dsfct_glb
    integer(i_kind), dimension(nlat,nlon):: isli_glb

    integer(i_kind), allocatable, dimension(:,:):: isli_tmp,isli_gsi

    real(r_kind),   allocatable, dimension(:)   :: wlatx,slatx,rlats_ens_sfc,rlons_ens_sfc
    real(r_kind),   allocatable, dimension(:,:) :: dsfct_gsi,dsfct_anl
    real(r_kind),   allocatable, dimension(:,:) :: dsfct_tmp
    real(r_single), allocatable, dimension(:,:) :: work

    real(r_kind) :: dlon,dtw,dtc

    type(sfcio_head):: head_sfcges,head_sfcgcy,head_sfcanl
    type(sfcio_data):: data_sfcges,data_sfcgcy,data_sfcanl

    type(nstio_head):: head_nst
    type(nstio_data):: data_nst
!*****************************************************************************
!   Initialize local variables
    mm1 = mype + 1
    nlatm2  = nlat - 2
!   get analysis date (yyyymmddhh) in character
    write(canldate,'(I10)') ianldate

!
!   Extract the analysis increment and surface mask in subdomain without the
!   buffer
!
    do j=1,lon1
       jp1 = j+1
       do i=1,lat1
          ip1 = i+1
          dsfct_sub(i,j) = dsfct(ip1,jp1)
          isli_sub (i,j) = isli2(ip1,jp1)
       end do
    end do

!
!   Gather analysis increment and surface mask info from subdomains
!
    call mpi_gatherv(dsfct_sub,ijn(mm1),mpi_rtype,&
         dsfct_all,ijn,displs_g,mpi_rtype,mype_so ,&
         mpi_comm_world,ierror)

    call mpi_gatherv(isli_sub,ijn(mm1),mpi_itype,&
         isli_all,ijn,displs_g,mpi_itype,mype_so ,&
         mpi_comm_world,ierror)
!
!   Only MPI task mype_so, processes and writes the surface & nst file.
!
    if (mype==mype_so) then
!
!     get Tr analysis increment and surface mask at analysis grids
!
       do i=1,iglobal
          ilon=ltosj(i)
          ilat=ltosi(i)
          dsfct_glb(ilat,ilon) = dsfct_all(i)
          isli_glb (ilat,ilon) = isli_all (i)
       end do

!
!      update sfc and nst file for each ensemble member
!
       do k = 1, n_ens

          write(cmember,'(i3.3)') k               ! make the a character string
 
          fname_nstges = 'nstf06_mem'//cmember
          fname_sfcges = 'sfcf06_mem'//cmember
          fname_sfcgcy = 'sfcgcy_mem'//cmember
          fname_nstanl = 'nstanl_mem'//cmember
          fname_sfcanl = 'sfcanl_mem'//cmember

!         Read nst guess file of the ensemble member
          call nstio_srohdc(io_nstges,fname_nstges,head_nst,data_nst,iret)
          if (iret /= 0) then
             write(6,*)'WRITE_ENS_NST_SFC:  ***ERROR*** problem reading',fname_nstges,', iret=',iret
             call nstio_axdata(data_nst,iret)
             call stop2(80)
          endif

!         Read surface guess file of the ensemble member
          call sfcio_srohdc(io_sfcges,fname_sfcges,head_sfcges,data_sfcges,iret)
          if (iret /= 0) then
             write(6,*)'WRITE_ENS_NST_SFC:  ***ERROR*** problem reading ',fname_sfcges,', iret=',iret
             call sfcio_axdata(data_sfcges,iret)
             call stop2(80)
          endif

!         Read surface gcycle file (global_cycle applied already to sfcges) of the
!         ensemble member
          call sfcio_srohdc(io_sfcgcy,fname_sfcgcy,head_sfcgcy,data_sfcgcy,iret)
          if (iret /= 0) then
             write(6,*)'WRITE_ENS_NST_SFC:  ***ERROR*** problem reading ',fname_sfcgcy,', iret=',iret
             call sfcio_axdata(data_sfcgcy,iret)
             call stop2(80)
          endif

          if ( head_nst%latb /= head_sfcges%latb .or. head_nst%lonb /= head_sfcges%lonb ) then
             write(6,*) 'Inconsistent dimension for sfc & nst files. head_nst%latb,head_nst%lonb : ',head_nst%latb,head_nst%lonb, &
                        'head_sfcges%latb,head_sfcges%lonb : ',head_sfcges%latb,head_sfcges%lonb
             call stop2(80)
          endif

!
!         assign sfc analysis as sfcges with gcycle applied
!
          head_sfcanl = head_sfcgcy
          data_sfcanl = data_sfcgcy

          latb=head_sfcanl%latb
          lonb=head_sfcanl%lonb
 
          nlat_ens_sfc = latb + 2
          nlon_ens_sfc = lonb
!
!         Get dsfct_anl when k = 1, the first ensemble member only. It is
!         identical for each member if the mask (isli_tmp) is identical, at present
!
          if ( k == 1 ) then

             allocate(dsfct_gsi(nlat_ens_sfc,nlon_ens_sfc),work(nlat_ens_sfc,nlon_ens_sfc), &
                      isli_gsi(nlat_ens_sfc,nlon_ens_sfc),dsfct_anl(nlon_ens_sfc,nlat_ens_sfc-2))


             allocate(dsfct_tmp(nlat,nlon),isli_tmp(nlat,nlon))

             if ( (latb /= nlatm2) .or. (lonb /= nlon) ) then
                write(6,*)'WRITE_ENS_NST_SFC:  different grid dimensions analysis vs sfc. interpolating sfc temperature  ',&
                    ', nlon,nlat_-2=',nlon,nlatm2,' -vs- sfc file lonb,latb=',lonb,latb
!
!               get lats and lons for ensemble grids
!
                jmax=nlat_ens_sfc-2
                allocate(slatx(jmax),wlatx(jmax))
                allocate(rlats_ens_sfc(nlat_ens_sfc),rlons_ens_sfc(nlon_ens_sfc))
                call splat(4,jmax,slatx,wlatx)
                dlon=two*pi/float(nlon_ens_sfc)
                do i=1,nlon_ens_sfc
                   rlons_ens_sfc(i)=float(i-1)*dlon
                end do
                do i=1,(nlat_ens_sfc-1)/2
                   rlats_ens_sfc(i+1)=-asin(slatx(i))
                   rlats_ens_sfc(nlat_ens_sfc-i)=asin(slatx(i))
                end do
                rlats_ens_sfc(1)=-half*pi
                rlats_ens_sfc(nlat_ens_sfc)=half*pi
                deallocate(slatx,wlatx)
!
!               Get the expanded values for a surface type (0 = water now) and the
!               new mask
!
                call int2_msk_glb_prep(dsfct_glb,isli_glb,dsfct_tmp,isli_tmp,nlat,nlon,0,nprep)
!
!               Get updated/analysis surface mask info from sfcgcy_mem001 (001-080)
!               file
!
                call tran_gfssfc(data_sfcanl%slmsk,work,lonb,latb)
                do j=1,nlon_ens_sfc
                   do i=1,nlat_ens_sfc
                      isli_gsi(i,j) = nint(work(i,j))
                   end do
                end do
!
!               Interpolate dsfct_glb(nlat,nlon) to
!               dsfct_tmp(nlat_ens_sfc,nlon_ens_sfc) with surface mask accounted
!
                call int22_msk_glb(dsfct_tmp,isli_tmp,rlats,rlons,nlat,nlon, &
                                   dsfct_gsi,isli_gsi,rlats_ens_sfc,rlons_ens_sfc,nlat_ens_sfc,nlon_ens_sfc,0)
!
!               transform the dsfct_gsi(latb+2,lonb) to dsfct_anl(lonb,latb) for sfc
!               file format
!
                do j = 1, latb
                   do i = 1, lonb
                      dsfct_anl(i,j) = dsfct_gsi(latb+2-j,i)
                   end do
                end do

             else
!
!               transform the dsfct_glb(nlat,nlon) to dsfct_anl(lonb,latb) for sfc file
!               format when nlat == latb-2 & nlon = lonb
!
                do j=1,latb
                   do i=1,lonb
                      dsfct_anl(i,j)=dsfct_glb(latb+1-j,i)
                   end do
                end do
             endif                 ! if ( (latb /= nlatm2) .or. (lonb /= nlon) ) then
          endif                   ! if ( k == 1 ) then

!
!         update tref (in nst file) & tsea (in the surface file) when Tr analysis is on
!
          if ( nst_gsi > 2 ) then
!
!            For the new open water (sea ice just melted) grids, reset the NSSTM variables
!
!            set tref = tfrozen = 271.2_r_kind
!            note: data_sfcges%slmsk is the mask of the guess
!                  data_sfcanl%slmsk is the mask of the analysis
!
             where ( data_sfcanl%slmsk(:,:) == zero .and. data_sfcges%slmsk(:,:) == two ) 
                data_nst%xt(:,:)      = zero
                data_nst%xs(:,:)      = zero
                data_nst%xu(:,:)      = zero
                data_nst%xv(:,:)      = zero
                data_nst%xz(:,:)      = z_w_max
                data_nst%zm(:,:)      = zero
                data_nst%xtts(:,:)    = zero
                data_nst%xzts(:,:)    = zero
                data_nst%dt_cool(:,:) = zero
                data_nst%z_c(:,:)     = zero
                data_nst%c_0(:,:)     = zero
                data_nst%c_d(:,:)     = zero
                data_nst%w_0(:,:)     = zero
                data_nst%w_d(:,:)     = zero
                data_nst%d_conv(:,:)  = zero
                data_nst%ifd(:,:)     = zero
                data_nst%tref(:,:)    = tfrozen
                data_nst%qrain(:,:)   = zero
             end where
!
!            update analysis variable: Tref (foundation temperature) for nst file
!
             where ( data_sfcanl%slmsk(:,:) == zero ) 
                data_nst%tref(:,:) = max(data_nst%tref(:,:) + dsfct_anl(:,:),tfrozen)
             else where
                data_nst%tref(:,:) = data_sfcanl%tsea(:,:)
             end where
!
!            update SST: tsea for sfc file
!
             where ( data_sfcanl%slmsk(:,:) == zero )
                data_sfcanl%tsea(:,:) = max(data_nst%tref(:,:)  &
                                      + two*data_nst%xt(:,:)/data_nst%xz(:,:) & 
                                      - data_nst%dt_cool(:,:), tfrozen)
             end where



          else          ! when (nst_gsi <= 2)

             do j=1,latb
                do i=1,lonb
                   data_nst%tref(i,j) = data_sfcanl%tsea(i,j)     ! keep tref as tsea before analysis
!
!                  For the new open water (sea ice just melted) grids, reset the NSSTM variables
!
                   if ( data_sfcanl%slmsk(i,j) == zero .and. data_nst%slmsk(i,j) == two ) then

                      data_nst%xt(i,j)      = zero
                      data_nst%xs(i,j)      = zero
                      data_nst%xu(i,j)      = zero
                      data_nst%xv(i,j)      = zero
                      data_nst%xz(i,j)      = z_w_max
                      data_nst%zm(i,j)      = zero
                      data_nst%xtts(i,j)    = zero
                      data_nst%xzts(i,j)    = zero
                      data_nst%dt_cool(i,j) = zero
                      data_nst%z_c(i,j)     = zero
                      data_nst%c_0(i,j)     = zero
                      data_nst%c_d(i,j)     = zero
                      data_nst%w_0(i,j)     = zero
                      data_nst%w_d(i,j)     = zero
                      data_nst%d_conv(i,j)  = zero
                      data_nst%ifd(i,j)     = zero
                      data_nst%tref(i,j)    = tfrozen
                      data_nst%qrain(i,j)   = zero
                   endif

                   data_sfcanl%tsea(i,j) = max(data_sfcanl%tsea(i,j) + dsfct_anl(i,j),271.0_r_kind)  ! update tsea
                end do
             end do
          endif                   ! if ( nst_gsi > 2 ) then

          n_new_water = 0
          n_new_seaice = 0
          do j = 1, latb
             do i = 1, lonb
                if ( data_sfcanl%slmsk(i,j) == zero .and. data_sfcges%slmsk(i,j) == two ) then
                   n_new_water = n_new_water + 1
                endif
                if ( data_sfcanl%slmsk(i,j) == two .and. data_sfcges%slmsk(i,j) == zero ) then
                   n_new_seaice = n_new_seaice + 1
                endif
             end do
          end do
          write(*,'(a,I3,1x,I8,1x,I8)')'write_gfs_sfc_nst,nst_gsi,n_new_water,n_new_seaice:',nst_gsi,n_new_water,n_new_seaice

!         Update guess date/time to analysis date/time for nst file
          head_nst%fhour    = head_sfcanl%fhour                  ! forecast hour
          head_nst%idate(1) = head_sfcanl%idate(1)               ! hour
          head_nst%idate(2) = head_sfcanl%idate(2)               ! month
          head_nst%idate(3) = head_sfcanl%idate(3)               ! day
          head_nst%idate(4) = head_sfcanl%idate(4)               ! year

!         Write updated information to nst analysis file
          call nstio_swohdc(io_nstanl,fname_nstanl,head_nst,data_nst,iret)
 
          write(6,101)fname_nstanl,lonb,latb,head_nst%fhour,head_nst%idate(1:4),iret

101       format(' WRITE_ENS_NST_SFC:  nst analysis written  for ',&
                 a10,1x,2i6,1x,f4.1,4(i4,1x),' with iret=',i2)

          close (io_nstges)
          close (io_sfcges)
          close (io_sfcgcy)
          close (io_nstanl)
          close (io_sfcanl)
       enddo           ! do i = 1, n_ens

!      Deallocate local work arrays
       call sfcio_axdata(data_sfcges,iret)
       call nstio_axdata(data_nst,iret)

    endif                               ! if (mype == mype_so ) then

!   End of routine
  end subroutine write_ens_sfc_nst

  subroutine write_ens_dsfct(mype,mype_so,dsfct)
!
! abstract: write out dsfct (nst_gsi dependent) for ensemble (lower resolution)
!
!  REMARKS:
!
!   language: f90
!   machines: ibm RS/6000 SP; SGI Origin 2000; Compaq HP
!
!  AUTHOR:
!
!   2014-04-28  xu li -  initial version; org: np22
!
!EOP
!
!  DESCRIPTION:
!  1. Background
!     In the current operational GFS, although the atmospheric variables are
!     analyzed/updated 6-hourly,
!     the surface variables are handled differently. The SST and sea ice are
!     updated 24-hourly with the independent analysis. The land variables are
!     not analyzed yet and the 6-hour forecast is simply used as their analysis.
!     Practically, the analysis file is generated by updating SST and sea
!     ice in the 6-hour forecasting surface file/files with globale_cycle evry
!     24 hours.
!
!     With th the development of NSST, where the NSST model to provide the
!     diurnal warming (dTw) and sub-layer cooling
!     (dTc) at atmospheric model time step, and Tr analysis to provide the
!     foundation temperature (Tf) analysis every 6 hour, SST = Tf + dTw - dTc
!     This enable to update SST (Tr as well) 6-hourly as the atmospheric
!     variables and
!     the new files (nstf06, nstges and nstanl) needs to be processed
!
!     With the implementation of Hybrid EnKF since May, 2012, there are two
!     types of surface files
!
!     (1) Static analysis with higher resolution
!         handled in write_gfs_sfc_nst
!
!     (2) Ensemble analysis with lower resolution (with member 001 as example:001 to 080)
!         sfcges_mem001 : 6-hour SFC forecast for each member (copied from
!         bfg_yyyymmddhh_fhr06_mem001)
!         sfcgcy_mem001 : from sfcges_mem001 but SST and sea ice updated with
!         global_cycle 24-hourly
!         sfcanl_mem001 : from sfcgcy_mem001, SST is updated with NSST for open
!         water grids in GSI
!
!         nstf06_mem001  : 6-hour NSST forecast for each member
!         nstanl_mem001  : NSST analysis (only tref updated at present)
!
!
!  2. This routine generates the surface temperature analysis increment for ensemble members (the same for all 80 members)
!      (1) read sfcgcy_mem001 and nstf06_mem001 to get the masks (GES and
!      ANL)for ensemble members
!      (2) get dsfct at ensemble grids (interpolation if needed)
!      (3) write dsfct in a file for later nst (tref) and sfc (tsea) update at
!      recenter step
!
!  3. Surface mask dependent Interpolation
!     See write_gfs_sfc_nst
!
!  4. Notes
!     (1) Tr (foundation temperature), instead of skin temperature, is the
!     analysis variable., but not analyzed yet with the current scheme
!     (2) The mask info is regarded as available for different resolutions
!
!  USES:
!
    use kinds, only: r_kind,r_single,i_kind

    use mpimod, only: mpi_rtype,mpi_itype
    use mpimod, only: mpi_comm_world
    use mpimod, only: ierror

    use gridmod, only: nlat,nlon,lat1,lon1,lat2,lon2
    use gridmod, only: iglobal,ijn,displs_g,itotsub
    use general_commvars_mod, only: ltosi,ltosj
    use gridmod, only: rlats,rlons
    use hybrid_ensemble_parameters, only: n_ens
    use obsmod,  only: iadate,ianldate
    use constants, only: zero_single,zero,half,two,pi,tfrozen
    use guess_grids, only: isli2
    use radinfo, only: nst_gsi
    use sfcio_module, only: sfcio_intkind,sfcio_head,sfcio_data,&
         sfcio_srohdc,sfcio_swohdc,sfcio_axdata

    use nstio_module, only: nstio_intkind,nstio_head,nstio_data,&
         nstio_srohdc,nstio_swohdc,nstio_axdata

    implicit none
!
!  INPUT PARAMETERS:
!
    integer(i_kind),                   intent(in) :: mype                  ! mpi task number
    integer(i_kind),                   intent(in) :: mype_so               ! mpi task to write output file
    real(r_kind),dimension(lat2,lon2), intent(in) :: dsfct                 ! tr analysis increment in subdomain

!
!  OUTPUT PARAMETERS:
!
!-------------------------------------------------------------------------

!   Declare local parameters

    integer(sfcio_intkind),parameter:: io_nstges = 12
    integer(sfcio_intkind),parameter:: io_sfcges = 13
    integer(sfcio_intkind),parameter:: io_sfcgcy = 14
    integer(sfcio_intkind),parameter:: io_dtsinc = 54

    integer(i_kind),parameter:: nprep=15

    real(r_kind),parameter :: houra = zero_single

!   Declare local variables
    character(len=14):: fname_sfcges,fname_sfcgcy,fname_nstges
    character(len=10):: fname_dtsinc
    character(len=10) :: canldate
    integer(i_kind):: iret
    integer(i_kind):: latb,lonb,nlatm2,nlat_ens_sfc,nlon_ens_sfc
    integer(i_kind):: i,j,ip1,jp1,ilat,ilon,mm1,jmax

    real(r_kind),    dimension(lat1,lon1):: dsfct_sub
    integer(i_kind), dimension(lat1,lon1):: isli_sub

    real(r_kind),    dimension(max(iglobal,itotsub)):: dsfct_all
    integer(i_kind), dimension(max(iglobal,itotsub)):: isli_all

    real(r_kind),    dimension(nlat,nlon):: dsfct_glb
    integer(i_kind), dimension(nlat,nlon):: isli_glb

    real(r_kind),   allocatable, dimension(:)   :: wlatx,slatx,rlats_ens_sfc,rlons_ens_sfc
    real(r_kind),   allocatable, dimension(:,:) :: dsfct_gsi,dsfct_anl
    real(r_kind),   allocatable, dimension(:,:) :: dsfct_tmp
    real(r_single), allocatable, dimension(:,:) :: work

    integer(i_kind), allocatable, dimension(:,:):: isli_tmp,isli_gsi

    real(r_kind) :: dlon
    type(sfcio_head):: head_sfcges,head_sfcgcy
    type(sfcio_data):: data_sfcges,data_sfcgcy

    type(nstio_head):: head_nst
    type(nstio_data):: data_nst
!*****************************************************************************
!   Initialize local variables
    mm1 = mype + 1
    nlatm2  = nlat - 2
!   get analysis date (yyyymmddhh) in character
    write(canldate,'(I10)') ianldate
!
!   Extract the analysis increment and surface mask in subdomain without the
!   buffer
!
    do j=1,lon1
       jp1 = j+1
       do i=1,lat1
          ip1 = i+1
          dsfct_sub(i,j) = dsfct(ip1,jp1)
          isli_sub (i,j) = isli2(ip1,jp1)
       end do
    end do

!
!   Gather analysis increment and surface mask info from subdomains
!
    call mpi_gatherv(dsfct_sub,ijn(mm1),mpi_rtype,&
         dsfct_all,ijn,displs_g,mpi_rtype,mype_so ,&
         mpi_comm_world,ierror)

    call mpi_gatherv(isli_sub,ijn(mm1),mpi_itype,&
         isli_all,ijn,displs_g,mpi_itype,mype_so ,&
         mpi_comm_world,ierror)
!
!   Only MPI task mype_so, processes and writes the surface & nst file.
!
    if (mype==mype_so) then
!
!      get Tr analysis increment and surface mask at analysis grids
!
       do i=1,iglobal
          ilon=ltosj(i)
          ilat=ltosi(i)
          dsfct_glb(ilat,ilon) = dsfct_all(i)
          isli_glb (ilat,ilon) = isli_all (i)
       end do

!
!      get surface temperature analysis increment at ensemble resolution
!      (identical to each other member)
!
       fname_nstges = 'nstf06_ensmean'
       fname_sfcges = 'sfcf06_ensmean'
       fname_sfcgcy = 'sfcgcy_ensmean'
       fname_dtsinc = 'dtsinc_ens'

!      Read nst guess file of the ensemble member 1
       call nstio_srohdc(io_nstges,fname_nstges,head_nst,data_nst,iret)
       if (iret /= 0) then
          write(6,*)'WRITE_ENS_DSFCT:  ***ERROR*** problem reading',fname_nstges,', iret=',iret
 
          call nstio_axdata(data_nst,iret)
          call stop2(80)
       endif

!      Read surface guess file (the ensemble mean)
       call sfcio_srohdc(io_sfcges,fname_sfcges,head_sfcges,data_sfcges,iret)
       if (iret /= 0) then
          write(6,*)'WRITE_ENS_DSFCT:  ***ERROR*** problem reading',fname_sfcges,', iret=',iret
 
          call sfcio_axdata(data_sfcges,iret)
          call stop2(80)
       endif

!      Read surface gcycle file (the ensemble mean)
       call sfcio_srohdc(io_sfcgcy,fname_sfcgcy,head_sfcgcy,data_sfcgcy,iret)
       if (iret /= 0) then
          write(6,*)'WRITE_ENS_DSFCT:  ***ERROR*** problem reading',fname_sfcgcy,', iret=',iret
          call sfcio_axdata(data_sfcgcy,iret)
          call stop2(80)
       endif

       if ( head_nst%latb /= head_sfcgcy%latb .or. head_nst%lonb /=head_sfcgcy%lonb ) then
          write(6,*) 'Inconsistent dimension for sfc & nst files.head_nst%latb,head_nst%lonb : ',head_nst%latb,head_nst%lonb, &
                     'head_sfcgcy%latb,head_sfcgcy%lonb : ',head_sfcgcy%latb,head_sfcgcy%lonb
 
          call stop2(80)
       endif

       latb=head_sfcgcy%latb
       lonb=head_sfcgcy%lonb

       nlat_ens_sfc = latb + 2
       nlon_ens_sfc = lonb

       allocate(dsfct_gsi(nlat_ens_sfc,nlon_ens_sfc),work(nlat_ens_sfc,nlon_ens_sfc), &
                 isli_gsi(nlat_ens_sfc,nlon_ens_sfc),dsfct_anl(nlon_ens_sfc,nlat_ens_sfc-2))


       allocate(dsfct_tmp(nlat,nlon),isli_tmp(nlat,nlon))

       if ( (latb /= nlatm2) .or. (lonb /= nlon) ) then

          write(6,*)'WRITE_ENS_DSFCT:  different grid dimensions analysis vs sfc. interpolating sfc temperature  ',&
               ', nlon,nlat_-2=',nlon,nlatm2,' -vs- sfc file lonb,latb=',lonb,latb

!
!         get lats and lons for ensemble grids
!
          jmax=nlat_ens_sfc-2
          allocate(slatx(jmax),wlatx(jmax))
          allocate(rlats_ens_sfc(nlat_ens_sfc),rlons_ens_sfc(nlon_ens_sfc))
          call splat(4,jmax,slatx,wlatx)
          dlon=two*pi/float(nlon_ens_sfc)
          do i=1,nlon_ens_sfc
             rlons_ens_sfc(i)=float(i-1)*dlon
          end do
          do i=1,(nlat_ens_sfc-1)/2
             rlats_ens_sfc(i+1)=-asin(slatx(i))
             rlats_ens_sfc(nlat_ens_sfc-i)=asin(slatx(i))
          end do
          rlats_ens_sfc(1)=-half*pi
          rlats_ens_sfc(nlat_ens_sfc)=half*pi
          deallocate(slatx,wlatx)
!
!         Get the expanded values for a surface type (0 = water now) and the new
!         mask
!
          call int2_msk_glb_prep(dsfct_glb,isli_glb,dsfct_tmp,isli_tmp,nlat,nlon,0,nprep)
!
!         Get updated/analysis surface mask info from sfcgcy_ensmean  file
!
          call tran_gfssfc(data_sfcgcy%slmsk,work,lonb,latb)
          do j=1,nlon_ens_sfc
             do i=1,nlat_ens_sfc
                isli_gsi(i,j) = nint(work(i,j))
             end do
          end do
!
!         Interpolate dsfct_glb(nlat,nlon) to dsfct_tmp(nlat_ens_sfc,nlon_ens_sfc)
!         with surface mask accounted
!
          call int22_msk_glb(dsfct_tmp,isli_tmp,rlats,rlons,nlat,nlon, &
                             dsfct_gsi,isli_gsi,rlats_ens_sfc,rlons_ens_sfc,nlat_ens_sfc,nlon_ens_sfc,0)
!
!         transform the dsfct_gsi(latb+2,lonb) to dsfct_anl(lonb,latb) for sfc
!         file format
!
          do j = 1, latb
             do i = 1, lonb
                dsfct_anl(i,j) = dsfct_gsi(latb+2-j,i)
             end do
          end do

       else       ! when the GSI analysis grid is identical to ensemble one and
                  ! no surface mask change from ges to anl

!
!         transform the dsfct_glb(nlat,nlon) to dsfct_anl(lonb,latb) for sfc file
!         format when nlat == latb-2 & nlon = lonb
!
          write(6,*)'WRITE_ENS_DSFCT:  the same grid dimensions static grids: ',&
               ', nlon,nlat_-2=',nlon,nlatm2,' -vs- ens lonb,latb=',lonb,latb
 
          do j=1,latb
             do i=1,lonb
                dsfct_anl(i,j)=dsfct_glb(latb+1-j,i)
!
!               set the analysis increment to be zero for new melted water grid
!
                if ( data_sfcgcy%slmsk(i,j) == zero .and. data_sfcges%slmsk(i,j) == two ) then
                   dsfct_anl(i,j) = zero
                endif
             end do
          end do

       endif                 ! if ( (latb /= nlatm2) .or. (lonb /= nlon) ) then

!
!      write dsfct_anl to a data file for later use (at eupd step at present)
!
       open(io_dtsinc,file=fname_dtsinc,form='unformatted')
       write(io_dtsinc) dsfct_anl
       write(io_dtsinc) data_sfcgcy%slmsk

       write(6,*)'WRITE_ENS_DSFCT:  dtsinc has been written : ',fname_dtsinc

       close (io_nstges)
       close (io_sfcges)
       close (io_sfcgcy)
       close (io_dtsinc)

!      Deallocate local work arrays
       call sfcio_axdata(data_sfcges,iret)
       call nstio_axdata(data_nst,iret)

    endif                               ! if (mype == mype_so ) then
!   End of routine
  end subroutine write_ens_dsfct

  subroutine sfc_interpolate(a,na_lon,na_lat,b,ns_lon,ns_lat)
!$$$  subprogram documentation block
!                .      .    .
! subprogram:    sfc_interpolate --- interpolates from analysis grid to 
!                                    surface grid
!   prgrmmr:     derber -  initial version; org: np2
!
! abstract:      This routine interpolates a on analysis grid to b on 
!                surface grid
!
! program history log:
!   2008-02-26  derber  - original routine
!   2008-05-28  safford - add subprogram doc block, rm unused uses
!   2011-04-01  li - change kind of output field (b: single to r_kind)
!   2013-01-26  parrish - change from grdcrd to grdcrd1 (to allow successful debug compile on WCOSS)
!
!   input argument list:
!     na_lon  - number of longitude grid analysis 
!     na_lat  - number of latitude grid analysis
!     ns_lon  - number of longitude grid sfc 
!     ns_lat  - number of latitude grid sfc
!     a       - analysis values
!
!   output argument list:
!     b       - surface values
!
! attributes:
!   language: f90
!   machines: ibm RS/6000 SP; SGI Origin 2000; Compaq HP
!
!$$$ end documentation block

! !USES:
    use kinds, only: r_kind,i_kind,r_single
    use constants, only: zero,one
    use gridmod, only: rlats,rlons,rlats_sfc,rlons_sfc
    
    implicit none

! !INPUT PARAMETERS:
    integer(i_kind)                        ,intent(in   ) :: na_lon  ! number of longitude grid analysis 
    integer(i_kind)                        ,intent(in   ) :: na_lat  ! number of latitude grid analysis
    integer(i_kind)                        ,intent(in   ) :: ns_lon  ! number of longitude grid sfc 
    integer(i_kind)                        ,intent(in   ) :: ns_lat  ! number of latitude grid sfc

    real(r_single), dimension(na_lon,na_lat),intent(in   ) :: a   ! analysis values

! !OUTPUT PARAMETERS:
    real(r_single), dimension(ns_lon,ns_lat),intent(  out) :: b   ! surface values


!   Declare local variables
    integer(i_kind) i,j,ix,iy,ixp,iyp
    real(r_kind) dx1,dy1,dx,dy,w00,w01,w10,w11,bout,dlat,dlon

!*****************************************************************************

    b=zero
!   Loop over all points to get interpolated value
    do j=1,ns_lat
       dlat=rlats_sfc(j)
       call grdcrd1(dlat,rlats,na_lat,1)
       iy=int(dlat)
       iy=min(max(1,iy),na_lat)
       dy  =dlat-iy
       dy1 =one-dy
       iyp=min(na_lat,iy+1)


       do i=1,ns_lon
          dlon=rlons_sfc(i)
          call grdcrd1(dlon,rlons,na_lon,1)
          ix=int(dlon)
          dx  =dlon-ix
          dx=max(zero,min(dx,one))
          dx1 =one-dx
!         w00=dx1*dy1; w10=dx1*dy; w01=dx*dy1; w11=dx*dy
          w00=dx1*dy1; w10=dx*dy1; w01=dx1*dy; w11=dx*dy

          ix=min(max(0,ix),na_lon)
          ixp=ix+1
          if(ix==0) ix=na_lon
          if(ixp==na_lon+1) ixp=1
          bout=w00*a(ix,iy)+w01*a(ix,iyp)+w10*a(ixp,iy)+w11*a(ixp,iyp)
          b(i,j)=bout

       end do
    end do

    
!   End of routine
    return
  end subroutine sfc_interpolate

!-------------------------------------------------------------------------------
  subroutine sigio_cnvtdv8(im,ix,km,idvc,idvm,ntrac,iret,t,q,cpi,cnflg)
!$$$  subprogram documentation block
!                .      .    .
! subprogram:    sigio_cnvtdv8
!   prgrmmr:
!
! abstract:
!
! program history log:
!   2008-05-28  safford -- add subprogram doc block
!
!   input argument list:
!     im,ix,km,idvc,idvm,ntrac,cnflg
!     q, cpi
!     t
!
!   output argument list:
!     iret
!     t
!
! attributes:
!   language:  f90
!   machine:   ibm RS/6000 SP
!
!$$$ end documentation block

    use kinds, only: i_kind,r_kind
    use constants, only: zero,one,fv
    implicit none
    integer(i_kind),intent(in   ) :: im,ix,km,idvc,idvm,ntrac,cnflg
    integer(i_kind),intent(  out) :: iret
    real(r_kind)   ,intent(in   ) :: q(ix,km,ntrac), cpi(0:ntrac)
    real(r_kind)   ,intent(inout) :: t(ix,km)
    integer(i_kind) :: thermodyn_id, n
    real(r_kind) :: xcp(ix,km), sumq(ix,km)
! - - - - - - - - - - - - - - - - - - - - - - - - - - - - - - - - - - - - - - -
    iret=0
    thermodyn_id = mod(IDVM/10,10)
!
    if (thermodyn_id == 3 .and. idvc == 3) then
       xcp(1:im,:)  = zero
       sumq(1:im,:) = zero
       do n=1,NTRAC
          if( cpi(n) /= zero) then
             xcp(1:im,:)  = xcp(1:im,:)  + q(1:im,:,n) * cpi(n)
             sumq(1:im,:) = sumq(1:im,:) + q(1:im,:,n)
          endif
       enddo
       xcp(1:im,:)  = (one-sumq(1:im,:))*cpi(0) + xcp(1:im,:)   ! Mean Cp
!
    else
       xcp(1:im,:) = one + fv*Q(1:im,:,1)        ! Virt factor
    endif
    if (cnflg > 0) then
       t(1:im,:) = t(1:im,:) / xcp(1:im,:)
    else
       t(1:im,:) = t(1:im,:) * xcp(1:im,:)
    endif
!
    return
! - - - - - - - - - - - - - - - - - - - - - - - - - - - - - - - - - - - - - - -
  end subroutine sigio_cnvtdv8

end module ncepgfs_io<|MERGE_RESOLUTION|>--- conflicted
+++ resolved
@@ -62,11 +62,8 @@
   public write_gfs_sfc_nst
   public sfc_interpolate
   public sigio_cnvtdv8
-<<<<<<< HEAD
   public tran_gfssfc
-=======
   public write_ghg_grid
->>>>>>> 47f3b598
 
 contains
 
