--- conflicted
+++ resolved
@@ -1050,601 +1050,6 @@
 
   end subroutine write_gfs
 
-<<<<<<< HEAD
-
-  subroutine write_gfsatm(filename,mype,mype_out,sp_a,sp_b,sub_z,sub_ps,&
-       sub_vor,sub_div,sub_tv,sub_q,sub_oz,sub_cwmr,sub_prsl,&
-       sub_u,sub_v,sub_prsi)
-
-!$$$  subprogram documentation block
-!                .      .    .
-! subprogram:    write_gfsatm --- Gather, transform, and write out 
-!                                 spectal coefficients
-!   prgrmmr:     parrish    - author; org: np22
-!
-! abstract: This routine gathers fields needed for the GSI analysis
-!           file from subdomains and then transforms the fields from
-!           grid to spectral space.  The spectral coefficients are 
-!           then written to an atmospheric analysis file.
-!
-! program history log:
-!   1998-07-10  weiyu yang
-!   1999-08-24  derber, j., treadon, r., yang, w., first frozen mpp version
-!   2003-10-31  kleist, d. - add capability to generate output file for 
-!                            either hybrid or sigma vertical coordinate
-!   2004-06-15  treadon - update documentation
-!   2004-07-15  todling - protex-compliant prologue; added intent/only's
-!   2004-08-27  treadon - use splib routine for grid <---> spectral transforms
-!   2005-03-07  dee     - support gmao model interface
-!   2005-03-10  treadon - remove iadate from calling list, access via obsmod
-!   2005-04-05  wgu     - bug fix: modified iadate not properly merge w/ gmao_intfc case
-!   2005-10-13  treadon - properly specify vcid4 in NCEP sigma file header
-!   2005-12-09  guo     - removed special GMAO spectral output format
-!   2006-01-09  treadon - use sigio
-!   2006-09-18  treadon - convert ps to lnps
-!   2007-05-08  kleist  - add options for ps or lnps
-!   2008-05-28  safford - rm unused vars and uses
-!   2009-06-11  kleist  - add sppad for multiple spectral resolutions
-!   2010-03-10  sela,iredell,lueken - remove hires_b
-!   2010-03-31  treadon - add sp_a and sp_b
-!
-!   input argument list:
-!     filename  - file to open and write to
-!     mype      - mpi task number
-!     mype_out  - mpi task to write output file
-!     sub_z     - GFS terrain field on subdomains
-!     sub_ps    - surface pressure on subdomains
-!     sub_vor   - vorticity on subdomains
-!     sub_div   - divergence on subdomains
-!     sub_tv    - virtual temperature on subdomains
-!     sub_q     - specific humidity on subdomains
-!     sub_oz    - ozone on subdomains
-!     sub_cwmr  - cloud condensate mixing ratio on subdomains
-!     sub_prsl  - layer midpoint pressure
-!     sub_u     - zonal wind
-!     sub_v     - meridional wind
-!     sub_prsi  - interface  pressure
-!
-!   output argument list:
-!
-! attributes:
-!   language: f90
-!   machines: ibm RS/6000 SP; SGI Origin 2000; Compaq HP
-!
-!$$$ end documentation block
-
-! !USES:
-    use kinds, only: r_kind,i_kind,r_single
-    
-    use constants, only: zero_single,r1000,fv,one,zero
-  
-    use mpimod, only: mpi_rtype,mpi_rtype4
-    use mpimod, only: mpi_comm_world
-    use mpimod, only: ierror
-    use mpimod, only: mpi_status_size
-    use mpimod, only: npe
-    
-    use guess_grids, only: ntguessig,ifilesig
-    
-    use gridmod, only: nlat, nlon     ! no. lat/lon on analysis grid
-    use gridmod, only: lat1, lon1     ! no. lat/lon on subdomain (no buffer)
-    use gridmod, only: lat2, lon2     ! no. lat/lon on subdomain (buffer pnts on ends)
-    use gridmod, only: nsig           ! no. levels
-    use gridmod, only: iglobal        ! no. of horizontal points on global grid
-    use gridmod, only: ijn            ! no. of horiz. pnts for each subdomain (no buffer)
-    use gridmod, only: displs_g       ! comm. array, displacement for receive on global grid
-    use gridmod, only: itotsub        ! no. of horizontal points of all subdomains combined
-    use gridmod, only: load_grid
-    use gridmod, only: idpsfc5        ! identifier for ps vs ln(ps)
-    use gridmod, only: idthrm5        ! identifier for thermodynamic variable
-    use gridmod, only: cp5
-    use gridmod, only: idvc5
-    use gridmod, only: idvm5
-    use gridmod, only: ntracer
-    use gridmod, only: ncloud
-    use gridmod, only: ncepgfs_head
-    use gridmod, only: strip
-    
-    use obsmod, only: iadate
-    
-    use general_specmod, only: spec_vars
-    
-    use sigio_module, only: sigio_intkind,sigio_head,sigio_data,&
-         sigio_swopen,sigio_swhead,sigio_swdata,sigio_axdata,&
-         sigio_srohdc,sigio_realkind,sigio_sclose
-
-    implicit none
-
-! !INPUT PARAMETERS:
-
-    character(*)                               ,intent(in   ) :: filename     ! file to open and write to
-
-    integer(i_kind)                            ,intent(in   ) :: mype      ! mpi task number
-    integer(i_kind)                            ,intent(in   ) :: mype_out  ! mpi task to write output file
-    
-    real(r_kind),dimension(lat2,lon2)          ,intent(in   ) :: sub_z    ! GFS terrain field on subdomains
-    real(r_kind),dimension(lat2,lon2)          ,intent(in   ) :: sub_ps   ! surface pressure on subdomains
-    real(r_kind),dimension(lat2,lon2,nsig)     ,intent(in   ) :: sub_vor  ! vorticity on subdomains
-    real(r_kind),dimension(lat2,lon2,nsig)     ,intent(in   ) :: sub_div  ! divergence on subdomains
-    real(r_kind),dimension(lat2,lon2,nsig)     ,intent(in   ) :: sub_tv   ! virtual temperature on subdomains
-    real(r_kind),dimension(lat2,lon2,nsig)     ,intent(in   ) :: sub_q    ! specific humidity on subdomains
-    real(r_kind),dimension(lat2,lon2,nsig)     ,intent(in   ) :: sub_oz   ! ozone on subdomains
-    real(r_kind),dimension(lat2,lon2,nsig)     ,intent(in   ) :: sub_cwmr ! cloud condensate mixing ratio on subdomains
-    real(r_kind),dimension(lat2,lon2,nsig)     ,intent(in   ) :: sub_prsl ! layer midpoint pressure
-    real(r_kind),dimension(lat2,lon2,nsig)     ,intent(in   ) :: sub_u    ! zonal wind
-    real(r_kind),dimension(lat2,lon2,nsig)     ,intent(in   ) :: sub_v    ! meridional wind
-    real(r_kind),dimension(lat2,lon2,nsig+1)   ,intent(in   ) :: sub_prsi ! interface  pressure
-
-    type(spec_vars)                            ,intent(in   ) :: sp_a
-    type(spec_vars)                            ,intent(in   ) :: sp_b
-
-
-!-------------------------------------------------------------------------
-
-    integer(i_kind),parameter::  lunges = 11
-    integer(i_kind),parameter::  lunanl = 51
-
-    character(5):: string
-    character(6):: fname_ges
-    integer(i_kind) i,j,ij,k,mm1,nlatm2
-    integer(sigio_intkind):: iret
-    
-    real(r_kind),dimension(lat1*lon1):: hsm,psm
-    real(r_kind),dimension(lat2,lon2,nsig):: sub_dp
-    real(r_kind),dimension(lat1*lon1,nsig):: tvsm,vorsm,divsm
-    real(r_kind),dimension(lat1*lon1,nsig):: prslm,usm,vsm,dpsm
-    real(r_kind),dimension(lat1*lon1,nsig,ntracer):: qsm
-    real(r_kind),dimension(max(iglobal,itotsub)):: work1
-    real(r_kind),dimension(max(iglobal,itotsub),nsig):: work1_k
-    real(r_kind),dimension(nlon,nlat-2):: grid,grid2
-    real(r_kind),dimension(sp_b%nc):: spec_work
-    real(r_kind),dimension(sp_a%nc):: spec_work_sm
-
-
-    type(sigio_head):: sighead
-    type(sigio_data):: sigdata
-    type(ncepgfs_head)  :: gfshead
-
-    integer(i_kind) :: mype_th,mype_sh,mype_oz,mype_clc,mype_div,mype_vort
-    integer(i_kind) :: itag_th,itag_sh,itag_oz,itag_clc,itag_div,itag_vort
-    integer(i_kind) :: status(mpi_status_size),istat,pe_stride
-    real(kind=sigio_realkind),allocatable :: temp(:,:)
-
-!*************************************************************************
-!   Initialize local variables
-    mm1=mype+1
-    nlatm2=nlat-2
-
-!   Set mpi tasks and tags for PE's to do grid transformations
-    pe_stride   = max(0,(npe-2)/6)
-
-    mype_th   = min(2,npe-1)
-    itag_th   = 10000
-    mype_sh   = mype_th+pe_stride
-    itag_sh   = 10001
-    mype_oz   = mype_sh+pe_stride
-    itag_oz   = 10002
-    mype_clc  = mype_oz+pe_stride
-    itag_clc  = 10003
-    mype_div  = mype_clc+pe_stride
-    itag_div  = 10004
-    mype_vort = mype_div+pe_stride
-    itag_vort = 10005
-
-!   Strip off boundary points from subdomains
-    call strip(sub_z   ,hsm       ,1)
-    call strip(sub_ps  ,psm       ,1)
-    call strip(sub_vor ,vorsm     ,nsig)
-    call strip(sub_div ,divsm     ,nsig)
-    call strip(sub_tv  ,tvsm      ,nsig)
-    call strip(sub_q   ,qsm(1,1,1),nsig)
-    call strip(sub_oz  ,qsm(1,1,2),nsig)
-    call strip(sub_cwmr,qsm(1,1,3),nsig)
-
-!   Read guess file.   Pull out header information.  
-!   Update header and write out to analysis file.
-!   These operations only need to be done on the
-!   analysis output task, mype_out
-
-    if (mype==mype_out) then
-!      Set guess file name
-       write(fname_ges,100) ifilesig(ntguessig)
-100    format('sigf',i2.2)
-!      Handle case of NCEP SIGIO
-!      Read header and spectral coefficients from guess
-       call sigio_srohdc(lunges,fname_ges,sighead,sigdata,iret)
-!send data to compute pes
-       call mpi_send(sigdata%t,sp_b%nc*nsig,mpi_rtype4,mype_th,&
-            itag_th,mpi_comm_world,ierror)
-       call mpi_send(sigdata%q(1,1,1),sp_b%nc*nsig,mpi_rtype4,mype_sh,&
-            itag_sh,mpi_comm_world,ierror)
-       call mpi_send(sigdata%q(1,1,2),sp_b%nc*nsig,mpi_rtype4,mype_oz,&
-            itag_oz,mpi_comm_world,ierror)
-       if (ntracer>2 .or. ncloud>=1) then
-          call mpi_send(sigdata%q(1,1,3),sp_b%nc*nsig,mpi_rtype4,mype_clc,&
-               itag_clc,mpi_comm_world,ierror)
-       endif
-       call mpi_send(sigdata%d,sp_b%nc*nsig,mpi_rtype4,mype_div,&
-            itag_div,mpi_comm_world,ierror)
-       
-       call mpi_send(sigdata%z,sp_b%nc*nsig,mpi_rtype4,mype_vort,&
-            itag_vort,mpi_comm_world,ierror)
-
-!      Replace header record date with analysis time
-       sighead%fhour    = zero_single
-       sighead%idate(1) = iadate(4) !hour
-       sighead%idate(2) = iadate(2) !month
-       sighead%idate(3) = iadate(3) !day
-       sighead%idate(4) = iadate(1) !year
- 
-!      Load grid dimension and other variables used below
-!      into local header structure
-       gfshead%fhour   = sighead%fhour   
-       gfshead%idate   = sighead%idate
-       gfshead%levs    = sighead%levs
-       gfshead%ntrac   = sighead%ntrac
-       gfshead%ncldt   = sighead%ncldt
-       gfshead%jcap    = sighead%jcap
-       gfshead%lonb    = nlon
-       gfshead%latb    = nlatm2
-       gfshead%idrt    = 4
-       
-!      Write header to analysis file
-       call sigio_swopen(lunanl,filename,iret)
-       call sigio_swhead(lunanl,sighead,iret)
-    else
-       if (mype==mype_th) then
-          allocate (temp(sp_b%nc,nsig),stat=istat)
-          call mpi_recv(temp,sp_b%nc*nsig,mpi_rtype4,mype_out,&
-               itag_th,mpi_comm_world,status,ierror)
-       endif
-       if (mype==mype_sh) then
-          allocate (temp(sp_b%nc,nsig),stat=istat)
-          call mpi_recv(temp,sp_b%nc*nsig,mpi_rtype4,mype_out,&
-               itag_sh,mpi_comm_world,status,ierror)
-       endif
-       if (mype==mype_oz) then
-          allocate (temp(sp_b%nc,nsig),stat=istat)
-          call mpi_recv(temp,sp_b%nc*nsig,mpi_rtype4,mype_out,&
-               itag_oz,mpi_comm_world,status,ierror)
-       endif
-       if (mype==mype_clc) then
-          if (ntracer>2 .or. ncloud>=1) then
-             allocate (temp(sp_b%nc,nsig),stat=istat)
-             call mpi_recv(temp,sp_b%nc*nsig,mpi_rtype4,mype_out,&
-                  itag_clc,mpi_comm_world,status,ierror)
-          endif
-       endif
-       if (mype==mype_div) then
-          allocate (temp(sp_b%nc,nsig),stat=istat)
-          call mpi_recv(temp,sp_b%nc*nsig,mpi_rtype4,mype_out,&
-               itag_div,mpi_comm_world,status,ierror)
-       endif
-       if (mype==mype_vort) then
-          allocate (temp(sp_b%nc,nsig),stat=istat)
-          call mpi_recv(temp,sp_b%nc*nsig,mpi_rtype4,mype_out,&
-               itag_vort,mpi_comm_world,status,ierror)
-       endif
-    endif
-    
-
-!gather the fields on the processors that will perform grid transforms
-!   Thermodynamic variable
-!   The GSI analysis variable is virtual temperature (Tv).  For SIGIO 
-!   we have three possibilities:  Tv, sensible temperature (T), or 
-!   enthalpy (h=CpT)
-
-    if (idthrm5==2 .or. idthrm5==3) then
-
-!      Convert Tv to T
-       do k=1,nsig
-          do i=1,lat1*lon1
-             tvsm(i,k)=tvsm(i,k)/(one+fv*qsm(i,k,1))
-          end do
-       end do
-
-!      If CpT is requested, call function to make conversion
-       if (idthrm5==3) call sigio_cnvtdv8(lat1*lon1,lat1*lon1,&
-            nsig,idvc5,idvm5,ntracer,iret,tvsm,qsm,cp5,-1)
-    endif
-
-
-!   Create global grid by gathering from subdomains
-    do k=1,nsig
-       call mpi_gatherv(tvsm(1,k),ijn(mm1),mpi_rtype,&
-            work1_k(1,k),ijn,displs_g,mpi_rtype,&
-            mype_th,mpi_comm_world,ierror)
-    end do
-!   Specific humidity
-    do k=1,nsig
-       call mpi_gatherv(qsm(1,k,1),ijn(mm1),mpi_rtype,&
-            work1_k(1,k),ijn,displs_g,mpi_rtype,&
-            mype_sh,mpi_comm_world,ierror)
-    end do
-!   Ozone
-    do k=1,nsig
-       call mpi_gatherv(qsm(1,k,2),ijn(mm1),mpi_rtype,&
-            work1_k(1,k),ijn,displs_g,mpi_rtype,&
-            mype_oz,mpi_comm_world,ierror)
-    end do
-!   Cloud condensate mixing ratio
-    if (ntracer>2 .or. ncloud>=1) then
-       do k=1,nsig
-          call mpi_gatherv(qsm(1,k,3),ijn(mm1),mpi_rtype,&
-               work1_k(1,k),ijn,displs_g,mpi_rtype,&
-               mype_clc,mpi_comm_world,ierror)
-       end do
-    endif
-!   Horizontal divergence and voriticy
-    do k=1,nsig
-       call mpi_gatherv(divsm(1,k),ijn(mm1),mpi_rtype,&
-            work1_k(1,k),ijn,displs_g,mpi_rtype,&
-            mype_div,mpi_comm_world,ierror)
-    end do
-    do k=1,nsig
-       call mpi_gatherv(vorsm(1,k),ijn(mm1),mpi_rtype,&
-            work1_k(1,k),ijn,displs_g,mpi_rtype,&
-            mype_vort,mpi_comm_world,ierror)
-    end do
-
-
-!   Generate and write analysis fields
-
-!   For each output grid, the following steps are repeated
-!     1) create global grid by gathering from subdomains
-!     2) transfrom from grid space representation to spectral coefficients
-!     3) apply factor to ensure certain coefficients are zero
-!     4) write spectral coefficients to output file
-!   Note that steps 2-4 are done on a single task (here mpi task 0)
-
-!   Terrain
-    call mpi_gatherv(hsm,ijn(mm1),mpi_rtype,&
-         work1,ijn,displs_g,mpi_rtype,&
-         mype_out,mpi_comm_world,ierror)
-    if (mype==mype_out) then
-       call load_grid(work1,grid)
-       do i=1,sp_b%nc
-          spec_work(i) = sigdata%hs(i)
-          if(sp_b%factsml(i))spec_work(i)=zero
-       end do
-       call general_sptez_s_b(sp_a,sp_b,spec_work,grid2,1)
-       grid=grid-grid2
-       call general_sptez_s(sp_a,spec_work_sm,grid,-1)
-       call sppad(0,sp_a%jcap,spec_work_sm,0,sp_b%jcap,spec_work)
-       do i=1,sp_b%nc
-          sigdata%hs(i)=sigdata%hs(i)+spec_work(i)
-          if(sp_b%factsml(i))sigdata%hs(i)=zero_single
-       end do
-    endif
-
-!   Surface pressure.  
-!   NCEP SIGIO outputs surface pressure or ln(surface pressure)
-    if (idpsfc5 /= 2) then
-       do i=1,lat1*lon1
-          if(psm(i)<=zero)then
-             write(6,*) 'surface pressure is ',psm(i),'. Exiting the code now.'
-             exit
-          end if
-          psm(i)=log(psm(i))
-       end do
-    endif
-    call mpi_gatherv(psm,ijn(mm1),mpi_rtype,&
-         work1,ijn,displs_g,mpi_rtype,&
-         mype_out,mpi_comm_world,ierror)
-    if (mype==mype_out) then
-       call load_grid(work1,grid)
-       do i=1,sp_b%nc
-          spec_work(i) = sigdata%ps(i)
-          if(sp_b%factsml(i))spec_work(i)=zero
-       end do
-       call general_sptez_s_b(sp_a,sp_b,spec_work,grid2,1)
-       grid=grid-grid2
-       call general_sptez_s(sp_a,spec_work_sm,grid,-1)
-       call sppad(0,sp_a%jcap,spec_work_sm,0,sp_b%jcap,spec_work)
-       do i=1,sp_b%nc
-          sigdata%ps(i)=sigdata%ps(i)+spec_work(i)
-          if(sp_b%factsml(i))sigdata%ps(i)=zero_single
-       end do
-    endif
-
-!   Thermodynamic variable
-    if (mype==mype_th) then
-!  Following line turned off because does not work properly on Zeus
-!!$omp parallel do private(k,grid,i,spec_work,grid2,spec_work_sm)
-       do k=1,nsig
-          call load_grid(work1_k(1,k),grid)
-          do i=1,sp_b%nc
-             spec_work(i) = temp(i,k)
-             if(sp_b%factsml(i))spec_work(i)=zero
-          end do
-          call general_sptez_s_b(sp_a,sp_b,spec_work,grid2,1)
-          grid=grid-grid2
-          call general_sptez_s(sp_a,spec_work_sm,grid,-1)
-          call sppad(0,sp_a%jcap,spec_work_sm,0,sp_b%jcap,spec_work)
-          do i=1,sp_b%nc
-             temp(i,k)=temp(i,k)+spec_work(i)
-             if(sp_b%factsml(i))temp(i,k)=zero_single
-          end do
-       end do
-!  Following line turned off because does not work properly on Zeus
-!!$omp end parallel do
-!send temperature back to mype_out
-       call mpi_send(temp,sp_b%nc*nsig,mpi_rtype4,mype_out,&
-            itag_th,mpi_comm_world,ierror)
-    endif
-
-!   Specific humidity
-    if (mype==mype_sh) then
-!  Following line turned off because does not work properly on Zeus
-!!$omp parallel do private(k,grid,i,spec_work,grid2,spec_work_sm)
-       do k=1,nsig
-          call load_grid(work1_k(1,k),grid)
-          do i=1,sp_b%nc
-             spec_work(i) = temp(i,k)
-             if(sp_b%factsml(i))spec_work(i)=zero
-          end do
-          call general_sptez_s_b(sp_a,sp_b,spec_work,grid2,1)
-          grid=grid-grid2
-          call general_sptez_s(sp_a,spec_work_sm,grid,-1)
-          call sppad(0,sp_a%jcap,spec_work_sm,0,sp_b%jcap,spec_work)
-          do i=1,sp_b%nc
-             temp(i,k) =temp(i,k)+spec_work(i)
-             if(sp_b%factsml(i))temp(i,k)=zero_single
-          end do
-       end do
-!  Following line turned off because does not work properly on Zeus
-!!$omp end parallel do
-!send sh back to mype_out
-       call mpi_send(temp,sp_b%nc*nsig,mpi_rtype4,mype_out,&
-            itag_sh,mpi_comm_world,ierror)
-    endif
-
-!   Ozone
-    if (mype==mype_oz) then
-!  Following line turned off because does not work properly on Zeus
-!!$omp parallel do private(k,grid,i,spec_work,grid2,spec_work_sm)
-       do k=1,nsig
-          call load_grid(work1_k(1,k),grid)
-          do i=1,sp_b%nc
-             spec_work(i) = temp(i,k)
-             if(sp_b%factsml(i))spec_work(i)=zero
-          end do
-          call general_sptez_s_b(sp_a,sp_b,spec_work,grid2,1)
-          grid=grid-grid2
-          call general_sptez_s(sp_a,spec_work_sm,grid,-1)
-          call sppad(0,sp_a%jcap,spec_work_sm,0,sp_b%jcap,spec_work)
-          do i=1,sp_b%nc
-             temp(i,k) =temp(i,k) + spec_work(i)
-             if(sp_b%factsml(i))temp(i,k)=zero_single
-          end do
-       end do
-!  Following line turned off because does not work properly on Zeus
-!!$omp end parallel do
-!send sh back to mype_out
-       call mpi_send(temp,sp_b%nc*nsig,mpi_rtype4,mype_out,&
-            itag_oz,mpi_comm_world,ierror)
-    endif
-
-!   Cloud condensate mixing ratio
-    if (ntracer>2 .or. ncloud>=1) then
-       if (mype==mype_clc) then
-!  Following line turned off because does not work properly on Zeus
-!!$omp parallel do private(k,grid,i,spec_work,grid2,spec_work_sm)
-          do k=1,nsig
-             call load_grid(work1_k(1,k),grid)
-             do i=1,sp_b%nc
-                spec_work(i) = temp(i,k)
-                if(sp_b%factsml(i))spec_work(i)=zero
-             end do
-             call general_sptez_s_b(sp_a,sp_b,spec_work,grid2,1)
-             call load_grid(work1_k(1,k),grid)
-             grid=grid-grid2
-             call general_sptez_s(sp_a,spec_work_sm,grid,-1)
-             call sppad(0,sp_a%jcap,spec_work_sm,0,sp_b%jcap,spec_work)
-             do i=1,sp_b%nc
-                temp(i,k) =temp(i,k)+spec_work(i)
-                if(sp_b%factsml(i))temp(i,k)=zero_single
-             end do
-          end do
-!  Following line turned off because does not work properly on Zeus
-!!$omp end parallel do
-!send sh back to mype_out
-          call mpi_send(temp,sp_b%nc*nsig,mpi_rtype4,mype_out,&
-               itag_clc,mpi_comm_world,ierror)
-       endif
-    endif
-
-!   Horizontal divergence and voriticy
-    if (mype==mype_div) then
-!  Following line turned off because does not work properly on Zeus
-!!$omp parallel do private(k,grid,i,spec_work,grid2,spec_work_sm)
-       do k=1,nsig
-          do i=1,sp_b%nc
-             spec_work(i) = temp(i,k)
-             if(sp_b%factsml(i))spec_work(i)=zero
-          end do
-          call general_sptez_s_b(sp_a,sp_b,spec_work,grid2,1)
-          call load_grid(work1_k(1,k),grid)
-          grid=grid-grid2
-          call general_sptez_s(sp_a,spec_work_sm,grid,-1)
-          call sppad(0,sp_a%jcap,spec_work_sm,0,sp_b%jcap,spec_work)
-          do i=1,sp_b%nc
-             temp(i,k) = temp(i,k) + spec_work(i)
-             if(sp_b%factvml(i))temp(i,k)=zero_single
-          end do
-       end do
-!  Following line turned off because does not work properly on Zeus
-!!$omp end parallel do
-!send sh back to mype_out
-       call mpi_send(temp,sp_b%nc*nsig,mpi_rtype4,mype_out,&
-            itag_div,mpi_comm_world,ierror)
-    endif
-
-    if (mype==mype_vort) then
-!  Following line turned off because does not work properly on Zeus
-!!$omp parallel do private(k,grid,i,spec_work,grid2,spec_work_sm)
-       do k=1,nsig
-          do i=1,sp_b%nc
-             spec_work(i) = temp(i,k)
-             if(sp_b%factsml(i))spec_work(i)=zero
-          end do
-          call general_sptez_s_b(sp_a,sp_b,spec_work,grid2,1)
-          call load_grid(work1_k(1,k),grid)
-          grid=grid-grid2
-          call general_sptez_s(sp_a,spec_work_sm,grid,-1)
-          call sppad(0,sp_a%jcap,spec_work_sm,0,sp_b%jcap,spec_work)
-          do i=1,sp_b%nc
-             temp(i,k) =temp(i,k) + spec_work(i)
-             if(sp_b%factvml(i))temp(i,k)=zero_single
-          end do
-       end do
-!  Following line turned off because does not work properly on Zeus
-!!$omp end parallel do
-       call mpi_send(temp,sp_b%nc*nsig,mpi_rtype4,mype_out,&
-            itag_vort,mpi_comm_world,ierror)
-    endif
-    
-!   Single task writes analysis data to analysis file
-    if (mype==mype_out) then
-!receive temperature from mype_th
-       call mpi_recv(sigdata%t,sp_b%nc*nsig,mpi_rtype4,mype_th,&
-            itag_th,mpi_comm_world,status,ierror)
-!receive specific humidity from mype_sh
-       call mpi_recv(sigdata%q(1,1,1),sp_b%nc*nsig,mpi_rtype4,mype_sh,&
-            itag_sh,mpi_comm_world,status,ierror)
-!receive ozone from mype_oz
-       call mpi_recv(sigdata%q(1,1,2),sp_b%nc*nsig,mpi_rtype4,mype_oz,&
-            itag_oz,mpi_comm_world,status,ierror)
-!receive cloud condensate mixing ratio from mype_clc
-       if (ntracer>2 .or. ncloud>=1) then
-          call mpi_recv(sigdata%q(1,1,3),sp_b%nc*nsig,mpi_rtype4,mype_clc,&
-               itag_clc,mpi_comm_world,status,ierror)
-       endif
-!receive divergence from mype_div
-       call mpi_recv(sigdata%d,sp_b%nc*nsig,mpi_rtype4,mype_div,&
-            itag_div,mpi_comm_world,status,ierror)
-!receive vorticity from mype_vort
-       call mpi_recv(sigdata%z,sp_b%nc*nsig,mpi_rtype4,mype_vort,&
-            itag_vort,mpi_comm_world,status,ierror)
-!
-       string='sigio'
-       call sigio_swdata(lunanl,sighead,sigdata,iret)
-       call sigio_sclose(lunanl,iret)
-       call sigio_axdata(sigdata,iret)
-
-       write(6,110) string,gfshead%jcap,gfshead%latb,gfshead%lonb,&
-            gfshead%levs,gfshead%fhour,gfshead%idate
-110    format('WRITE_GFSATM:  NCEP ',a5,&
-            ' atm anal written for jcap,latb,lonb,levs= ',4i6,&
-            ' valid hour,idate= ',f4.1,4(i4,1x))
-    endif
-
-    return
-  end subroutine write_gfsatm
-
-
-=======
->>>>>>> b40171ec
   subroutine write_gfssfc(filename,mype,mype_sfc,dsfct)
 !$$$  subprogram documentation block
 !                .      .    .
