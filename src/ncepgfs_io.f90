module ncepgfs_io
!$$$ module documentation block
!           .      .    .                                       .
! module:   ncepgfs_io
!   prgmmr: treadon     org: np23                date: 2006-01-10
!
! abstract: This module contains routines which handle input/output
!           operations for NCEP GFS atmospheric and surface files.
!
! program history log:
!   2006-01-10 treadon
!   2009-08-26 li      - add write_gfs_sfc_nst,read_gfsnst, write_gfsnst
!   2010-02-20 parrish - make sigio_cnvtdv8 public so can be accessed by general_read_gfsatm, when
!                          reading in gefs sigma files at resolution different from analysis.
!   2010-03-31 treadon - add read_gfs, use sp_a and sp_b
!   2010-05-19 todling - add read_gfs_chem
!   2011-04-08 li      - (1) add integer nst_gsi to control the mode of NSST 
!                      - (2) add subroutine write_gfs_sfc_nst to save sfc and nst files
!   2014-04-08 li      - (1) modify write_gfs_sfc_nst for mask dependent interpolation
!                        (2) add write_ens_sfc_nst, write_ens_dsfct
!   2014-12-03 derber - modify for changes to general_read/write_gfsatm
!   2014-12-03 derber - modify read_sfc routines to minimize communications/IO
!   2015-03-13  li     - introduce zsea1 & zsea2 enable to use vertical mean
!                        temperature based on NSST T-Profile. And move Tf analysis increment
!                        interpolation (analysis grid to ensemble grid) to re-center step
!   2015-04-25  li     - modify read_nst, read_gfsnst routines to minimize communications/IO

!
! Subroutines Included:
!   sub read_gfs          - driver to read ncep gfs atmospheric ("sigma") files
!   sub read_gfssfc       - read ncep gfs surface file, scatter on grid to 
!                           analysis subdomains
!   sub write_gfs         - driver to write ncep gfs atmospheric and surface
!                           analysis files
!   sub write_gfssfc      - gather/write on grid ncep surface analysis file
!   sub read_nst          - driver to read ncep nst file
!   sub read_gfsnst       - read ncep nst filea from one task and then broadcast to others
!   sub write_gfs_sfc_nst - gather/write on grid ncep surface & nst analysis file
!   sub write_ens_sfc_nst - gather/write on ensemble grid ncep surface & nst analysis file
!   sub write_ens_dsfct   - gather/write on ensemble grid ncep Ts analysis increment
!
! Variable Definitions:
!   none
!
! attributes:
!   language: f90
!   machine:
!
!$$$ end documentation block
  use sigio_module, only: sigio_head
  implicit none

  private
  public read_sfc
  public read_gfs
  public read_gfs_chem
  public read_gfssfc
  public read_nst
  public read_gfsnst
  public write_gfs
  public write_gfs_sfc_nst
  public sigio_cnvtdv8
<<<<<<< HEAD
  public tran_gfssfc
=======
  public sighead 
>>>>>>> 0acc69fb
  public write_ghg_grid

  type(sigio_head) :: sighead 

contains

  subroutine read_gfs(mype)
!$$$  subprogram documentation block
!                .      .    .
! subprogram:    read_gfs
!
!   prgrmmr:
!
! abstract:
!
! program history log:
!   2010-03-31  treadon - create routine
!   2011-05-01  todling - cwmr no longer in guess-grids; use metguess bundle now
!   2011-10-01  mkim    - add calculation of hydrometeor mixing ratio from total condensate (cw)  
!   2011-11-01  eliu    - add call to set_cloud_lower_bound (qcmin) 
!   2011-11-01  eliu    - move then calculation of hydrometeor mixing ratio from total condensate to cloud_efr;
!                         rearrange Min-Jeong's code  
!   2013-10-19  todling - update cloud_efr module name
!   2013-10-29  todling - revisit write to allow skipping vars not in MetGuess
!   2014-11-28  zhu     - assign cwgues0 right after reading in fg,
!                       - set lower bound to cloud after assigning cwgues0
!
!   input argument list:
!     mype               - mpi task id
!
!   output argument list:
!
! attributes:
!   language:  f90
!   machine:   ibm RS/6000 SP
!
!$$$ end documentation block

    use kinds, only: i_kind,r_kind
    use gridmod, only: hires_b,sp_a,grd_a,jcap_b,nlon,nlat,lat2,lon2,nsig,regional
    use guess_grids, only: ifilesig,nfldsig 
    use gsi_metguess_mod, only: gsi_metguess_bundle
    use gsi_bundlemod, only: gsi_bundlegetpointer
    use general_sub2grid_mod, only: sub2grid_info,general_sub2grid_create_info,general_sub2grid_destroy_info
    use mpimod, only: npe
    use mpeu_util, only: die
    use cloud_efr_mod, only: cloud_calc_gfs,set_cloud_lower_bound    
    use gsi_io, only: mype_io
    use general_specmod, only: general_init_spec_vars,general_destroy_spec_vars,spec_vars
    use derivsmod, only: cwgues0
    implicit none

    integer(i_kind),intent(in   ) :: mype

    character(24) filename
    logical:: l_cld_derived,zflag,inithead
    integer(i_kind):: it,nlon_b,num_fields,inner_vars
    integer(i_kind):: iret,iret_ql,iret_qi,istatus 

    real(r_kind),dimension(lat2,lon2  ):: aux_ps
    real(r_kind),dimension(lat2,lon2  ):: aux_z
    real(r_kind),dimension(lat2,lon2,nsig):: aux_u
    real(r_kind),dimension(lat2,lon2,nsig):: aux_v
    real(r_kind),dimension(lat2,lon2,nsig):: aux_vor
    real(r_kind),dimension(lat2,lon2,nsig):: aux_div
    real(r_kind),dimension(lat2,lon2,nsig):: aux_tv
    real(r_kind),dimension(lat2,lon2,nsig):: aux_q
    real(r_kind),dimension(lat2,lon2,nsig):: aux_oz
    real(r_kind),dimension(lat2,lon2,nsig):: aux_cwmr

    real(r_kind),pointer,dimension(:,:  ):: ges_ps_it   => NULL()
    real(r_kind),pointer,dimension(:,:  ):: ges_z_it    => NULL()
    real(r_kind),pointer,dimension(:,:,:):: ges_u_it    => NULL()
    real(r_kind),pointer,dimension(:,:,:):: ges_v_it    => NULL()
    real(r_kind),pointer,dimension(:,:,:):: ges_vor_it  => NULL()
    real(r_kind),pointer,dimension(:,:,:):: ges_div_it  => NULL()
    real(r_kind),pointer,dimension(:,:,:):: ges_tv_it   => NULL()
    real(r_kind),pointer,dimension(:,:,:):: ges_q_it    => NULL()
    real(r_kind),pointer,dimension(:,:,:):: ges_oz_it   => NULL()
    real(r_kind),pointer,dimension(:,:,:):: ges_cwmr_it => NULL()
    real(r_kind),pointer,dimension(:,:,:):: ges_ql_it   => NULL()
    real(r_kind),pointer,dimension(:,:,:):: ges_qi_it   => NULL()

    type(spec_vars):: sp_b
    type(sub2grid_info) :: grd_t


!   If needed, initialize for hires_b transforms
    nlon_b=((2*jcap_b+1)/nlon+1)*nlon
    if (nlon_b /= sp_a%imax) then
       hires_b=.true.
       call general_init_spec_vars(sp_b,jcap_b,jcap_b,nlat,nlon_b)
       if (mype==0) &
            write(6,*)'READ_GFS:  allocate and load sp_b with jcap,imax,jmax=',&
            sp_b%jcap,sp_b%imax,sp_b%jmax
    endif

    inner_vars=1
    num_fields=min(8*grd_a%nsig+2,npe)
!  Create temporary communication information fore read routines
    call general_sub2grid_create_info(grd_t,inner_vars,grd_a%nlat,grd_a%nlon, &
          grd_a%nsig,num_fields,regional)

    zflag=.true.
    inithead=.true.
    do it=1,nfldsig

       write(filename,100) ifilesig(it)
100    format('sigf',i2.2)
       if (hires_b) then

!         If hires_b, spectral to grid transform for background
!         uses double FFT.   Need to pass in sp_a and sp_b

          call general_read_gfsatm(grd_t,sp_a,sp_b,filename,mype,.true.,.true.,zflag, &
               aux_z,aux_ps,&
               aux_vor,aux_div,&
               aux_u,aux_v,&
               aux_tv,aux_q,&
               aux_cwmr,aux_oz,inithead,iret)

       else

!         Otherwise, use standard transform.  Use sp_a in place of sp_b.

          call general_read_gfsatm(grd_t,sp_a,sp_a,filename,mype,.true.,.true.,zflag, &
               aux_z,aux_ps,&
               aux_vor,aux_div,&
               aux_u,aux_v,&
               aux_tv,aux_q,&
               aux_cwmr,aux_oz,inithead,iret)
       endif
       inithead=.false.
       zflag=.false.

!      Set values to actual MetGuess fields
       call set_guess_

       l_cld_derived = associated(ges_cwmr_it).and.&
                       associated(ges_q_it)   .and.&
                       associated(ges_ql_it)  .and.&
                       associated(ges_qi_it)  .and.&
                       associated(ges_tv_it)

!      call set_cloud_lower_bound(ges_cwmr_it)
       if (mype==0) write(6,*)'READ_GFS: l_cld_derived = ', l_cld_derived

       if (l_cld_derived) then
          call cloud_calc_gfs(ges_ql_it,ges_qi_it,ges_cwmr_it,ges_q_it,ges_tv_it,cwgues0) 
       end if

    end do
    call general_sub2grid_destroy_info(grd_t)

    if (hires_b) call general_destroy_spec_vars(sp_b)


  contains


  subroutine set_guess_

  call gsi_bundlegetpointer (gsi_metguess_bundle(it),'ps',ges_ps_it  ,istatus) 
  if(istatus==0) ges_ps_it = aux_ps
  call gsi_bundlegetpointer (gsi_metguess_bundle(it),'z' ,ges_z_it   ,istatus) 
  if(istatus==0) ges_z_it = aux_z
  call gsi_bundlegetpointer (gsi_metguess_bundle(it),'u' ,ges_u_it   ,istatus) 
  if(istatus==0) ges_u_it = aux_u
  call gsi_bundlegetpointer (gsi_metguess_bundle(it),'v' ,ges_v_it   ,istatus) 
  if(istatus==0) ges_v_it = aux_v
  call gsi_bundlegetpointer (gsi_metguess_bundle(it),'vor',ges_vor_it,istatus) 
  if(istatus==0) ges_vor_it = aux_vor
  call gsi_bundlegetpointer (gsi_metguess_bundle(it),'div',ges_div_it,istatus) 
  if(istatus==0) ges_div_it = aux_div
  call gsi_bundlegetpointer (gsi_metguess_bundle(it),'tv',ges_tv_it  ,istatus) 
  if(istatus==0) ges_tv_it = aux_tv
  call gsi_bundlegetpointer (gsi_metguess_bundle(it),'q' ,ges_q_it   ,istatus) 
  if(istatus==0) ges_q_it = aux_q
  call gsi_bundlegetpointer (gsi_metguess_bundle(it),'oz',ges_oz_it  ,istatus) 
  if(istatus==0) ges_oz_it = aux_oz
  call gsi_bundlegetpointer (gsi_metguess_bundle(it),'cw',ges_cwmr_it,istatus) 
  if(istatus==0) ges_cwmr_it = aux_cwmr
  call gsi_bundlegetpointer (gsi_metguess_bundle(it),'ql',ges_ql_it,  iret_ql) 
  call gsi_bundlegetpointer (gsi_metguess_bundle(it),'qi',ges_qi_it,  iret_qi)           
  if (iret_ql/=0) then 
     if (mype==0) write(6,*)'READ_GFS: cannot get pointer to ql,iret_ql= ',iret_ql 
  endif
  if (iret_qi/=0) then 
     if (mype==0) write(6,*)'READ_GFS: cannot get pointer to qi,iret_qi= ',iret_qi 
  endif

  end subroutine set_guess_

  end subroutine read_gfs

  subroutine read_gfs_chem (iyear, month,idd )
!$$$  subprogram documentation block
!                .      .    .
! subprogram:    read_gfs_chem
!
!   prgrmmr: todling
!
! abstract: fills chemguess_bundle with GFS chemistry. 
!
! remarks: 
!    1. Right now, only CO2 is done and even this is treated 
!        as constant througout the assimialation window.
!    2. iyear and month could come from obsmod, but logically
!       this program should never depend on obsmod
! 
!
! program history log:
!   2010-04-15  hou - Initial code
!   2010-05-19  todling - Port Hou's code from compute_derived(!)
!                         into this module and linked with the chemguess_bundle
!   2011-02-01  r. yang - proper initialization of prsi
!   2011-05-24  yang    - add idd for time interpolation of co2 field
!   2011-06-29  todling - no explict reference to internal bundle arrays
!   2013-11-08  todling - revisit check for present of GHG in chem-bundle
!
!   input argument list:
!
!   output argument list:
!
! attributes:
!   language:  f90
!   machine:   ibm RS/6000 SP
!
!$$$ end documentation block

    use kinds, only: i_kind,r_kind
    use mpimod, only: mype
    use gridmod, only: lat2,lon2,nsig,nlat,rlats,istart
    use ncepgfs_ghg, only: read_gfsco2,read_ch4n2oco
    use guess_grids, only: nfldsig,ntguessig
    use gsi_bundlemod, only: gsi_bundlegetpointer
    use gsi_chemguess_mod, only: gsi_chemguess_bundle
    use gsi_chemguess_mod, only: gsi_chemguess_get



    implicit none

!   Declared argument list
    integer(i_kind), intent(in):: iyear
    integer(i_kind), intent(in):: month
    integer(i_kind), intent(in):: idd

!   Declare local variables
    character(len=*),parameter :: myname='read_gfs_chem'
    integer(i_kind)            :: i,j,n,ier
    integer(i_kind)            :: ico24crtm,ich44crtm,in2o4crtm,ico4crtm
    character(len=3) :: char_ghg
    real(r_kind),dimension(lat2):: xlats
    real(r_kind),pointer,dimension(:,:,:)::p_co2=>NULL()
    real(r_kind),pointer,dimension(:,:,:)::p_ch4=>NULL()
    real(r_kind),pointer,dimension(:,:,:)::p_n2o=>NULL()
    real(r_kind),pointer,dimension(:,:,:)::p_co=>NULL()
    real(r_kind),pointer,dimension(:,:,:)::ptr3d_co2=>NULL()
    real(r_kind),pointer,dimension(:,:,:)::ptr3d_ch4=>NULL()
    real(r_kind),pointer,dimension(:,:,:)::ptr3d_n2o=>NULL()
    real(r_kind),pointer,dimension(:,:,:)::ptr3d_co=>NULL()

    if(.not.associated(gsi_chemguess_bundle)) return

!   Get subdomain latitude array
    j = mype + 1
    do i = 1, lat2
       n = min(max(1, istart(j)+i-2), nlat)
       xlats(i) = rlats(n)
    enddo
!!NOTE: NEED TO CHANGE THIS BLOCK, THE CHECK AND READ OF TRACE GASES ARE HARDWIRED !!!!!!
!!      WILL CHANGE THE CODE FOLLOWING WHAT I DID IN crtm_interface.f90            !!!!!!

! check whether CO2 exist
    call gsi_bundlegetpointer(gsi_chemguess_bundle(1),'co2',p_co2,ier)
    if (associated(p_co2)) then
       call gsi_chemguess_get ( 'i4crtm::co2', ico24crtm, ier )
       if (ico24crtm >= 0 ) then
          call read_gfsco2 (iyear,month,idd,ico24crtm,xlats,&
                          lat2,lon2,nsig,mype,  &
                          p_co2 )
! Approximation: assign three time slots (nfldsig) of ghg with same values
          do n=2,nfldsig
             call gsi_bundlegetpointer(gsi_chemguess_bundle(n),'co2',ptr3d_co2,ier)
             ptr3d_co2 = p_co2
          enddo
          char_ghg='co2'
! take comment out for printing out the interpolated tracer gas fields.
!        call write_ghg_grid (ptr3d_co2,char_ghg,mype)
       endif
    endif ! <co2>

! check whether CH4 data exist
    call gsi_bundlegetpointer(gsi_chemguess_bundle(1),'ch4',p_ch4,ier)
    if (associated(p_ch4)) then
       call gsi_chemguess_get ( 'i4crtm::ch4', ich44crtm, ier )
       if (ich44crtm > 0 ) then
          char_ghg='ch4'
          call read_ch4n2oco (iyear,month,idd,char_ghg,xlats,&
                          lat2,lon2,nsig,mype,  &
                          p_ch4 )
          do n=2,nfldsig
             call gsi_bundlegetpointer(gsi_chemguess_bundle(n),'ch4',ptr3d_ch4,ier)
             ptr3d_ch4 = p_ch4
          enddo
! take comment out for printing out the interpolated tracer gas fields.
!         call write_ghg_grid (ptr3d_ch4,char_ghg,mype)
       endif
    endif ! <ch4>

! check whether N2O data exist
    call gsi_bundlegetpointer(gsi_chemguess_bundle(1),'n2o',p_n2o,ier)
    if (associated(p_n2o)) then
       call gsi_chemguess_get ( 'i4crtm::n2o', in2o4crtm, ier )
       if (in2o4crtm > 0 ) then
          char_ghg='n2o'
          call read_ch4n2oco (iyear,month,idd,char_ghg,xlats,&
                          lat2,lon2,nsig,mype,  &
                          p_n2o )
          do n=2,nfldsig
             call gsi_bundlegetpointer(gsi_chemguess_bundle(n),'n2o',ptr3d_n2o,ier)
             ptr3d_n2o = p_n2o
          enddo
! take comment out for printing out the interpolated tracer gas fields.
!        call write_ghg_grid (ptr3d_n2o,char_ghg,mype)
       endif
    endif ! <n2o>

! check whether CO data exist
    call gsi_bundlegetpointer(gsi_chemguess_bundle(1),'co',p_co,ier)
    if (associated(p_co)) then
       call gsi_chemguess_get ( 'i4crtm::co', ico4crtm, ier )
       if (ico4crtm > 0 ) then
          char_ghg='co'
          call read_ch4n2oco ( iyear,month,idd,char_ghg,xlats,&
                          lat2,lon2,nsig,mype,  &
                          p_co )
          do n=2,nfldsig
             call gsi_bundlegetpointer(gsi_chemguess_bundle(n),'co',ptr3d_co,ier)
             ptr3d_co = p_co
          enddo
! take comment out for printing out the interpolated tracer gas fields.
!        call write_ghg_grid (ptr3d_co,char_ghg,mype)
       endif
    endif ! <co>
  end subroutine read_gfs_chem
subroutine write_ghg_grid(a,char_ghg,mype)
!$$$  subroutine documentation block
!
! subprogram:    write_ghg_grid
!
!   prgrmmr:  yang: follow write_bkgvars_grid
!
!
!   input argument list:
!     mype     - mpi task id
!
!   output argument list:
!
! attributes:
!   language:  f90
!   machine:
!
!$$$
  use kinds, only: r_kind,i_kind,r_single
  use gridmod, only: nlat,nlon,nsig,lat2,lon2
  use file_utility, only : get_lun
  implicit none

  integer(i_kind)                       ,intent(in   ) :: mype

  real(r_kind),dimension(lat2,lon2,nsig),intent(in   ) :: a
  character(len=3),intent(in) :: char_ghg

  character(255):: grdfile

  real(r_kind),dimension(nlat,nlon,nsig):: ag

  real(r_single),dimension(nlon,nlat,nsig):: a4
  integer(i_kind) ncfggg,iret,i,j,k,lu

! gather stuff to processor 0
  do k=1,nsig
     call gather_stuff2(a(1,1,k),ag(1,1,k),mype,0)
  end do
  if (mype==0) then
     write(6,*) 'WRITE OUT INTERPOLATED',char_ghg
! load single precision arrays
     do k=1,nsig
        do j=1,nlon
           do i=1,nlat
              a4(j,i,k)=ag(i,j,k)
           end do
        end do
     end do

! Create byte-addressable binary file for grads
     grdfile=trim(char_ghg)//'clim_grd'
     ncfggg=len_trim(grdfile)
     lu=get_lun()
     call baopenwt(lu,grdfile(1:ncfggg),iret)
     call wryte(lu,4*nlat*nlon*nsig,a4)
     call baclose(lu,iret)
  end if

  return
end subroutine write_ghg_grid

  subroutine read_sfc(fact10,sfct,sno,veg_type,veg_frac,soil_type,soil_temp, &
           soil_moi,sfc_rough,terrain,isli,use_sfc_any)
!$$$  subprogram documentation block
!                .      .    .
! subprogram:    read_sfc
!
!   prgrmmr: whitaker
!
! abstract: read a ncep GFS surface file on a specified task,
!           broadcast data to other tasks.
!
! program history log:
!   2012-01-24  whitaker - create routine
!
!   input argument list:
!    lunges             - unit number to use for IO
!    filename           - gfs surface file to read
!
!   output argument list:
!
! attributes:
!   language:  f90
!   machine:   ibm RS/6000 SP
!
!$$$ end documentation block
    ! read data from sfc file on a single task, bcast data to other tasks.
    use sfcio_module, only: sfcio_srohdc,sfcio_head,sfcio_data,sfcio_intkind
    use sfcio_module, only: sfcio_axdata,sfcio_sclose
    use kinds, only: i_kind,r_single,r_kind
    use gridmod, only: nlat_sfc,nlon_sfc
    use guess_grids, only: nfldsfc,ifilesfc
    integer(i_kind), dimension(nlat_sfc,nlon_sfc),intent(  out) :: isli
    real(r_single),  dimension(nlat_sfc,nlon_sfc),intent(  out) :: &
         veg_type,soil_type,terrain
    real(r_single),  dimension(nlat_sfc,nlon_sfc,nfldsfc),intent(  out) ::  &
         fact10,sfct,sno,veg_frac,soil_temp,soil_moi,sfc_rough
    logical,                                    intent(in   ) :: use_sfc_any
    integer(i_kind) :: latb,lonb
    integer(i_kind) :: iret,n,i,j
    type(sfcio_head) :: sfc_head
    type(sfcio_data) :: sfc_data
    real(r_single),allocatable,dimension(:,:):: outtmp
    integer(i_kind) :: nsfc,it
    character(24) :: filename
!   Declare local parameters
    integer(sfcio_intkind):: lunges = 11
    integer(i_kind),parameter:: nsfc_all = 11

    do it=1,nfldsfc
! read a surface file on the task
       write(filename,200)ifilesfc(it)
200    format('sfcf',i2.2)
       call sfcio_srohdc(lunges,filename,sfc_head,sfc_data,iret)
!      Check for possible problems
       if (iret /= 0) then
          write(6,*)'READ_SFC:  ***ERROR*** problem reading ',filename,&
               ', iret=',iret
          call sfcio_axdata(sfc_data,iret)
          call stop2(80)
       endif
       lonb = sfc_head%lonb
       latb = sfc_head%latb
       if ( (latb /= nlat_sfc-2) .or. (lonb /= nlon_sfc) ) then
            write(6,*)'READ_GFSSFC:  ***ERROR*** inconsistent grid dimensions.  ',&
                 ', nlon,nlat-2=',nlon_sfc,nlat_sfc-2,' -vs- sfc file lonb,latb=',&
                    lonb,latb
            call sfcio_axdata(sfc_data,iret)
            call stop2(80)
       endif
       if(it == 1)then
         nsfc=nsfc_all
       else
         nsfc=nsfc_all-4
       end if
!$omp parallel do private(n,i,j,outtmp)
       do n=1,nsfc
 
        if(n == 1)then                                  !skin temperature
   
          call tran_gfssfc(sfc_data%tsea,sfct(1,1,it),lonb,latb)                                 
        else if(n == 2 .and. use_sfc_any) then          ! soil moisture

          call tran_gfssfc(sfc_data%smc(1:lonb,1:latb,1),soil_moi(1,1,it),lonb,latb)  

        else if(n == 3) then                            ! snow depth

          call tran_gfssfc(sfc_data%sheleg,sno(1,1,it),lonb,latb)        

        else if(n == 4 .and. use_sfc_any) then          ! soil temperature

          call tran_gfssfc(sfc_data%stc(1:lonb,1:latb,1),soil_temp(1,1,it),lonb,latb)  

        else if(n == 5 .and. use_sfc_any) then           ! vegetation cover 

          call tran_gfssfc(sfc_data%vfrac,veg_frac(1,1,it),lonb,latb)                       

        else if(n == 6) then                             ! 10m wind factor

          call tran_gfssfc(sfc_data%f10m,fact10(1,1,it),lonb,latb)                           

        else if(n == 7) then                             ! suface roughness

          call tran_gfssfc(sfc_data%zorl,sfc_rough(1,1,it),lonb,latb)            


        else if(n == 8 .and. use_sfc_any) then           ! vegetation type

           call tran_gfssfc(sfc_data%vtype,veg_type,lonb,latb)            

        else if(n == 9 .and. use_sfc_any) then           ! soil type

          call tran_gfssfc(sfc_data%stype,soil_type,lonb,latb)                     

        else if(n == 10) then                            ! sea/land/ice flag

          allocate(outtmp(latb+2,lonb))
          call tran_gfssfc(sfc_data%slmsk,outtmp,lonb,latb)                       
          do j=1,lonb
            do i=1,latb+2
               isli(i,j) = nint(outtmp(i,j))
            end do
          end do
          deallocate(outtmp)

        else if(n == 11) then                            ! terrain

          call tran_gfssfc(sfc_data%orog,terrain,lonb,latb)            

        end if


!         End of loop over data records
       end do
!   Print date/time stamp
       write(6,700) latb,lonb,sfc_head%fhour,sfc_head%idate
700    format('READ_SFC:  ges read/scatter, nlat,nlon=',&
            2i6,', hour=',f10.1,', idate=',4i5)
       call sfcio_axdata(sfc_data,iret)
       call sfcio_sclose(lunges,iret)
!         End of loop over time levels
    end do

  end subroutine read_sfc


  subroutine read_gfssfc(iope,mype,fact10,sfct,sno,veg_type,&
       veg_frac,soil_type,soil_temp,soil_moi,isli,sfc_rough,terrain,&
       use_sfc_any)
!$$$  subprogram documentation block
!                .      .    .                                       .
! subprogram:    read_gfssfc     read gfs surface file
!   prgmmr: treadon          org: np23                date: 2003-04-10
!
! abstract: read gfs surface file
!
! program history log:
!   2003-04-10  treadon
!   2004-05-18  kleist, add global isli & documentation
!   2004-09-07  treadon fix mpi bug when npe > nsfc
!   2005-01-27  treadon - rewrite to make use of sfcio module
!   2005-03-07  todling - die gracefully when return error from sfcio
!   2006-09-28  treadon - pull out surface roughness
!   2008-05-28  safford - rm unused vars
!   2009-01-12  gayno   - add read of terrain height
!
!   input argument list:
!     filename - name of surface guess file
!     iope     - mpi task handling i/o
!     mype     - mpi task id
!
!   output argument list:
!     fact10    - 10 meter wind factor
!     sfct      - surface temperature (skin temp)
!     sno       - snow depth
!     veg_type  - vegetation type
!     veg_frac  - vegetation fraction
!     soil_type - soil type
!     soil_temp - soil temperature of first layer
!     soil_moi  - soil moisture of first layer
!     isli      - sea/land/ice mask (subdomain)
!     isli_g    - global sea/land/ice mask
!     sfc_rough - surface roughness
!     terrain   - terrain height
!
! attributes:
!   language: f90
!   machine:  ibm RS/6000 SP
!
!$$$
    use kinds, only: r_kind,i_kind,r_single
    use gridmod, only: nlat_sfc,nlon_sfc
<<<<<<< HEAD
    use guess_grids, only: nfldsfc
    use mpimod, only: mpi_itype,mpi_rtype4,mpi_comm_world
=======
    use guess_grids, only: nfldsfc,sfcmod_mm5,sfcmod_gfs
    use mpimod, only: mpi_itype,mpi_rtype,mpi_comm_world
>>>>>>> 0acc69fb
    use constants, only: zero
    implicit none

!   Declare passed variables
    integer(i_kind)                      ,intent(in   ) :: iope
    integer(i_kind)                      ,intent(in   ) :: mype
    integer(i_kind), dimension(nlat_sfc,nlon_sfc),intent(  out) :: isli
    real(r_single),  dimension(nlat_sfc,nlon_sfc),intent(  out) :: &
         veg_type,soil_type,terrain
    real(r_single),  dimension(nlat_sfc,nlon_sfc,nfldsfc),intent(  out) :: &
         fact10,sfct,sno,veg_frac,soil_temp,soil_moi,sfc_rough
    logical                              ,intent(in   ) :: use_sfc_any


!   Declare local variables
    integer(i_kind):: iret,npts,nptsall

!-----------------------------------------------------------------------------
!   Read surface file on processor iope
    if(mype == iope)then
      call read_sfc(fact10,sfct,sno,veg_type,veg_frac,soil_type,soil_temp, &
           soil_moi,sfc_rough,terrain,isli,use_sfc_any)
    end if

!     Load onto all processors

    npts=nlat_sfc*nlon_sfc
    nptsall=npts*nfldsfc

<<<<<<< HEAD
    call mpi_bcast(sfct,      nptsall,mpi_rtype4,iope,mpi_comm_world,iret)
    call mpi_bcast(fact10,    nptsall,mpi_rtype4,iope,mpi_comm_world,iret)
    call mpi_bcast(sno,       nptsall,mpi_rtype4,iope,mpi_comm_world,iret)
    call mpi_bcast(sfc_rough, nptsall,mpi_rtype4,iope,mpi_comm_world,iret)
    call mpi_bcast(terrain,   npts,   mpi_rtype4,iope,mpi_comm_world,iret)
    call mpi_bcast(isli,      npts,   mpi_itype,iope,mpi_comm_world,iret)
=======
    call mpi_bcast(sfct,nptsall,mpi_rtype,iope,mpi_comm_world,iret)
    call mpi_bcast(fact10,nptsall,mpi_rtype,iope,mpi_comm_world,iret)
    call mpi_bcast(sno,nptsall,mpi_rtype,iope,mpi_comm_world,iret)
    if(sfcmod_mm5 .or. sfcmod_gfs)then
       call mpi_bcast(sfc_rough,nptsall,mpi_rtype,iope,mpi_comm_world,iret)
    else
       sfc_rough = zero
    end if
    call mpi_bcast(terrain,npts,mpi_rtype,iope,mpi_comm_world,iret)
    call mpi_bcast(isli,npts,mpi_itype,iope,mpi_comm_world,iret)
>>>>>>> 0acc69fb
    if(use_sfc_any)then
       call mpi_bcast(veg_frac, nptsall,mpi_rtype4,iope,mpi_comm_world,iret)
       call mpi_bcast(soil_temp,nptsall,mpi_rtype4,iope,mpi_comm_world,iret)
       call mpi_bcast(soil_moi, nptsall,mpi_rtype4,iope,mpi_comm_world,iret)
       call mpi_bcast(veg_type, npts,   mpi_rtype4,iope,mpi_comm_world,iret)
       call mpi_bcast(soil_type,npts,   mpi_rtype4,iope,mpi_comm_world,iret)
    end if

    return
  end subroutine read_gfssfc

  subroutine read_nst(tref,dt_cool,z_c,dt_warm,z_w,c_0,c_d,w_0,w_d)
!$$$  subprogram documentation block
!                .      .    .
! subprogram:    read_nst
!
!   prgrmmr: li
!
! abstract: driver to read nst fields
!
! program history log:
!   2015-04-24  li - create routine based on read_sfc
!
!   input argument list:
!     lunges             - unit number to use for IO
!     filename           - nst surface file to read
!
!   output argument list:
!
! attributes:
!   language:  f90
!   machine:   ibm RS/6000 SP
!
!$$$ end documentation block
    use nstio_module, only: nstio_srohdc,nstio_head,nstio_data,nstio_intkind
    use nstio_module, only: nstio_axdata,nstio_srclose
    use kinds, only: i_kind,r_single,r_kind
    use gridmod, only: nlat_sfc,nlon_sfc
    use guess_grids, only: nfldnst,ifilenst
    use constants, only: two
    real(r_single), dimension(nlat_sfc,nlon_sfc,nfldnst),intent(  out) :: &
                    tref,dt_cool,z_c,dt_warm,z_w,c_0,c_d,w_0,w_d
    integer(i_kind) :: latb,lonb
    integer(i_kind) :: iret,n,i,j
    type(nstio_head) :: nst_head
    type(nstio_data) :: nst_data
    real(r_single),allocatable,dimension(:,:):: dwarm_tmp
    integer(i_kind) :: nnst,it
    character(24) :: filename
!   Declare local parameters
    integer(nstio_intkind):: lunges = 13
    integer(i_kind),parameter:: nnst_all = 9

    do it=1,nfldnst
! read a nst file on the task
       write(filename,200)ifilenst(it)
200    format('nstf',i2.2)
       call nstio_srohdc(lunges,filename,nst_head,nst_data,iret)
!      Check for possible problems
       if (iret /= 0) then
          write(6,*)'READ_NST:  ***ERROR*** problem reading ',filename,&
               ', iret=',iret
          call nstio_axdata(nst_data,iret)
          call stop2(80)
       endif
       lonb = nst_head%lonb
       latb = nst_head%latb
       if ( (latb /= nlat_sfc-2) .or. (lonb /= nlon_sfc) ) then
            write(6,*)'READ_NST:  ***ERROR*** inconsistent grid dimensions.  ',&
                 ', nlon,nlat-2=',nlon_sfc,nlat_sfc-2,' -vs- nst file lonb,latb=',&
                    lonb,latb
            call nstio_axdata(nst_data,iret)
            call stop2(80)
       endif

       nnst=nnst_all

!$omp parallel do private(n,i,j,dwarm_tmp)
       do n=1,nnst
 
        if(n == 1)then                            ! foundation temperature (Tf)

          call tran_gfssfc(nst_data%tref,tref(1,1,it),lonb,latb)                                 

        else if(n == 2) then                      ! cooling amount

          call tran_gfssfc(nst_data%dt_cool,dt_cool(1,1,it),lonb,latb)  

        else if(n == 3) then                      ! cooling layer thickness

          call tran_gfssfc(nst_data%z_c,z_c(1,1,it),lonb,latb)        

        else if(n == 4 ) then                     ! warming amount

          allocate(dwarm_tmp(lonb,latb))
          dwarm_tmp(:,:)  = two*nst_data%xt(:,:)/nst_data%xz(:,:)
          call tran_gfssfc(dwarm_tmp,dt_warm(1,1,it),lonb,latb)  
          deallocate(dwarm_tmp)

        else if(n == 5 ) then                     ! warm layer thickness

          call tran_gfssfc(nst_data%xz,z_w(1,1,it),lonb,latb)                       

        else if(n == 6) then                      ! coefficient 1 to get d(Tz)/d(Tf)

          call tran_gfssfc(nst_data%c_0,c_0(1,1,it),lonb,latb)                           

        else if(n == 7) then                      ! coefficient 2 to get d(Tz)/d(Tf)

          call tran_gfssfc(nst_data%c_d,c_d(1,1,it),lonb,latb)            

        else if(n == 8 ) then                     ! coefficient 3 to get d(Tz)/d(Tf)

          call tran_gfssfc(nst_data%w_0,w_0(1,1,it),lonb,latb)            

        else if(n == 9 ) then                     ! coefficient 4 to get d(Tz)/d(Tf)

          call tran_gfssfc(nst_data%w_d,w_d(1,1,it),lonb,latb)                     

        end if

!         End of loop over data records
       end do
!   Print date/time stamp
       write(6,700) latb,lonb,nst_head%fhour,nst_head%idate
700    format('READ_NST:  ges read/scatter, nlat,nlon=',&
            2i6,', hour=',f10.1,', idate=',4i5)
       call nstio_axdata(nst_data,iret)
       call nstio_srclose(lunges,iret)
!   End of loop over time levels
    end do

  end subroutine read_nst


  subroutine read_gfsnst(iope,mype,tref,dt_cool,z_c,dt_warm,z_w,c_0,c_d,w_0,w_d)

!$$$  subprogram documentation block
!                .      .    .                                       .
! subprogram:    read_gfsnst   
!   prgmmr: li          org: np23                date: 2009-08-26
!
! abstract: read gfs nst fields from a specific task and then broadcast to others
! 
!
! program history log:
!   2015-04-25  li : modify to minimize communications/IO
!
!   input argument list:
!     iope     - mpi task handling i/o
!     mype     - mpi task id
!
!   output argument list:
!   tref     (:,:)                        ! oceanic foundation temperature
!   dt_cool  (:,:)                        ! sub-layer cooling amount at sub-skin layer
!   z_c      (:,:)                        ! depth of sub-layer cooling layer
!   dt_warm  (:,:)                        ! diurnal warming amount at sea surface (skin layer)
!   z_w      (:,:)                        ! depth of diurnal warming layer
!   c_0      (:,:)                        ! coefficient to calculate d(Tz)/d(tr) in dimensionless
!   c_d      (:,:)                        ! coefficient to calculate d(Tz)/d(tr) in m^-1
!   w_0      (:,:)                        ! coefficient to calculate d(Tz)/d(tr) in dimensionless
!   w_d      (:,:)                        ! coefficient to calculate d(Tz)/d(tr) in m^-1
!
! attributes:
!   language: f90
!   machine:  ibm RS/6000 SP
!
!$$$
    use kinds, only: r_kind,i_kind,r_single
    use gridmod, only: nlat_sfc,nlon_sfc
    use guess_grids, only: nfldnst
    use mpimod, only: mpi_itype,mpi_rtype4,mpi_comm_world
    use constants, only: zero
    implicit none

!   Declare passed variables
    integer(i_kind)                      ,intent(in   ) :: iope
    integer(i_kind)                      ,intent(in   ) :: mype
    real(r_single), dimension(nlat_sfc,nlon_sfc,nfldnst),intent(  out) :: &
                    tref,dt_cool,z_c,dt_warm,z_w,c_0,c_d,w_0,w_d

!   Declare local variables
    integer(i_kind):: iret,npts,nptsall

!-----------------------------------------------------------------------------
!   Read nst file on processor iope
    if(mype == iope)then
      call read_nst(tref,dt_cool,z_c,dt_warm,z_w,c_0,c_d,w_0,w_d)
    end if

!   Load onto all processors

    npts=nlat_sfc*nlon_sfc
    nptsall=npts*nfldnst

    call mpi_bcast(tref,    nptsall,mpi_rtype4,iope,mpi_comm_world,iret)
    call mpi_bcast(dt_cool, nptsall,mpi_rtype4,iope,mpi_comm_world,iret)
    call mpi_bcast(z_c,     nptsall,mpi_rtype4,iope,mpi_comm_world,iret)
    call mpi_bcast(dt_warm, nptsall,mpi_rtype4,iope,mpi_comm_world,iret)
    call mpi_bcast(z_w,     nptsall,mpi_rtype4,iope,mpi_comm_world,iret)
    call mpi_bcast(c_0,     nptsall,mpi_rtype4,iope,mpi_comm_world,iret)
    call mpi_bcast(c_d,     nptsall,mpi_rtype4,iope,mpi_comm_world,iret)
    call mpi_bcast(w_0,     nptsall,mpi_rtype4,iope,mpi_comm_world,iret)
    call mpi_bcast(w_d,     nptsall,mpi_rtype4,iope,mpi_comm_world,iret)

    return
  end subroutine read_gfsnst

subroutine tran_gfssfc(ain,aout,lonb,latb)
!$$$  subprogram documentation block
!                .      .    .                                       .
! subprogram:    tran_gfssfc     transform gfs surface file to analysis grid
!   prgmmr: derber          org: np2                date: 2003-04-10
!
! abstract: transform gfs surface file to analysis grid
!
! program history log:
!   2012-31-38  derber  - initial routine
!
!   input argument list:
!     ain      - input surface record on processor iope
!     lonb     - input number of longitudes
!     latb     - input number of latitudes
!
!   output argument list:
!     aout     - output transposed surface record
!
! attributes:
!   language: f90
!   machine:  ibm RS/6000 SP
!
!$$$
    use kinds, only: r_kind,i_kind,r_single
    use constants, only: zero
    use sfcio_module, only: sfcio_realkind
    implicit none

!   Declare passed variables
    integer(i_kind)                  ,intent(in ) :: lonb,latb
    real(sfcio_realkind),dimension(lonb,latb),intent(in ) :: ain
    real(r_single),dimension(latb+2,lonb),intent(out) :: aout

!   Declare local variables
    integer(i_kind) i,j
    real(r_kind) sumn,sums
!   of surface guess array
    sumn = zero
    sums = zero
    do i=1,lonb
       sumn = ain(i,1)    + sumn
       sums = ain(i,latb) + sums
    end do
    sumn = sumn/float(lonb)
    sums = sums/float(lonb)

!    Transfer from local work array to surface guess array
    do j = 1,lonb
       aout(1,j)=sums
       do i=2,latb+1
          aout(i,j) = ain(j,latb+2-i)
       end do
       aout(latb+2,j)=sumn
    end do

    return
    end subroutine tran_gfssfc

  subroutine write_gfs(increment,mype,mype_atm,mype_sfc)
!$$$  subprogram documentation block
!                .      .    .
! subprogram:    write_gfs
!
!   prgrmmr:
!
! abstract:
!
! program history log:
!   2006-07-31  kleist - pass ges_ps instead of ges_lnps
!   2006-10-11  treadon - update 10m wind factor in sfc file
!   2008-05-28  safford - rm unused vars, add doc block
!   2008-12-05  todling - adjustment for dsfct time dimension addition
!   2009-08-28  li      - add nst i/o
!   2009-11-28  todling - add increment option (hook-only for now)
!   2010-03-31  treadon - add hires_b, sp_a, and sp_b
!   2011-05-01  todling - cwmr no longer in guess-grids; use metguess bundle now
!   2013-02-26  m.kim -  recompute and write cw analysis (= original cw gues + increment)                  
!                        where cw increments are calculated with nonnegative cw
!                        gues while original cw gues still have negative values.
!   2013-10-19  todling - update cloud_efr module name
!   2013-10-29  todling - revisit write to allow skipping vars not in MetGuess
!
!   input argument list:
!     increment          - when >0 will write increment from increment-index slot
!     mype               - mpi task id
!     mype_atm,mype_sfc  -
!
!   output argument list:
!
! attributes:
!   language:  f90
!   machine:   ibm RS/6000 SP
!
!$$$ end documentation block

    use kinds, only: i_kind,r_kind
    use guess_grids, only: dsfct,isli2
    use guess_grids, only: ntguessig,ntguessfc,ifilesig,nfldsig,ges_prsl,ges_prsi
    use gridmod, only: hires_b,sp_a,grd_a,jcap_b,nlon,nlat,lat2,lon2,nsig,use_gfs_nemsio
    use gridmod, only: lat2,lon2,nsig   
    use gsi_metguess_mod, only: gsi_metguess_bundle
    use gsi_bundlemod, only: gsi_bundlegetpointer
    use hybrid_ensemble_parameters, only: l_hyb_ens
    use mpeu_util, only: die
    use radinfo, only: nst_gsi
    use constants, only: qcmin 
    use derivsmod, only: cwgues0  
    use constants, only:zero
    use general_specmod, only: general_init_spec_vars,general_destroy_spec_vars,spec_vars
    use gsi_4dvar, only: lwrite4danl
    use ncepnems_io, only: write_nemsatm,write_nemssfc,write_nemssfc_nst

    implicit none

    integer(i_kind),intent(in   ) :: increment
    integer(i_kind),intent(in   ) :: mype,mype_atm,mype_sfc
    character(24):: filename,file_sfc,file_nst
    integer(i_kind) itoutsig,istatus,iret_write,nlon_b,ntlevs,it
    integer(i_kind) i,j,k 

    real(r_kind),dimension(grd_a%lat2,grd_a%lon2  ):: aux_ps
    real(r_kind),dimension(grd_a%lat2,grd_a%lon2,grd_a%nsig):: aux_u
    real(r_kind),dimension(grd_a%lat2,grd_a%lon2,grd_a%nsig):: aux_v
    real(r_kind),dimension(grd_a%lat2,grd_a%lon2,grd_a%nsig):: aux_vor
    real(r_kind),dimension(grd_a%lat2,grd_a%lon2,grd_a%nsig):: aux_div
    real(r_kind),dimension(grd_a%lat2,grd_a%lon2,grd_a%nsig):: aux_tv
    real(r_kind),dimension(grd_a%lat2,grd_a%lon2,grd_a%nsig):: aux_q
    real(r_kind),dimension(grd_a%lat2,grd_a%lon2,grd_a%nsig):: aux_oz
    real(r_kind),dimension(grd_a%lat2,grd_a%lon2,grd_a%nsig):: aux_cwmr

    real(r_kind),pointer,dimension(:,:  ):: ges_ps_it  =>NULL()
    real(r_kind),pointer,dimension(:,:,:):: ges_u_it   =>NULL()
    real(r_kind),pointer,dimension(:,:,:):: ges_v_it   =>NULL()
    real(r_kind),pointer,dimension(:,:,:):: ges_div_it =>NULL()
    real(r_kind),pointer,dimension(:,:,:):: ges_vor_it =>NULL()
    real(r_kind),pointer,dimension(:,:,:):: ges_tv_it  =>NULL()
    real(r_kind),pointer,dimension(:,:,:):: ges_q_it   =>NULL()
    real(r_kind),pointer,dimension(:,:,:):: ges_oz_it  =>NULL()
    real(r_kind),pointer,dimension(:,:,:):: ges_cwmr_it=>NULL()

    logical :: inithead
    type(spec_vars):: sp_b

!   Write atmospheric analysis file
    if (.not.lwrite4danl) then
       ntlevs=1
    else
       ntlevs=nfldsig
    end if

    aux_ps=zero
    aux_u=zero
    aux_v=zero
    aux_vor=zero
    aux_div=zero
    aux_tv=zero
    aux_q=zero
    aux_oz=zero
    aux_cwmr=zero

    inithead=.true.
    do it=1,ntlevs
       if (increment>0) then
          filename='siginc'
          itoutsig=increment
          if(mype==0) write(6,*) 'WRITE_GFS: writing time slot ', itoutsig
       else if (.not.lwrite4danl) then
          filename='siganl'
          itoutsig=ntguessig
          if(mype==0) write(6,*) 'WRITE_GFS: writing single analysis state for F ', itoutsig
       else
          write(filename,100) ifilesig(it)
100       format('siga',i2.2)
          itoutsig=it
          if(mype==0) write(6,*) 'WRITE_GFS: writing full analysis state for F ', itoutsig
       endif

       call set_analysis_(itoutsig)

!   Get final cloud increments and add to the original cloud guess fields
       if (associated(ges_cwmr_it)) then
          do k=1,nsig
             do j=1,lon2
                 do i=1,lat2
                    aux_cwmr(i,j,k) = cwgues0(i,j,k)  &
                                 +(ges_cwmr_it(i,j,k)-max(cwgues0(i,j,k),qcmin))
                 enddo
             enddo
          enddo
       endif  

!   If hires_b, spectral to grid transform for background
!   uses double FFT.   Need to pass in sp_a and sp_b
       if(use_gfs_nemsio)then
          call write_nemsatm(grd_a,sp_a,filename,mype,mype_atm, &
            aux_ps,&
            aux_tv,aux_q,&
            aux_oz,aux_cwmr,ges_prsl(:,:,:,itoutsig), &
            aux_u,aux_v,ges_prsi(:,:,:,itoutsig),itoutsig)
       else
          nlon_b=((2*jcap_b+1)/nlon+1)*nlon
          if (nlon_b /= sp_a%imax) then
             hires_b=.true.
             call general_init_spec_vars(sp_b,jcap_b,jcap_b,nlat,nlon_b)
             if (mype==0) &
                  write(6,*)'WRITE_GFS:  allocate and load sp_b with jcap,imax,jmax=',&
                  sp_b%jcap,sp_b%imax,sp_b%jmax

             call general_write_gfsatm(grd_a,sp_a,sp_b,filename,mype,mype_atm, &
                  aux_ps,&
                  aux_vor,aux_div,&
                  aux_tv,aux_q,&
                  aux_oz,aux_cwmr,itoutsig,inithead,&
                  iret_write)

             call general_destroy_spec_vars(sp_b)

!   Otherwise, use standard transform.  Use sp_a in place of sp_b.
          else
             call general_write_gfsatm(grd_a,sp_a,sp_a,filename,mype,mype_atm, &
               aux_ps,&
               aux_vor,aux_div,&
               aux_tv,aux_q,&
               aux_oz,aux_cwmr,itoutsig,inithead,&
               iret_write)
          end if
       endif
       inithead=.false.
    end do ! end do over ntlevs

!   Write surface analysis file
    if (increment>0) then
       filename='sfcinc.gsi'
       if(use_gfs_nemsio)then
         call write_nemssfc(filename,mype,mype_sfc,dsfct(:,:,ntguessfc))
       else
         call write_gfssfc(filename,mype,mype_sfc,dsfct(1,1,ntguessfc))
       end if
    else
      if ( nst_gsi > 0 ) then
<<<<<<< HEAD
        call write_gfs_sfc_nst(mype,mype_sfc,dsfct(1,1,ntguessfc))
=======
        file_sfc = 'sfcanl'
        file_nst = 'nstanl'
        if(use_gfs_nemsio)then
          call write_nemssfc_nst(file_sfc,file_nst,mype,mype_sfc,dsfct(:,:,ntguessfc))
        else
          call write_gfs_sfc_nst(mype,mype_sfc,dsfct(1,1,ntguessfc))
        end if
        if ( l_hyb_ens ) then
          call write_ens_dsfct(mype,mype_sfc,dsfct(1,1,ntguessfc))
        endif

>>>>>>> 0acc69fb
      else
        filename='sfcanl.gsi'
        if(use_gfs_nemsio)then
          call write_nemssfc(filename,mype,mype_sfc,dsfct(:,:,ntguessfc))
        else
          call write_gfssfc(filename,mype,mype_sfc,dsfct(1,1,ntguessfc))
        end if
      endif
    endif

  contains


  subroutine set_analysis_(it)
  implicit none
  integer(i_kind),intent(in) :: it

  call gsi_bundlegetpointer (gsi_metguess_bundle(it),'ps',ges_ps_it  ,istatus) 
  if(istatus==0) aux_ps = ges_ps_it
  call gsi_bundlegetpointer (gsi_metguess_bundle(it),'u' ,ges_u_it   ,istatus) 
  if(istatus==0) aux_u = ges_u_it
  call gsi_bundlegetpointer (gsi_metguess_bundle(it),'v' ,ges_v_it   ,istatus) 
  if(istatus==0) aux_v = ges_v_it
  call gsi_bundlegetpointer (gsi_metguess_bundle(it),'vor',ges_vor_it,istatus) 
  if(istatus==0) aux_vor = ges_vor_it
  call gsi_bundlegetpointer (gsi_metguess_bundle(it),'div',ges_div_it,istatus) 
  if(istatus==0) aux_div = ges_div_it
  call gsi_bundlegetpointer (gsi_metguess_bundle(it),'tv',ges_tv_it  ,istatus) 
  if(istatus==0) aux_tv = ges_tv_it
  call gsi_bundlegetpointer (gsi_metguess_bundle(it),'q' ,ges_q_it   ,istatus) 
  if(istatus==0) aux_q = ges_q_it
  call gsi_bundlegetpointer (gsi_metguess_bundle(it),'oz',ges_oz_it  ,istatus) 
  if(istatus==0) aux_oz = ges_oz_it
  call gsi_bundlegetpointer (gsi_metguess_bundle(it),'cw',ges_cwmr_it,istatus) 
  if(istatus==0) aux_cwmr = ges_cwmr_it

  end subroutine set_analysis_

  end subroutine write_gfs

  subroutine write_gfssfc(filename,mype,mype_sfc,dsfct)
!$$$  subprogram documentation block
!                .      .    .
! subprogram:    write_gfssfc --- Write surface analysis to file
!
!   prgrmmr:     treadon -  initial version; org: np22
!
! abstract:     This routine writes the updated surface analysis.  At
!               this point (20040615) the only surface field update by 
!               the gsi is the skin temperature.  The current (20040615)
!               GDAS setup does use the updated surface file.  Rather,
!               the output from surface cycle is used as the surface
!               analysis for subsequent GFS runs.
!
!               The routine gathers surface fields from subdomains, 
!               reformats the data records, and then writes each record
!               to the output file.  
!
!               Since the gsi only update the skin temperature, all
!               other surface fields are simply read from the guess
!               surface file and written to the analysis file.
!
!   Structure of GFS surface file  
!       data record  1    label
!       data record  2    date, dimension, version, lons/lat record
!       data record  3    tsf
!       data record  4    soilm(two layers)
!       data record  5    snow
!       data record  6    soilt(two layers)
!       data record  7    tg3
!       data record  8    zor
!       data record  9    cv
!       data record 10    cvb
!       data record 11    cvt
!       data record 12    albedo (four types)
!       data record 13    slimsk
!       data record 14    vegetation cover
!       data record 15    plantr
!       data record 16    f10m
!       data record 17    canopy water content (cnpanl)
!       data record 18    vegetation type
!       data record 19    soil type
!       data record 20    zenith angle dependent vegetation fraction (two types)
!
! program history log:
!   2004-06-15  treadon -  updated documentation
!   2004-07-15  todling -  protex-compliant prologue; added intent/only's
!   2004-12-03  treadon -  replace mpe_igatherv (IBM extension) with
!                          standard mpi_gatherv
!   2005-01-27  treadon - rewrite to make use of sfcio module
!   2005-02-09  kleist  - clean up unit number and filename for updated surface file
!   2005-03-07  todling -  die gracefully when return error from sfcio
!   2005-03-10  treadon - remove iadate from calling list, access via obsmod
!   2006-10-11  treadon - update 10m wind factor in sfc file
!   2008-05-28  safford - rm unused vars
!   2013-10-25  todling - move ltosj/s to comm_vars
!
!   input argument list:
!     filename  - file to open and write to
!     dsfct     - delta skin temperature
!     mype      - mpi task number
!     mype_sfc  - mpi task to write output file
!
!   output argument list:
!
! attributes:
!   language: f90
!   machines: ibm RS/6000 SP; SGI Origin 2000; Compaq HP
!
!$$$ end documentation block

! !USES:
    use kinds, only: r_kind,r_single,i_kind
  
    use mpimod, only: mpi_rtype
    use mpimod, only: mpi_comm_world
    use mpimod, only: ierror
    
    use gridmod, only: nlat,nlon
    use gridmod, only: lat1,lon1
    use gridmod, only: lat2,lon2
    use gridmod, only: iglobal
    use gridmod, only: ijn
    use gridmod, only: displs_g
    use gridmod, only: itotsub
    
    use general_commvars_mod, only: ltosi,ltosj

    use obsmod, only: iadate
    use ncepnems_io, only: sfc_interpolate
    
    use constants, only: zero_single
    
    use sfcio_module, only: sfcio_intkind,sfcio_head,sfcio_data,&
         sfcio_srohdc,sfcio_swohdc,sfcio_axdata
    
    implicit none

! !INPUT PARAMETERS:
    character(*)                     ,intent(in   ) :: filename  ! file to open and write to

    real(r_kind),dimension(lat2,lon2),intent(in   ) :: dsfct   ! delta skin temperature

    integer(i_kind)                  ,intent(in   ) :: mype     ! mpi task number
    integer(i_kind)                  ,intent(in   ) :: mype_sfc ! mpi task to write output file

! !OUTPUT PARAMETERS:

!-------------------------------------------------------------------------

!   Declare local parameters
    character( 6),parameter:: fname_ges='sfcf06'
    integer(sfcio_intkind),parameter:: ioges = 12
    integer(sfcio_intkind),parameter:: ioanl = 52

    real(r_kind),parameter :: houra = zero_single

!   Declare local variables
    integer(sfcio_intkind):: iret
    integer(i_kind) latb,lonb,nlatm2
    integer(i_kind) i,j,ip1,jp1,ilat,ilon,jj,mm1

    real(r_kind),dimension(lat1,lon1):: sfcsub
    real(r_kind),dimension(nlon,nlat):: grid
    real(r_kind),dimension(max(iglobal,itotsub)):: sfcall
    real(r_single),dimension(nlon,nlat):: buffer
    real(r_single),allocatable,dimension(:,:):: buffer2

    type(sfcio_head):: head
    type(sfcio_data):: data

  
!*****************************************************************************

!   Initialize local variables
    mm1=mype+1
    nlatm2=nlat-2

!   Gather skin temperature information from all tasks.  
    do j=1,lon1
       jp1 = j+1
       do i=1,lat1
          ip1 = i+1
          sfcsub(i,j)=dsfct(ip1,jp1)
       end do
    end do
    call mpi_gatherv(sfcsub,ijn(mm1),mpi_rtype,&
         sfcall,ijn,displs_g,mpi_rtype,mype_sfc,&
         mpi_comm_world,ierror)

!   Only MPI task mype_sfc writes the surface file.
    if (mype==mype_sfc) then

!      Reorder updated skin temperature to output format
       do i=1,iglobal
          ilon=ltosj(i)
          ilat=ltosi(i)
          grid(ilon,ilat)=sfcall(i)
       end do
       do j=1,nlat
          jj=nlat-j+1
          do i=1,nlon
             buffer(i,j)=grid(i,jj)
          end do
       end do

!      For now, rather than carry around all the surface fields in memory from
!      the read in ingesfc, just read fields from surface file.  Also, for
!      now, only update the 6-hour forecast surface guess file.

!      Read surface guess file
       call sfcio_srohdc(ioges,fname_ges,head,data,iret)
       if (iret /= 0) then
          write(6,*)'WRITE_GFSSFC:  ***ERROR*** problem reading ',fname_ges,&
               ', iret=',iret
          call sfcio_axdata(data,iret)
          call stop2(80)
       endif
       latb=head%latb
       lonb=head%lonb
       allocate(buffer2(lonb,latb))
       if ( (latb /= nlatm2) .or. &
            (lonb /= nlon) ) then
          write(6,*)'WRITE_GFSSFC:  different grid dimensions analysis vs sfc. interpolating sfc temperature  ',&
               ', nlon,nlat-2=',nlon,nlatm2,' -vs- sfc file lonb,latb=',&
               lonb,latb
          call sfc_interpolate(buffer,nlon,nlat,buffer2,lonb,latb)
       else
          do j=1,latb
             do i=1,lonb
                buffer2(i,j)=buffer(i,j+1)
             end do
          end do
       endif

!      Update guess date/time to analysis date/time
       head%fhour = houra       ! forecast hour
       head%idate(1)=iadate(4)  ! hour
       head%idate(2)=iadate(2)  ! month
       head%idate(3)=iadate(3)  ! day
       head%idate(4)=iadate(1)  ! year


       do j=1,latb
          do i=1,lonb
             data%tsea(i,j) = data%tsea(i,j)+buffer2(i,j)
          end do
       end do
       deallocate(buffer2)

!      Write updated information to surface analysis file
       call sfcio_swohdc(ioanl,filename,head,data,iret)


!      Deallocate local work arrays
       call sfcio_axdata(data,iret)

       write(6,100) lonb,latb,houra,iadate(1:4),iret
100    format(' WRITE_GFSSFC:  sfc analysis written  for ',&
            2i6,1x,f4.1,4(i4,1x),' with iret=',i2)

    endif
    
!   End of routine
    return
  end subroutine write_gfssfc

  subroutine write_gfs_sfc_nst(mype,mype_so,dsfct)
!
! abstract: write both sfc and nst analysis files (nst_gsi dependent) for static (full resolution) run
!
!  REMARKS:
!
!   language: f90
!   machines: ibm RS/6000 SP; SGI Origin 2000; Compaq HP
!
!  AUTHOR:
!
!   2009-08-28  xu li -  initial version; org: np22
!   REVISION HISTORY:
!   2014-01-22  xu li -  modified to interpolate with surface mask info accounted
!                        and handle the sea ice melting (new open water grids)
!
!EOP

!  DESCRIPTION:
!  1. Background
!     In the current operational GFS, although the atmospheric variables are
!     analyzed/updated 6-hourly,
!     the surface variables are handled differently. The SST and sea ice are
!     updated 24-hourly with the independent analysis. The land variables are
!     not analyzed yet and the 6-hour forecast is simply used as their analysis.
!     Practically, the analysis file (sfcanl) is generated by updating SST and sea
!     ice in the 6-hour forecasting file (sfcf06 or sfcges) with globale_cycle.
!
!     With NSST model to provide the diurnal warming (dTw) and sub-layer cooling
!     (dTc) at atmospheric model time step, and Tr analysis to provide the
!     foundation temperature (Tf) analysis every 6 hour, SST = Tf + dTw - dTc
!     This enable to update SST (Tr as well) 6-hourly as the atmospheric
!     variables
!     the new files (nstf06, nstges and nstanl) needs to be processed
!
!  2. When nst_gsi > 0, This routine generates the sfc & nst analysis files (sfcanl and nstanl) by
!     (1) reading sfcgcy (sfcf06 applied with global_cycle) and nstf06
!     (2) writing/updating the SST (tsea) and Tr (tref) respectively to get sfcanl and nstanl
!
!  3. The interpolation of global dsfct at one grids (lower resolaution, e.g.,1152 x 576)
!     to another grids (higher resolution, e.g., 1760 x 880) with surface mask
!     info accounted
!     The main ideas of the surface mask dependent interpolation:
!     (1) Bilinear interpolation is applied.
!     (2) A preparation step is adopted to get more specified surface type points in
!         the source. This can be done more than one time
!     (3) For a target point, the candidates from the source must have the identical surface type
!     (4) If none of the 4 nearby grids has the same surface type as the target
!         point, the search area is expanded to one grid futher in each
!         direction.
!         This means 16 more grids will be searched
!     (5) The surface mask dependent interpolation can be done for  more surface type (0, 1, 2, 3  or more)
!         At present, the interpolation is only performed for open water grids(0)
!
!  4. Notes
!     (1) Tr (foundation temperature), instead of skin temperature, is the analysis variable.
!     (2) The generation of sfanl is nst_gsi dependent.
!         nst_gsi = 0 (default): No NST info at all;
!         nst_gsi = 1          : Input NST info but not used in GSI
!         nst_gsi = 2          : Input NST info, used in CRTM simulation but no
!         Tr analysis
!         nst_gsi = 3          : Input NST info, used in both CRTM simulation
!         and Tr analysis
!     (3) The surface file (sfcgcy) read in has been updated with global_cycle
!     (4) Generally, here, the interpolation of the discontinuous field is
!         handled. It is required in more applications, for example, the
!         cloud and ice concentration dependent interpolation.
!
!  USES:
!
    use kinds, only: r_kind,r_single,i_kind

    use mpimod, only: mpi_rtype,mpi_itype
    use mpimod, only: mpi_comm_world
    use mpimod, only: ierror

    use gridmod, only: nlat,nlon,lat1,lon1,lat2,lon2,nlat_sfc,nlon_sfc
    use gridmod, only: iglobal,ijn,displs_g,itotsub
    use gridmod, only: rlats,rlons,rlats_sfc,rlons_sfc
    use general_commvars_mod, only: ltosi,ltosj
    use ncepnems_io, only: sfc_interpolate

    use obsmod,  only: iadate,ianldate
    use constants, only: zero,zero_single,two,tfrozen,z_w_max,rad2deg
    use guess_grids, only: isli2
    use radinfo, only: nst_gsi,zsea1,zsea2
    use sfcio_module, only: sfcio_intkind,sfcio_head,sfcio_data,&
         sfcio_srohdc,sfcio_swohdc,sfcio_axdata

    use nstio_module, only: nstio_intkind,nstio_head,nstio_data,&
         nstio_srohdc,nstio_swohdc,nstio_axdata

    implicit none
!
!  INPUT PARAMETERS:
!
    integer(i_kind),                   intent(in) :: mype                  ! mpi task number
    integer(i_kind),                   intent(in) :: mype_so               ! mpi task to write output file
    real(r_kind),dimension(lat2,lon2), intent(in) :: dsfct                 ! tr analysis increment in subdomain

!
!  OUTPUT PARAMETERS:
!
!-------------------------------------------------------------------------

!   Declare local parameters
    integer(sfcio_intkind),parameter:: io_nstges = 12
    integer(sfcio_intkind),parameter:: io_sfcges = 13
    integer(sfcio_intkind),parameter:: io_sfcgcy = 14
    integer(sfcio_intkind),parameter:: io_sfctsk = 15
    integer(sfcio_intkind),parameter:: io_sfcanl = 52
    integer(sfcio_intkind),parameter:: io_nstanl = 53
    integer(sfcio_intkind),parameter:: io_dtfanl = 54

    integer(i_kind),parameter:: nprep=15

    real(r_kind),parameter :: houra = zero_single

!   Declare local variables
    character(len=6) :: fname_sfcges,fname_sfcgcy,fname_sfctsk,fname_sfcanl,fname_nstges,fname_nstanl,fname_dtfanl

    character(len=10):: canldate
    integer(i_kind):: iret,n_new_water,n_new_seaice
    integer(i_kind):: latb,lonb,nlatm2
    integer(i_kind):: i,j,ip1,jp1,ilat,ilon,mm1
    real(r_kind) :: dtw,dtc
    real(r_single) :: r_zsea1,r_zsea2

    real(r_kind),    dimension(lat1,lon1):: dsfct_sub
    integer(i_kind), dimension(lat1,lon1):: isli_sub

    real(r_kind),    dimension(max(iglobal,itotsub)):: dsfct_all
    integer(i_kind), dimension(max(iglobal,itotsub)):: isli_all

    real(r_kind),    dimension(nlat,nlon):: dsfct_glb,dsfct_tmp
    integer(i_kind), dimension(nlat,nlon):: isli_glb,isli_tmp

    real(r_kind),    dimension(nlat_sfc,nlon_sfc)  :: dsfct_gsi
    integer(i_kind), dimension(nlat_sfc,nlon_sfc)  :: isli_gsi

    real(r_kind),    dimension(nlon_sfc,nlat_sfc-2):: dsfct_anl
    real(r_single),  dimension(nlon_sfc,nlat_sfc-2):: dtzm
    real(r_single),  dimension(nlat_sfc,nlon_sfc)  :: work

    type(sfcio_head):: head_sfcges,head_sfcgcy,head_sfcanl
    type(sfcio_data):: data_sfcges,data_sfcgcy,data_sfcanl

    type(nstio_head):: head_nst
    type(nstio_data):: data_nst
!*****************************************************************************

!   Initialize local variables
    mm1=mype+1
    nlatm2=nlat-2
!   get file names
    write(canldate,'(I10)') ianldate

    fname_sfcges = 'sfcf06'
    fname_sfcgcy = 'sfcgcy'
    fname_sfctsk = 'sfctsk'
    fname_sfcanl = 'sfcanl'
    fname_nstges = 'nstf06'
    fname_nstanl = 'nstanl'
    fname_dtfanl = 'dtfanl'
!
!   Extract the analysis increment and surface mask in subdomain without the
!   buffer
!
    do j=1,lon1
       jp1 = j+1
       do i=1,lat1
          ip1 = i+1
          dsfct_sub(i,j) = dsfct(ip1,jp1)
          isli_sub (i,j) = isli2(ip1,jp1)
       end do
    end do
!
!   Gather analysis increment and surface mask info from subdomains
!
    call mpi_gatherv(dsfct_sub,ijn(mm1),mpi_rtype,&
         dsfct_all,ijn,displs_g,mpi_rtype,mype_so ,&
         mpi_comm_world,ierror)

    call mpi_gatherv(isli_sub,ijn(mm1),mpi_itype,&
         isli_all,ijn,displs_g,mpi_itype,mype_so ,&
         mpi_comm_world,ierror)
!
!   Only MPI task mype_so, writes the surface & nst file.
!
    if (mype==mype_so) then

      write(*,'(a,5(1x,a6))') 'write_gfs_sfc_nst:',fname_sfcges,fname_nstges,fname_sfctsk,fname_sfcanl,fname_nstanl
!
!     get Tf analysis increment and surface mask at analysis (lower resolution)
!     grids
!
      do i=1,iglobal
         ilon=ltosj(i)
         ilat=ltosi(i)
         dsfct_glb(ilat,ilon) = dsfct_all(i)
         isli_glb (ilat,ilon) = isli_all (i)
      end do
!
!      write dsfct_anl to a data file for later use (at eupd step at present)
!
       open(io_dtfanl,file=fname_dtfanl,form='unformatted')
       write(io_dtfanl) nlon,nlat
       write(io_dtfanl) dsfct_glb
       write(io_dtfanl) isli_glb

!      Read nst guess file for static/full resolution analysis
       call nstio_srohdc(io_nstges,fname_nstges,head_nst,data_nst,iret)
       if (iret /= 0) then
          write(6,*)'WRITE_NST_SFC:  ***ERROR*** problem reading',fname_nstges,', iret=',iret
          call nstio_axdata(data_nst,iret)
          call stop2(80)
       endif

!      Read surface guess file for static/full resolution analysis
       call sfcio_srohdc(io_sfcges,fname_sfcges,head_sfcges,data_sfcges,iret)
       if (iret /= 0) then
          write(6,*)'WRITE_NST_SFC:  ***ERROR*** problem reading',fname_sfcges,', iret=',iret
          call sfcio_axdata(data_sfcges,iret)
          call stop2(80)
       endif

!      Read surface global_cycle file for static/full resolution analysis
       call sfcio_srohdc(io_sfcgcy,fname_sfcgcy,head_sfcgcy,data_sfcgcy,iret)
       if (iret /= 0) then
          write(6,*)'WRITE_NST_SFC:  ***ERROR*** problem reading',fname_sfcgcy,', iret=',iret
          call sfcio_axdata(data_sfcgcy,iret)
          call stop2(80)
       endif

       if ( head_nst%latb /= head_sfcges%latb .or. head_nst%lonb /= head_sfcges%lonb ) then
          write(6,*) 'Inconsistent dimension for sfc & nst files.head_nst%latb,head_nst%lonb : ',head_nst%latb,head_nst%lonb, &
                     'head_sfcges%latb,head_sfcges%lonb : ',head_sfcges%latb,head_sfcges%lonb
          call stop2(80)
       endif

       if ( nlat_sfc /= head_sfcges%latb+2 .or. nlon_sfc /= head_nst%lonb ) then
          write(6,*) 'Inconsistent dimension for used and read.nlat_sfc,nlon_sfc : ',nlat_sfc,nlon_sfc, &
                     'head_sfcges%latb+2,head_sfcges%lonb :',head_sfcges%latb+2,head_sfcges%lonb
       endif

!
!      assign sfcanl as sfcgcy
!
       head_sfcanl = head_sfcgcy
       data_sfcanl = data_sfcgcy

       latb=head_sfcanl%latb
       lonb=head_sfcanl%lonb

       if ( (latb /= nlatm2) .or. (lonb /= nlon) ) then
          write(6,*)'WRITE_NST_SFC:  different grid dimensions analysis vs sfc.interpolating sfc temperature  ',&
               ', nlon,nlat-2=',nlon,nlatm2,' -vs- sfc file lonb,latb=',lonb,latb
          write(6,*) ' WRITE_NST_SFC, nlon_sfc,nlat_sfc : ',  nlon_sfc,nlat_sfc
!
!         Get the expanded values for a surface type (0 = water now) and the new mask
!
          call int2_msk_glb_prep(dsfct_glb,isli_glb,dsfct_tmp,isli_tmp,nlat,nlon,0,nprep)
!
!         Get updated/analysis surface mask info from sfcgcy file
!
          call tran_gfssfc(data_sfcanl%slmsk,work,lonb,latb)
          do j=1,lonb
             do i=1,latb+2
                isli_gsi(i,j) = nint(work(i,j))
             end do
          end do
!
!         Interpolate dsfct_tmp(nlat,nlon) to dsfct_gsi(nlat_sfc,nlon_sfc) with
!         surface mask accounted
!
          call int22_msk_glb(dsfct_tmp,isli_tmp,rlats,rlons,nlat,nlon, &
                             dsfct_gsi,isli_gsi,rlats_sfc,rlons_sfc,nlat_sfc,nlon_sfc,0)
!
!         transform the dsfct_gsi(latb+2,lonb) to dsfct_anl(lonb,latb) for sfc
!         file format
!
          do j = 1, latb
             do i = 1, lonb
                dsfct_anl(i,j) = dsfct_gsi(latb+2-j,i)
             end do
          end do

       else
!
!         transform the dsfct_glb(nlat,nlon) to dsfct_anl(lonb,latb) for sfc file
!         format when nlat == latb-2 & nlon = lonb
!
          do j=1,latb
             do i=1,lonb
                dsfct_anl(i,j)=dsfct_glb(latb+1-j,i)
             end do
          end do
       endif                 ! if ( (latb /= nlatm2) .or. (lonb /= nlon) ) then

!
!      update slmsk in nstanl with slmsk from sfcgcy
!
       data_nst%slmsk = data_sfcanl%slmsk
!
!      update tref (in nst file) & tsea (in the surface file) when Tr analysis is on
!      reset NSSTM variables for new open water grids
!
       if ( nst_gsi > 2 ) then
!
!         For the new open water (sea ice just melted) grids, (1) set dsfct_anl = zero; (2) reset the NSSTM variables
!
!         Notes: data_sfcges%slmsk is the mask of the background
!                data_sfcanl%slmsk is the mask of the analysis since global_cycle has been applied
!
          where ( data_sfcanl%slmsk(:,:) == zero .and. data_sfcges%slmsk(:,:) == two )

            dsfct_anl(:,:)        = zero

            data_nst%xt(:,:)      = zero
            data_nst%xs(:,:)      = zero
            data_nst%xu(:,:)      = zero
            data_nst%xv(:,:)      = zero
            data_nst%xz(:,:)      = z_w_max
            data_nst%zm(:,:)      = zero
            data_nst%xtts(:,:)    = zero
            data_nst%xzts(:,:)    = zero
            data_nst%dt_cool(:,:) = zero
            data_nst%z_c(:,:)     = zero
            data_nst%c_0(:,:)     = zero
            data_nst%c_d(:,:)     = zero
            data_nst%w_0(:,:)     = zero
            data_nst%w_d(:,:)     = zero
            data_nst%d_conv(:,:)  = zero
            data_nst%ifd(:,:)     = zero
            data_nst%tref(:,:)    = tfrozen
            data_nst%qrain(:,:)   = zero
          end where
!
!         update analysis variable: Tref (foundation temperature) for nst file
!
          where ( data_sfcanl%slmsk(:,:) == zero )
             data_nst%tref(:,:) = max(data_nst%tref(:,:) + dsfct_anl(:,:),tfrozen)
          elsewhere
             data_nst%tref(:,:) = data_sfcgcy%tsea(:,:)
          end where
!
!         update SST: tsea for sfc file
!
          r_zsea1 = 0.001_r_single*real(zsea1)
          r_zsea2 = 0.001_r_single*real(zsea2)
          call dtzm_2d(data_nst%xt,data_nst%xz,data_nst%dt_cool,data_nst%z_c, &
                       data_sfcanl%slmsk,r_zsea1,r_zsea2,lonb,latb,dtzm)

          where ( data_sfcanl%slmsk(:,:) == zero )
             data_sfcanl%tsea(:,:) = max(data_nst%tref(:,:) + dtzm(:,:), tfrozen)
          end where
!         Write updated information to surface analysis file
          call sfcio_swohdc(io_sfcanl,fname_sfcanl,head_sfcanl,data_sfcanl,iret)

!         write(6,100) fname_sfcanl,lonb,latb,houra,iadate(1:4),iret
100       format(' WRITE_NST_SFC:  sfc analysis written  for ',&
             a6,2i6,1x,f4.1,4(i4,1x),' with iret=',i2)

       else          ! when (nst_gsi <= 2)

          do j=1,latb
             do i=1,lonb
                data_nst%tref(i,j) = data_sfcanl%tsea(i,j)  ! keep tref as tsea before analysis
             end do
          end do
!
!         For the new open water (sea ice just melted) grids, reset the NSSTM variables
!
          where ( data_sfcanl%slmsk(:,:) == zero .and. data_sfcges%slmsk(:,:) == two ) 
             data_nst%xt(:,:)      = zero
             data_nst%xs(:,:)      = zero
             data_nst%xu(:,:)      = zero
             data_nst%xv(:,:)      = zero
             data_nst%xz(:,:)      = z_w_max
             data_nst%zm(:,:)      = zero
             data_nst%xtts(:,:)    = zero
             data_nst%xzts(:,:)    = zero
             data_nst%dt_cool(:,:) = zero
             data_nst%z_c(:,:)     = zero
             data_nst%c_0(:,:)     = zero
             data_nst%c_d(:,:)     = zero
             data_nst%w_0(:,:)     = zero
             data_nst%w_d(:,:)     = zero
             data_nst%d_conv(:,:)  = zero
             data_nst%ifd(:,:)     = zero
             data_nst%tref(:,:)    = tfrozen
             data_nst%qrain(:,:)   = zero
          end where
!
!         update tsea when NO Tf analysis
!
          do j=1,latb
             do i=1,lonb
                data_sfcanl%tsea(i,j) = max(data_sfcges%tsea(i,j) + dsfct_anl(i,j),tfrozen) ! update tsea
             end do
          end do

!         Write updated information to surface analysis file
          call sfcio_swohdc(io_sfctsk,fname_sfctsk,head_sfcanl,data_sfcanl,iret)
          write(6,101) fname_sfctsk,lonb,latb,houra,iadate(1:4),iret
101       format(' WRITE_NST_SFC:  sfc analysis written  for ',&
             a6,2i6,1x,f4.1,4(i4,1x),' with iret=',i2)

       endif                   ! if ( nst_gsi > 2 ) then

!
!      write info on the new open water and new sea ice grids
!
       n_new_water = 0
       n_new_seaice = 0
       do j = 1, latb
          do i = 1, lonb
             if ( data_sfcanl%slmsk(i,j) == zero .and. data_sfcges%slmsk(i,j) == two ) then
                n_new_water = n_new_water + 1
             endif
             if ( data_sfcanl%slmsk(i,j) == two .and. data_sfcges%slmsk(i,j) == zero ) then
                n_new_seaice = n_new_seaice + 1
             endif
          end do
       end do
       write(*,'(a,I3,1x,I8,1x,I8)') 'write_gfs_sfc_nst,nst_gsi,n_new_water,n_new_seaice:',nst_gsi,n_new_water,n_new_seaice

!      Update guess date/time to analysis date/time for nst file
       head_nst%fhour = head_sfcanl%fhour            ! forecast hour
       head_nst%idate(1)=head_sfcanl%idate(1)        ! hour
       head_nst%idate(2)=head_sfcanl%idate(2)        ! month
       head_nst%idate(3)=head_sfcanl%idate(3)        ! day
       head_nst%idate(4)=head_sfcanl%idate(4)        ! year

!      Write updated information to nst analysis file
       call nstio_swohdc(io_nstanl,fname_nstanl,head_nst,data_nst,iret)

       write(6,102) fname_nstanl,lonb,latb,houra,iadate(1:4),iret
102    format(' WRITE_NST_SFC:  nst analysis written  for ',&
            a6,2i6,1x,f4.1,4(i4,1x),' with iret=',i2)

!      Deallocate local work arrays
!      call sfcio_axdata(data_sfcges,iret)
!      call sfcio_axdata(data_sfcgcy,iret)
       call sfcio_axdata(data_sfcanl,iret)
       call nstio_axdata(data_nst,iret)

    endif                               ! if (mype == mype_so ) then

!   End of routine
  end subroutine write_gfs_sfc_nst

  subroutine write_ens_sfc_nst(mype,mype_so,dsfct)
!
! abstract: write sfc and nst analysis files (nst_gsi dependent) for
!           ensemble (lower resolution)
!
!
!  REMARKS:
!
!   language: f90
!   machines: ibm RS/6000 SP; SGI Origin 2000; Compaq HP
!
!  AUTHOR:
!
!   2014-01-28  xu li -  initial version; org: np22
!
!EOP
!
!  DESCRIPTION:
!  1. Background
!     In the current operational GFS, although the atmospheric variables are
!     analyzed/updated 6-hourly,
!     the surface variables are handled differently. The SST and sea ice are
!     updated 24-hourly with the independent analysis. The land variables are
!     not analyzed yet and the 6-hour forecast is simply used as their analysis.
!     Practically, the analysis file is generated by updating SST and sea
!     ice in the 6-hour forecasting surface file/files with globale_cycle evry
!     24 hours.
!
!     With th the development of NSST, where the NSST model to provide the
!     diurnal warming (dTw) and sub-layer cooling
!     (dTc) at atmospheric model time step, and Tr analysis to provide the
!     foundation temperature (Tf) analysis every 6 hour, SST = Tf + dTw - dTc
!     This enable to update SST (Tr as well) 6-hourly as the atmospheric
!     variables and
!     the new files (nstf06, nstges and nstanl) needs to be processed
!
!     With the implementation of Hybrid EnKF since May, 2012, there are two
!     types of surface files
!
!     (1) Static analysis with higher resolution
!         handled in write_gfs_sfc_nst
!
!     (2) Ensemble analysis with lower resolution (with member 001 as example:
!     001 to 080)
!         sfcges_mem001 : 6-hour SFC forecast for each member (copied from
!         bfg_yyyymmddhh_fhr06_mem001)
!         sfcgcy_mem001 : from sfcges_mem001 but SST and sea ice updated with
!         global_cycle 24-hourly
!         sfcanl_mem001 : from sfcgcy_mem001, SST is updated with NSST for open
!         water grids in GSI
!
!         nstf06_mem001  : 6-hour NSST forecast for each member
!         nstanl_mem001  : NSST analysis (only tref updated at present)
!
!
!  2. This routine generates the sfc & nst analysis files for ensemble members
!  (001 to 080)
!      (1) reading sfcgcy_mem001 and nstf06_mem001 (1-80)
!      (2) writing/updating the SST (tsea) or Tr (tref) in the above read in
!      files to get sfcanl_mem001, nstanl_mem001,
!          they will be renamed to be sfcanl_yyyymmddhh_mem001 and
!          nstanl_yyyymmddhh_mm001
!  3. Surface mask dependent Interpolation
!     See write_gfs_sfc_nst
!
!  4. Notes
!     (1) Tr (foundation temperature), instead of skin temperature, is the
!     analysis variable.
!     (2) The generation of sfcanl and sfcanl_yyyymmddhh_mm??? is nst_gsi
!     dependent.
!         nst_gsi = 0 (default): No NST info at all;
!         nst_gsi = 1          : Input NST info but not used in GSI
!         nst_gsi = 2          : Input NST info, used in CRTM simulation but no
!         Tr analysis
!         nst_gsi = 3          : Input NST info, used in both CRTM simulation
!         and Tr analysis
!     (3) The mask info is regarded as available for different resolutions
!
!  USES:
!
    use kinds, only: r_kind,r_single,i_kind

    use mpimod, only: mpi_rtype,mpi_itype
    use mpimod, only: mpi_comm_world
    use mpimod, only: ierror

    use gridmod, only: nlat,nlon,lat1,lon1,lat2,lon2
    use gridmod, only: iglobal,ijn,displs_g,itotsub
    use gridmod, only: rlats,rlons
    use general_commvars_mod, only: ltosi,ltosj
    use hybrid_ensemble_parameters, only: n_ens
    use obsmod,  only: iadate,ianldate
    use constants, only: zero_single,zero,half,two,pi,tfrozen,z_w_max,rad2deg
    use guess_grids, only: isli2
    use radinfo, only: nst_gsi
    use sfcio_module, only: sfcio_intkind,sfcio_head,sfcio_data,&
         sfcio_srohdc,sfcio_swohdc,sfcio_axdata

    use nstio_module, only: nstio_intkind,nstio_head,nstio_data,&
         nstio_srohdc,nstio_swohdc,nstio_axdata

    implicit none
!
!  INPUT PARAMETERS:
!
    integer(i_kind),                   intent(in) :: mype                  ! mpi task number
    integer(i_kind),                   intent(in) :: mype_so               ! mpi task to write output file
    real(r_kind),dimension(lat2,lon2), intent(in) :: dsfct                 ! tr analysis increment in subdomain

!
!  OUTPUT PARAMETERS:
!
!-------------------------------------------------------------------------

!   Declare local parameters

    integer(sfcio_intkind),parameter:: io_nstges = 12
    integer(sfcio_intkind),parameter:: io_sfcges = 13
    integer(sfcio_intkind),parameter:: io_sfcgcy = 14
    integer(sfcio_intkind),parameter:: io_nstanl = 52
    integer(sfcio_intkind),parameter:: io_sfcanl = 53

    integer(i_kind),parameter:: nprep=15

    real(r_kind),parameter :: houra = zero_single

!   Declare local variables
    character(len=13) :: fname_nstges,fname_sfcges,fname_sfcgcy,fname_nstanl,fname_sfcanl

    character(len=10) :: canldate
    character(len=3 ) :: cmember
    integer(i_kind):: iret,n_new_water,n_new_seaice
    integer(i_kind):: latb,lonb,nlatm2,nlat_ens_sfc,nlon_ens_sfc
    integer(i_kind):: i,j,k,ip1,jp1,ilat,ilon,mm1,jmax

    real(r_kind),    dimension(lat1,lon1):: dsfct_sub
    integer(i_kind), dimension(lat1,lon1):: isli_sub

    real(r_kind),    dimension(max(iglobal,itotsub)):: dsfct_all
    integer(i_kind), dimension(max(iglobal,itotsub)):: isli_all

    real(r_kind),    dimension(nlat,nlon):: dsfct_glb
    integer(i_kind), dimension(nlat,nlon):: isli_glb

    integer(i_kind), allocatable, dimension(:,:):: isli_tmp,isli_gsi

    real(r_kind),   allocatable, dimension(:)   :: wlatx,slatx,rlats_ens_sfc,rlons_ens_sfc
    real(r_kind),   allocatable, dimension(:,:) :: dsfct_gsi,dsfct_anl
    real(r_kind),   allocatable, dimension(:,:) :: dsfct_tmp
    real(r_single), allocatable, dimension(:,:) :: work

    real(r_kind) :: dlon,dtw,dtc

    type(sfcio_head):: head_sfcges,head_sfcgcy,head_sfcanl
    type(sfcio_data):: data_sfcges,data_sfcgcy,data_sfcanl

    type(nstio_head):: head_nst
    type(nstio_data):: data_nst
!*****************************************************************************
!   Initialize local variables
    mm1 = mype + 1
    nlatm2  = nlat - 2
!   get analysis date (yyyymmddhh) in character
    write(canldate,'(I10)') ianldate
!   get file names
    write(canldate,'(I10)') ianldate

!
!   Extract the analysis increment and surface mask in subdomain without the
!   buffer
!
    do j=1,lon1
       jp1 = j+1
       do i=1,lat1
          ip1 = i+1
          dsfct_sub(i,j) = dsfct(ip1,jp1)
          isli_sub (i,j) = isli2(ip1,jp1)
       end do
    end do

!
!   Gather analysis increment and surface mask info from subdomains
!
    call mpi_gatherv(dsfct_sub,ijn(mm1),mpi_rtype,&
         dsfct_all,ijn,displs_g,mpi_rtype,mype_so ,&
         mpi_comm_world,ierror)

    call mpi_gatherv(isli_sub,ijn(mm1),mpi_itype,&
         isli_all,ijn,displs_g,mpi_itype,mype_so ,&
         mpi_comm_world,ierror)
!
!   Only MPI task mype_so, processes and writes the surface & nst file.
!
    if (mype==mype_so) then
!
!     get Tr analysis increment and surface mask at analysis grids
!
       do i=1,iglobal
          ilon=ltosj(i)
          ilat=ltosi(i)
          dsfct_glb(ilat,ilon) = dsfct_all(i)
          isli_glb (ilat,ilon) = isli_all (i)
       end do

!
!      update sfc and nst file for each ensemble member
!
       do k = 1, n_ens

          write(cmember,'(i3.3)') k               ! make the a character string
 
          fname_nstges = 'nstf06_mem'//cmember
          fname_sfcges = 'sfcf06_mem'//cmember
          fname_sfcgcy = 'sfcgcy_mem'//cmember
          fname_nstanl = 'nstanl_mem'//cmember
          fname_sfcanl = 'sfcanl_mem'//cmember

!         Read nst guess file of the ensemble member
          call nstio_srohdc(io_nstges,fname_nstges,head_nst,data_nst,iret)
          if (iret /= 0) then
             write(6,*)'WRITE_ENS_NST_SFC:  ***ERROR*** problem reading',fname_nstges,', iret=',iret
             call nstio_axdata(data_nst,iret)
             call stop2(80)
          endif

!         Read surface guess file of the ensemble member
          call sfcio_srohdc(io_sfcges,fname_sfcges,head_sfcges,data_sfcges,iret)
          if (iret /= 0) then
             write(6,*)'WRITE_ENS_NST_SFC:  ***ERROR*** problem reading ',fname_sfcges,', iret=',iret
             call sfcio_axdata(data_sfcges,iret)
             call stop2(80)
          endif

!         Read surface gcycle file (global_cycle applied already to sfcges) of the
!         ensemble member
          call sfcio_srohdc(io_sfcgcy,fname_sfcgcy,head_sfcgcy,data_sfcgcy,iret)
          if (iret /= 0) then
             write(6,*)'WRITE_ENS_NST_SFC:  ***ERROR*** problem reading ',fname_sfcgcy,', iret=',iret
             call sfcio_axdata(data_sfcgcy,iret)
             call stop2(80)
          endif

          if ( head_nst%latb /= head_sfcges%latb .or. head_nst%lonb /= head_sfcges%lonb ) then
             write(6,*) 'Inconsistent dimension for sfc & nst files. head_nst%latb,head_nst%lonb : ',head_nst%latb,head_nst%lonb, &
                        'head_sfcges%latb,head_sfcges%lonb : ',head_sfcges%latb,head_sfcges%lonb
             call stop2(80)
          endif

!
!         assign sfc analysis as sfcges with gcycle applied
!
          head_sfcanl = head_sfcgcy
          data_sfcanl = data_sfcgcy

          latb=head_sfcanl%latb
          lonb=head_sfcanl%lonb
 
          nlat_ens_sfc = latb + 2
          nlon_ens_sfc = lonb
!
!         Get dsfct_anl when k = 1, the first ensemble member only. It is
!         identical for each member if the mask (isli_tmp) is identical, at present
!
          if ( k == 1 ) then

             allocate(dsfct_gsi(nlat_ens_sfc,nlon_ens_sfc),work(nlat_ens_sfc,nlon_ens_sfc), &
                      isli_gsi(nlat_ens_sfc,nlon_ens_sfc),dsfct_anl(nlon_ens_sfc,nlat_ens_sfc-2))


             allocate(dsfct_tmp(nlat,nlon),isli_tmp(nlat,nlon))

             if ( (latb /= nlatm2) .or. (lonb /= nlon) ) then
                write(6,*)'WRITE_ENS_NST_SFC:  different grid dimensions analysis vs sfc. interpolating sfc temperature  ',&
                    ', nlon,nlat_-2=',nlon,nlatm2,' -vs- sfc file lonb,latb=',lonb,latb
!
!               get lats and lons for ensemble grids
!
                jmax=nlat_ens_sfc-2
                allocate(slatx(jmax),wlatx(jmax))
                allocate(rlats_ens_sfc(nlat_ens_sfc),rlons_ens_sfc(nlon_ens_sfc))
                call splat(4,jmax,slatx,wlatx)
                dlon=two*pi/float(nlon_ens_sfc)
                do i=1,nlon_ens_sfc
                   rlons_ens_sfc(i)=float(i-1)*dlon
                end do
                do i=1,(nlat_ens_sfc-1)/2
                   rlats_ens_sfc(i+1)=-asin(slatx(i))
                   rlats_ens_sfc(nlat_ens_sfc-i)=asin(slatx(i))
                end do
                rlats_ens_sfc(1)=-half*pi
                rlats_ens_sfc(nlat_ens_sfc)=half*pi
                deallocate(slatx,wlatx)
!
!               Get the expanded values for a surface type (0 = water now) and the
!               new mask
!
                call int2_msk_glb_prep(dsfct_glb,isli_glb,dsfct_tmp,isli_tmp,nlat,nlon,0,nprep)
!
!               Get updated/analysis surface mask info from sfcgcy_mem001 (001-080)
!               file
!
                call tran_gfssfc(data_sfcanl%slmsk,work,lonb,latb)
                do j=1,nlon_ens_sfc
                   do i=1,nlat_ens_sfc
                      isli_gsi(i,j) = nint(work(i,j))
                   end do
                end do
!
!               Interpolate dsfct_glb(nlat,nlon) to
!               dsfct_tmp(nlat_ens_sfc,nlon_ens_sfc) with surface mask accounted
!
                call int22_msk_glb(dsfct_tmp,isli_tmp,rlats,rlons,nlat,nlon, &
                                   dsfct_gsi,isli_gsi,rlats_ens_sfc,rlons_ens_sfc,nlat_ens_sfc,nlon_ens_sfc,0)
!
!               transform the dsfct_gsi(latb+2,lonb) to dsfct_anl(lonb,latb) for sfc
!               file format
!
                do j = 1, latb
                   do i = 1, lonb
                      dsfct_anl(i,j) = dsfct_gsi(latb+2-j,i)
                   end do
                end do

             else
!
!               transform the dsfct_glb(nlat,nlon) to dsfct_anl(lonb,latb) for sfc file
!               format when nlat == latb-2 & nlon = lonb
!
                do j=1,latb
                   do i=1,lonb
                      dsfct_anl(i,j)=dsfct_glb(latb+1-j,i)
                   end do
                end do
             endif                 ! if ( (latb /= nlatm2) .or. (lonb /= nlon) ) then
          endif                   ! if ( k == 1 ) then

!
!         update tref (in nst file) & tsea (in the surface file) when Tr analysis is on
!
          if ( nst_gsi > 2 ) then
!
!            For the new open water (sea ice just melted) grids, reset the NSSTM variables
!
!            set tref = tfrozen = 271.2_r_kind
!            note: data_sfcges%slmsk is the mask of the guess
!                  data_sfcanl%slmsk is the mask of the analysis
!
             where ( data_sfcanl%slmsk(:,:) == zero .and. data_sfcges%slmsk(:,:) == two ) 
                data_nst%xt(:,:)      = zero
                data_nst%xs(:,:)      = zero
                data_nst%xu(:,:)      = zero
                data_nst%xv(:,:)      = zero
                data_nst%xz(:,:)      = z_w_max
                data_nst%zm(:,:)      = zero
                data_nst%xtts(:,:)    = zero
                data_nst%xzts(:,:)    = zero
                data_nst%dt_cool(:,:) = zero
                data_nst%z_c(:,:)     = zero
                data_nst%c_0(:,:)     = zero
                data_nst%c_d(:,:)     = zero
                data_nst%w_0(:,:)     = zero
                data_nst%w_d(:,:)     = zero
                data_nst%d_conv(:,:)  = zero
                data_nst%ifd(:,:)     = zero
                data_nst%tref(:,:)    = tfrozen
                data_nst%qrain(:,:)   = zero
             end where
!
!            update analysis variable: Tref (foundation temperature) for nst file
!
             where ( data_sfcanl%slmsk(:,:) == zero ) 
                data_nst%tref(:,:) = max(data_nst%tref(:,:) + dsfct_anl(:,:),tfrozen)
             else where
                data_nst%tref(:,:) = data_sfcanl%tsea(:,:)
             end where
!
!            update SST: tsea for sfc file
!
             where ( data_sfcanl%slmsk(:,:) == zero )
                data_sfcanl%tsea(:,:) = max(data_nst%tref(:,:)  &
                                      + two*data_nst%xt(:,:)/data_nst%xz(:,:) & 
                                      - data_nst%dt_cool(:,:), tfrozen)
             end where



          else          ! when (nst_gsi <= 2)

             do j=1,latb
                do i=1,lonb
                   data_nst%tref(i,j) = data_sfcanl%tsea(i,j)     ! keep tref as tsea before analysis
!
!                  For the new open water (sea ice just melted) grids, reset the NSSTM variables
!
                   if ( data_sfcanl%slmsk(i,j) == zero .and. data_nst%slmsk(i,j) == two ) then

                      data_nst%xt(i,j)      = zero
                      data_nst%xs(i,j)      = zero
                      data_nst%xu(i,j)      = zero
                      data_nst%xv(i,j)      = zero
                      data_nst%xz(i,j)      = z_w_max
                      data_nst%zm(i,j)      = zero
                      data_nst%xtts(i,j)    = zero
                      data_nst%xzts(i,j)    = zero
                      data_nst%dt_cool(i,j) = zero
                      data_nst%z_c(i,j)     = zero
                      data_nst%c_0(i,j)     = zero
                      data_nst%c_d(i,j)     = zero
                      data_nst%w_0(i,j)     = zero
                      data_nst%w_d(i,j)     = zero
                      data_nst%d_conv(i,j)  = zero
                      data_nst%ifd(i,j)     = zero
                      data_nst%tref(i,j)    = tfrozen
                      data_nst%qrain(i,j)   = zero
                   endif

                   data_sfcanl%tsea(i,j) = max(data_sfcanl%tsea(i,j) + dsfct_anl(i,j),271.0_r_kind)  ! update tsea
                end do
             end do
          endif                   ! if ( nst_gsi > 2 ) then

          n_new_water = 0
          n_new_seaice = 0
          do j = 1, latb
             do i = 1, lonb
                if ( data_sfcanl%slmsk(i,j) == zero .and. data_sfcges%slmsk(i,j) == two ) then
                   n_new_water = n_new_water + 1
                endif
                if ( data_sfcanl%slmsk(i,j) == two .and. data_sfcges%slmsk(i,j) == zero ) then
                   n_new_seaice = n_new_seaice + 1
                endif
             end do
          end do
          write(*,'(a,I3,1x,I8,1x,I8)')'write_gfs_sfc_nst,nst_gsi,n_new_water,n_new_seaice:',nst_gsi,n_new_water,n_new_seaice

!         Update guess date/time to analysis date/time for nst file
          head_nst%fhour    = head_sfcanl%fhour                  ! forecast hour
          head_nst%idate(1) = head_sfcanl%idate(1)               ! hour
          head_nst%idate(2) = head_sfcanl%idate(2)               ! month
          head_nst%idate(3) = head_sfcanl%idate(3)               ! day
          head_nst%idate(4) = head_sfcanl%idate(4)               ! year

!         Write updated information to nst analysis file
          call nstio_swohdc(io_nstanl,fname_nstanl,head_nst,data_nst,iret)
 
          write(6,101)fname_nstanl,lonb,latb,head_nst%fhour,head_nst%idate(1:4),iret

101       format(' WRITE_ENS_NST_SFC:  nst analysis written  for ',&
                 a10,1x,2i6,1x,f4.1,4(i4,1x),' with iret=',i2)

          close (io_nstges)
          close (io_sfcges)
          close (io_sfcgcy)
          close (io_nstanl)
          close (io_sfcanl)
       enddo           ! do i = 1, n_ens

!      Deallocate local work arrays
       call sfcio_axdata(data_sfcges,iret)
       call nstio_axdata(data_nst,iret)

    endif                               ! if (mype == mype_so ) then

!   End of routine
  end subroutine write_ens_sfc_nst

  subroutine write_ens_dsfct(mype,mype_so,dsfct)
!
! abstract: write out dsfct (nst_gsi dependent) for ensemble (lower resolution)
!
!  REMARKS:
!
!   language: f90
!   machines: ibm RS/6000 SP; SGI Origin 2000; Compaq HP
!
!  AUTHOR:
!
!   2014-04-28  xu li -  initial version; org: np22
!
!EOP
!
!  DESCRIPTION:
!  1. Background
!     In the current operational GFS, although the atmospheric variables are
!     analyzed/updated 6-hourly,
!     the surface variables are handled differently. The SST and sea ice are
!     updated 24-hourly with the independent analysis. The land variables are
!     not analyzed yet and the 6-hour forecast is simply used as their analysis.
!     Practically, the analysis file is generated by updating SST and sea
!     ice in the 6-hour forecasting surface file/files with globale_cycle evry
!     24 hours.
!
!     With th the development of NSST, where the NSST model to provide the
!     diurnal warming (dTw) and sub-layer cooling
!     (dTc) at atmospheric model time step, and Tr analysis to provide the
!     foundation temperature (Tf) analysis every 6 hour, SST = Tf + dTw - dTc
!     This enable to update SST (Tr as well) 6-hourly as the atmospheric
!     variables and
!     the new files (nstf06, nstges and nstanl) needs to be processed
!
!     With the implementation of Hybrid EnKF since May, 2012, there are two
!     types of surface files
!
!     (1) Static analysis with higher resolution
!         handled in write_gfs_sfc_nst
!
!     (2) Ensemble analysis with lower resolution (with member 001 as example:001 to 080)
!         sfcges_mem001 : 6-hour SFC forecast for each member (copied from
!         bfg_yyyymmddhh_fhr06_mem001)
!         sfcgcy_mem001 : from sfcges_mem001 but SST and sea ice updated with
!         global_cycle 24-hourly
!         sfcanl_mem001 : from sfcgcy_mem001, SST is updated with NSST for open
!         water grids in GSI
!
!         nstf06_mem001  : 6-hour NSST forecast for each member
!         nstanl_mem001  : NSST analysis (only tref updated at present)
!
!
!  2. This routine generates the surface temperature analysis increment for ensemble members (the same for all 80 members)
!      (1) read sfcgcy_mem001 and nstf06_mem001 to get the masks (GES and
!      ANL)for ensemble members
!      (2) get dsfct at ensemble grids (interpolation if needed)
!      (3) write dsfct in a file for later nst (tref) and sfc (tsea) update at
!      recenter step
!
!  3. Surface mask dependent Interpolation
!     See write_gfs_sfc_nst
!
!  4. Notes
!     (1) Tr (foundation temperature), instead of skin temperature, is the
!     analysis variable., but not analyzed yet with the current scheme
!     (2) The mask info is regarded as available for different resolutions
!
!  USES:
!
    use kinds, only: r_kind,r_single,i_kind

    use mpimod, only: mpi_rtype,mpi_itype
    use mpimod, only: mpi_comm_world
    use mpimod, only: ierror

    use gridmod, only: nlat,nlon,lat1,lon1,lat2,lon2
    use gridmod, only: iglobal,ijn,displs_g,itotsub
    use general_commvars_mod, only: ltosi,ltosj
    use gridmod, only: rlats,rlons
    use hybrid_ensemble_parameters, only: n_ens
    use obsmod,  only: iadate,ianldate
    use constants, only: zero_single,zero,half,two,pi,tfrozen
    use guess_grids, only: isli2
    use radinfo, only: nst_gsi
    use sfcio_module, only: sfcio_intkind,sfcio_head,sfcio_data,&
         sfcio_srohdc,sfcio_swohdc,sfcio_axdata

    use nstio_module, only: nstio_intkind,nstio_head,nstio_data,&
         nstio_srohdc,nstio_swohdc,nstio_axdata

    implicit none
!
!  INPUT PARAMETERS:
!
    integer(i_kind),                   intent(in) :: mype                  ! mpi task number
    integer(i_kind),                   intent(in) :: mype_so               ! mpi task to write output file
    real(r_kind),dimension(lat2,lon2), intent(in) :: dsfct                 ! tr analysis increment in subdomain

!
!  OUTPUT PARAMETERS:
!
!-------------------------------------------------------------------------

!   Declare local parameters

    integer(sfcio_intkind),parameter:: io_nstges = 12
    integer(sfcio_intkind),parameter:: io_sfcges = 13
    integer(sfcio_intkind),parameter:: io_sfcgcy = 14
    integer(sfcio_intkind),parameter:: io_dtsinc = 54

    integer(i_kind),parameter:: nprep=15

    real(r_kind),parameter :: houra = zero_single

!   Declare local variables
    character(len=14):: fname_sfcges,fname_sfcgcy,fname_nstges
    character(len=10):: fname_dtsinc
    character(len=10) :: canldate
    integer(i_kind):: iret
    integer(i_kind):: latb,lonb,nlatm2,nlat_ens_sfc,nlon_ens_sfc
    integer(i_kind):: i,j,ip1,jp1,ilat,ilon,mm1,jmax

    real(r_kind),    dimension(lat1,lon1):: dsfct_sub
    integer(i_kind), dimension(lat1,lon1):: isli_sub

    real(r_kind),    dimension(max(iglobal,itotsub)):: dsfct_all
    integer(i_kind), dimension(max(iglobal,itotsub)):: isli_all

    real(r_kind),    dimension(nlat,nlon):: dsfct_glb
    integer(i_kind), dimension(nlat,nlon):: isli_glb

    real(r_kind),   allocatable, dimension(:)   :: wlatx,slatx,rlats_ens_sfc,rlons_ens_sfc
    real(r_kind),   allocatable, dimension(:,:) :: dsfct_gsi,dsfct_anl
    real(r_kind),   allocatable, dimension(:,:) :: dsfct_tmp
    real(r_single), allocatable, dimension(:,:) :: work

    integer(i_kind), allocatable, dimension(:,:):: isli_tmp,isli_gsi

    real(r_kind) :: dlon
    type(sfcio_head):: head_sfcges,head_sfcgcy
    type(sfcio_data):: data_sfcges,data_sfcgcy

    type(nstio_head):: head_nst
    type(nstio_data):: data_nst
!*****************************************************************************
!   Initialize local variables
    mm1 = mype + 1
    nlatm2  = nlat - 2
!   get analysis date (yyyymmddhh) in character
    write(canldate,'(I10)') ianldate
!
!   Extract the analysis increment and surface mask in subdomain without the
!   buffer
!
    do j=1,lon1
       jp1 = j+1
       do i=1,lat1
          ip1 = i+1
          dsfct_sub(i,j) = dsfct(ip1,jp1)
          isli_sub (i,j) = isli2(ip1,jp1)
       end do
    end do

!
!   Gather analysis increment and surface mask info from subdomains
!
    call mpi_gatherv(dsfct_sub,ijn(mm1),mpi_rtype,&
         dsfct_all,ijn,displs_g,mpi_rtype,mype_so ,&
         mpi_comm_world,ierror)

    call mpi_gatherv(isli_sub,ijn(mm1),mpi_itype,&
         isli_all,ijn,displs_g,mpi_itype,mype_so ,&
         mpi_comm_world,ierror)
!
!   Only MPI task mype_so, processes and writes the surface & nst file.
!
    if (mype==mype_so) then
!
!      get Tr analysis increment and surface mask at analysis grids
!
       do i=1,iglobal
          ilon=ltosj(i)
          ilat=ltosi(i)
          dsfct_glb(ilat,ilon) = dsfct_all(i)
          isli_glb (ilat,ilon) = isli_all (i)
       end do

!
!      get surface temperature analysis increment at ensemble resolution
!      (identical to each other member)
!
       fname_nstges = 'nstf06_ensmean'
       fname_sfcges = 'sfcf06_ensmean'
       fname_sfcgcy = 'sfcgcy_ensmean'
       fname_dtsinc = 'dtsinc_ens'

!      Read nst guess file of the ensemble member 1
       call nstio_srohdc(io_nstges,fname_nstges,head_nst,data_nst,iret)
       if (iret /= 0) then
          write(6,*)'WRITE_ENS_DSFCT:  ***ERROR*** problem reading',fname_nstges,', iret=',iret
 
          call nstio_axdata(data_nst,iret)
          call stop2(80)
       endif

!      Read surface guess file (the ensemble mean)
       call sfcio_srohdc(io_sfcges,fname_sfcges,head_sfcges,data_sfcges,iret)
       if (iret /= 0) then
          write(6,*)'WRITE_ENS_DSFCT:  ***ERROR*** problem reading',fname_sfcges,', iret=',iret
 
          call sfcio_axdata(data_sfcges,iret)
          call stop2(80)
       endif

!      Read surface gcycle file (the ensemble mean)
       call sfcio_srohdc(io_sfcgcy,fname_sfcgcy,head_sfcgcy,data_sfcgcy,iret)
       if (iret /= 0) then
          write(6,*)'WRITE_ENS_DSFCT:  ***ERROR*** problem reading',fname_sfcgcy,', iret=',iret
          call sfcio_axdata(data_sfcgcy,iret)
          call stop2(80)
       endif

       if ( head_nst%latb /= head_sfcgcy%latb .or. head_nst%lonb /=head_sfcgcy%lonb ) then
          write(6,*) 'Inconsistent dimension for sfc & nst files.head_nst%latb,head_nst%lonb : ',head_nst%latb,head_nst%lonb, &
                     'head_sfcgcy%latb,head_sfcgcy%lonb : ',head_sfcgcy%latb,head_sfcgcy%lonb
 
          call stop2(80)
       endif

       latb=head_sfcgcy%latb
       lonb=head_sfcgcy%lonb

       nlat_ens_sfc = latb + 2
       nlon_ens_sfc = lonb

       allocate(dsfct_gsi(nlat_ens_sfc,nlon_ens_sfc),work(nlat_ens_sfc,nlon_ens_sfc), &
                 isli_gsi(nlat_ens_sfc,nlon_ens_sfc),dsfct_anl(nlon_ens_sfc,nlat_ens_sfc-2))

       allocate(dsfct_tmp(nlat,nlon),isli_tmp(nlat,nlon))

       if ( (latb /= nlatm2) .or. (lonb /= nlon) ) then

          write(6,*)'WRITE_ENS_DSFCT:  different grid dimensions analysis vs sfc. interpolating sfc temperature  ',&
               ', nlon,nlat_-2=',nlon,nlatm2,' -vs- sfc file lonb,latb=',lonb,latb
!
!         get lats and lons for ensemble grids
!
          jmax=nlat_ens_sfc-2
          allocate(slatx(jmax),wlatx(jmax))
          allocate(rlats_ens_sfc(nlat_ens_sfc),rlons_ens_sfc(nlon_ens_sfc))
          call splat(4,jmax,slatx,wlatx)
          dlon=two*pi/float(nlon_ens_sfc)
          do i=1,nlon_ens_sfc
             rlons_ens_sfc(i)=float(i-1)*dlon
          end do
          do i=1,(nlat_ens_sfc-1)/2
             rlats_ens_sfc(i+1)=-asin(slatx(i))
             rlats_ens_sfc(nlat_ens_sfc-i)=asin(slatx(i))
          end do
          rlats_ens_sfc(1)=-half*pi
          rlats_ens_sfc(nlat_ens_sfc)=half*pi
          deallocate(slatx,wlatx)
!
!         Get the expanded values for a surface type (0 = water now) and the new
!         mask
!
          call int2_msk_glb_prep(dsfct_glb,isli_glb,dsfct_tmp,isli_tmp,nlat,nlon,0,nprep)
!
!         Get updated/analysis surface mask info from sfcgcy_ensmean  file
!
          call tran_gfssfc(data_sfcgcy%slmsk,work,lonb,latb)
          do j=1,nlon_ens_sfc
             do i=1,nlat_ens_sfc
                isli_gsi(i,j) = nint(work(i,j))
             end do
          end do
!
!         Interpolate dsfct_glb(nlat,nlon) to dsfct_tmp(nlat_ens_sfc,nlon_ens_sfc)
!         with surface mask accounted
!
          call int22_msk_glb(dsfct_tmp,isli_tmp,rlats,rlons,nlat,nlon, &
                             dsfct_gsi,isli_gsi,rlats_ens_sfc,rlons_ens_sfc,nlat_ens_sfc,nlon_ens_sfc,0)
!
!         transform the dsfct_gsi(latb+2,lonb) to dsfct_anl(lonb,latb) for sfc
!         file format
!
          do j = 1, latb
             do i = 1, lonb
                dsfct_anl(i,j) = dsfct_gsi(latb+2-j,i)
             end do
          end do

       else       ! when the GSI analysis grid is identical to ensemble one and
                  ! no surface mask change from ges to anl

!
!         transform the dsfct_glb(nlat,nlon) to dsfct_anl(lonb,latb) for sfc file
!         format when nlat == latb-2 & nlon = lonb
!
          write(6,*)'WRITE_ENS_DSFCT:  the same grid dimensions static grids: ',&
               ', nlon,nlat_-2=',nlon,nlatm2,' -vs- ens lonb,latb=',lonb,latb
 
          do j=1,latb
             do i=1,lonb
                dsfct_anl(i,j)=dsfct_glb(latb+1-j,i)
!
!               set the analysis increment to be zero for new melted water grid
!
                if ( data_sfcgcy%slmsk(i,j) == zero .and. data_sfcges%slmsk(i,j) == two ) then
                   dsfct_anl(i,j) = zero
                endif
             end do
          end do

       endif                 ! if ( (latb /= nlatm2) .or. (lonb /= nlon) ) then

!
!      write dsfct_anl to a data file for later use (at eupd step at present)
!
       open(io_dtsinc,file=fname_dtsinc,form='unformatted')
       write(io_dtsinc) dsfct_anl
       write(io_dtsinc) data_sfcgcy%slmsk

       write(6,*)'WRITE_ENS_DSFCT:  dtsinc has been written : ',fname_dtsinc

       close (io_nstges)
       close (io_sfcges)
       close (io_sfcgcy)
       close (io_dtsinc)

!      Deallocate local work arrays
       call sfcio_axdata(data_sfcges,iret)
       call nstio_axdata(data_nst,iret)

    endif                               ! if (mype == mype_so ) then
!   End of routine
  end subroutine write_ens_dsfct

<<<<<<< HEAD
  subroutine sfc_interpolate(a,na_lon,na_lat,b,ns_lon,ns_lat)
!$$$  subprogram documentation block
!                .      .    .
! subprogram:    sfc_interpolate --- interpolates from analysis grid to 
!                                    surface grid
!   prgrmmr:     derber -  initial version; org: np2
!
! abstract:      This routine interpolates a on analysis grid to b on 
!                surface grid
!
! program history log:
!   2008-02-26  derber  - original routine
!   2008-05-28  safford - add subprogram doc block, rm unused uses
!   2011-04-01  li - change kind of output field (b: single to r_kind)
!   2013-01-26  parrish - change from grdcrd to grdcrd1 (to allow successful debug compile on WCOSS)
!
!   input argument list:
!     na_lon  - number of longitude grid analysis 
!     na_lat  - number of latitude grid analysis
!     ns_lon  - number of longitude grid sfc 
!     ns_lat  - number of latitude grid sfc
!     a       - analysis values
!
!   output argument list:
!     b       - surface values
!
! attributes:
!   language: f90
!   machines: ibm RS/6000 SP; SGI Origin 2000; Compaq HP
!
!$$$ end documentation block

! !USES:
    use kinds, only: r_kind,i_kind,r_single
    use constants, only: zero,one
    use gridmod, only: rlats,rlons,rlats_sfc,rlons_sfc
    
    implicit none

! !INPUT PARAMETERS:
    integer(i_kind)                        ,intent(in   ) :: na_lon  ! number of longitude grid analysis 
    integer(i_kind)                        ,intent(in   ) :: na_lat  ! number of latitude grid analysis
    integer(i_kind)                        ,intent(in   ) :: ns_lon  ! number of longitude grid sfc 
    integer(i_kind)                        ,intent(in   ) :: ns_lat  ! number of latitude grid sfc

    real(r_single), dimension(na_lon,na_lat),intent(in   ) :: a   ! analysis values

! !OUTPUT PARAMETERS:
    real(r_single), dimension(ns_lon,ns_lat),intent(  out) :: b   ! surface values


!   Declare local variables
    integer(i_kind) i,j,ix,iy,ixp,iyp
    real(r_kind) dx1,dy1,dx,dy,w00,w01,w10,w11,bout,dlat,dlon

!*****************************************************************************

    b=zero
!   Loop over all points to get interpolated value
    do j=1,ns_lat
       dlat=rlats_sfc(j)
       call grdcrd1(dlat,rlats,na_lat,1)
       iy=int(dlat)
       iy=min(max(1,iy),na_lat)
       dy  =dlat-iy
       dy1 =one-dy
       iyp=min(na_lat,iy+1)


       do i=1,ns_lon
          dlon=rlons_sfc(i)
          call grdcrd1(dlon,rlons,na_lon,1)
          ix=int(dlon)
          dx  =dlon-ix
          dx=max(zero,min(dx,one))
          dx1 =one-dx
!         w00=dx1*dy1; w10=dx1*dy; w01=dx*dy1; w11=dx*dy
          w00=dx1*dy1; w10=dx*dy1; w01=dx1*dy; w11=dx*dy

          ix=min(max(0,ix),na_lon)
          ixp=ix+1
          if(ix==0) ix=na_lon
          if(ixp==na_lon+1) ixp=1
          bout=w00*a(ix,iy)+w01*a(ix,iyp)+w10*a(ixp,iy)+w11*a(ixp,iyp)
          b(i,j)=bout

       end do
    end do

    
!   End of routine
    return
  end subroutine sfc_interpolate

=======
>>>>>>> 0acc69fb
!-------------------------------------------------------------------------------
  subroutine sigio_cnvtdv8(im,ix,km,idvc,idvm,ntrac,iret,t,q,cpi,cnflg)
!$$$  subprogram documentation block
!                .      .    .
! subprogram:    sigio_cnvtdv8
!   prgrmmr:
!
! abstract:
!
! program history log:
!   2008-05-28  safford -- add subprogram doc block
!
!   input argument list:
!     im,ix,km,idvc,idvm,ntrac,cnflg
!     q, cpi
!     t
!
!   output argument list:
!     iret
!     t
!
! attributes:
!   language:  f90
!   machine:   ibm RS/6000 SP
!
!$$$ end documentation block

    use kinds, only: i_kind,r_kind
    use constants, only: zero,one,fv
    implicit none
    integer(i_kind),intent(in   ) :: im,ix,km,idvc,idvm,ntrac,cnflg
    integer(i_kind),intent(  out) :: iret
    real(r_kind)   ,intent(in   ) :: q(ix,km,ntrac), cpi(0:ntrac)
    real(r_kind)   ,intent(inout) :: t(ix,km)
    integer(i_kind) :: thermodyn_id, n
    real(r_kind) :: xcp(ix,km), sumq(ix,km)
! - - - - - - - - - - - - - - - - - - - - - - - - - - - - - - - - - - - - - - -
    iret=0
    thermodyn_id = mod(IDVM/10,10)
!
    if (thermodyn_id == 3 .and. idvc == 3) then
       xcp(1:im,:)  = zero
       sumq(1:im,:) = zero
       do n=1,NTRAC
          if( cpi(n) /= zero) then
             xcp(1:im,:)  = xcp(1:im,:)  + q(1:im,:,n) * cpi(n)
             sumq(1:im,:) = sumq(1:im,:) + q(1:im,:,n)
          endif
       enddo
       xcp(1:im,:)  = (one-sumq(1:im,:))*cpi(0) + xcp(1:im,:)   ! Mean Cp
!
    else
       xcp(1:im,:) = one + fv*Q(1:im,:,1)        ! Virt factor
    endif
    if (cnflg > 0) then
       t(1:im,:) = t(1:im,:) / xcp(1:im,:)
    else
       t(1:im,:) = t(1:im,:) * xcp(1:im,:)
    endif
!
    return
! - - - - - - - - - - - - - - - - - - - - - - - - - - - - - - - - - - - - - - -
  end subroutine sigio_cnvtdv8

end module ncepgfs_io<|MERGE_RESOLUTION|>--- conflicted
+++ resolved
@@ -60,11 +60,8 @@
   public write_gfs
   public write_gfs_sfc_nst
   public sigio_cnvtdv8
-<<<<<<< HEAD
   public tran_gfssfc
-=======
   public sighead 
->>>>>>> 0acc69fb
   public write_ghg_grid
 
   type(sigio_head) :: sighead 
@@ -665,13 +662,8 @@
 !$$$
     use kinds, only: r_kind,i_kind,r_single
     use gridmod, only: nlat_sfc,nlon_sfc
-<<<<<<< HEAD
-    use guess_grids, only: nfldsfc
+    use guess_grids, only: nfldsfc,sfcmod_mm5,sfcmod_gfs
     use mpimod, only: mpi_itype,mpi_rtype4,mpi_comm_world
-=======
-    use guess_grids, only: nfldsfc,sfcmod_mm5,sfcmod_gfs
-    use mpimod, only: mpi_itype,mpi_rtype,mpi_comm_world
->>>>>>> 0acc69fb
     use constants, only: zero
     implicit none
 
@@ -701,25 +693,16 @@
     npts=nlat_sfc*nlon_sfc
     nptsall=npts*nfldsfc
 
-<<<<<<< HEAD
     call mpi_bcast(sfct,      nptsall,mpi_rtype4,iope,mpi_comm_world,iret)
     call mpi_bcast(fact10,    nptsall,mpi_rtype4,iope,mpi_comm_world,iret)
     call mpi_bcast(sno,       nptsall,mpi_rtype4,iope,mpi_comm_world,iret)
+    if(sfcmod_mm5 .or. sfcmod_gfs)then
     call mpi_bcast(sfc_rough, nptsall,mpi_rtype4,iope,mpi_comm_world,iret)
-    call mpi_bcast(terrain,   npts,   mpi_rtype4,iope,mpi_comm_world,iret)
-    call mpi_bcast(isli,      npts,   mpi_itype,iope,mpi_comm_world,iret)
-=======
-    call mpi_bcast(sfct,nptsall,mpi_rtype,iope,mpi_comm_world,iret)
-    call mpi_bcast(fact10,nptsall,mpi_rtype,iope,mpi_comm_world,iret)
-    call mpi_bcast(sno,nptsall,mpi_rtype,iope,mpi_comm_world,iret)
-    if(sfcmod_mm5 .or. sfcmod_gfs)then
-       call mpi_bcast(sfc_rough,nptsall,mpi_rtype,iope,mpi_comm_world,iret)
     else
        sfc_rough = zero
     end if
-    call mpi_bcast(terrain,npts,mpi_rtype,iope,mpi_comm_world,iret)
-    call mpi_bcast(isli,npts,mpi_itype,iope,mpi_comm_world,iret)
->>>>>>> 0acc69fb
+    call mpi_bcast(terrain,   npts,   mpi_rtype4,iope,mpi_comm_world,iret)
+    call mpi_bcast(isli,      npts,   mpi_itype,iope,mpi_comm_world,iret)
     if(use_sfc_any)then
        call mpi_bcast(veg_frac, nptsall,mpi_rtype4,iope,mpi_comm_world,iret)
        call mpi_bcast(soil_temp,nptsall,mpi_rtype4,iope,mpi_comm_world,iret)
@@ -1169,9 +1152,6 @@
        end if
     else
       if ( nst_gsi > 0 ) then
-<<<<<<< HEAD
-        call write_gfs_sfc_nst(mype,mype_sfc,dsfct(1,1,ntguessfc))
-=======
         file_sfc = 'sfcanl'
         file_nst = 'nstanl'
         if(use_gfs_nemsio)then
@@ -1183,7 +1163,6 @@
           call write_ens_dsfct(mype,mype_sfc,dsfct(1,1,ntguessfc))
         endif
 
->>>>>>> 0acc69fb
       else
         filename='sfcanl.gsi'
         if(use_gfs_nemsio)then
@@ -2707,103 +2686,6 @@
 !   End of routine
   end subroutine write_ens_dsfct
 
-<<<<<<< HEAD
-  subroutine sfc_interpolate(a,na_lon,na_lat,b,ns_lon,ns_lat)
-!$$$  subprogram documentation block
-!                .      .    .
-! subprogram:    sfc_interpolate --- interpolates from analysis grid to 
-!                                    surface grid
-!   prgrmmr:     derber -  initial version; org: np2
-!
-! abstract:      This routine interpolates a on analysis grid to b on 
-!                surface grid
-!
-! program history log:
-!   2008-02-26  derber  - original routine
-!   2008-05-28  safford - add subprogram doc block, rm unused uses
-!   2011-04-01  li - change kind of output field (b: single to r_kind)
-!   2013-01-26  parrish - change from grdcrd to grdcrd1 (to allow successful debug compile on WCOSS)
-!
-!   input argument list:
-!     na_lon  - number of longitude grid analysis 
-!     na_lat  - number of latitude grid analysis
-!     ns_lon  - number of longitude grid sfc 
-!     ns_lat  - number of latitude grid sfc
-!     a       - analysis values
-!
-!   output argument list:
-!     b       - surface values
-!
-! attributes:
-!   language: f90
-!   machines: ibm RS/6000 SP; SGI Origin 2000; Compaq HP
-!
-!$$$ end documentation block
-
-! !USES:
-    use kinds, only: r_kind,i_kind,r_single
-    use constants, only: zero,one
-    use gridmod, only: rlats,rlons,rlats_sfc,rlons_sfc
-    
-    implicit none
-
-! !INPUT PARAMETERS:
-    integer(i_kind)                        ,intent(in   ) :: na_lon  ! number of longitude grid analysis 
-    integer(i_kind)                        ,intent(in   ) :: na_lat  ! number of latitude grid analysis
-    integer(i_kind)                        ,intent(in   ) :: ns_lon  ! number of longitude grid sfc 
-    integer(i_kind)                        ,intent(in   ) :: ns_lat  ! number of latitude grid sfc
-
-    real(r_single), dimension(na_lon,na_lat),intent(in   ) :: a   ! analysis values
-
-! !OUTPUT PARAMETERS:
-    real(r_single), dimension(ns_lon,ns_lat),intent(  out) :: b   ! surface values
-
-
-!   Declare local variables
-    integer(i_kind) i,j,ix,iy,ixp,iyp
-    real(r_kind) dx1,dy1,dx,dy,w00,w01,w10,w11,bout,dlat,dlon
-
-!*****************************************************************************
-
-    b=zero
-!   Loop over all points to get interpolated value
-    do j=1,ns_lat
-       dlat=rlats_sfc(j)
-       call grdcrd1(dlat,rlats,na_lat,1)
-       iy=int(dlat)
-       iy=min(max(1,iy),na_lat)
-       dy  =dlat-iy
-       dy1 =one-dy
-       iyp=min(na_lat,iy+1)
-
-
-       do i=1,ns_lon
-          dlon=rlons_sfc(i)
-          call grdcrd1(dlon,rlons,na_lon,1)
-          ix=int(dlon)
-          dx  =dlon-ix
-          dx=max(zero,min(dx,one))
-          dx1 =one-dx
-!         w00=dx1*dy1; w10=dx1*dy; w01=dx*dy1; w11=dx*dy
-          w00=dx1*dy1; w10=dx*dy1; w01=dx1*dy; w11=dx*dy
-
-          ix=min(max(0,ix),na_lon)
-          ixp=ix+1
-          if(ix==0) ix=na_lon
-          if(ixp==na_lon+1) ixp=1
-          bout=w00*a(ix,iy)+w01*a(ix,iyp)+w10*a(ixp,iy)+w11*a(ixp,iyp)
-          b(i,j)=bout
-
-       end do
-    end do
-
-    
-!   End of routine
-    return
-  end subroutine sfc_interpolate
-
-=======
->>>>>>> 0acc69fb
 !-------------------------------------------------------------------------------
   subroutine sigio_cnvtdv8(im,ix,km,idvc,idvm,ntrac,iret,t,q,cpi,cnflg)
 !$$$  subprogram documentation block
