--- conflicted
+++ resolved
@@ -1063,14 +1063,11 @@
 !   2009-11-28  todling - add increment option (hook-only for now)
 !   2010-03-31  treadon - add hires_b, sp_a, and sp_b
 !   2011-05-01  todling - cwmr no longer in guess-grids; use metguess bundle now
-<<<<<<< HEAD
 !   2013-02-26  m.kim -  recompute and write cw analysis (= original cw gues + increment)                  
 !                        where cw increments are calculated with nonnegative cw
 !                        gues while original cw gues still have negative values.
-=======
 !   2013-10-19  todling - update cloud_efr module name
 !   2013-10-29  todling - revisit write to allow skipping vars not in MetGuess
->>>>>>> fde44a02
 !
 !   input argument list:
 !     increment          - when >0 will write increment from increment-index slot
@@ -1095,7 +1092,7 @@
     use mpeu_util, only: die
     use radinfo, only: nst_gsi
     use constants, only: qcmin 
-    use jfunc, only: cwgues0  
+    use derivsmod, only: cwgues0  
     use general_specmod, only: general_init_spec_vars,general_destroy_spec_vars,spec_vars
 
     implicit none
@@ -1103,13 +1100,8 @@
     integer(i_kind),intent(in   ) :: increment
     integer(i_kind),intent(in   ) :: mype,mype_atm,mype_sfc
     character(24):: filename
-<<<<<<< HEAD
-    integer(i_kind) itoutsig,istatus,iret_write,nlon_b
+    integer(i_kind) itoutsig,istatus,iret_write,iret,nlon_b
     integer(i_kind) i,j,k 
-    real(r_kind),pointer,dimension(:,:,:):: ges_cwmr_it
-=======
-    integer(i_kind) itoutsig,istatus,iret_write,iret,nlon_b
->>>>>>> fde44a02
     character(24):: file_sfc,file_nst
 
     real(r_kind),allocatable,dimension(:,:  ):: aux_ps
@@ -1155,8 +1147,8 @@
     do k=1,nsig
        do j=1,lon2
            do i=1,lat2
-              ges_cwmr_it(i,j,k) = cwgues0(i,j,k)  &
-                                 +(ges_cwmr_it(i,j,k)-max(cwgues0(i,j,k),qcmin))                                                       
+              aux_cwmr(i,j,k) = cwgues0(i,j,k)  &
+                              +(ges_cwmr_it(i,j,k)-max(cwgues0(i,j,k),qcmin))
             enddo
        enddo
     enddo
