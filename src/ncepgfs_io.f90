module ncepgfs_io
!$$$ module documentation block
!           .      .    .                                       .
! module:   ncepgfs_io
!   prgmmr: treadon     org: np23                date: 2006-01-10
!
! abstract: This module contains routines which handle input/output
!           operations for NCEP GFS atmospheric and surface files.
!
! program history log:
!   2006-01-10 treadon
!   2009-08-26 li      - add write_gfs_sfc_nst,read_gfsnst, write_gfsnst
!   2010-02-20 parrish - make sigio_cnvtdv8 public so can be accessed by general_read_gfsatm, when
!                          reading in gefs sigma files at resolution different from analysis.
!   2010-03-31 treadon - add read_gfs, use sp_a and sp_b
!   2010-05-19 todling - add read_gfs_chem
!   2011-04-08 li      - (1) add integer nst_gsi to control the mode of NSST 
!                      - (2) add subroutine write_gfs_sfc_nst to save sfc and nst files
!
! Subroutines Included:
!   sub read_gfs          - driver to read ncep gfs atmospheric ("sigma") files
!   sub read_gfssfc       - read ncep gfs surface file, scatter on grid to 
!                           analysis subdomains
!   sub sfc_interpolate   - interpolate from gfs atm grid to gfs sfc grid
!   sub write_gfs         - driver to write ncep gfs atmospheric and surface
!                           analysis files
!   sub write_gfssfc      - gather/write on grid ncep surface analysis file
!   sub read_gfsnst       - read ncep nst file, scatter on grid to
!                           analysis subdomains
!   sub write_gfs_sfc_nst - gather/write on grid ncep surface & nst analysis file
!
! Variable Definitions:
!   none
!
! attributes:
!   language: f90
!   machine:
!
!$$$ end documentation block

  implicit none

  private
  public read_sfc
  public read_gfs
  public read_gfs_chem
  public read_gfssfc
  public read_gfsnst
  public write_gfs
  public write_gfs_sfc_nst
  public sfc_interpolate
  public sigio_cnvtdv8

contains

  subroutine read_gfs(mype)
!$$$  subprogram documentation block
!                .      .    .
! subprogram:    read_gfs
!
!   prgrmmr:
!
! abstract:
!
! program history log:
!   2010-03-31  treadon - create routine
!   2011-05-01  todling - cwmr no longer in guess-grids; use metguess bundle now
!   2011-10-01  mkim    - add calculation of hydrometeor mixing ratio from total condensate (cw)  
!   2011-11-01  eliu    - add call to set_cloud_lower_bound (qcmin) 
!   2011-11-01  eliu    - move then calculation of hydrometeor mixing ratio from total condensate to cloud_efr;
!                         rearrange Min-Jeong's code  
!   2013-10-19  todling - update cloud_efr module name
!   2013-10-29  todling - revisit write to allow skipping vars not in MetGuess
!
!   input argument list:
!     mype               - mpi task id
!
!   output argument list:
!
! attributes:
!   language:  f90
!   machine:   ibm RS/6000 SP
!
!$$$ end documentation block

    use kinds, only: i_kind,r_kind
    use gridmod, only: hires_b,sp_a,grd_a,jcap_b,nlon,nlat,lat2,lon2,nsig
    use guess_grids, only: ifilesig,nfldsig 
    use gsi_metguess_mod, only: gsi_metguess_bundle
    use gsi_bundlemod, only: gsi_bundlegetpointer
    use mpeu_util, only: die
    use cloud_efr_mod, only: cloud_calc_gfs,set_cloud_lower_bound    
    use gsi_io, only: mype_io
    use general_specmod, only: general_init_spec_vars,general_destroy_spec_vars,spec_vars
    implicit none

    integer(i_kind),intent(in   ) :: mype

    character(24) filename
    logical:: l_cld_derived
    integer(i_kind):: it,nlon_b
    integer(i_kind):: iret,iret_ql,iret_qi,istatus 

    real(r_kind),dimension(lat2,lon2  ):: aux_ps
    real(r_kind),dimension(lat2,lon2  ):: aux_z
    real(r_kind),dimension(lat2,lon2,nsig):: aux_u
    real(r_kind),dimension(lat2,lon2,nsig):: aux_v
    real(r_kind),dimension(lat2,lon2,nsig):: aux_vor
    real(r_kind),dimension(lat2,lon2,nsig):: aux_div
    real(r_kind),dimension(lat2,lon2,nsig):: aux_tv
    real(r_kind),dimension(lat2,lon2,nsig):: aux_q
    real(r_kind),dimension(lat2,lon2,nsig):: aux_oz
    real(r_kind),dimension(lat2,lon2,nsig):: aux_cwmr

    real(r_kind),pointer,dimension(:,:  ):: ges_ps_it   => NULL()
    real(r_kind),pointer,dimension(:,:  ):: ges_z_it    => NULL()
    real(r_kind),pointer,dimension(:,:,:):: ges_u_it    => NULL()
    real(r_kind),pointer,dimension(:,:,:):: ges_v_it    => NULL()
    real(r_kind),pointer,dimension(:,:,:):: ges_vor_it  => NULL()
    real(r_kind),pointer,dimension(:,:,:):: ges_div_it  => NULL()
    real(r_kind),pointer,dimension(:,:,:):: ges_tv_it   => NULL()
    real(r_kind),pointer,dimension(:,:,:):: ges_q_it    => NULL()
    real(r_kind),pointer,dimension(:,:,:):: ges_oz_it   => NULL()
    real(r_kind),pointer,dimension(:,:,:):: ges_cwmr_it => NULL()
    real(r_kind),pointer,dimension(:,:,:):: ges_ql_it   => NULL()
    real(r_kind),pointer,dimension(:,:,:):: ges_qi_it   => NULL()

    type(spec_vars):: sp_b


!   If needed, initialize for hires_b transforms
    nlon_b=((2*jcap_b+1)/nlon+1)*nlon
    if (nlon_b /= sp_a%imax) then
       hires_b=.true.
       call general_init_spec_vars(sp_b,jcap_b,jcap_b,nlat,nlon_b)
       if (mype==0) &
            write(6,*)'READ_GFS:  allocate and load sp_b with jcap,imax,jmax=',&
            sp_b%jcap,sp_b%imax,sp_b%jmax
    endif

    do it=1,nfldsig

       write(filename,100) ifilesig(it)
100    format('sigf',i2.2)
       if (hires_b) then

!         If hires_b, spectral to grid transform for background
!         uses double FFT.   Need to pass in sp_a and sp_b

          call general_read_gfsatm(grd_a,sp_a,sp_b,filename,mype,.true., &
               aux_z,aux_ps,&
               aux_vor,aux_div,&
               aux_u,aux_v,&
               aux_tv,aux_q,&
               aux_cwmr,aux_oz,iret)

       else

!         Otherwise, use standard transform.  Use sp_a in place of sp_b.

          call general_read_gfsatm(grd_a,sp_a,sp_a,filename,mype,.true., &
               aux_z,aux_ps,&
               aux_vor,aux_div,&
               aux_u,aux_v,&
               aux_tv,aux_q,&
               aux_cwmr,aux_oz,iret)
       endif

!      Set values to actual MetGuess fields
       call set_guess_

       l_cld_derived = associated(ges_cwmr_it).and.&
                       associated(ges_q_it)   .and.&
                       associated(ges_ql_it)  .and.&
                       associated(ges_qi_it)  .and.&
                       associated(ges_tv_it)

!      call set_cloud_lower_bound(ges_cwmr_it)
       if (mype==0) write(6,*)'READ_GFS: l_cld_derived = ', l_cld_derived

       if (l_cld_derived) &            
       call cloud_calc_gfs(ges_ql_it,ges_qi_it,ges_cwmr_it,ges_q_it,ges_tv_it) 

    end do

    if (hires_b) call general_destroy_spec_vars(sp_b)


  contains


  subroutine set_guess_

  call gsi_bundlegetpointer (gsi_metguess_bundle(it),'ps',ges_ps_it  ,istatus) 
  if(istatus==0) ges_ps_it = aux_ps
  call gsi_bundlegetpointer (gsi_metguess_bundle(it),'z' ,ges_z_it   ,istatus) 
  if(istatus==0) ges_z_it = aux_z
  call gsi_bundlegetpointer (gsi_metguess_bundle(it),'u' ,ges_u_it   ,istatus) 
  if(istatus==0) ges_u_it = aux_u
  call gsi_bundlegetpointer (gsi_metguess_bundle(it),'v' ,ges_v_it   ,istatus) 
  if(istatus==0) ges_v_it = aux_v
  call gsi_bundlegetpointer (gsi_metguess_bundle(it),'vor',ges_vor_it,istatus) 
  if(istatus==0) ges_vor_it = aux_vor
  call gsi_bundlegetpointer (gsi_metguess_bundle(it),'div',ges_div_it,istatus) 
  if(istatus==0) ges_div_it = aux_div
  call gsi_bundlegetpointer (gsi_metguess_bundle(it),'tv',ges_tv_it  ,istatus) 
  if(istatus==0) ges_tv_it = aux_tv
  call gsi_bundlegetpointer (gsi_metguess_bundle(it),'q' ,ges_q_it   ,istatus) 
  if(istatus==0) ges_q_it = aux_q
  call gsi_bundlegetpointer (gsi_metguess_bundle(it),'oz',ges_oz_it  ,istatus) 
  if(istatus==0) ges_oz_it = aux_oz
  call gsi_bundlegetpointer (gsi_metguess_bundle(it),'cw',ges_cwmr_it,istatus) 
  if(istatus==0) ges_cwmr_it = aux_cwmr
  call gsi_bundlegetpointer (gsi_metguess_bundle(it),'ql',ges_ql_it,  iret_ql) 
  call gsi_bundlegetpointer (gsi_metguess_bundle(it),'qi',ges_qi_it,  iret_qi)           
  if (iret_ql/=0) then 
     if (mype==0) write(6,*)'READ_GFS: cannot get pointer to ql,iret_ql= ',iret_ql 
  endif
  if (iret_qi/=0) then 
     if (mype==0) write(6,*)'READ_GFS: cannot get pointer to qi,iret_qi= ',iret_qi 
  endif

  end subroutine set_guess_

  end subroutine read_gfs

  subroutine read_gfs_chem (iyear, month,idd )
!$$$  subprogram documentation block
!                .      .    .
! subprogram:    read_gfs_chem
!
!   prgrmmr: todling
!
! abstract: fills chemguess_bundle with GFS chemistry. 
!
! remarks: 
!    1. Right now, only CO2 is done and even this is treated 
!        as constant througout the assimialation window.
!    2. iyear and month could come from obsmod, but logically
!       this program should never depend on obsmod
! 
!
! program history log:
!   2010-04-15  hou - Initial code
!   2010-05-19  todling - Port Hou's code from compute_derived(!)
!                         into this module and linked with the chemguess_bundle
!   2011-02-01  r. yang - proper initialization of prsi
!   2011-05-24  yang    - add idd for time interpolation of co2 field
!   2011-06-29  todling - no explict reference to internal bundle arrays
!   2013-11-08  todling - revisit check for present of GHG in chem-bundle
!
!   input argument list:
!
!   output argument list:
!
! attributes:
!   language:  f90
!   machine:   ibm RS/6000 SP
!
!$$$ end documentation block

    use kinds, only: i_kind,r_kind
    use mpimod, only: mype
    use gridmod, only: lat2,lon2,nsig,nlat,rlats,istart
    use ncepgfs_ghg, only: read_gfsco2,read_ch4n2oco
    use guess_grids, only: nfldsig,ntguessig
    use gsi_bundlemod, only: gsi_bundlegetpointer
    use gsi_chemguess_mod, only: gsi_chemguess_bundle
    use gsi_chemguess_mod, only: gsi_chemguess_get



    implicit none

!   Declared argument list
    integer(i_kind), intent(in):: iyear
    integer(i_kind), intent(in):: month
    integer(i_kind), intent(in):: idd

!   Declare local variables
    character(len=*),parameter :: myname='read_gfs_chem'
    integer(i_kind)            :: i,j,n,ier
    integer(i_kind)            :: ico24crtm,ich44crtm,in2o4crtm,ico4crtm
    character(len=3) :: char_ghg
    real(r_kind),dimension(lat2):: xlats
    real(r_kind),pointer,dimension(:,:,:)::p_co2=>NULL()
    real(r_kind),pointer,dimension(:,:,:)::p_ch4=>NULL()
    real(r_kind),pointer,dimension(:,:,:)::p_n2o=>NULL()
    real(r_kind),pointer,dimension(:,:,:)::p_co=>NULL()
    real(r_kind),pointer,dimension(:,:,:)::ptr3d_co2=>NULL()
    real(r_kind),pointer,dimension(:,:,:)::ptr3d_ch4=>NULL()
    real(r_kind),pointer,dimension(:,:,:)::ptr3d_n2o=>NULL()
    real(r_kind),pointer,dimension(:,:,:)::ptr3d_co=>NULL()

    if(.not.associated(gsi_chemguess_bundle)) return

!   Get subdomain latitude array
    j = mype + 1
    do i = 1, lat2
       n = min(max(1, istart(j)+i-2), nlat)
       xlats(i) = rlats(n)
    enddo
!!NOTE: NEED TO CHANGE THIS BLOCK, THE CHECK AND READ OF TRACE GASES ARE HARDWIRED !!!!!!
!!      WILL CHANGE THE CODE FOLLOWING WHAT I DID IN crtm_interface.f90            !!!!!!

! check whether CO2 exist
    call gsi_bundlegetpointer(gsi_chemguess_bundle(1),'co2',p_co2,ier)
    if (associated(p_co2)) then
       call gsi_chemguess_get ( 'i4crtm::co2', ico24crtm, ier )
       if (ico24crtm >= 0 ) then
          call read_gfsco2 (iyear,month,idd,ico24crtm,xlats,&
                          lat2,lon2,nsig,mype,  &
                          p_co2 )
! Approximation: assign three time slots (nfldsig) of ghg with same values
          do n=2,nfldsig
             call gsi_bundlegetpointer(gsi_chemguess_bundle(n),'co2',ptr3d_co2,ier)
             ptr3d_co2 = p_co2
          enddo
          char_ghg='co2'
! take comment out for printing out the interpolated tracer gas fields.
!        call write_ghg_grid (ptr3d_co2,char_ghg,mype)
       endif
    endif ! <co2>

! check whether CH4 data exist
    call gsi_bundlegetpointer(gsi_chemguess_bundle(1),'ch4',p_ch4,ier)
    if (associated(p_ch4)) then
       call gsi_chemguess_get ( 'i4crtm::ch4', ich44crtm, ier )
       if (ich44crtm > 0 ) then
          char_ghg='ch4'
          call read_ch4n2oco (iyear,month,idd,char_ghg,xlats,&
                          lat2,lon2,nsig,mype,  &
                          p_ch4 )
          do n=2,nfldsig
             call gsi_bundlegetpointer(gsi_chemguess_bundle(n),'ch4',ptr3d_ch4,ier)
             ptr3d_ch4 = p_ch4
          enddo
! take comment out for printing out the interpolated tracer gas fields.
!         call write_ghg_grid (ptr3d_ch4,char_ghg,mype)
       endif
    endif ! <ch4>

! check whether N2O data exist
    call gsi_bundlegetpointer(gsi_chemguess_bundle(1),'n2o',p_n2o,ier)
    if (associated(p_n2o)) then
       call gsi_chemguess_get ( 'i4crtm::n2o', in2o4crtm, ier )
       if (in2o4crtm > 0 ) then
          char_ghg='n2o'
          call read_ch4n2oco (iyear,month,idd,char_ghg,xlats,&
                          lat2,lon2,nsig,mype,  &
                          p_n2o )
          do n=2,nfldsig
             call gsi_bundlegetpointer(gsi_chemguess_bundle(n),'n2o',ptr3d_n2o,ier)
             ptr3d_n2o = p_n2o
          enddo
! take comment out for printing out the interpolated tracer gas fields.
!        call write_ghg_grid (ptr3d_n2o,char_ghg,mype)
       endif
    endif ! <n2o>

! check whether CO data exist
    call gsi_bundlegetpointer(gsi_chemguess_bundle(1),'co',p_co,ier)
    if (associated(p_co)) then
       call gsi_chemguess_get ( 'i4crtm::co', ico4crtm, ier )
       if (ico4crtm > 0 ) then
          char_ghg='co'
          call read_ch4n2oco ( iyear,month,idd,char_ghg,xlats,&
                          lat2,lon2,nsig,mype,  &
                          p_co )
          do n=2,nfldsig
             call gsi_bundlegetpointer(gsi_chemguess_bundle(n),'co',ptr3d_co,ier)
             ptr3d_co = p_co
          enddo
! take comment out for printing out the interpolated tracer gas fields.
!        call write_ghg_grid (ptr3d_co,char_ghg,mype)
       endif
    endif ! <co>
  end subroutine read_gfs_chem
subroutine write_ghg_grid(a,char_ghg,mype)
!$$$  subroutine documentation block
!
! subprogram:    write_ghg_grid
!
!   prgrmmr:  yang: follow write_bkgvars_grid
!
!
!   input argument list:
!     mype     - mpi task id
!
!   output argument list:
!
! attributes:
!   language:  f90
!   machine:
!
!$$$
  use kinds, only: r_kind,i_kind,r_single
  use gridmod, only: nlat,nlon,nsig,lat2,lon2
  use file_utility, only : get_lun
  implicit none

  integer(i_kind)                       ,intent(in   ) :: mype

  real(r_kind),dimension(lat2,lon2,nsig),intent(in   ) :: a
  character(len=3),intent(in) :: char_ghg

  character(255):: grdfile

  real(r_kind),dimension(nlat,nlon,nsig):: ag

  real(r_single),dimension(nlon,nlat,nsig):: a4
  integer(i_kind) ncfggg,iret,i,j,k,lu

! gather stuff to processor 0
  do k=1,nsig
     call gather_stuff2(a(1,1,k),ag(1,1,k),mype,0)
  end do
  if (mype==0) then
     write(6,*) 'WRITE OUT INTERPOLATED',char_ghg
! load single precision arrays
     do k=1,nsig
        do j=1,nlon
           do i=1,nlat
              a4(j,i,k)=ag(i,j,k)
           end do
        end do
     end do

! Create byte-addressable binary file for grads
     grdfile=trim(char_ghg)//'clim_grd'
     ncfggg=len_trim(grdfile)
     lu=get_lun()
     call baopenwt(lu,grdfile(1:ncfggg),iret)
     call wryte(lu,4*nlat*nlon*nsig,a4)
     call baclose(lu,iret)
  end if

  return
end subroutine write_ghg_grid

  subroutine read_sfc(filename,nsfc,fact10,sfct,sno,veg_type,veg_frac,soil_type,soil_temp, &
           soil_moi,sfc_rough,terrain,isli)
!$$$  subprogram documentation block
!                .      .    .
! subprogram:    read_sfc
!
!   prgrmmr: whitaker
!
! abstract: read a ncep GFS surface file on a specified task,
!           broadcast data to other tasks.
!
! program history log:
!   2012-01-24  whitaker - create routine
!
!   input argument list:
!     lunges             - unit number to use for IO
!     filename           - gfs surface file to read
!
!   output argument list:
!
! attributes:
!   language:  f90
!   machine:   ibm RS/6000 SP
!
!$$$ end documentation block
    ! read data from sfc file on a single task, bcast data to other tasks.
    use sfcio_module, only: sfcio_srohdc,sfcio_head,sfcio_data,sfcio_intkind
    use sfcio_module, only: sfcio_axdata
    use kinds, only: i_kind,r_single,r_kind
    use gridmod, only: nlat_sfc,nlon_sfc
    character(*),intent(in) :: filename
    integer(i_kind), intent(in) :: nsfc
    integer(i_kind),dimension(nlat_sfc,nlon_sfc),intent(  out) :: isli
    real(r_kind)   ,dimension(nlat_sfc,nlon_sfc),intent(  out) :: fact10,sfct,sno,&
         veg_type,veg_frac,soil_type,soil_temp,soil_moi,sfc_rough,terrain
    integer(i_kind) :: latb,lonb
    integer(i_kind) :: iret,n,i,j
    type(sfcio_head) :: sfc_head
    type(sfcio_data) :: sfc_data
    real(r_kind),allocatable,dimension(:,:):: outtmp
    integer(sfcio_intkind):: lunges = 11
! read a surface file on the task
    call sfcio_srohdc(lunges,filename,sfc_head,sfc_data,iret)
!   Check for possible problems
    if (iret /= 0) then
       write(6,*)'READ_SFC:  ***ERROR*** problem reading ',filename,&
            ', iret=',iret
       call sfcio_axdata(sfc_data,iret)
       call stop2(80)
    endif
    lonb = sfc_head%lonb
    latb = sfc_head%latb
    if ( (latb /= nlat_sfc-2) .or. (lonb /= nlon_sfc) ) then
         write(6,*)'READ_GFSSFC:  ***ERROR*** inconsistent grid dimensions.  ',&
              ', nlon,nlat-2=',nlon_sfc,nlat_sfc-2,' -vs- sfc file lonb,latb=',&
                 lonb,latb
         call sfcio_axdata(sfc_data,iret)
         call stop2(80)
    endif
!$omp parallel do private(n,i,j,outtmp)
    do n=1,nsfc
     if(n == 1)then                                  !skin temperature

       call tran_gfssfc(sfc_data%tsea,sfct,lonb,latb)                                 
     else if(n == 2) then                            ! soil moisture

       call tran_gfssfc(sfc_data%smc(1:lonb,1:latb,1),soil_moi,lonb,latb)  

     else if(n == 3) then                            ! snow depth

       call tran_gfssfc(sfc_data%sheleg,sno,lonb,latb)        

     else if(n == 4) then                            ! soil temperature

       call tran_gfssfc(sfc_data%stc(1:lonb,1:latb,1),soil_temp,lonb,latb)  

     else if(n == 5) then                            ! sea/land/ice mask

       allocate(outtmp(latb+2,lonb))
       call tran_gfssfc(sfc_data%slmsk,outtmp,lonb,latb)                       
       do j=1,lonb
         do i=1,latb+2
            isli(i,j) = nint(outtmp(i,j))
         end do
       end do
       deallocate(outtmp)

     else if(n == 6) then                             ! vegetation cover

       call tran_gfssfc(sfc_data%vfrac,veg_frac,lonb,latb)                       
     else if(n == 7) then                             ! 10m wind factor

       call tran_gfssfc(sfc_data%f10m,fact10,lonb,latb)                           
     else if(n == 8) then                             ! vegetation type

       call tran_gfssfc(sfc_data%vtype,veg_type,lonb,latb)            

     else if(n == 9) then                             ! soil type

       call tran_gfssfc(sfc_data%stype,soil_type,lonb,latb)                     

     else if(n == 10) then                            ! surface roughness length (cm)

       call tran_gfssfc(sfc_data%zorl,sfc_rough,lonb,latb)            

     else if(n == 11) then                            ! terrain

       call tran_gfssfc(sfc_data%orog,terrain,lonb,latb)            

     end if


!      End of loop over data records
    end do
    deallocate(&
       sfc_data%tsea,&
       sfc_data%smc,&
       sfc_data%sheleg,&
       sfc_data%stc,&
       sfc_data%slmsk,&
       sfc_data%zorl,&
       sfc_data%vfrac,&
       sfc_data%f10m,&
       sfc_data%vtype,&
       sfc_data%stype,&
       sfc_data%orog)
    call sfcio_axdata(sfc_data,iret)

!   Print date/time stamp
    write(6,700) latb,lonb,sfc_head%fhour,sfc_head%idate
700 format('READ_GFSSFC:  ges read/scatter, nlat,nlon=',&
         2i6,', hour=',f10.1,', idate=',4i5)
  end subroutine read_sfc


  subroutine read_gfssfc(filename,iope,mype,fact10,sfct,sno,veg_type,&
       veg_frac,soil_type,soil_temp,soil_moi,isli,sfc_rough,terrain)
!$$$  subprogram documentation block
!                .      .    .                                       .
! subprogram:    read_gfssfc     read gfs surface file
!   prgmmr: treadon          org: np23                date: 2003-04-10
!
! abstract: read gfs surface file
!
! program history log:
!   2003-04-10  treadon
!   2004-05-18  kleist, add global isli & documentation
!   2004-09-07  treadon fix mpi bug when npe > nsfc
!   2005-01-27  treadon - rewrite to make use of sfcio module
!   2005-03-07  todling - die gracefully when return error from sfcio
!   2006-09-28  treadon - pull out surface roughness
!   2008-05-28  safford - rm unused vars
!   2009-01-12  gayno   - add read of terrain height
!
!   input argument list:
!     filename - name of surface guess file
!     iope     - mpi task handling i/o
!     mype     - mpi task id
!
!   output argument list:
!     fact10    - 10 meter wind factor
!     sfct      - surface temperature (skin temp)
!     sno       - snow depth
!     veg_type  - vegetation type
!     veg_frac  - vegetation fraction
!     soil_type - soil type
!     soil_temp - soil temperature of first layer
!     soil_moi  - soil moisture of first layer
!     isli      - sea/land/ice mask (subdomain)
!     isli_g    - global sea/land/ice mask
!     sfc_rough - surface roughness
!     terrain   - terrain height
!
! attributes:
!   language: f90
!   machine:  ibm RS/6000 SP
!
!$$$
    use kinds, only: r_kind,i_kind
    use gridmod, only: nlat_sfc,nlon_sfc
    use mpimod, only: mpi_itype,mpi_rtype,mpi_comm_world
    use constants, only: zero
    implicit none

!   Declare passed variables
    character(*)                                ,intent(in   ) :: filename
    integer(i_kind)                             ,intent(in   ) :: iope
    integer(i_kind)                             ,intent(in   ) :: mype
    integer(i_kind),dimension(nlat_sfc,nlon_sfc),intent(  out) :: isli
    real(r_kind)   ,dimension(nlat_sfc,nlon_sfc),intent(  out) :: fact10,sfct,sno,&
         veg_type,veg_frac,soil_type,soil_temp,soil_moi,sfc_rough,terrain

!   Declare local parameters
    integer(i_kind),parameter:: nsfc=11

!   Declare local variables
    integer(i_kind):: iret,npts


!-----------------------------------------------------------------------------
!   Read surface file on processor iope
    if(mype == iope)then
      call read_sfc(filename,nsfc,fact10,sfct,sno,veg_type,veg_frac,soil_type,soil_temp, &
           soil_moi,sfc_rough,terrain,isli)
    end if

!     Load onto all processors

    npts=nlat_sfc*nlon_sfc

    call mpi_bcast(sfct,npts,mpi_rtype,iope,mpi_comm_world,iret)
    call mpi_bcast(fact10,npts,mpi_rtype,iope,mpi_comm_world,iret)
    call mpi_bcast(sno,npts,mpi_rtype,iope,mpi_comm_world,iret)
    call mpi_bcast(sfc_rough,npts,mpi_rtype,iope,mpi_comm_world,iret)
    call mpi_bcast(terrain,npts,mpi_rtype,iope,mpi_comm_world,iret)
    call mpi_bcast(isli,npts,mpi_itype,iope,mpi_comm_world,iret)
    call mpi_bcast(veg_type,npts,mpi_rtype,iope,mpi_comm_world,iret)
    call mpi_bcast(veg_frac,npts,mpi_rtype,iope,mpi_comm_world,iret)
    call mpi_bcast(soil_type,npts,mpi_rtype,iope,mpi_comm_world,iret)
    call mpi_bcast(soil_temp,npts,mpi_rtype,iope,mpi_comm_world,iret)
    call mpi_bcast(soil_moi,npts,mpi_rtype,iope,mpi_comm_world,iret)

    return
  end subroutine read_gfssfc

subroutine tran_gfssfc(ain,aout,lonb,latb)
!$$$  subprogram documentation block
!                .      .    .                                       .
! subprogram:    tran_gfssfc     transform gfs surface file to analysis grid
!   prgmmr: derber          org: np2                date: 2003-04-10
!
! abstract: transform gfs surface file to analysis grid
!
! program history log:
!   2012-31-38  derber  - initial routine
!
!   input argument list:
!     ain      - input surface record on processor iope
!     lonb     - input number of longitudes
!     latb     - input number of latitudes
!
!   output argument list:
!     aout     - output transposed surface record
!
! attributes:
!   language: f90
!   machine:  ibm RS/6000 SP
!
!$$$
    use kinds, only: r_kind,i_kind
    use constants, only: zero
    use sfcio_module, only: sfcio_realkind
    implicit none

!   Declare passed variables
    integer(i_kind)                  ,intent(in ) :: lonb,latb
    real(sfcio_realkind),dimension(lonb,latb),intent(in ) :: ain
    real(r_kind),dimension(latb+2,lonb),intent(out) :: aout

!   Declare local variables
    integer(i_kind) i,j
    real(r_kind) sumn,sums
!   of surface guess array
    sumn = zero
    sums = zero
    do i=1,lonb
       sumn = ain(i,1)    + sumn
       sums = ain(i,latb) + sums
    end do
    sumn = sumn/float(lonb)
    sums = sums/float(lonb)

!    Transfer from local work array to surface guess array
    do j = 1,lonb
       aout(1,j)=sums
       do i=2,latb+1
          aout(i,j) = ain(j,latb+2-i)
       end do
       aout(latb+2,j)=sumn
    end do

    return
    end subroutine tran_gfssfc


  subroutine read_gfsnst(filename,mype,tref,dt_cool,z_c,dt_warm,z_w,c_0,c_d,w_0,w_d)

!$$$  subprogram documentation block
!                .      .    .                                       .
! subprogram:    read_gfsnst     read gfs nst guess file (quadratic Gaussin grids) without scattering to tasks
!   prgmmr: li          org: np23                date: 2009-08-26
!
! abstract: read nst file
!
! program history log:
!
!   input argument list:
!     filename - name of nst guess file
!     mype     - mpi task id
!
!  output argument list:
!  tref     (:,:)                        ! oceanic foundation temperature
!  dt_cool  (:,:)                        ! sub-layer cooling amount at sub-skin layer
!  z_c      (:,:)                        ! depth of sub-layer cooling layer
!  dt_warm  (:,:)                        ! diurnal warming amount at sea surface (skin layer)
!  z_w      (:,:)                        ! depth of diurnal warming layer
!  c_0      (:,:)                        ! coefficient to calculate d(Tz)/d(tr) in dimensionless
!  c_d      (:,:)                        ! coefficient to calculate d(Tz)/d(tr) in m^-1
!  w_0      (:,:)                        ! coefficient to calculate d(Tz)/d(tr) in dimensionless
!  w_d      (:,:)                        ! coefficient to calculate d(Tz)/d(tr) in m^-1

! attributes:
!   language: f90
!   machine:  ibm RS/6000 SP
!
!$$$
    use kinds, only: r_kind,i_kind
    use gridmod, only: itotsub,nlat_sfc,nlon_sfc
    use nstio_module, only: nstio_srohdc,nstio_head,nstio_data

    use constants, only: zero,two
    implicit none

!   Declare passed variables
    character(*),intent(in):: filename
    integer(i_kind),intent(in):: mype
    real(r_kind),dimension(nlat_sfc,nlon_sfc),intent(out):: tref,dt_cool,z_c,dt_warm,z_w,c_0,c_d,w_0,w_d
!   Declare local parameters
    integer(i_kind):: lun_nst = 13
    integer(i_kind),parameter:: n_nst=9
!   Declare local variables
    integer(i_kind) i,j,k,latb,lonb
    integer(i_kind):: irets
    real(r_kind) sumn,sums
    real(r_kind),allocatable,dimension(:,:,:):: work,nstges

    type(nstio_head):: nst_head
    type(nstio_data):: nst_data
!   Read nst file
    call nstio_srohdc(lun_nst,trim(filename),nst_head,nst_data,irets)

!   Check for possible problems
    if (irets /= 0) then
       write(6,*)'READ_GFSNST:  ***ERROR*** problem reading ',filename,&
            ', irets=',irets
       call stop2(80)
    endif
    latb=nst_head%latb                   ! e.g. 576     for T382
    lonb=nst_head%lonb                   ! e.g. 1152    for T382
    if ( (latb /= nlat_sfc-2) .or. &
         (lonb /= nlon_sfc) ) then
       write(6,*)'READ_GFSNST:  ***ERROR*** inconsistent grid dimensions.  ',&
            ', nlon_sfc,nlat_sfc-2=',nlon_sfc,nlat_sfc-2,' -vs- nst file lonb,latb=',&
            lonb,latb
       call stop2(80)
    endif

!   Load nst guess fields required in Tr analysis into local work array
    allocate(work(lonb,latb,n_nst),nstges(latb+2,lonb,n_nst))

    work = zero
    work(:,:,1)  = nst_data%tref(:,:)
    work(:,:,2)  = nst_data%dt_cool(:,:)
    work(:,:,3)  = nst_data%z_c(:,:)
    work(:,:,4)  = two*nst_data%xt(:,:)/nst_data%xz(:,:)
    work(:,:,5)  = nst_data%xz(:,:)
    work(:,:,6)  = nst_data%c_0(:,:)
    work(:,:,7)  = nst_data%c_d(:,:)
    work(:,:,8)  = nst_data%w_0(:,:)
    work(:,:,9)  = nst_data%w_d(:,:)

!     Fill nst guess array
      do k=1,n_nst

!        Compute mean for southern- and northern-most rows
!        of surface guess array
         sumn = zero
         sums = zero
         do i=1,lonb
            sumn = work(i,1,k)    + sumn
            sums = work(i,latb,k) + sums
         end do
         sumn = sumn/float(lonb)
         sums = sums/float(lonb)

!        Transfer from local work array to surface guess array
         do j = 1,lonb
            nstges(1,j,k)=sums
            nstges(latb+2,j,k)=sumn
            do i=2,latb+1
              nstges(i,j,k) = work(j,latb+2-i,k)
            end do
          end do

!     End of loop over data records
      end do


!     Deallocate local work arrays
      deallocate(work)
!   Load data into output arrays
    do j=1,lonb
     do i=1,latb+2
       tref(i,j)    = nstges(i,j,1)
       dt_cool(i,j) = nstges(i,j,2)
       z_c(i,j)     = nstges(i,j,3)
       dt_warm(i,j) = nstges(i,j,4)
       z_w(i,j)     = nstges(i,j,5)
       c_0(i,j)     = nstges(i,j,6)
       c_d(i,j)     = nstges(i,j,7)
       w_0(i,j)     = nstges(i,j,8)
       w_d(i,j)     = nstges(i,j,9)
     end do
    end do
    deallocate(nstges)

!   Print date/time stamp
    if(mype==0) then
       write(6,700) latb,lonb,nst_head%fhour,nst_head%idate
700    format('READ_GFSNST:  ges read, nlat,nlon=',&
            2i6,', hour=',f10.1,', idate=',4i5)
    end if

    return
  end subroutine read_gfsnst

  subroutine write_gfs(increment,mype,mype_atm,mype_sfc)
!$$$  subprogram documentation block
!                .      .    .
! subprogram:    write_gfs
!
!   prgrmmr:
!
! abstract:
!
! program history log:
!   2006-07-31  kleist - pass ges_ps instead of ges_lnps
!   2006-10-11  treadon - update 10m wind factor in sfc file
!   2008-05-28  safford - rm unused vars, add doc block
!   2008-12-05  todling - adjustment for dsfct time dimension addition
!   2009-08-28  li      - add nst i/o
!   2009-11-28  todling - add increment option (hook-only for now)
!   2010-03-31  treadon - add hires_b, sp_a, and sp_b
!   2011-05-01  todling - cwmr no longer in guess-grids; use metguess bundle now
!   2013-02-26  m.kim -  recompute and write cw analysis (= original cw gues + increment)                  
!                        where cw increments are calculated with nonnegative cw
!                        gues while original cw gues still have negative values.
!   2013-10-19  todling - update cloud_efr module name
!   2013-10-29  todling - revisit write to allow skipping vars not in MetGuess
!
!   input argument list:
!     increment          - when >0 will write increment from increment-index slot
!     mype               - mpi task id
!     mype_atm,mype_sfc  -
!
!   output argument list:
!
! attributes:
!   language:  f90
!   machine:   ibm RS/6000 SP
!
!$$$ end documentation block

    use kinds, only: i_kind,r_kind
    use guess_grids, only: dsfct,isli2
    use guess_grids, only: ntguessig,ntguessfc,ifilesig,nfldsig
<<<<<<< HEAD
    use gridmod, only: hires_b,sp_a,grd_a,jcap_b,nlon,nlat
    use gridmod, only: lat2,lon2,nsig   
=======
    use gridmod, only: hires_b,sp_a,grd_a,jcap_b,nlon,nlat,lat2,lon2,nsig
>>>>>>> 5b960399
    use gsi_metguess_mod, only: gsi_metguess_bundle
    use gsi_bundlemod, only: gsi_bundlegetpointer
    use mpeu_util, only: die
    use radinfo, only: nst_gsi
<<<<<<< HEAD
    use constants, only: qcmin 
    use derivsmod, only: cwgues0  
=======
    use constants, only:zero
>>>>>>> 5b960399
    use general_specmod, only: general_init_spec_vars,general_destroy_spec_vars,spec_vars
    use gsi_4dvar, only: lwrite4danl

    implicit none

    integer(i_kind),intent(in   ) :: increment
    integer(i_kind),intent(in   ) :: mype,mype_atm,mype_sfc
    character(24):: filename
    integer(i_kind) itoutsig,istatus,iret_write,nlon_b,ntlevs,it

    integer(i_kind) i,j,k 
    character(24):: file_sfc,file_nst

    real(r_kind),dimension(lat2,lon2  ):: aux_ps
    real(r_kind),dimension(lat2,lon2  ):: aux_z
    real(r_kind),dimension(lat2,lon2,nsig):: aux_u
    real(r_kind),dimension(lat2,lon2,nsig):: aux_v
    real(r_kind),dimension(lat2,lon2,nsig):: aux_vor
    real(r_kind),dimension(lat2,lon2,nsig):: aux_div
    real(r_kind),dimension(lat2,lon2,nsig):: aux_tv
    real(r_kind),dimension(lat2,lon2,nsig):: aux_q
    real(r_kind),dimension(lat2,lon2,nsig):: aux_oz
    real(r_kind),dimension(lat2,lon2,nsig):: aux_cwmr

    real(r_kind),pointer,dimension(:,:  ):: ges_ps_it  =>NULL()
    real(r_kind),pointer,dimension(:,:  ):: ges_z_it   =>NULL()
    real(r_kind),pointer,dimension(:,:,:):: ges_u_it   =>NULL()
    real(r_kind),pointer,dimension(:,:,:):: ges_v_it   =>NULL()
    real(r_kind),pointer,dimension(:,:,:):: ges_div_it =>NULL()
    real(r_kind),pointer,dimension(:,:,:):: ges_vor_it =>NULL()
    real(r_kind),pointer,dimension(:,:,:):: ges_tv_it  =>NULL()
    real(r_kind),pointer,dimension(:,:,:):: ges_q_it   =>NULL()
    real(r_kind),pointer,dimension(:,:,:):: ges_oz_it  =>NULL()
    real(r_kind),pointer,dimension(:,:,:):: ges_cwmr_it=>NULL()

    type(spec_vars):: sp_b

!   Write atmospheric analysis file
    if (.not.lwrite4danl) then
       ntlevs=1
    else
       ntlevs=nfldsig
    end if

    aux_ps=zero
    aux_z=zero
    aux_u=zero
    aux_v=zero
    aux_vor=zero
    aux_div=zero
    aux_tv=zero
    aux_q=zero
    aux_oz=zero
    aux_cwmr=zero

    do it=1,ntlevs
       if (increment>0) then
          filename='siginc'
          itoutsig=increment
          if(mype==0) write(6,*) 'WRITE_GFS: writing time slot ', itoutsig
       else if (.not.lwrite4danl) then
          filename='siganl'
          itoutsig=ntguessig
          if(mype==0) write(6,*) 'WRITE_GFS: writing single analysis state for F ', itoutsig
       else
          write(filename,100) ifilesig(it)
100       format('siga',i2.2)
          itoutsig=it
          if(mype==0) write(6,*) 'WRITE_GFS: writing full analysis state for F ', itoutsig
       endif

       call set_analysis_(itoutsig)

!      Get final cloud increments and add to the original cloud guess fields
       do k=1,nsig
          do j=1,lon2
              do i=1,lat2
                 aux_cwmr(i,j,k) = cwgues0(i,j,k)  &
                              +(ges_cwmr_it(i,j,k)-max(cwgues0(i,j,k),qcmin))
               enddo
          enddo
       enddo

!   If hires_b, spectral to grid transform for background
!   uses double FFT.   Need to pass in sp_a and sp_b
       nlon_b=((2*jcap_b+1)/nlon+1)*nlon
       if (nlon_b /= sp_a%imax) then
          hires_b=.true.
          call general_init_spec_vars(sp_b,jcap_b,jcap_b,nlat,nlon_b)
          if (mype==0) &
               write(6,*)'WRITE_GFS:  allocate and load sp_b with jcap,imax,jmax=',&
               sp_b%jcap,sp_b%imax,sp_b%jmax

          call general_write_gfsatm(grd_a,sp_a,sp_b,filename,mype,mype_atm, &
               aux_z,aux_ps,&
               aux_vor,aux_div,&
               aux_tv,aux_q,&
               aux_oz,aux_cwmr,it,&
               iret_write)

          call general_destroy_spec_vars(sp_b)

!   Otherwise, use standard transform.  Use sp_a in place of sp_b.
       else
          call general_write_gfsatm(grd_a,sp_a,sp_a,filename,mype,mype_atm, &
               aux_z,aux_ps,&
               aux_vor,aux_div,&
               aux_tv,aux_q,&
               aux_oz,aux_cwmr,it,&
               iret_write)
       endif
    end do ! end do over ntlevs

!   Write surface analysis file
    if (increment>0) then
       filename='sfcinc.gsi'
       call write_gfssfc(filename,mype,mype_sfc,dsfct(1,1,ntguessfc))
    else
      if ( nst_gsi > 0 ) then
        file_sfc = 'sfcanl'
        file_nst = 'nstanl'
        call write_gfs_sfc_nst(file_sfc,file_nst,mype,mype_sfc,dsfct(1,1,ntguessfc))
      else
        filename='sfcanl.gsi'
        call write_gfssfc(filename,mype,mype_sfc,dsfct(1,1,ntguessfc))
      endif
    endif

  contains


  subroutine set_analysis_(it)
  implicit none
  integer(i_kind),intent(in) :: it

  call gsi_bundlegetpointer (gsi_metguess_bundle(it),'ps',ges_ps_it  ,istatus) 
  if(istatus==0) aux_ps = ges_ps_it
  call gsi_bundlegetpointer (gsi_metguess_bundle(it),'z' ,ges_z_it   ,istatus) 
  if(istatus==0) aux_z = ges_z_it
  call gsi_bundlegetpointer (gsi_metguess_bundle(it),'u' ,ges_u_it   ,istatus) 
  if(istatus==0) aux_u = ges_u_it
  call gsi_bundlegetpointer (gsi_metguess_bundle(it),'v' ,ges_v_it   ,istatus) 
  if(istatus==0) aux_v = ges_v_it
  call gsi_bundlegetpointer (gsi_metguess_bundle(it),'vor',ges_vor_it,istatus) 
  if(istatus==0) aux_vor = ges_vor_it
  call gsi_bundlegetpointer (gsi_metguess_bundle(it),'div',ges_div_it,istatus) 
  if(istatus==0) aux_div = ges_div_it
  call gsi_bundlegetpointer (gsi_metguess_bundle(it),'tv',ges_tv_it  ,istatus) 
  if(istatus==0) aux_tv = ges_tv_it
  call gsi_bundlegetpointer (gsi_metguess_bundle(it),'q' ,ges_q_it   ,istatus) 
  if(istatus==0) aux_q = ges_q_it
  call gsi_bundlegetpointer (gsi_metguess_bundle(it),'oz',ges_oz_it  ,istatus) 
  if(istatus==0) aux_oz = ges_oz_it
  call gsi_bundlegetpointer (gsi_metguess_bundle(it),'cw',ges_cwmr_it,istatus) 
  if(istatus==0) aux_cwmr = ges_cwmr_it

  end subroutine set_analysis_

  end subroutine write_gfs

  subroutine write_gfssfc(filename,mype,mype_sfc,dsfct)
!$$$  subprogram documentation block
!                .      .    .
! subprogram:    write_gfssfc --- Write surface analysis to file
!
!   prgrmmr:     treadon -  initial version; org: np22
!
! abstract:     This routine writes the updated surface analysis.  At
!               this point (20040615) the only surface field update by 
!               the gsi is the skin temperature.  The current (20040615)
!               GDAS setup does use the updated surface file.  Rather,
!               the output from surface cycle is used as the surface
!               analysis for subsequent GFS runs.
!
!               The routine gathers surface fields from subdomains, 
!               reformats the data records, and then writes each record
!               to the output file.  
!
!               Since the gsi only update the skin temperature, all
!               other surface fields are simply read from the guess
!               surface file and written to the analysis file.
!
!   Structure of GFS surface file  
!       data record  1    label
!       data record  2    date, dimension, version, lons/lat record
!       data record  3    tsf
!       data record  4    soilm(two layers)
!       data record  5    snow
!       data record  6    soilt(two layers)
!       data record  7    tg3
!       data record  8    zor
!       data record  9    cv
!       data record 10    cvb
!       data record 11    cvt
!       data record 12    albedo (four types)
!       data record 13    slimsk
!       data record 14    vegetation cover
!       data record 15    plantr
!       data record 16    f10m
!       data record 17    canopy water content (cnpanl)
!       data record 18    vegetation type
!       data record 19    soil type
!       data record 20    zenith angle dependent vegetation fraction (two types)
!
! program history log:
!   2004-06-15  treadon -  updated documentation
!   2004-07-15  todling -  protex-compliant prologue; added intent/only's
!   2004-12-03  treadon -  replace mpe_igatherv (IBM extension) with
!                          standard mpi_gatherv
!   2005-01-27  treadon - rewrite to make use of sfcio module
!   2005-02-09  kleist  - clean up unit number and filename for updated surface file
!   2005-03-07  todling -  die gracefully when return error from sfcio
!   2005-03-10  treadon - remove iadate from calling list, access via obsmod
!   2006-10-11  treadon - update 10m wind factor in sfc file
!   2008-05-28  safford - rm unused vars
!   2013-10-25  todling - move ltosj/s to comm_vars
!
!   input argument list:
!     filename  - file to open and write to
!     dsfct     - delta skin temperature
!     mype      - mpi task number
!     mype_sfc  - mpi task to write output file
!
!   output argument list:
!
! attributes:
!   language: f90
!   machines: ibm RS/6000 SP; SGI Origin 2000; Compaq HP
!
!$$$ end documentation block

! !USES:
    use kinds, only: r_kind,r_single,i_kind
  
    use mpimod, only: mpi_rtype
    use mpimod, only: mpi_comm_world
    use mpimod, only: ierror
    
    use gridmod, only: nlat,nlon
    use gridmod, only: lat1,lon1
    use gridmod, only: lat2,lon2
    use gridmod, only: iglobal
    use gridmod, only: ijn
    use gridmod, only: displs_g
    use gridmod, only: itotsub
    
    use general_commvars_mod, only: ltosi,ltosj

    use obsmod, only: iadate
    
    use constants, only: zero_single
    
    use sfcio_module, only: sfcio_intkind,sfcio_head,sfcio_data,&
         sfcio_srohdc,sfcio_swohdc,sfcio_axdata
    
    implicit none

! !INPUT PARAMETERS:
    character(*)                     ,intent(in   ) :: filename  ! file to open and write to

    real(r_kind),dimension(lat2,lon2),intent(in   ) :: dsfct   ! delta skin temperature

    integer(i_kind)                  ,intent(in   ) :: mype     ! mpi task number
    integer(i_kind)                  ,intent(in   ) :: mype_sfc ! mpi task to write output file

! !OUTPUT PARAMETERS:

!-------------------------------------------------------------------------

!   Declare local parameters
    character( 6),parameter:: fname_ges='sfcf06'
    integer(sfcio_intkind),parameter:: ioges = 12
    integer(sfcio_intkind),parameter:: ioanl = 52

    real(r_kind),parameter :: houra = zero_single

!   Declare local variables
    integer(sfcio_intkind):: iret
    integer(i_kind) latb,lonb,nlatm2
    integer(i_kind) i,j,ip1,jp1,ilat,ilon,jj,mm1

    real(r_kind),dimension(nlon,nlat):: buffer
    real(r_kind),dimension(lat1,lon1):: sfcsub
    real(r_kind),dimension(nlon,nlat):: grid
    real(r_kind),dimension(max(iglobal,itotsub)):: sfcall
    real(r_kind),allocatable,dimension(:,:):: buffer2

    type(sfcio_head):: head
    type(sfcio_data):: data

  
!*****************************************************************************

!   Initialize local variables
    mm1=mype+1
    nlatm2=nlat-2

!   Gather skin temperature information from all tasks.  
    do j=1,lon1
       jp1 = j+1
       do i=1,lat1
          ip1 = i+1
          sfcsub(i,j)=dsfct(ip1,jp1)
       end do
    end do
    call mpi_gatherv(sfcsub,ijn(mm1),mpi_rtype,&
         sfcall,ijn,displs_g,mpi_rtype,mype_sfc,&
         mpi_comm_world,ierror)

!   Only MPI task mype_sfc writes the surface file.
    if (mype==mype_sfc) then

!      Reorder updated skin temperature to output format
       do i=1,iglobal
          ilon=ltosj(i)
          ilat=ltosi(i)
          grid(ilon,ilat)=sfcall(i)
       end do
       do j=1,nlat
          jj=nlat-j+1
          do i=1,nlon
             buffer(i,j)=grid(i,jj)
          end do
       end do

!      For now, rather than carry around all the surface fields in memory from
!      the read in ingesfc, just read fields from surface file.  Also, for
!      now, only update the 6-hour forecast surface guess file.

!      Read surface guess file
       call sfcio_srohdc(ioges,fname_ges,head,data,iret)
       if (iret /= 0) then
          write(6,*)'WRITE_GFSSFC:  ***ERROR*** problem reading ',fname_ges,&
               ', iret=',iret
          call sfcio_axdata(data,iret)
          call stop2(80)
       endif
       latb=head%latb
       lonb=head%lonb
       allocate(buffer2(lonb,latb))
       if ( (latb /= nlatm2) .or. &
            (lonb /= nlon) ) then
          write(6,*)'WRITE_GFSSFC:  different grid dimensions analysis vs sfc. interpolating sfc temperature  ',&
               ', nlon,nlat-2=',nlon,nlatm2,' -vs- sfc file lonb,latb=',&
               lonb,latb
          call sfc_interpolate(buffer,nlon,nlat,buffer2,lonb,latb)
       else
          do j=1,latb
             do i=1,lonb
                buffer2(i,j)=buffer(i,j+1)
             end do
          end do
       endif

!      Update guess date/time to analysis date/time
       head%fhour = houra       ! forecast hour
       head%idate(1)=iadate(4)  ! hour
       head%idate(2)=iadate(2)  ! month
       head%idate(3)=iadate(3)  ! day
       head%idate(4)=iadate(1)  ! year


       do j=1,latb
          do i=1,lonb
             data%tsea(i,j) = data%tsea(i,j)+buffer2(i,j)
          end do
       end do
       deallocate(buffer2)

!      Write updated information to surface analysis file
       call sfcio_swohdc(ioanl,filename,head,data,iret)


!      Deallocate local work arrays
       call sfcio_axdata(data,iret)

       write(6,100) lonb,latb,houra,iadate(1:4),iret
100    format(' WRITE_GFSSFC:  sfc analysis written  for ',&
            2i6,1x,f4.1,4(i4,1x),' with iret=',i2)

    endif
    
!   End of routine
    return
  end subroutine write_gfssfc

  subroutine write_gfs_sfc_nst(fname_sfc,fname_nst,mype,mype_so,dsfct)

!
! abstract: write both sfc and nst analysis files (nst_gsi dependent)
!   2013-10-25  todling - move ltosj/s to comm_vars
!

!
! !USES:
!
    use kinds, only: r_kind,r_single,i_kind

    use mpimod, only: mpi_rtype,mpi_itype
    use mpimod, only: mpi_comm_world
    use mpimod, only: ierror

    use gridmod, only: nlat_sfc,nlon_sfc
    use gridmod, only: nlat,nlon
    use gridmod, only: lat1,lon1
    use gridmod, only: lat2,lon2
    use gridmod, only: iglobal
    use gridmod, only: ijn
    use gridmod, only: displs_g
    use gridmod, only: itotsub

    use general_commvars_mod, only: ltosi,ltosj

    use obsmod, only: iadate

    use constants, only: zero_single,zero,two

    use guess_grids, only: isli2
    use radinfo, only: nst_gsi
    use sfcio_module, only: sfcio_intkind,sfcio_head,sfcio_data,&
         sfcio_srohdc,sfcio_swohdc,sfcio_axdata

    use nstio_module, only: nstio_intkind,nstio_head,nstio_data,&
         nstio_srohdc,nstio_swohdc,nstio_axdata

    implicit none
!
! !INPUT PARAMETERS:
!
    character(24),intent(in):: fname_sfc,fname_nst
    real(r_kind),dimension(lat2,lon2), intent(in) :: dsfct       ! delta tr temperature
    integer(i_kind),                   intent(in) :: mype        ! mpi task number
    integer(i_kind),                   intent(in) :: mype_so     ! mpi task to write output file
!
! !OUTPUT PARAMETERS:
!

! !DESCRIPTION: This routine writes the sfc & nst analysis files and is nst_gsi dependent.
!               Tr (foundation temperature), instead of skin temperature, is the analysis variable.
!               nst_gsi >  2: Tr analysis is on
!               nst_gsi <= 2: Tr analysis is off
!
!               The routine gathers Tr field from subdomains,
!               reformats the data records, and then writes each record
!               to the output files.
!
!               Since the gsi only update the Tr temperature, all
!               other fields in surface are simply read from the guess
!               files and written to the analysis file.
!
! !REVISION HISTORY:
!
! !REMARKS:
!
!   language: f90
!   machines: ibm RS/6000 SP; SGI Origin 2000; Compaq HP
!
! !AUTHOR:
!
!   2009-08-28  xu li -  initial version; org: np22
!
!EOP
!-------------------------------------------------------------------------

!   Declare local parameters
    character(10),parameter:: fname_ges_sfc ='sfcf06'
    character(6),parameter:: fname_ges_nst ='nstf06'

    integer(sfcio_intkind),parameter:: ioges_sfc = 12
    integer(sfcio_intkind),parameter:: ioanl_sfc = 52

    integer(sfcio_intkind),parameter:: ioges_nst = 13
    integer(sfcio_intkind),parameter:: ioanl_nst = 53

    real(r_kind),parameter :: houra = zero_single



!   Declare local variables
    integer(i_kind):: iret
    integer(i_kind) latb,lonb,nlatm2
    integer(i_kind) i,j,ip1,jp1,ilat,ilon,jj,mm1

    real(r_kind),dimension(nlon,nlat):: buffer
    real(r_kind),dimension(lat1,lon1):: sosub
    real(r_kind),dimension(nlon,nlat):: grid
    real(r_kind),dimension(max(iglobal,itotsub)):: soall
    real(r_kind),allocatable,dimension(:,:):: buffer2

    integer(i_kind),dimension(nlon,nlat):: isli
    integer(i_kind),dimension(lat1,lon1):: isosub
    integer(i_kind),dimension(nlon,nlat):: igrid
    integer(i_kind),dimension(max(iglobal,itotsub)):: isoall

    type(sfcio_head):: head_sfc
    type(sfcio_data):: data_sfc

    type(nstio_head):: head_nst
    type(nstio_data):: data_nst
!*****************************************************************************

!   Initialize local variables
    mm1=mype+1
    nlatm2=nlat-2

!   Gather analysis variable (reference/foundation temperature) information from all tasks.
    do j=1,lon1
       jp1 = j+1
       do i=1,lat1
          ip1 = i+1
          sosub(i,j)=dsfct(ip1,jp1)
       end do
    end do
    call mpi_gatherv(sosub,ijn(mm1),mpi_rtype,&
         soall,ijn,displs_g,mpi_rtype,mype_so ,&
         mpi_comm_world,ierror)

!   Gather land/ice/sea mask information from all tasks.
    do j=1,lon1
       jp1 = j+1
       do i=1,lat1
          ip1 = i+1
          isosub(i,j)=isli2(ip1,jp1)
       end do
    end do
    call mpi_gatherv(isosub,ijn(mm1),mpi_itype,&
         isoall,ijn,displs_g,mpi_itype,mype_so ,&
         mpi_comm_world,ierror)

!   Only MPI task mype_so  writes the surface & nst file.
    if (mype==mype_so) then

!      Record updated skin temperature to output format
       do i=1,iglobal
          ilon=ltosj(i)
          ilat=ltosi(i)
          grid(ilon,ilat)=soall(i)
       end do
       do j=1,nlat
          jj=nlat-j+1
          do i=1,nlon
             buffer(i,j)=grid(i,jj)
          end do
       end do

!      Record updated isli to output format
       do i=1,iglobal
          ilon=ltosj(i)
          ilat=ltosi(i)
          igrid(ilon,ilat)=isoall(i)
       end do
       do j=1,nlat
          jj=nlat-j+1
          do i=1,nlon
             isli(i,j)=igrid(i,jj)
          end do
       end do

!
!      set dsfct to be zero over non-water grids
!
       do j=1,nlat
         do i=1,nlon
           if ( isli(i,j) > 0 ) then
             buffer(i,j)=zero
           endif
         end do
       end do

!      For now, rather than carry around all the sfc and nst fields in memory from
!      the read in read_gfssfc and read_gfsnst, just read fields from sfc & nst file.  Also, for
!      now, only update the 6-hour forecast sfc & nst guess file.

!      Read  nst guess file
       call nstio_srohdc(ioges_nst,fname_ges_nst,head_nst,data_nst,iret)
       if (iret /= 0) then
          write(6,*)'WRITE_GFSNST:  ***ERROR*** problem reading ',fname_ges_nst,&
               ', iret=',iret
          call nstio_axdata(data_nst,iret)
          call stop2(80)
       endif

!      Read surface guess file
       call sfcio_srohdc(ioges_sfc,fname_ges_sfc,head_sfc,data_sfc,iret)
       if (iret /= 0) then
          write(6,*)'WRITE_GFSSFC:  ***ERROR*** problem reading ',fname_ges_sfc,&
               ', iret=',iret
          call sfcio_axdata(data_sfc,iret)
          call stop2(80)
       endif

       if ( head_nst%latb /= head_sfc%latb .or. head_nst%lonb /= head_sfc%lonb ) then
          write(6,*) 'Inconsistent dimension for sfc & nst files. head_nst%latb,head_nst%lonb : ',head_nst%latb,head_nst%lonb, &
                     'head_sfc%latb,head_sfc%lonb : ',head_sfc%latb, head_sfc%lonb
          call stop2(80)
       endif

       latb=head_sfc%latb
       lonb=head_sfc%lonb
       allocate(buffer2(lonb,latb))
       if ( (latb /= nlatm2) .or. &
            (lonb /= nlon) ) then
          write(6,*)'WRITE_GFSSFC:  different grid dimensions analysis vs sfc. interpolating sfc temperature  ',&
               ', nlon,nlat-2=',nlon,nlatm2,' -vs- sfc file lonb,latb=',&
               lonb,latb
          call sfc_interpolate(buffer,nlon,nlat,buffer2,lonb,latb)
       else
          do j=1,latb
            do i=1,lonb
              buffer2(i,j)=buffer(i,j+1)
            end do
          end do
       endif


       do j=1,latb
         do i=1,lonb
           if ( nint(data_sfc%slmsk(i,j)) > 0) then
             buffer2(i,j)=zero
           endif
         end do
       end do

!      Update guess date/time to analysis date/time for surface file
       head_sfc%fhour = houra       ! forecast hour
       head_sfc%idate(1)=iadate(4)  ! hour
       head_sfc%idate(2)=iadate(2)  ! month
       head_sfc%idate(3)=iadate(3)  ! day
       head_sfc%idate(4)=iadate(1)  ! year

!
!      update tsea (in the surface file) When Tr analysis is on
!
       if ( nst_gsi > 2 ) then
         do j=1,latb
            do i=1,lonb
              if ( nint(data_sfc%slmsk(i,j)) == 0) then
                data_sfc%tsea(i,j) = max(data_nst%tref(i,j)+buffer2(i,j)+& 
                     two*data_nst%xt(i,j)/data_nst%xz(i,j)-data_nst%dt_cool(i,j),271.0_r_kind)
              endif
            end do
         end do
       else
         do j=1,latb
            do i=1,lonb
              if ( nint(data_sfc%slmsk(i,j)) == 0) then
                data_nst%tref(i,j) = data_sfc%tsea(i,j)           ! keep tref as tsea before analysis
              endif
              data_sfc%tsea(i,j) = max(data_sfc%tsea(i,j)+buffer2(i,j),271.0_r_kind)
            end do
         end do
       endif

!      Write updated information to surface analysis file
       call sfcio_swohdc(ioanl_sfc,fname_sfc,head_sfc,data_sfc,iret)

       write(6,100) lonb,latb,houra,iadate(1:4),iret
100    format(' WRITE_GFSSFC:  sfc analysis written  for ',&
            2i6,1x,f4.1,4(i4,1x),' with iret=',i2)



!      Update guess date/time to analysis date/time for nst file
       head_nst%fhour = houra       ! forecast hour
       head_nst%idate(1)=iadate(4)  ! hour
       head_nst%idate(2)=iadate(2)  ! month
       head_nst%idate(3)=iadate(3)  ! day
       head_nst%idate(4)=iadate(1)  ! year

!
!      update tref (in the nst file) When Tr analysis is on
!
       if ( nst_gsi > 2 ) then
         do j=1,latb
            do i=1,lonb
               if ( nint(data_nst%slmsk(i,j)) == 0) then
                 data_nst%tref(i,j) = max(data_nst%tref(i,j)+buffer2(i,j),271.0_r_kind)
               else
                 data_nst%tref(i,j) = data_sfc%tsea(i,j)
               endif
            end do
         end do
       endif

!      Write updated information to nst analysis file
       call nstio_swohdc(ioanl_nst,fname_nst,head_nst,data_nst,iret)

       write(6,101) lonb,latb,houra,iadate(1:4),iret
101    format(' WRITE_GFSNST:  nst analysis written  for ',&
            2i6,1x,f4.1,4(i4,1x),' with iret=',i2)

!      Deallocate local work arrays
       call sfcio_axdata(data_sfc,iret)
       call nstio_axdata(data_nst,iret)
       deallocate(buffer2)

    endif                               ! if (mype == mype_so ) then

!   End of routine
  end subroutine write_gfs_sfc_nst

  subroutine sfc_interpolate(a,na_lon,na_lat,b,ns_lon,ns_lat)
!$$$  subprogram documentation block
!                .      .    .
! subprogram:    sfc_interpolate --- interpolates from analysis grid to 
!                                    surface grid
!   prgrmmr:     derber -  initial version; org: np2
!
! abstract:      This routine interpolates a on analysis grid to b on 
!                surface grid
!
! program history log:
!   2008-02-26  derber  - original routine
!   2008-05-28  safford - add subprogram doc block, rm unused uses
!   2011-04-01  li - change kind of output field (b: single to r_kind)
!   2013-01-26  parrish - change from grdcrd to grdcrd1 (to allow successful debug compile on WCOSS)
!
!   input argument list:
!     na_lon  - number of longitude grid analysis 
!     na_lat  - number of latitude grid analysis
!     ns_lon  - number of longitude grid sfc 
!     ns_lat  - number of latitude grid sfc
!     a       - analysis values
!
!   output argument list:
!     b       - surface values
!
! attributes:
!   language: f90
!   machines: ibm RS/6000 SP; SGI Origin 2000; Compaq HP
!
!$$$ end documentation block

! !USES:
    use kinds, only: r_kind,i_kind,r_single
    use constants, only: zero,one
    use gridmod, only: rlats,rlons,rlats_sfc,rlons_sfc
    
    implicit none

! !INPUT PARAMETERS:
    integer(i_kind)                        ,intent(in   ) :: na_lon  ! number of longitude grid analysis 
    integer(i_kind)                        ,intent(in   ) :: na_lat  ! number of latitude grid analysis
    integer(i_kind)                        ,intent(in   ) :: ns_lon  ! number of longitude grid sfc 
    integer(i_kind)                        ,intent(in   ) :: ns_lat  ! number of latitude grid sfc

    real(r_kind), dimension(na_lon,na_lat),intent(in   ) :: a   ! analysis values

! !OUTPUT PARAMETERS:
    real(r_kind), dimension(ns_lon,ns_lat),intent(  out) :: b   ! surface values


!   Declare local variables
    integer(i_kind) i,j,ix,iy,ixp,iyp
    real(r_kind) dx1,dy1,dx,dy,w00,w01,w10,w11,bout,dlat,dlon

!*****************************************************************************

    b=zero
!   Loop over all points to get interpolated value
    do j=1,ns_lat
       dlat=rlats_sfc(j)
       call grdcrd1(dlat,rlats,na_lat,1)
       iy=int(dlat)
       iy=min(max(1,iy),na_lat)
       dy  =dlat-iy
       dy1 =one-dy
       iyp=min(na_lat,iy+1)


       do i=1,ns_lon
          dlon=rlons_sfc(i)
          call grdcrd1(dlon,rlons,na_lon,1)
          ix=int(dlon)
          dx  =dlon-ix
          dx=max(zero,min(dx,one))
          dx1 =one-dx
          w00=dx1*dy1; w10=dx1*dy; w01=dx*dy1; w11=dx*dy

          ix=min(max(0,ix),na_lon)
          ixp=ix+1
          if(ix==0) ix=na_lon
          if(ixp==na_lon+1) ixp=1
          bout=w00*a(ix,iy)+w01*a(ix,iyp)+w10*a(ixp,iy)+w11*a(ixp,iyp)
          b(i,j)=bout

       end do
    end do

    
!   End of routine
    return
  end subroutine sfc_interpolate


!-------------------------------------------------------------------------------
  subroutine sigio_cnvtdv8(im,ix,km,idvc,idvm,ntrac,iret,t,q,cpi,cnflg)
!$$$  subprogram documentation block
!                .      .    .
! subprogram:    sigio_cnvtdv8
!
!   prgrmmr:
!
! abstract:
!
! program history log:
!   2008-05-28  safford -- add subprogram doc block
!
!   input argument list:
!     im,ix,km,idvc,idvm,ntrac,cnflg
!     q, cpi
!     t
!
!   output argument list:
!     iret
!     t
!
! attributes:
!   language:  f90
!   machine:   ibm RS/6000 SP
!
!$$$ end documentation block

    use kinds, only: i_kind,r_kind
    use constants, only: zero,one,fv
    implicit none
    integer(i_kind),intent(in   ) :: im,ix,km,idvc,idvm,ntrac,cnflg
    integer(i_kind),intent(  out) :: iret
    real(r_kind)   ,intent(in   ) :: q(ix,km,ntrac), cpi(0:ntrac)
    real(r_kind)   ,intent(inout) :: t(ix,km)
    integer(i_kind) :: thermodyn_id, n
    real(r_kind) :: xcp(ix,km), sumq(ix,km)
! - - - - - - - - - - - - - - - - - - - - - - - - - - - - - - - - - - - - - - -
    iret=0
    thermodyn_id = mod(IDVM/10,10)
!
    if (thermodyn_id == 3 .and. idvc == 3) then
       xcp(1:im,:)  = zero
       sumq(1:im,:) = zero
       do n=1,NTRAC
          if( cpi(n) /= zero) then
             xcp(1:im,:)  = xcp(1:im,:)  + q(1:im,:,n) * cpi(n)
             sumq(1:im,:) = sumq(1:im,:) + q(1:im,:,n)
          endif
       enddo
       xcp(1:im,:)  = (one-sumq(1:im,:))*cpi(0) + xcp(1:im,:)   ! Mean Cp
!
    else
       xcp(1:im,:) = one + fv*Q(1:im,:,1)        ! Virt factor
    endif
    if (cnflg > 0) then
       t(1:im,:) = t(1:im,:) / xcp(1:im,:)
    else
       t(1:im,:) = t(1:im,:) * xcp(1:im,:)
    endif
!
    return
! - - - - - - - - - - - - - - - - - - - - - - - - - - - - - - - - - - - - - - -
  end subroutine sigio_cnvtdv8

end module ncepgfs_io<|MERGE_RESOLUTION|>--- conflicted
+++ resolved
@@ -904,22 +904,15 @@
     use kinds, only: i_kind,r_kind
     use guess_grids, only: dsfct,isli2
     use guess_grids, only: ntguessig,ntguessfc,ifilesig,nfldsig
-<<<<<<< HEAD
-    use gridmod, only: hires_b,sp_a,grd_a,jcap_b,nlon,nlat
+    use gridmod, only: hires_b,sp_a,grd_a,jcap_b,nlon,nlat,lat2,lon2,nsig
     use gridmod, only: lat2,lon2,nsig   
-=======
-    use gridmod, only: hires_b,sp_a,grd_a,jcap_b,nlon,nlat,lat2,lon2,nsig
->>>>>>> 5b960399
     use gsi_metguess_mod, only: gsi_metguess_bundle
     use gsi_bundlemod, only: gsi_bundlegetpointer
     use mpeu_util, only: die
     use radinfo, only: nst_gsi
-<<<<<<< HEAD
     use constants, only: qcmin 
     use derivsmod, only: cwgues0  
-=======
     use constants, only:zero
->>>>>>> 5b960399
     use general_specmod, only: general_init_spec_vars,general_destroy_spec_vars,spec_vars
     use gsi_4dvar, only: lwrite4danl
 
