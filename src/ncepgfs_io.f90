--- conflicted
+++ resolved
@@ -16,11 +16,8 @@
 !   2010-05-19 todling - add read_gfs_chem
 !   2011-04-08 li      - (1) add integer nst_gsi to control the mode of NSST 
 !                      - (2) add subroutine write_gfs_sfc_nst to save sfc and nst files
-<<<<<<< HEAD
-=======
 !   2014-04-08 li      - (1) modify write_gfs_sfc_nst for mask dependent interpolation
 !                        (2) add write_ens_sfc_nst, write_ens_dsfct
->>>>>>> d52629c4
 !   2014-12-03 derber - modify for changes to general_read/write_gfsatm
 !   2014-12-03 derber - modify read_sfc routines to minimize communications/IO
 !
@@ -657,11 +654,7 @@
 
 
 !   Declare local variables
-<<<<<<< HEAD
-    integer(i_kind):: iret,npts,nptsall,nsfc
-=======
     integer(i_kind):: iret,npts,nptsall
->>>>>>> d52629c4
 
 !-----------------------------------------------------------------------------
 !   Read surface file on processor iope
@@ -947,11 +940,6 @@
     character(24):: filename
     integer(i_kind) itoutsig,istatus,iret_write,nlon_b,ntlevs,it
 
-<<<<<<< HEAD
-    character(24):: file_sfc,file_nst
-
-=======
->>>>>>> d52629c4
     real(r_kind),dimension(lat2,lon2  ):: aux_ps
     real(r_kind),dimension(lat2,lon2  ):: aux_z
     real(r_kind),dimension(lat2,lon2,nsig):: aux_u
