--- conflicted
+++ resolved
@@ -16,13 +16,10 @@
 !   2010-05-19 todling - add read_gfs_chem
 !   2011-04-08 li      - (1) add integer nst_gsi to control the mode of NSST 
 !                      - (2) add subroutine write_gfs_sfc_nst to save sfc and nst files
-<<<<<<< HEAD
 !   2014-04-08 li      - (1) modify write_gfs_sfc_nst for mask dependent interpolation
 !                        (2) add write_ens_sfc_nst, write_ens_dsfct
-=======
 !   2014-12-03 derber - modify for changes to general_read/write_gfsatm
 !   2014-12-03 derber - modify read_sfc routines to minimize communications/IO
->>>>>>> d3809f1f
 !
 ! Subroutines Included:
 !   sub read_gfs          - driver to read ncep gfs atmospheric ("sigma") files
