subroutine convert_binary_2d
!$$$  subprogram documentation block
!
! Adapted from convert_binary_mass
!   prgmmr: pondeca           org: np20                date: 2004-12-13
!
! abstract:
! Read in from restart file of 2dvar-only surface analysis and write
! the result to temporary binary file expected by read_2d_guess.
!
! program history log:
!   2004-12-13  pondeca
!   2006-04-06  middlecoff - change in_unit from 15 to 11 (big endian)
!                            and out_unit 55 to lendian_out
!   2006-09-15  treadon - use nhr_assimilation to build local guess filename
!   2007-03-13  derber - remove unused qsinv2 from jfunc use list
!   2008-04-03  safford - remove unused vars
!   2008-11-04  pondeca - add utility routines for 2dvar applications 
!                         on ndfd grid, ie., rtma applications
!   2008-11-04  pondeca - add routines for hilbert-curve based cross-validation
!   2008-11-04  pondeca - add routines for dew-point computation at
!                         station location. used for qc purposes in 2dvar.
!   2009-02-27  pondeca - add fgat to 2dvar
!   2011-02-09  zhu     - add gust,vis and pblh
!
!   input argument list:
!
!   output argument list:
!
! attributes:
!   language: f90
!   machine:  ibm RS/6000 SP
!
!$$$

  use kinds, only: r_single,i_kind
  use gsi_4dvar, only: nhr_assimilation
  use gsi_io, only: lendian_out
  implicit none

! Declare local parameters
  real(r_single),parameter:: one_single = 1.0_r_single
  real(r_single),parameter:: r45 = 45.0_r_single

  character(6) filename
  character(9) wrfges

  integer(i_kind) in_unit,status_hdr
  integer(i_kind) hdrbuf(512)
  integer(i_kind) n

  integer(i_kind) iyear,imonth,iday,ihour,iminute,isecond
  integer(i_kind) nlon_regional,nlat_regional,nsig_regional
  real(r_single),allocatable::field2(:,:),field2b(:,:)
  real(r_single),allocatable::field2c(:,:)
  integer(i_kind),allocatable::ifield2(:,:)
  real(r_single) rad2deg_single

  data in_unit / 11 /

  n_loop: do n=1,9

     if(n==1)then
        wrfges = 'wrf_inout'
     else
        write(wrfges,'("wrf_inou",i1.1)')n
     endif
     open(in_unit,file=trim(wrfges),form='unformatted')
     write(6,*)' convert_binary_2d: in_unit,lendian_out=',in_unit,lendian_out
 
! Check for valid input file
     read(in_unit,iostat=status_hdr)hdrbuf
     if(n==1)then
        if(status_hdr /= 0) then
           write(6,*)'CONVERT_BINARY_2D:  problem with wrfges = ',&
                trim(wrfges),', Status = ',status_hdr
           call stop2(74)
        endif
     else
        if(status_hdr /= 0) then
           write(6,*)'CONVERT_BINARY_2D:  no off hour guess  ', trim(wrfges)
           close(in_unit)
           cycle n_loop
        endif
     endif

     write(filename,'("sigf",i2.2)')n+nhr_assimilation-1
     write(6,*)' CONVERT_BINARY_2D: in_unit,out_unit=',wrfges,',',filename
     open(lendian_out,file=filename,form='unformatted')
     rewind lendian_out
 
     read(in_unit) iyear,imonth,iday,ihour,iminute,isecond, &
                   nlon_regional,nlat_regional,nsig_regional
     write(6,*)' convert_binary_2d: iy,m,d,h,m,s=',&
                 iyear,imonth,iday,ihour,iminute,isecond
     write(6,*)' convert_binary_2d: nlon,lat,sig_regional=',&
                 nlon_regional,nlat_regional,nsig_regional
     write(lendian_out) iyear,imonth,iday,ihour,iminute,isecond, &
                 nlon_regional,nlat_regional,nsig_regional
 

     allocate(field2(nlon_regional,nlat_regional))
     allocate(field2b(nlon_regional,nlat_regional))
     allocate(field2c(nlon_regional,nlat_regional))
     allocate(ifield2(nlon_regional,nlat_regional))

     read(in_unit) field2b,field2c !DX_MC,DY_MC

!                  XLAT
     rad2deg_single=r45/atan(one_single)
     read(in_unit)field2
     write(6,*)' convert_binary_2d: max,min XLAT(:,1)=',&
                 maxval(field2(:,1)),minval(field2(:,1))
     write(6,*)' convert_binary_2d: max,min XLAT(1,:)=',&
                 maxval(field2(1,:)),minval(field2(1,:))
     write(6,*)' convert_binary_2d: xlat(1,1),xlat(nlon,1)=',&
                 field2(1,1),field2(nlon_regional,1)
     write(6,*)' convert_binary_2d: xlat(1,nlat),xlat(nlon,nlat)=', &
                 field2(1,nlat_regional),field2(nlon_regional,nlat_regional)
     field2=field2/rad2deg_single
     write(lendian_out)field2,field2b    !XLAT,DX_MC
 

!                  XLONG
     read(in_unit)field2
     write(6,*)' convert_binary_2d: max,min XLONG(:,1)=',&
                 maxval(field2(:,1)),minval(field2(:,1))
     write(6,*)' convert_binary_2d: max,min XLONG(1,:)=',&
                 maxval(field2(1,:)),minval(field2(1,:))
     write(6,*)' convert_binary_2d: xlong(1,1),xlong(nlon,1)=',&
                 field2(1,1),field2(nlon_regional,1)
     write(6,*)' convert_binary_2d: xlong(1,nlat),xlong(nlon,nlat)=', &
                 field2(1,nlat_regional),field2(nlon_regional,nlat_regional)
     field2=field2/rad2deg_single
     write(lendian_out)field2,field2c   !  XLONG,DY_MC


     read(in_unit)field2             !  psfc0
     write(6,*)' convert_binary_2d: max,min psfc0=',maxval(field2),minval(field2)
     write(6,*)' convert_binary_2d: mid psfc0=', &
                 field2(nlon_regional/2,nlat_regional/2)
     write(lendian_out)field2


     read(in_unit)field2             !  PHB (zsfc*g)
     write(6,*)' convert_binary_2d: max,min,mid PHB=', &
                 maxval(field2),minval(field2), &
                 field2(nlon_regional/2,nlat_regional/2)
     write(lendian_out)field2
 

     read(in_unit)field2             !  T  ! POT TEMP (sensible??)
     write(6,*)' convert_binary_2d: max,min,mid T=',&
                 maxval(field2),minval(field2), &
                 field2(nlon_regional/2,nlat_regional/2)
     write(lendian_out)field2


     read(in_unit)field2             !  Q
     write(6,*)' convert_binary_2d: max,min,mid Q=',&
                 maxval(field2),minval(field2), &
                 field2(nlon_regional/2,nlat_regional/2)
     write(lendian_out)field2


     read(in_unit)field2             !  U
     write(6,*)' convert_binary_2d: max,min,mid U=',&
                 maxval(field2),minval(field2), &
                 field2(nlon_regional/2,nlat_regional/2)
     write(lendian_out)field2


     read(in_unit)field2             !  V
     write(6,*)' convert_binary_2d: max,min,mid V=',&
                 maxval(field2),minval(field2), &
                 field2(nlon_regional/2,nlat_regional/2)
     write(lendian_out)field2


     read(in_unit)field2             !  LANDMASK  (1=land, 0=water)
     write(6,*)' convert_binary_2d: max,min landmask=', &
                 maxval(field2),minval(field2)
     write(6,*)' convert_binary_2d: mid landmask=', &
                 field2(nlon_regional/2,nlat_regional/2)
     write(6,*)' convert_binary_2d: landmask(1,1),landmask(nlon,1)=', &
                 field2(1,1),field2(nlon_regional,1)
     write(6,*)' convert_binary_2d: landmask(1,nlat),landmask(nlon,nlat)=', &
                 field2(1,nlat_regional),field2(nlon_regional,nlat_regional)
     write(lendian_out)field2


     read(in_unit)field2             !  XICE
     write(6,*)' convert_binary_2d: max,min XICE=',maxval(field2),minval(field2)
     write(6,*)' convert_binary_2d: mid XICE=', &
                 field2(nlon_regional/2,nlat_regional/2)
     write(lendian_out)field2


     read(in_unit)field2             !  SST
     write(6,*)' convert_binary_2d: max,min SST=',&
                 maxval(field2),minval(field2)
     write(6,*)' convert_binary_2d: mid SST=', &
                 field2(nlon_regional/2,nlat_regional/2)
     write(6,*)' convert_binary_2d: sst(1,1),sst(nlon,1)=',&
                 field2(1,1),field2(nlon_regional,1)
     write(6,*)' convert_binary_2d: sst(1,nlat),sst(nlon,nlat)=', &
                 field2(1,nlat_regional),field2(nlon_regional,nlat_regional)
     write(lendian_out)field2


     read(in_unit)ifield2            !  IVGTYP
     write(6,*)' convert_binary_2d: max,min IVGTYP=', &
                 maxval(ifield2),minval(ifield2)
     write(6,*)' convert_binary_2d: mid IVGTYP=', &
                 ifield2(nlon_regional/2,nlat_regional/2)
     write(lendian_out)ifield2


     read(in_unit)ifield2            !  ISLTYP
     write(6,*)' convert_binary_2d: max,min ISLTYP=', &
                 maxval(ifield2),minval(ifield2)
     write(6,*)' convert_binary_2d: mid ISLTYP=', &
                 ifield2(nlon_regional/2,nlat_regional/2)
     write(lendian_out)ifield2


     read(in_unit)field2             !  VEGFRA
     write(6,*)' convert_binary_2d: max,min VEGFRA=',maxval(field2),minval(field2)
     write(6,*)' convert_binary_2d: mid VEGFRA=', &
                 field2(nlon_regional/2,nlat_regional/2)
     write(lendian_out)field2


     read(in_unit)field2             !  SNOW
     write(6,*)' convert_binary_2d: max,min SNO=',maxval(field2),minval(field2)
     write(6,*)' convert_binary_2d: mid SNO=',field2(nlon_regional/2,nlat_regional/2)
     write(lendian_out)field2
 

     read(in_unit)field2             !  U10
     write(6,*)' convert_binary_2d: max,min U10=',maxval(field2),minval(field2)
     write(6,*)' convert_binary_2d: mid U10=',field2(nlon_regional/2,nlat_regional/2)
     write(lendian_out)field2


     read(in_unit)field2             !  V10
     write(6,*)' convert_binary_2d: max,min V10=',maxval(field2),minval(field2)
     write(6,*)' convert_binary_2d: mid V10=',field2(nlon_regional/2,nlat_regional/2)
     write(lendian_out)field2
 

     read(in_unit)field2             !  SMOIS
     write(6,*)' convert_binary_2d: max,min SMOIS=',maxval(field2),minval(field2)
     write(6,*)' convert_binary_2d: mid SMOIS=',field2(nlon_regional/2,nlat_regional/2)
     write(lendian_out)field2


     read(in_unit)field2             !  TSLB
     write(6,*)' convert_binary_2d: max,min TSLB=',maxval(field2),minval(field2)
     write(6,*)' convert_binary_2d: mid TSLB=',field2(nlon_regional/2,nlat_regional/2)
     write(lendian_out)field2
 

     read(in_unit)field2             !  TSK
     write(6,*)' convert_binary_2d: max,min TSK=',maxval(field2),minval(field2)
     write(6,*)' convert_binary_2d: mid TSK=',field2(nlon_regional/2,nlat_regional/2)
     write(lendian_out)field2
 
     read(in_unit)field2             !  GUST
     write(6,*)' convert_binary_2d: max,min GUST=',maxval(field2),minval(field2)
     write(6,*)' convert_binary_2d: mid GUST=',field2(nlon_regional/2,nlat_regional/2)
     write(lendian_out)field2

     read(in_unit)field2             !  VIS
     write(6,*)' convert_binary_2d: max,min VIS=',maxval(field2),minval(field2)
     write(6,*)' convert_binary_2d: mid VIS=',field2(nlon_regional/2,nlat_regional/2)
     write(lendian_out)field2

     read(in_unit)field2             !  PBLH
     write(6,*)' convert_binary_2d: max,min PBLH=',maxval(field2),minval(field2)
     write(6,*)' convert_binary_2d: mid PBLH=',field2(nlon_regional/2,nlat_regional/2)
     write(lendian_out)field2

     close(in_unit)
     close(lendian_out)

     deallocate(field2)
     deallocate(field2b)
     deallocate(field2c)
     deallocate(ifield2)
  enddo n_loop
end subroutine convert_binary_2d

!----------------------------------------------------------------------------------
subroutine read_2d_files(mype)
!$$$  subprogram documentation block
!                .      .    .                                       .
! subprogram:    read_2d_files   same as read_files, but for files used in 2dvar
!   Adapted from read_wrf_nmm_files
!   prgmmr: pondeca           org: np20                date: 2004-12-27
!
! abstract: figure out available time levels of background fields for
!             later input.
!
! program history log:
!   2004-12-27  pondeca
!   2006-04-06  middlecoff - remove mpi_request_null since not used
!   2008-04-03  safford    - remove uses mpi_status_size, zero_single (not used)
!   2009-10-09  pondeca - with the adding of 4dvar to the gsi, the time reference for the
!                         obs changed. Adjust guess times accordingly by using time_offset
!                         an thus ensure that fgat works properly
!   2010-04-20  jing    - set hrdifsig_all and hrdifsfc_all for non-ESMF cases.
!
!   input argument list:
!     mype     - pe number
!
!   output argument list:
!
! attributes:
!   language: f90
!   machine:  ibm RS/6000 SP
!
!$$$

  use kinds, only: r_kind,i_kind
  use mpimod, only: mpi_comm_world,ierror,mpi_rtype,npe
  use guess_grids, only: nfldsig,nfldsfc,ntguessig,ntguessfc,&
       ifilesig,ifilesfc,hrdifsig,hrdifsfc,create_gesfinfo
  use guess_grids, only: hrdifsig_all,hrdifsfc_all
  use gsi_4dvar, only: nhr_assimilation
  use constants, only: zero,one,r60inv
  use obsmod, only: iadate,time_offset
  implicit none

! Declare passed variables
  integer(i_kind),intent(in   ) :: mype

! Declare local parameters
  real(r_kind),parameter:: r0_001=0.001_r_kind

! Declare local variables
  logical(4) fexist
  character(6) filename
  integer(i_kind) in_unit
  integer(i_kind) i,j,iwan,npem1
  integer(i_kind) nhr_half
  integer(i_kind) nminanl,nmings,nming2,ndiff
  integer(i_kind),dimension(5):: idate5
  real(r_kind) hourg,temp
  real(r_kind),dimension(202):: time_ges

!-----------------------------------------------------------------------------
! Start read_2d_files here.

  nhr_half=nhr_assimilation/2
  if(nhr_half*2<nhr_assimilation) nhr_half=nhr_half+1
  npem1=npe-1

  if(mype == 0)print*,'in read_2d_files: nhr_assimilation,nhr_half,time_offset=',nhr_assimilation,nhr_half,time_offset

  do i=1,202
     time_ges(i) = 999._r_kind
  end do

! Let a single task query the guess files.
  if(mype==npem1) then

!    Convert analysis time to minutes relative to fixed date
     call w3fs21(iadate,nminanl)
     write(6,*)'READ_2d_ FILES:  analysis date,minutes ',iadate,nminanl

!    Check for consistency of times from sigma guess files.
     in_unit=15
     iwan=0
     do i=0,99
        write(filename,100)i
100     format('sigf',i2.2)
        inquire(file=filename,exist=fexist)
        if(fexist)then
           open(in_unit,file=filename,form='unformatted')
           read(in_unit) idate5
           close(in_unit)
           idate5(5)=0
           call w3fs21(idate5,nmings)
           hourg=zero
           nming2=nmings+60*hourg
           write(6,*)' READ_2d_FILES:  sigma guess file, nming2 ',hourg,idate5,nming2
           ndiff=nming2-nminanl
           if(abs(ndiff) > 60*nhr_half ) go to 110
           iwan=iwan+1
           time_ges(iwan) = (nming2-nminanl)*r60inv + time_offset
           time_ges(iwan+100)=i+r0_001
        end if
110     continue
     end do
     time_ges(201)=one
     time_ges(202)=one
     if(iwan > 1)then
        do i=1,iwan
           do j=i+1,iwan
              if(time_ges(j) < time_ges(i))then
                 temp=time_ges(i+100)
                 time_ges(i+100)=time_ges(j+100)
                 time_ges(j+100)=temp
                 temp=time_ges(i)
                 time_ges(i)=time_ges(j)
                 time_ges(j)=temp
              end if
           end do
           if(abs(time_ges(i)-time_offset) < r0_001)time_ges(202) = i
        end do
     end if
     time_ges(201) = iwan+r0_001
  end if

! Broadcast guess file information to all tasks
  call mpi_bcast(time_ges,202,mpi_rtype,npem1,mpi_comm_world,ierror)

  nfldsig   = nint(time_ges(201))
  nfldsfc   = nfldsig

! Allocate space for guess information files
  call create_gesfinfo

  do i=1,nfldsig
     ifilesig(i) = -100
     hrdifsig(i) = zero
  end do

  do i=1,nfldsfc
     ifilesfc(i) = -100
     hrdifsfc(i) = zero
  end do

! Load time information for sigma guess field sinfo into output arrays
  ntguessig = nint(time_ges(202))
  do i=1,nfldsig
     hrdifsig(i) = time_ges(i)
     ifilesig(i) = nint(time_ges(i+100))
     hrdifsig_all(i) = hrdifsig(i)
  end do
  if(mype == 0) write(6,*)' READ_2d_FILES:  sigma fcst files used in analysis  :  ',&
       (ifilesig(i),i=1,nfldsig),(hrdifsig(i),i=1,nfldsig),ntguessig


! Think of guess sfcf files as coinciding with guess sigf files
  ntguessfc = ntguessig
  do i=1,nfldsig
     hrdifsfc(i) = hrdifsig(i)
     ifilesfc(i) = ifilesig(i)
     hrdifsfc_all(i) = hrdifsfc(i)
  end do
  if(mype == 0) write(6,*)' READ_2d_FILES:  surface fcst files used in analysis:  ',&
       (ifilesfc(i),i=1,nfldsfc),(hrdifsfc(i),i=1,nfldsfc),ntguessfc

!
! End of routine
  return
  end subroutine read_2d_files

!----------------------------------------------------------------------------------
subroutine read_2d_guess(mype)
!$$$  subprogram documentation block
!                .      .    .                                       .
! subprogram:    read_2d_guess      read 2d interface file
!
!   Adapted from read_wrf_mass_guess
!   prgmmr: pondeca           org: np20                date: 2005-01-06
!
! abstract:   read guess from a binary file created in a previous step
!             that interfaces with the restart file which may be
!             written in a different format. The a-grid is assumed.
!             The guess is read in by complete horizontal fields, one field
!             per processor, in parallel.
!
! program history log:
!   2005-01-06  pondeca
!   2005-11-29  derber - remove external iteration dependent calculations
!   2006-02-02  treadon - remove unused quanities from use guess_grids
!   2006-04-06  middlecoff - changed nfcst from 11 to 15 so nfcst could be used as little endian
!   2006-07-30  kleist - make change to ges_ps from ln(ps)
!   2006-07-28  derber  - include sensible temperature
!   2008-04-02  safford - rm unused vars and uses
!   2010-12-05  pondeca - change definition of land point from (landmask value)/=0.
!                         to (landmask value)>=0.5
!   2011-02-09  zhu     - add gust,vis and pblh
!   2011-05-01  todling - introduce met-guess (cwmr no longer in guess-grids)
!
!   input argument list:
!     mype     - pe number
!
!   output argument list:
!
! attributes:
!   language: f90
!   machine:  ibm RS/6000 SP
!
!$$$
  use kinds, only: r_kind,i_kind,r_single
  use mpimod, only: mpi_sum,mpi_integer,mpi_real4,mpi_comm_world,npe,ierror
  use guess_grids, only: ges_z,ges_ps,ges_tv,ges_q,ges_vor,&
       ges_div,ges_u,ges_v,ges_tvlat,ges_tvlon,ges_qlat,ges_qlon,&
       ges_gust,ges_vis,ges_pblh,&
       fact10,soil_type,veg_frac,veg_type,sfct,sno,soil_temp,soil_moi,&
       isli,nfldsig,ifilesig,ges_tsen
  use gridmod, only: lon1,lat1,nlat_regional,nlon_regional,&
       nsig,ijn_s,displs_s,itotsub
  use constants, only: zero,one,grav,fv,zero_single,one_tenth
  use gsi_metguess_mod, only: gsi_metguess_bundle
  use gsi_bundlemod, only: gsi_bundlegetpointer
  implicit none

! Declare passed variables
  integer(i_kind),intent(in   ) :: mype

! Declare local parameters
  real(r_kind),parameter:: r0_01=0.01_r_kind

! Declare local variables
  integer(i_kind) kt,kq,ku,kv

! 2D variable names stuck in here
  integer(i_kind) nfcst

! other internal variables
  real(r_single) tempa(itotsub)
  real(r_single),allocatable::temp1(:,:),temp1u(:,:),temp1v(:,:)
  real(r_single),allocatable::all_loc(:,:,:)
  integer(i_kind),allocatable::itemp1(:,:)
  integer(i_kind),allocatable::igtype(:),jsig_skip(:)
  character(60),allocatable::identity(:)
  character(6) filename
  integer(i_kind) irc_s_reg(npe),ird_s_reg(npe)
  integer(i_kind) ifld,im,jm,lm,num_2d_fields
  integer(i_kind) num_all_fields,num_loc_groups,num_all_pad
  integer(i_kind) i,icount,icount_prev,it,j,k
  integer(i_kind) i_0,i_psfc,i_fis,i_t,i_q,i_u,i_v,i_sno,i_u10,i_v10,i_smois,i_tslb
  integer(i_kind) i_sm,i_xice,i_sst,i_tsk,i_ivgtyp,i_isltyp,i_vegfrac,i_gust,i_vis,i_pblh
  integer(i_kind) isli_this
  real(r_kind) psfc_this,sm_this,xice_this
  real(r_kind),pointer,dimension(:,:,:)::ges_cwmr_it
  integer(i_kind) num_doubtful_sfct,num_doubtful_sfct_all,icwmr


!  RESTART FILE input grid dimensions in module gridmod
!      These are the following:
!          im -- number of x-points on C-grid
!          jm -- number of y-points on C-grid
!          lm -- number of vertical levels ( = nsig for now)


  num_doubtful_sfct=0
! if(mype==0) write(6,*)' at 0 in read_2d_guess'


! Big section of operations done only on first outer iteration

! if(mype==0) write(6,*)' at 0.1 in read_2d_guess'

  im=nlon_regional
  jm=nlat_regional
  lm=nsig

! Following is for convenient 2D input
  num_2d_fields=21! Adjust once exact content of RTMA restart file is known
  num_all_fields=num_2d_fields*nfldsig
  num_loc_groups=num_all_fields/npe
! if(mype==0) write(6,'(" at 1 in read_2d_guess, lm            =",i6)')lm
! if(mype==0) write(6,'(" at 1 in read_2d_guess, num_2d_fields=",i6)')num_2d_fields
! if(mype==0) write(6,'(" at 1 in read_2d_guess, nfldsig       =",i6)')nfldsig
! if(mype==0) write(6,'(" at 1 in read_2d_guess, num_all_fields=",i6)')num_all_fields
! if(mype==0) write(6,'(" at 1 in read_2d_guess, npe           =",i6)')npe
! if(mype==0) write(6,'(" at 1 in read_2d_guess, num_loc_groups=",i6)')num_loc_groups
  do
     num_all_pad=num_loc_groups*npe
     if(num_all_pad >= num_all_fields) exit
     num_loc_groups=num_loc_groups+1
  end do
! if(mype==0) write(6,'(" at 1 in read_2d_guess, num_all_pad   =",i6)')num_all_pad
! if(mype==0) write(6,'(" at 1 in read_2d_guess, num_loc_groups=",i6)')num_loc_groups

  allocate(all_loc(lat1+2,lon1+2,num_all_pad))
  allocate(jsig_skip(num_2d_fields))
  allocate(igtype(num_2d_fields))
  allocate(identity(num_2d_fields))

! igtype is a flag indicating whether each input field is h-, u-, or v-grid
! and whether integer or real
!  abs(igtype)=1 for h-grid
!             =2 for u-grid
!             =3 for v-grid
!  igtype < 0 for integer field

  i=0
  i=i+1 ; i_psfc=i                                            ! psfc
  write(identity(i),'("record ",i3,"--psfc")')i
  jsig_skip(i)=3     ! number of files to skip before getting to psfc
  igtype(i)=1
  i=i+1 ; i_fis=i                                             ! sfc geopotential
  write(identity(i),'("record ",i3,"--fis")')i
  jsig_skip(i)=0
  igtype(i)=1
  i_t=i+1
  do k=1,lm
     i=i+1                                                    ! t(k)  (sensible temp)
     write(identity(i),'("record ",i3,"--t(",i2,")")')i,k
     jsig_skip(i)=0
     igtype(i)=1
  end do
  i_q=i+1
  do k=1,lm
     i=i+1                                                    ! q(k)
     write(identity(i),'("record ",i3,"--q(",i2,")")')i,k
     jsig_skip(i)=0 ; igtype(i)=1
  end do
  i_u=i+1
  do k=1,lm
     i=i+1                                                    ! u(k)
     write(identity(i),'("record ",i3,"--u(",i2,")")')i,k
     jsig_skip(i)=0 ; igtype(i)=2
  end do
  i_v=i+1
  do k=1,lm
     i=i+1                                                    ! v(k)
     write(identity(i),'("record ",i3,"--v(",i2,")")')i,k
     jsig_skip(i)=0 ; igtype(i)=3
  end do
  i=i+1   ; i_sm=i                                            ! landmask
  write(identity(i),'("record ",i3,"--sm")')i
  jsig_skip(i)=0 ; igtype(i)=1
  i=i+1 ; i_xice=i                                            ! xice
  write(identity(i),'("record ",i3,"--xice")')i
  jsig_skip(i)=0 ; igtype(i)=1
  i=i+1 ; i_sst=i                                             ! sst
  write(identity(i),'("record ",i3,"--sst")')i
  jsig_skip(i)=0 ; igtype(i)=1
  i=i+1 ; i_ivgtyp=i                                          ! ivgtyp
  write(identity(i),'("record ",i3,"--ivgtyp")')i
  jsig_skip(i)=0 ; igtype(i)=-1
  i=i+1 ; i_isltyp=i                                          ! isltyp
  write(identity(i),'("record ",i3,"--isltyp")')i
  jsig_skip(i)=0 ; igtype(i)=-1
  i=i+1 ; i_vegfrac=i                                         ! vegfrac
  write(identity(i),'("record ",i3,"--vegfrac")')i
  jsig_skip(i)=0 ; igtype(i)=1
  i=i+1 ; i_sno=i                                             ! sno
  write(identity(i),'("record ",i3,"--sno")')i
  jsig_skip(i)=0 ; igtype(i)=1
  i=i+1 ; i_u10=i                                             ! u10
  write(identity(i),'("record ",i3,"--u10")')i
  jsig_skip(i)=0 ; igtype(i)=1
  i=i+1 ; i_v10=i                                             ! v10
  write(identity(i),'("record ",i3,"--v10")')i
  jsig_skip(i)=0 ; igtype(i)=1
  i=i+1 ; i_smois=i                                           ! smois
  write(identity(i),'("record ",i3,"--smois(",i2,")")')i,k
  jsig_skip(i)=0 ; igtype(i)=1
  i=i+1 ; i_tslb=i                                            ! tslb
  write(identity(i),'("record ",i3,"--tslb(",i2,")")')i,k
  jsig_skip(i)=0 ; igtype(i)=1
  i=i+1 ; i_tsk=i                                             ! tsk
  write(identity(i),'("record ",i3,"--sst")')i
  jsig_skip(i)=0 ; igtype(i)=1
  i=i+1 ; i_gust=i                                            ! gust
  write(identity(i),'("record ",i3,"--gust")')i
  jsig_skip(i)=0 ; igtype(i)=1
  i=i+1 ; i_vis=i                                             ! vis
  write(identity(i),'("record ",i3,"--vis")')i
  jsig_skip(i)=0 ; igtype(i)=1
  i=i+1 ; i_pblh=i                                            ! pblh
  write(identity(i),'("record ",i3,"--pblh")')i
  jsig_skip(i)=0 ; igtype(i)=1

! End of stuff from 2D restart file

  allocate(temp1(im,jm),itemp1(im,jm),temp1u(im+1,jm),temp1v(im,jm+1))

  do i=1,npe
     irc_s_reg(i)=ijn_s(mype+1)
  end do
  ird_s_reg(1)=0
  do i=1,npe
     if(i /= 1) ird_s_reg(i)=ird_s_reg(i-1)+irc_s_reg(i-1)
  end do

! Read fixed format input file created from external interface
! This is done by reading in parallel from every pe, and redistributing
! to local domains once for every npe fields read in, using
! mpi_all_to_allv

  nfcst=15
  icount=0
  icount_prev=1
  do it=1,nfldsig
     write(filename,'("sigf",i2.2)')ifilesig(it)
     open(nfcst,file=filename,form='unformatted') ; rewind nfcst
     if(mype == 0)write(6,*)'READ_2d_GUESS:  open nfcst=',nfcst,' to file=',filename

!    Read, interpolate, and distribute 2D restart fields
     do ifld=1,num_2d_fields
        icount=icount+1
        if(jsig_skip(ifld) > 0) then
           do i=1,jsig_skip(ifld)
              read(nfcst)
           end do
        end if
        if(mype==mod(icount-1,npe)) then
           if(igtype(ifld)==1 .or. igtype(ifld)==2 .or. igtype(ifld)==3) then
              read(nfcst)((temp1(i,j),i=1,im),j=1,jm)
              if(mype == 0)write(6,'(" ifld, temp1(im/2,jm/2)=",i6,e15.5)')ifld,temp1(im/2,jm/2)
              call fill_mass_grid2t(temp1,im,jm,tempa,1)
           end if
           if(igtype(ifld) < 0) then
              read(nfcst)((itemp1(i,j),i=1,im),j=1,jm)
              do j=1,jm
                 do i=1,im
                    temp1(i,j)=itemp1(i,j)
                 end do
              end do
              if(mype == 0)write(6,'(" ifld, temp1(im/2,jm/2)=",i6,e15.5)')ifld,temp1(im/2,jm/2)
              call fill_mass_grid2t(temp1,im,jm,tempa,1)
           end if
        else
           read(nfcst)
        end if

!       Distribute to local domains everytime we have npe fields
        if(mod(icount,npe) == 0.or.icount==num_all_fields) then
           call mpi_alltoallv(tempa,ijn_s,displs_s,mpi_real4, &
                all_loc(1,1,icount_prev),irc_s_reg,ird_s_reg,mpi_real4,mpi_comm_world,ierror)
           icount_prev=icount+1
        end if
     end do
     close(nfcst)
  end do
!  do kv=i_v,i_v+nsig-1
!  if(mype==0) write(6,*)' at 1.15, kv,mype,j,i,v=', &
!       kv,mype,2,1,all_loc(2,1,kv)
!  end do


! Next do conversion of units as necessary and
! reorganize into WeiYu's format--

  do it=1,nfldsig
     i_0=(it-1)*num_2d_fields
     kt=i_0+i_t-1
     kq=i_0+i_q-1
     ku=i_0+i_u-1
     kv=i_0+i_v-1

     do k=1,nsig
        kt=kt+1
        kq=kq+1
        ku=ku+1
        kv=kv+1
        do i=1,lon1+2
           do j=1,lat1+2
              ges_u(j,i,k,it) = all_loc(j,i,ku)
              ges_v(j,i,k,it) = all_loc(j,i,kv)
              ges_vor(j,i,k,it) = zero
              ges_q(j,i,k,it)   = all_loc(j,i,kq)
              ges_tsen(j,i,k,it)  = all_loc(j,i,kt)
           end do
        end do
     end do
     do i=1,lon1+2
        do j=1,lat1+2
           ges_z(j,i,it)    = all_loc(j,i,i_0+i_fis)/grav ! surface elevation multiplied by g

!          convert input psfc to psfc in mb, and then to log(psfc) in cb

           psfc_this=r0_01*all_loc(j,i,i_0+i_psfc)
           ges_ps(j,i,it)=one_tenth*psfc_this   ! convert from mb to cb
           sno(j,i,it)=all_loc(j,i,i_0+i_sno)
           soil_moi(j,i,it)=all_loc(j,i,i_0+i_smois)
           soil_temp(j,i,it)=all_loc(j,i,i_0+i_tslb)
        end do
     end do

!    if(mype==10) write(6,*)' in read_2d_guess, min,max(soil_moi)=', &
!       minval(soil_moi),maxval(soil_moi)
!    if(mype==10) write(6,*)' in read_2d_guess, min,max(soil_temp)=', &
!       minval(soil_temp),maxval(soil_temp)


!    Convert sensible temp to virtual temp
     do k=1,nsig
           do i=1,lon1+2
              do j=1,lat1+2
                 ges_tv(j,i,k,it) = ges_tsen(j,i,k,it) * (one+fv*ges_q(j,i,k,it))
              end do
           end do
        end do
     end do


!    Zero out fields not used
     ges_div=zero
     ges_tvlat=zero
     ges_tvlon=zero
     ges_qlat=zero
     ges_qlon=zero


!    Transfer surface fields
     do it=1,nfldsig

        call gsi_bundlegetpointer (gsi_metguess_bundle(it),'cw',ges_cwmr_it,icwmr)
        if(icwmr==0) ges_cwmr_it=zero

        i_0=(it-1)*num_2d_fields
        do i=1,lon1+2
           do j=1,lat1+2
              fact10(j,i,it)=one    !  later fix this by using correct w10/w(1)
              veg_type(j,i,it)=all_loc(j,i,i_0+i_ivgtyp)
              veg_frac(j,i,it)=r0_01*all_loc(j,i,i_0+i_vegfrac)
              soil_type(j,i,it)=all_loc(j,i,i_0+i_isltyp)
              sm_this=zero
              if(all_loc(j,i,i_0+i_sm) >= 0.5_r_single) sm_this=one
              xice_this=zero
              if(all_loc(j,i,i_0+i_xice) /= zero_single) xice_this=one

              isli_this=0
              if(xice_this==one) isli_this=2
              if(xice_this==zero.and.sm_this==one) isli_this=1
              isli(j,i,it)=isli_this

              sfct(j,i,it)=all_loc(j,i,i_0+i_sst)
              if(isli(j,i,it) /= 0) sfct(j,i,it)=all_loc(j,i,i_0+i_tsk)
              if(sfct(j,i,it) < one) then

!             For now, replace missing skin temps with 1st sigma level temp
                 sfct(j,i,it)=all_loc(j,i,i_0+i_t)
!                write(6,*)' doubtful skint replaced with 1st sigma level t, j,i,mype,sfct=',&
!                     j,i,mype,sfct(j,i,it)
                 num_doubtful_sfct=num_doubtful_sfct+1
              end if

              ges_gust(j,i,it)=all_loc(j,i,i_0+i_gust)

              ges_vis(j,i,it)=all_loc(j,i,i_0+i_vis)
              if (ges_vis(j,i,it)<=zero) ges_vis(j,i,it)=0.1_r_kind
              if (ges_vis(j,i,it)>20000.0_r_kind) ges_vis(j,i,it)=20000.0_r_kind

              ges_pblh(j,i,it)=all_loc(j,i,i_0+i_pblh)

           end do
        end do
     end do

     call mpi_reduce(num_doubtful_sfct,num_doubtful_sfct_all,1,mpi_integer,mpi_sum,&
          0,mpi_comm_world,ierror)
!    if(mype==0)     write(6,*)' in read_2d_guess, num_doubtful_sfct_all = ',num_doubtful_sfct_all
!    if(mype==10) write(6,*)' in read_2d_guess, min,max(sfct)=', &
!         minval(sfct),maxval(sfct)
!    if(mype==10) write(6,*)' in read_2d_guess, min,max(veg_type)=', &
!         minval(veg_type),maxval(veg_type)
!    if(mype==10) write(6,*)' in read_2d_guess, min,max(veg_frac)=', &
!         minval(veg_frac),maxval(veg_frac)
!    if(mype==10) write(6,*)' in read_2d_guess, min,max(soil_type)=', &
!         minval(soil_type),maxval(soil_type)
!    if(mype==10) write(6,*)' in read_2d_guess, min,max(isli)=', &
!         minval(isli),maxval(isli)
!    if(mype==10) write(6,*)' in read_2d_guess, min,max(ges_gust)=', &
!         minval(ges_gust),maxval(ges_gust)

     deallocate(all_loc,jsig_skip,igtype,identity)
     deallocate(temp1,itemp1,temp1u,temp1v)


     return
end subroutine read_2d_guess

!----------------------------------------------------------------------------------
subroutine wr2d_binary(mype)
!$$$  subprogram documentation block
!                .      .    .                                       .
! subprogram:    wr2d_binary              write out 2D restart file
! Adpated from wrwrfmassa.
!   prgmmr: pondeca           org: np20                date: 2005-2-7
!
!   abstract: read 2D guess restart interface file, add analysis
!             increment, and write out 2D analysis restart
!             interface file.
!
! program history log:
!   2005-02-07  pondeca
!   2006-04-06  middlecoff - Changed iog from 11 to 15 so iog could be little endian
!                          Changed ioan from 51 to 66 so ioan could be little endian
!   2006-07-28 derber - include sensible temperature
!   2006-07-31  kleist - make change to ges_ps instead of ln(ps)
!   2008-04-03  safford - rm unused vars and uses
!   2010-04-01  treadon - move strip_single to gridmod
!   2011-02-09  zhu     - add gust,vis,pblh
!
!   input argument list:
!     mype     - pe number
!
!   output argument list:
!     no output arguments
!
! attributes:
!   language: f90
!   machine:  ibm RS/6000 SP
!
!$$$
  use kinds, only: r_kind,r_single,i_kind
  use guess_grids, only: ntguessfc,ntguessig,ifilesig,sfct,ges_ps,&
       ges_q,ges_u,ges_v,ges_tsen,ges_gust,ges_vis,ges_pblh
  use mpimod, only: mpi_comm_world,ierror,mpi_real4
  use gridmod, only: lat2,iglobal,itotsub,update_regsfc,strip_single,&
       lon2,nsig,lon1,lat1,nlon_regional,nlat_regional,ijn,displs_g
  use mpeu_util, only: getindex
  use control_vectors, only: cvars2d
  use constants, only: zero_single,r10,r100
  use jfunc, only: qsatg,jiter,miter
  implicit none

! Declare passed variables
  integer(i_kind),intent(in   ) :: mype

! Declare local parameters
  real(r_kind),parameter:: r225=225.0_r_kind

! Declare local variables

  integer(i_kind) im,jm,lm
  real(r_single),allocatable::temp1(:),temp1u(:),temp1v(:),tempa(:),tempb(:)
  real(r_single),allocatable::all_loc(:,:,:)
  real(r_single),allocatable::strp(:)
  character(6) filename
  character(2) ch2
  integer(i_kind) iog,ioan,i,j,k,kt,kq,ku,kv,it,i_psfc,i_t,i_q,i_u,i_v
  integer(i_kind) i_sst,i_skt,i_gust,i_vis,i_pblh
  integer(i_kind) num_2d_fields,num_all_fields,num_all_pad
  integer(i_kind) regional_time0(6),nlon_regional0,nlat_regional0,nsig0
  real(r_kind) psfc_this
  real(r_single) glon0(nlon_regional,nlat_regional),glat0(nlon_regional,nlat_regional)
  real(r_single) dx_mc0(nlon_regional,nlat_regional),dy_mc0(nlon_regional,nlat_regional)
  real(r_single),allocatable::all_loc_ps(:,:),temp1_ps(:)
  real(r_single),allocatable::all_loc_qsatg(:,:,:),all_loc_prh(:,:,:),temp1_prh(:)

  im=nlon_regional
  jm=nlat_regional
  lm=nsig

  num_2d_fields=6+4*lm
  num_all_fields=num_2d_fields
  num_all_pad=num_all_fields
  allocate(all_loc(lat1+2,lon1+2,num_all_pad))
  allocate(strp(lat1*lon1))
  allocate(all_loc_ps(lat1+2,lon1+2))
  allocate(all_loc_qsatg(lat1+2,lon1+2,nsig),all_loc_prh(lat1+2,lon1+2,nsig))

  i_psfc=1
  i_t=2
  i_q=i_t+lm
  i_u=i_q+lm
  i_v=i_u+lm
  i_sst=i_v+lm
  i_skt=i_sst+1
  i_gust=i_skt+1
  i_vis=i_gust+1
  i_pblh=i_vis+1

  allocate(temp1(im*jm),temp1u((im+1)*jm),temp1v(im*(jm+1)))
  allocate(temp1_ps(im*jm))
  allocate(temp1_prh(im*jm))

! if(mype == 0) write(6,*)' at 2 in wr2d_binary'

  iog=15
  ioan=66
  if(mype == 0) then
     write(filename,'("sigf",i2.2)')ifilesig(ntguessig)
     open (iog,file=filename,form='unformatted')
     write(ch2,'(i2.2)') jiter+1
     if (jiter <  miter) open (ioan,file='sigfupdate'//ch2,form='unformatted')
     if (jiter == miter) open (ioan,file='siganl',form='unformatted')
     rewind iog ; rewind ioan
  end if

! Convert analysis variables to 2D variables
  it=ntguessig

! Create all_loc from ges_*
! if(mype == 0) write(6,*)' at 3 in wr2d_binary'
  all_loc=zero_single
  kt=i_t-1
  kq=i_q-1
  ku=i_u-1
  kv=i_v-1
  do k=1,nsig
     kt=kt+1
     kq=kq+1
     ku=ku+1
     kv=kv+1
     do i=1,lon2
        do j=1,lat2
           all_loc(j,i,ku)=ges_u(j,i,k,it)
           all_loc(j,i,kv)=ges_v(j,i,k,it)
           all_loc(j,i,kq)=ges_q(j,i,k,it)
           all_loc(j,i,kt)=ges_tsen(j,i,k,it)   ! sensible temperature
           all_loc_qsatg(j,i,k)=qsatg(j,i,k)
           all_loc_prh(j,i,k)=ges_q(j,i,k,it)/qsatg(j,i,k)
        end do
     end do
  end do
  do i=1,lon2
     do j=1,lat2
        psfc_this=r10*ges_ps(j,i,it)   ! convert from cb to mb
        all_loc(j,i,i_psfc)=r100*psfc_this
        all_loc_ps(j,i)=ges_ps(j,i,it)
     end do
  end do

  if(mype == 0) then
     read(iog) regional_time0,nlon_regional0,nlat_regional0,nsig0
     write(ioan) regional_time0,nlon_regional0,nlat_regional0,nsig0
     read(iog) glat0,dx_mc0
     write(ioan) glat0,dx_mc0
     read(iog) glon0,dy_mc0
     write(ioan) glon0,dy_mc0
  end if

! Update psfc
! if(mype == 0) write(6,*)' at 6 in wr2d_binary'

  allocate(tempa(itotsub),tempb(itotsub))
  if(mype == 0) then
     read(iog)temp1
     temp1_ps=log(temp1/r100/r10)
  endif
  call strip_single(all_loc(1,1,i_psfc),strp,1)
  call mpi_gatherv(strp,ijn(mype+1),mpi_real4, &
       tempa,ijn,displs_g,mpi_real4,0,mpi_comm_world,ierror)
  if(mype == 0) then
     call fill_mass_grid2t(temp1,im,jm,tempb,2)
     do i=1,iglobal
        tempa(i)=tempa(i)-tempb(i)
     end do
     call unfill_mass_grid2t(tempa,im,jm,temp1)
     write(ioan)temp1
  end if

  call strip_single(all_loc_ps,strp,1)
  call mpi_gatherv(strp,ijn(mype+1),mpi_real4, &
       tempa,ijn,displs_g,mpi_real4,0,mpi_comm_world,ierror)
  if(mype == 0) then
     call fill_mass_grid2t(temp1_ps,im,jm,tempb,2)
     do i=1,iglobal
        tempa(i)=tempa(i)-tempb(i)
     end do
     temp1_ps=zero_single
     call unfill_mass_grid2t(tempa,im,jm,temp1_ps)
  end if

!  FIS read/write
  if(mype == 0) then
     read(iog)temp1
     write(ioan)temp1
  end if

! Update t
  kt=i_t-1
  do k=1,nsig
     kt=kt+1
     if(mype == 0) read(iog)temp1
     call strip_single(all_loc(1,1,kt),strp,1)
     call mpi_gatherv(strp,ijn(mype+1),mpi_real4, &
          tempa,ijn,displs_g,mpi_real4,0,mpi_comm_world,ierror)
     if(mype == 0) then
        call fill_mass_grid2t(temp1,im,jm,tempb,2)
        do i=1,iglobal
           tempa(i)=tempa(i)-tempb(i)
        end do
        call unfill_mass_grid2t(tempa,im,jm,temp1)
        write(ioan)temp1
     end if
  end do

! Update q
  kq=i_q-1
  do k=1,nsig
     kq=kq+1
     if(mype == 0) then
        read(iog)temp1
        temp1_prh=temp1
     endif
     call strip_single(all_loc(1,1,kq),strp,1)
     call mpi_gatherv(strp,ijn(mype+1),mpi_real4, &
          tempa,ijn,displs_g,mpi_real4,0,mpi_comm_world,ierror)
     if(mype == 0) then
        call fill_mass_grid2t(temp1,im,jm,tempb,2)
        do i=1,iglobal
           tempa(i)=tempa(i)-tempb(i)
        end do
        call unfill_mass_grid2t(tempa,im,jm,temp1)
        write(ioan)temp1
     end if

     call strip_single(all_loc_qsatg(1,1,k),strp,1)
     call mpi_gatherv(strp,ijn(mype+1),mpi_real4, &
          tempa,ijn,displs_g,mpi_real4,0,mpi_comm_world,ierror)
     if(mype == 0) then
        call fill_mass_grid2t(temp1_prh,im,jm,tempb,2)
        do i=1,iglobal
           tempb(i)=tempb(i)/tempa(i)
         end do
     end if
     call strip_single(all_loc_prh(1,1,k),strp,1)
     call mpi_gatherv(strp,ijn(mype+1),mpi_real4, &
          tempa,ijn,displs_g,mpi_real4,0,mpi_comm_world,ierror)
     if(mype == 0) then
        do i=1,iglobal
           tempa(i)=tempa(i)-tempb(i)
        end do
        temp1_prh=zero_single
        call unfill_mass_grid2t(tempa,im,jm,temp1_prh)
     end if
  end do

! Update u
  ku=i_u-1
  do k=1,nsig
     ku=ku+1
     if(mype == 0) read(iog)temp1
     call strip_single(all_loc(1,1,ku),strp,1)
     call mpi_gatherv(strp,ijn(mype+1),mpi_real4, &
          tempa,ijn,displs_g,mpi_real4,0,mpi_comm_world,ierror)
     if(mype == 0) then
        call fill_mass_grid2t(temp1,im,jm,tempb,2)
        do i=1,iglobal
           tempa(i)=tempa(i)-tempb(i)
        end do
        call unfill_mass_grid2t(tempa,im,jm,temp1)
        write(ioan)temp1
     end if
  end do

! Update v
  kv=i_v-1
  do k=1,nsig
     kv=kv+1
     if(mype == 0) read(iog)temp1
     call strip_single(all_loc(1,1,kv),strp,1)
     call mpi_gatherv(strp,ijn(mype+1),mpi_real4, &
          tempa,ijn,displs_g,mpi_real4,0,mpi_comm_world,ierror)
     if(mype == 0) then
        call fill_mass_grid2t(temp1,im,jm,tempb,2)
        do i=1,iglobal
           tempa(i)=tempa(i)-tempb(i)
        end do
        call unfill_mass_grid2t(tempa,im,jm,temp1)
        write(ioan)temp1
     end if
  end do

  if (mype==0) then
     write(ioan)temp1_ps !increment of ps
     write(ioan)temp1_prh  !increment of pseudo RH
  endif

! Load updated skin temperature array if writing out to analysis file
  if (update_regsfc) then ! set to .false.
     do i=1,lon1+2
        do j=1,lat1+2
           all_loc(j,i,i_sst)=sfct(j,i,ntguessfc)
           all_loc(j,i,i_skt)=sfct(j,i,ntguessfc)
        end do
     end do
  end if

  if(mype == 0) then
! SM
     read(iog)temp1
     write(ioan)temp1
! SICE
     read(iog)temp1
     write(ioan)temp1
  end if

! SST
  if(update_regsfc) then
     if (mype==0) read(iog)temp1
!    if (mype==0) write(6,*)' at 9.1 in wr2d_binary,max,min(temp1)=',maxval(temp1),minval(temp1)
     call strip_single(all_loc(1,1,i_sst),strp,1)
     call mpi_gatherv(strp,ijn(mype+1),mpi_real4, &
          tempa,ijn,displs_g,mpi_real4,0,mpi_comm_world,ierror)
     if(mype == 0) then
!       if(mype == 0) write(6,*)' at 9.2 in wr2d_binary,max,min(tempa)=',maxval(tempa),minval(tempa)
        call fill_mass_grid2t(temp1,im,jm,tempb,2)
        do i=1,iglobal
           if(tempb(i) < (r225)) then
              tempa(i)=zero_single
           else
              tempa(i)=tempa(i)-tempb(i)
           end if
        end do
!       if(mype == 0) write(6,*)' at 9.4 in wr2d_binary,max,min(tempa)=',maxval(tempa),minval(tempa)
        call unfill_mass_grid2t(tempa,im,jm,temp1)
!       write(6,*)' at 9.6 in wr2d_binary,max,min(temp1)=',maxval(temp1),minval(temp1)
        write(ioan)temp1
     end if     !endif mype==0
  else
     if(mype==0) then
        read(iog)temp1
        write(ioan)temp1
     end if
  end if   !end if check updatesfc

! REST OF FIELDS
  if (mype == 0) then
     do k=4,11
        read(iog)temp1
        write(ioan)temp1
     end do
  end if

! Update SKIN TEMP
  if(update_regsfc) then
     if (mype==0) read(iog)temp1
!    if (mype==0) write(6,*)' at 10.0 in wr2d_binary,max,min(temp1)=',maxval(temp1),minval(temp1)
     call strip_single(all_loc(1,1,i_skt),strp,1)
     call mpi_gatherv(strp,ijn(mype+1),mpi_real4, &
          tempa,ijn,displs_g,mpi_real4,0,mpi_comm_world,ierror)
     if(mype == 0) then
        call fill_mass_grid2t(temp1,im,jm,tempb,2)
        do i=1,iglobal
           if(tempb(i) < (r225)) then
              tempa(i)=zero_single
           else
              tempa(i)=tempa(i)-tempb(i)
           end if
        end do
        call unfill_mass_grid2t(tempa,im,jm,temp1)
        write(ioan)temp1
     end if
  else
     if (mype == 0) then
        read(iog)temp1
        write(ioan)temp1
     end if
  end if

  if (getindex(cvars2d,'gust')>0) then
     do i=1,lon2
        do j=1,lat2
           all_loc(j,i,i_gust)=ges_gust(j,i,it)
        end do
     end do
     if(mype==0) read(iog)temp1
     call strip_single(all_loc(1,1,i_gust),strp,1)
     call mpi_gatherv(strp,ijn(mype+1),mpi_real4, &
          tempa,ijn,displs_g,mpi_real4,0,mpi_comm_world,ierror)
     if(mype == 0) then
        call fill_mass_grid2t(temp1,im,jm,tempb,2)
        do i=1,iglobal
           tempa(i)=tempa(i)-tempb(i)
        end do
        call unfill_mass_grid2t(tempa,im,jm,temp1)
        write(ioan)temp1
     end if
  else
     if(mype==0) then
        read(iog)temp1
        write(ioan)temp1
     end if
  endif

  if (getindex(cvars2d,'vis')>0) then
     do i=1,lon2
        do j=1,lat2
           all_loc(j,i,i_vis)=ges_vis(j,i,it)
        end do
     end do
     if(mype == 0) read(iog)temp1
     call strip_single(all_loc(1,1,i_vis),strp,1)
     call mpi_gatherv(strp,ijn(mype+1),mpi_real4, &
          tempa,ijn,displs_g,mpi_real4,0,mpi_comm_world,ierror)
     if(mype == 0) then
        call fill_mass_grid2t(temp1,im,jm,tempb,2)
        do i=1,iglobal
           tempa(i)=tempa(i)-tempb(i)
        end do
        call unfill_mass_grid2t(tempa,im,jm,temp1)
        write(ioan)temp1
     end if
  else
     if(mype==0) then
        read(iog)temp1
        write(ioan)temp1
     end if
  endif

  if (getindex(cvars2d,'pblh')>0) then
     do i=1,lon2
        do j=1,lat2
           all_loc(j,i,i_pblh)=ges_pblh(j,i,it)
        end do
     end do
     if(mype==0) read(iog)temp1
     call strip_single(all_loc(1,1,i_pblh),strp,1)
     call mpi_gatherv(strp,ijn(mype+1),mpi_real4, &
          tempa,ijn,displs_g,mpi_real4,0,mpi_comm_world,ierror)
     if(mype == 0) then
        call fill_mass_grid2t(temp1,im,jm,tempb,2)
        do i=1,iglobal
           tempa(i)=tempa(i)-tempb(i)
        end do
        call unfill_mass_grid2t(tempa,im,jm,temp1)
        write(ioan)temp1
     end if
  else
     if(mype==0) then
        read(iog)temp1
        write(ioan)temp1
     end if
  endif

  if (mype==0) then
     close(iog)
     close(ioan)
  endif

! Write out qsatg for gsi-2dvar post-processing purposes
  do k=1,nsig
     call strip_single(all_loc_qsatg(1,1,k),strp,1)
     call mpi_gatherv(strp,ijn(mype+1),mpi_real4, &
          tempa,ijn,displs_g,mpi_real4,0,mpi_comm_world,ierror)
     if(mype == 0) then
        temp1=zero_single
        call unfill_mass_grid2t(tempa,im,jm,temp1)
        open (94,file='bckg_qsat.dat',form='unformatted')
        write(94) temp1
        close(94)
     end if
  end do

  deallocate(all_loc)
  deallocate(all_loc_ps)
  deallocate(temp1_ps)
  deallocate(temp1)
  deallocate(tempa)
  deallocate(tempb)
  deallocate(temp1u)
  deallocate(temp1v)
  deallocate(temp1_prh)
  deallocate(all_loc_qsatg)
  deallocate(all_loc_prh)
  deallocate(strp)

end subroutine wr2d_binary
!----------------------------------------------------------------------------------
module ndfdgrids
!$$$ module documentation block
!           .      .    .                                       .
! module:   ndfdgrids
!   prgmmr: pondeca          org: np23                date: 2008-11-04
!
! abstract: get navigational information pertaining to ndfd grid and
!           initialize other variables used with the rtma applications
!           of the gsi.
!
! program history log:
!   2008-11-04  pondeca - consolidate scattered routines into current
!                         module
!   2010-12-05  pondeca - add the capability to shift slightly the obs
!               which are close to shorelines so that land (water) obs are not
!               mistaken for water(land) obs by the landmask.
!   2010-12-05  pondeca - add the capability to randomly pick one dataset
!               for cross-validation in the hilbert-curve procedure
!
!
! subroutines included:
!   sub init_ndfdgrid
!   sub ndfdgrid_info
!   sub latlon_to_grid0
!   sub grid_to_latlon0
!   sub terrain_slmask
!   sub relocsfcob
!   sub adjust_error
!   sub destroy_ndfdgrid
!
! variable definitions:
!
! attributes:
!   language: f90
!   machine:
!
!$$$ end documentation block

  use kinds, only: i_kind,r_single,r_kind

  implicit none

! set default to private
  private
! set subroutines to public
  public :: init_ndfdgrid
  public :: ndfdgrid_info
  public :: latlon_to_grid0
  public :: grid_to_latlon0
  public :: terrain_slmask
  public :: adjust_error
  public :: relocsfcob
  public :: destroy_ndfdgrid

  integer(i_kind),parameter::lunreloc=77

  character(60) cgrid
  integer(i_kind) nx,ny
  real(r_single),allocatable::slmask(:,:)
  real(r_single),allocatable::terrain(:,:)
  real(r_kind) da8,alat18,elon18,elonv8,alatan8,xx8,yy8

  real(r_kind) oberrinflfact,slmland
  integer(i_kind) ineighbour,jneighbour
  logical ladjusterr
  logical fexist
  logical lshoreline
  logical,save :: relocfile_opnd=.false.

contains

subroutine init_ndfdgrid
!$$$  subprogram documentation block
!
!   prgmmr: pondeca           org: np20                date: 2008-11-04
!
! abstract: get navigational information pertaining to ndfd grid and
!           initialize other variables used with the rtma applications
!           of the gsi.
!
! program history log:
!   2008-11-04  pondeca
!
! input argument list:
!
! output argument list:
!
! attributes:
!   language: f90
!   machine:  ibm RS/6000 SP
!
!$$$ end documentation block
  use constants, only: five
  use mpimod, only: mype
  implicit none

  character(3) clun33

  namelist/parmcardreadprepb/cgrid,ladjusterr,oberrinflfact, & 
                             ineighbour,jneighbour,slmland,lshoreline

  cgrid='conus'
  ladjusterr=.false.
  lshoreline=.false.
  oberrinflfact=five
  ineighbour=3
  jneighbour=3
  slmland=0.51_r_kind

  inquire(file='parmcard_input',exist=fexist)
  if (fexist) then
     open(55,file='parmcard_input',form='formatted')
     read(55,parmcardreadprepb)
     close(55)
  endif

  print*,'in init_ndfdgrid: cgrid=',cgrid
  print*,'in init_ndfdgrid: ladjusterr =',ladjusterr
  print*,'in init_ndfdgrid: oberrinflfact=',oberrinflfact
  print*,'in init_ndfdgrid: ineighbour=',ineighbour
  print*,'in init_ndfdgrid: jneighbour=',jneighbour
  print*,'in init_ndfdgrid: lshoreline=',lshoreline
  print*,'in init_ndfdgrid: slmland=',slmland

  call ndfdgrid_info

  print*,'in init_ndfdgrid: nx,ny,gridspacing=',nx,ny,da8
  print*,'in init_ndfdgrid: alat18,elon18,elonv8,alatan=',& 
                            alat18,elon18,elonv8,alatan8

  allocate(slmask(nx,ny))
  open (55,file='rtma_slmask.dat',form='unformatted')
  read(55) slmask
  close(55)

  allocate(terrain(nx,ny))
  open (55,file='rtma_terrain.dat',form='unformatted')
  read(55) terrain
  close(55)

  if (.not.relocfile_opnd) then
     write(clun33,'(i3.3)') mype
     open (lunreloc,file='shoreline_obrelocation.dat_'//clun33, &
          form='formatted')
      write(lunreloc,*) '***********************************************************************'
      write(lunreloc,*) 'stn      itype     rlatin     rlonin       rlatout     rlonout  vartype'
      write(lunreloc,*) '***********************************************************************'
      relocfile_opnd=.true.
   endif


end subroutine init_ndfdgrid

subroutine ndfdgrid_info
!$$$  subprogram documentation block
!
!   prgmmr: pondeca           org: np20                date: 2008-11-04
!
! abstract: contains navigational information pertaining to ndfd grid
!
! program history log:
!   2008-11-04  pondeca  
!
! input argument list:
!
! output argument list:
!
! attributes:
!   language: f90
!   machine:  ibm RS/6000 SP
!
!$$$ end documentation block
  implicit none
       
  if (trim(cgrid) == 'conus') then
     nx=1073
     ny=689
     alat18=20.192_r_kind
     elon18=238.446_r_kind
     da8=5079.406_r_kind
     elonv8=265.000_r_kind
     alatan8=25.000_r_kind

  elseif (trim(cgrid) == 'alaska') then 
     nx=825
     ny=553
     alat18=40.530101_r_kind
     elon18=181.429000_r_kind
     da8=5953.125_r_kind
     elonv8=210.000000_r_kind
     alatan8=60.000000_r_kind
 
  elseif (trim(cgrid) == 'hawaii') then 
     nx=321
     ny=225

!    alat18=18.066780_r_kind      !before domain shift
!    elon18=198.374755_r_kind     !before domain shift

     alat18=18.072699_r_kind
     elon18=198.474999_r_kind
     da8=2500.000_r_kind
     elonv8=9999._r_kind
     alatan8=20.000000_r_kind

  elseif (trim(cgrid) == 'prico') then 
     nx=177
     ny=129
     alat18=16.828685_r_kind
     elon18=291.804687_r_kind
     da8=2500.000_r_kind
     elonv8=9999._r_kind
     alatan8=20.000000_r_kind

  elseif (trim(cgrid) == 'guam') then 
     nx=193
     ny=193
     alat18=12.349884_r_kind
     elon18=143.686538_r_kind
     da8=2500.000_r_kind
     elonv8=9999._r_kind
     alatan8=20.000000_r_kind

  elseif (trim(cgrid) == 'cohres') then
     nx=2145
     ny=1377
     alat18=20.192_r_kind
     elon18=238.446_r_kind
     da8=2539.703_r_kind
     elonv8=265.000_r_kind
     alatan8=25.000_r_kind

  elseif (trim(cgrid) == 'akhres') then
     nx=1649
     ny=1105
     alat18=40.530101_r_kind
     elon18=181.429000_r_kind
     da8=2976.563_r_kind
     elonv8=210.000000_r_kind
     alatan8=60.000000_r_kind

  elseif (trim(cgrid) == 'hrrr') then
     nx=1799
     ny=1059
     alat18=21.138_r_kind
     elon18=237.280_r_kind
     da8=3000.000_r_kind
     elonv8=262.500_r_kind
     alatan8=38.500_r_kind

  elseif (trim(cgrid) == 'cohresext') then
     nx=2145
     ny=1597
     alat18=20.192_r_kind
     elon18=238.446_r_kind
     da8=2539.703_r_kind
     elonv8=265.000_r_kind
     alatan8=25.000_r_kind

  elseif (trim(cgrid) == 'juneau') then
     nx=655
     ny=855
     alat18=51.500000_r_kind
     elon18=217.500000_r_kind
     da8=1448.281_r_kind
     elonv8=225.000000_r_kind
     alatan8=60.000000_r_kind

  else
     print*,'in ndfdgrid_info: unknown grid ',cgrid,'...aborting'
     call abort
  endif

end subroutine ndfdgrid_info
!****************************************************************
subroutine latlon_to_grid0(rlat8,rlon8,xx8,yy8)
!$$$  subprogram documentation block
!
!   prgmmr: pondeca           org: np20                date: 2008-11-04
!
! abstract: given the earth (lat,lon) for a selected point on the ndfd grid,
! use w3 subroutines to compute the (x,y) coordinates on the
! projected cartesian grid
!
! program history log:
!   2008-11-04  pondeca  
!
! input argument list:
!   rlon8  - east longitude in degrees
!   rlat8  - latitude in degrees
!
! output argument list:
!    xx8 - x coordinate on the plane projected grid 
!    yy8 - y coordinate on the plane projected grid
!
! attributes:
!   language: f90
!   machine:  ibm RS/6000 SP
!
!$$$
  implicit none

  real(r_kind),intent(in   ) :: rlat8,rlon8
  real(r_kind),intent(  out) :: xx8,yy8

  logical lambconform
  logical polarstereo
  logical lmercator


  lambconform=trim(cgrid)=='conus'.or.trim(cgrid)=='cohres'.or.trim(cgrid)=='hrrr'.or.trim(cgrid)=='cohresext'
  polarstereo=trim(cgrid)=='alaska'.or.trim(cgrid)=='akhres'.or.trim(cgrid)=='juneau'
  lmercator=trim(cgrid)=='hawaii'.or.trim(cgrid)=='guam'.or.trim(cgrid)=='prico'
  
  if (lambconform) call w3fb11(rlat8,rlon8,alat18,elon18,da8,elonv8,alatan8,xx8,yy8)
  if (polarstereo) call w3fb06(rlat8,rlon8,alat18,elon18,da8,elonv8,xx8,yy8) 
  if (lmercator)   call w3fb08(rlat8,rlon8,alat18,elon18,alatan8,da8,xx8,yy8)

end subroutine latlon_to_grid0
!****************************************************************
subroutine grid_to_latlon0(xx8,yy8,rlat8,rlon8)
!$$$  subprogram documentation block
!
!   prgmmr: pondeca           org: np20                date: 2008-11-04
!
! abstract: given the (x,y) coordinates on the projected cartesian grid
! for a selected point of the ndfd grid, use w3 subroutines to
! compute the earth (lat,lon)
!
! program history log:
!   2010-03-18  pondeca
!
! input argument list:
!   xx8 - x coordinate on the plane projected grid
!   yy8 - y coordinate on the plane projected grid
!
! output argument list:
!   rlon8  - east longitude in degrees
!   rlat8  - latitude in degrees
!
! attributes:
!   language: f90
!   machine:  ibm RS/6000 SP
!
!$$$
  implicit none

  real(r_kind),intent(in   ) :: xx8,yy8
  real(r_kind),intent(  out) :: rlat8,rlon8

  integer(i_kind) ierr

  logical lambconform
  logical polarstereo
  logical lmercator


  lambconform=trim(cgrid)=='conus'.or.trim(cgrid)=='cohres'.or.trim(cgrid)=='hrrr'.or.trim(cgrid)=='cohresext'
  polarstereo=trim(cgrid)=='alaska'.or.trim(cgrid)=='akhres'.or.trim(cgrid)=='juneau'
  lmercator=trim(cgrid)=='hawaii'.or.trim(cgrid)=='guam'.or.trim(cgrid)=='prico'

  if (lambconform) then 
     call w3fb12(xx8,yy8,alat18,elon18,da8,elonv8,alatan8,rlat8,rlon8,ierr)
     if (ierr > 0) then
       print*,'in grid_to_latlon0: trouble,xx8,yy8,rlat8,rlon8,ierr=',&
                                           xx8,yy8,rlat8,rlon8,ierr
     endif

  endif

  if (polarstereo) call w3fb07(xx8,yy8,alat18,elon18,da8,elonv8,rlat8,rlon8)
  if (lmercator)   call w3fb09(xx8,yy8,alat18,elon18,alatan8,da8,rlat8,rlon8)

end subroutine grid_to_latlon0
!****************************************************************
!****************************************************************
subroutine terrain_slmask(radrlat8,radrlon8,hgt0,slm0)
!$$$  subprogram documentation block
!
!   prgmmr: pondeca           org: np20                date: 2008-11-04
!
! abstract: given the earth (lat,lon) for a selected point on the ndfd grid,
! find the interpolated terrain value and the slmask value 
! of the nearest grid point.
!
! program history log:
!   2008-11-04  pondeca  
!
! input argument list:
!   radrlon8  - east longitude in radians
!   radrlat8  - latitude in radians
!
! output argument list:
!    hgt0 - interpolated terrain value
!    slm0 - slmask value of nearest point
!
! attributes:
!   language: f90
!   machine:  ibm RS/6000 SP
!
!$$$
  use constants, only: zero,one,rad2deg

  implicit none

  real(r_kind),intent(in   ) :: radrlat8,radrlon8
  real(r_kind),intent(  out) :: hgt0,slm0

! Declare local variables
  real(r_single) hgt04
  integer(i_kind) ii,jj
  real(r_kind) rlon8,rlat8,xx8,yy8
  real(r_single) xx,yy

  rlon8=radrlon8*rad2deg
  if (rlon8<zero) rlon8=rlon8+360._r_kind
  rlat8=radrlat8*rad2deg

  call latlon_to_grid0(rlat8,rlon8,xx8,yy8)

  xx=xx8
  yy=yy8

  hgt04=hgt0
  call bilinear_2d0(terrain,nx,ny,hgt04,yy,xx)!Note the reverse order "yy,xx"
  hgt0=hgt04*one

  ii=max(1,min(nx,nint(xx)))
  jj=max(1,min(ny,nint(yy)))

  slm0=slmask(ii,jj)*one

end subroutine terrain_slmask
!****************************************************************
subroutine adjust_error(alon,alat,oberr,oberr2)
!$$$  subprogram documentation block
!
!   prgmmr: pondeca           org: np20                date: 2008-11-04
!
! abstract: Inflate the observation error is the ob is near a land-water
! boundary
!
! program history log:
!   2008-11-04  pondeca  
!
! input argument list:
!   alon  - observation east longitude in radians 
!   alat  - observation latitude in radians
!   oberr  - observation error
!   oberr2  - observation error
!
! output argument list:
!   oberr  - observation error
!   oberr2  - observation error
!
! attributes:
!   language: f90
!   machine:  ibm RS/6000 SP
!
!$$$
  use constants, only: zero,zero_single

  implicit none

! Declare passed variables
  real (r_kind), intent(in   ) :: alon,alat
  real (r_kind), intent(inout) :: oberr,oberr2

! Declare local variables
  integer(i_kind) i,j,istart,jstart,is,ie,js,je
  real (r_single) rsign1,rsign2
  real(r_kind) rlat8,rlon8,xx8,yy8
  logical lcase1 !handle exception for Islands off of Southern California
 
  if (.not.ladjusterr) return

  rlon8=real(alon,r_kind)
  rlat8=real(alat,r_kind)

  if (rlon8>180._r_kind) rlon8=rlon8-360._r_kind

  lcase1=(rlon8>=-122._r_kind .and. rlon8<=-117._r_kind & 
            .and. rlat8>=32._r_kind .and. rlat8<=35._r_kind)

  if (trim(cgrid)=='conus' .or. trim(cgrid)=='cohres' .or. trim(cgrid)=='cohresext') then
     if(lcase1) return
  endif

  if (rlon8<zero) rlon8=rlon8+360._r_kind

  call latlon_to_grid0(rlat8,rlon8,xx8,yy8)

  istart=floor(xx8)
  jstart=floor(yy8)

! print*,'in adjust_error: alon,rlon8,alat,rlat8,istart,jstart=', & 
!                          alon,rlon8,alat,rlat8,istart,jstart
! print*,'in adjust_error: slmask,min,max=',minval(slmask),maxval(slmask)
! print*,'in adjust_error: before, oberr,oberr2=',oberr,oberr2
  
  is=max(1,(istart-ineighbour))
  ie=min((istart+ineighbour),nx)
  js=max(1,(jstart-jneighbour))
  je=min((jstart+jneighbour),ny)

  if (slmask(is,js)<=0.5_r_single) rsign1=-1._r_single
  if (slmask(is,js)>0.5_r_single)  rsign1=+1._r_single

  do j=js,je
     do i=is,ie
        if (slmask(i,j)<=0.5_r_single) rsign2=-1._r_single
        if (slmask(i,j)>0.5_r_single)  rsign2=+1._r_single
        if (rsign1*rsign2<zero_single) then
           oberr=oberr*oberrinflfact
           oberr2=oberr2*oberrinflfact
           goto 100 
        endif
     enddo 
  enddo 
100 continue
! print*,'in adjust_error: after, oberr,oberr2=',oberr,oberr2
end subroutine adjust_error
!****************************************************************
subroutine relocsfcob(rlon8,rlat8,cobtypein,cstationin,kxin)
!$$$  subprogram documentation block
!
!   prgmmr: pondeca           org: np20                date: 2010-03-18
!
! abstract: relocate ob that land-sea mask says it's on water to 
! nearby land grid point
!
! program history log:
!   2010-03-18  pondeca  
!
! input argument list:
!   rlon8  - observation east longitude in radians
!   rlat8  - observation latitude in radians
!
! output argument list:
!   rlon8  - relocated observation east longitude in radians
!   rlat8  - relocated observation latitude in radians
!
! attributes:
!   language: f90
!   machine:  ibm RS/6000 SP
!
!$$$
  use constants, only: zero,zero_single,half,rad2deg,deg2rad

  implicit none

! Declare passed variables
  real (r_kind), intent(inout   ) :: rlon8,rlat8
  character(len=*) ,intent(in   ) :: cobtypein
  character(len=8) ,intent(in   ) :: cstationin
  integer(i_kind)  ,intent(in   ) :: kxin

! Declare local parameters
  integer(i_kind),parameter::npts=300
  real(r_single),parameter::dx=0.03125_r_single
  real(r_single),parameter::dy=0.03125_r_single
  real(r_single),parameter::del=0.125_r_single

! Declare local variables
  character(20) cvarname
  integer(i_kind) i,j,istart,jstart,is,ie,js,je
  integer(i_kind) imin,jmin
  real(r_kind) rlonin8,rlatin8,xxin8,yyin8,xx8,yy8
  real(r_single) xxin,yyin
  real(r_single) dist,distmin,ri,rj,delx,dely
  real(r_single) ris,rie,rjs,rje,rimin,rjmin
  real(r_single) idist,rlonin,rlatin,rlon,rlat
  real(r_single) slmin,slmout,slmask0
  logical lfound


  if (.not.lshoreline) return

  rlonin8=rlon8*rad2deg
  rlatin8=rlat8*rad2deg
  rlatin=real(rlatin8,r_single)
  rlonin=real(rlonin8,r_single)

  call latlon_to_grid0(rlatin8,rlonin8,xxin8,yyin8)

  xxin=real(xxin8,kind=r_single)
  yyin=real(yyin8,kind=r_single)

  istart=floor(xxin)
  jstart=floor(yyin)

  call bilinear_2d0(slmask,nx,ny,slmin,yyin,xxin)!Note the reverse order "yyin,xxin"

! print*,'in relocsfcob: cstationin,slmin,rlonin8,rlatin8=',trim(cstationin),slmin,rlonin8,rlatin8

  slmout=-9999.

  if (slmin < 0.75_r_single) then
  
     is=max(1,(istart-ineighbour))
     ie=min((istart+ineighbour),nx)
     js=max(1,(jstart-jneighbour))
     je=min((jstart+jneighbour),ny)

     ris=float(is)
     rie=float(ie)
     rjs=float(js)
     rje=float(je)

     distmin=1.e+20_r_single
     lfound=.false.

     do j=1,npts
      rj=rjs+float(j-1)*dy  
      if (rj > rje) cycle
      do i=1,npts
         ri=ris+float(i-1)*dx  
         if (ri > rie) cycle

         call bilinear_2d0(slmask,nx,ny,slmask0,rj,ri)

         if (slmask0>=slmland) then
            lfound=.true.
            dist=(ri-xxin)*(ri-xxin)+(rj-yyin)*(rj-yyin)                        
            if (dist > zero_single) dist=sqrt(dist)
            if (dist < distmin) then 
               rimin=ri
               rjmin=rj
               distmin=dist
               slmout=slmask0
            endif
         endif
      enddo 
     enddo 

     delx=zero_single
     dely=zero_single

     if (lfound) then
        if ((rimin-xxin) < zero_single) delx=-del
        if ((rimin-xxin) > zero_single) delx=+del
        if ((rjmin-yyin) < zero_single) dely=-del
        if ((rjmin-yyin) > zero_single) dely=+del

        call bilinear_2d0(slmask,nx,ny,slmask0,rjmin+dely,rimin+delx)

        if (slmask0>=slmland) then
           xx8=real(rimin+delx,r_kind)
           yy8=real(rjmin+dely,r_kind)
           slmout=slmask0
         else
           xx8=real(rimin,r_kind)
           yy8=real(rjmin,r_kind)
        endif

        call grid_to_latlon0(xx8,yy8,rlat8,rlon8)

        rlat=real(rlat8,r_single)
        rlon=real(rlon8,r_single)

        if (trim(cobtypein)=='t') cvarname='temperatureob'
        if (trim(cobtypein)=='q') cvarname='moistureob'
        if (trim(cobtypein)=='ps') cvarname='psfcob'
        if (trim(cobtypein)=='uv') cvarname='windob'
        if (trim(cobtypein)=='spd') cvarname='wspdob'
        write(lunreloc,'(a8,i6,4(f12.4),3x,a20)') cstationin,kxin,rlatin,rlonin,rlat,rlon,cvarname
     endif

!    print*,'in relocsfcob: cstationin,kxin,rlatin,rlonin,rlat,rlon,cvarname=', & 
!              trim(cstationin),kxin,rlatin,rlonin,rlat,rlon,trim(cvarname) 
!    print*,'in relocsfcob: rlatin8,rlonin8,xxin8,yyin8=',rlatin8,rlonin8,xxin8,yyin8
!    print*,'in relocsfcob: rlat8,rlon8,xx8,yy8=',rlat8,rlon8,xx8,yy8
!    print*,'in relocsfcob: istart,jstart,imin,jmin,distmin=',istart,jstart,imin,jmin,distmin
!    print*,'in relocsfcob: slmin,slmout=',slmin,slmout
!    print*,'in relocsfcob: ************************************************'

    rlat8=rlat8*deg2rad
    rlon8=rlon8*deg2rad

  endif

end subroutine relocsfcob
!****************************************************************
!****************************************************************
subroutine  destroy_ndfdgrid
!$$$  subprogram documentation block
!                .      .    .                                       .
! subprogram:    destroy_ndfdgrid
!   prgmmr:
!
! abstract:
!
! program history log:
!   2009-10-01  lueken - added subprogram doc block
!
!   input argument list:
!
!   output argument list:
!
! attributes:
!   language: f90
!   machine:
!
!$$$ end documentation block
  implicit none

  deallocate(slmask)
  deallocate(terrain)
  if (relocfile_opnd) close (lunreloc)
end subroutine destroy_ndfdgrid

end module ndfdgrids
!************************************************************
!************************************************************
module hilbertcurve
!$$$ module documentation block
!           .      .    .                                       .
! module:   hilbertcurve
!   prgmmr: park             org: kma                 date: 2006-09-29
!
! abstract: contains subroutines to compute cross-validation datasets
!           using jim purser's hilbert curve approach
!
! program history log:
!   2006-09-29  park 
!   2008-11-04  pondeca - consolidate code by putting subroutines
!                         in a module. note: code is designed to handle
!                         each ob-type (eg. T, uv, q, etc) separately.
!                         The following restrictions apply: 
!                         (i) in convinfo, the number of cross-validating
!                         groups should be the same for all ob-subtypes
!                         of a given ob type such as T. In other words, it must
!                         be the same for subtypes 180, 181, etc. of the T-obs.
!                         If they are not the same, then the number of
!                         cross-validating subsets used by purser's hilbert curve 
!                         routine will be equal to the last number
!                         of groups that the code reads in for that ob type in
!                         read_prepbufr.f90; 
!                         (ii) the code will not work properly if there is more 
!                         than one processor handling the same ob type or if the
!                         same processor handles more than one ob-type. This
!                         poses no threat to the RTMA so far, but nonetheless it is
!                         something that will have to be dealt with in the future. 
!                        
!
! subroutines included:
!   sub init_hilbertcurve
!   sub accum_hilbertcurve
!   sub apply_hilbertcurve
!   sub destroy_hilbertcurve
!
! variable definitions:
!
! attributes:
!   language: f90
!   machine:
!
!$$$ end documentation block

  use kinds, only: i_kind,r_kind,r_single

  implicit none

! set default to private
  private
! set subroutines to public
  public :: init_hilbertcurve
  public :: accum_hilbertcurve
  public :: apply_hilbertcurve
  public :: destroy_hilbertcurve

  integer(i_kind) ncross,nxv

  character(8),allocatable,dimension(:):: hil_cstation
  character(8),allocatable,dimension(:):: hil_cprovider
  character(8),allocatable,dimension(:):: hil_csubprovider
  real(r_kind),allocatable,dimension(:):: hil_dlon
  real(r_kind),allocatable,dimension(:):: hil_dlat
  real(r_kind),allocatable,dimension(:):: hil_alon
  real(r_kind),allocatable,dimension(:):: hil_alat
  real(r_kind),allocatable,dimension(:):: hil_time
  integer(i_kind),allocatable,dimension(:):: hil_ikx
  integer(i_kind),allocatable,dimension(:):: hil_kx
  integer(i_kind),allocatable,dimension(:):: hil_i
  integer(i_kind),allocatable,dimension(:):: test_set
  
  integer(i_kind) ngrps_tob
  integer(i_kind) ngrps_uvob
  integer(i_kind) ngrps_spdob
  integer(i_kind) ngrps_psob
  integer(i_kind) ngrps_qob
  integer(i_kind) ngrps_pwob
  integer(i_kind) ngrps_sstob
  integer(i_kind) ngrps_gustob
  integer(i_kind) ngrps_visob

  logical random_cvgrp
  real(r_kind) usagecv

contains

subroutine init_hilbertcurve(maxobs)
!$$$  subprogram documentation block
!                .      .    .                                       .
! subprogram:    init_hilbertcurve
!   prgmmr:
!
! abstract:
!
! program history log:
!   2009-10-01  lueken - added subprogram doc block
!
!   input argument list:
!    maxobs
!
!   output argument list:
!
! attributes:
!   language: f90
!   machine:
!
!$$$ end documentation block
  use mpimod, only: mype

  implicit none

  integer(i_kind),intent(in   ) :: maxobs

  character(1),parameter::blank=' '
  integer(i_kind) i,k
  logical fexist

  namelist/parmcardhcurve/random_cvgrp,usagecv,ngrps_tob,ngrps_uvob, & 
                    ngrps_spdob,ngrps_psob,ngrps_qob, & 
                    ngrps_pwob,ngrps_sstob,ngrps_gustob,ngrps_visob

  random_cvgrp=.false.
  usagecv=3._r_kind
  ngrps_tob=5
  ngrps_uvob=8
  ngrps_spdob=0
  ngrps_psob=5
  ngrps_qob=5
  ngrps_pwob=0
  ngrps_sstob=0
  ngrps_gustob=8
  ngrps_visob=8

  inquire(file='parmcard_input',exist=fexist)
  if (fexist) then
     open(55,file='parmcard_input',form='formatted')
     read(55,parmcardhcurve)
     close(55)
  endif

<<<<<<< HEAD
  print*,'in init_hilbertcurve: random_cvgrp=',random_cvgrp
  print*,'in init_hilbertcurve: usagecv=',usagecv
  print*,'in init_hilbertcurve: ngrps_tob=',ngrps_tob
  print*,'in init_hilbertcurve: ngrps_uvob=',ngrps_uvob
  print*,'in init_hilbertcurve: ngrps_spdob=',ngrps_spdob
  print*,'in init_hilbertcurve: ngrps_psob=',ngrps_psob
  print*,'in init_hilbertcurve: ngrps_qob=',ngrps_qob
  print*,'in init_hilbertcurve: ngrps_pwob=',ngrps_pwob
  print*,'in init_hilbertcurve: ngrps_sstob=',ngrps_sstob
  print*,'in init_hilbertcurve: ngrps_gustob=',ngrps_gustob
  print*,'in init_hilbertcurve: ngrps_visob=',ngrps_visob
=======
  if(mype == 0)then
    print*,'in init_hilbertcurve: random_cvgrp=',random_cvgrp
    print*,'in init_hilbertcurve: usagecv=',usagecv
    print*,'in init_hilbertcurve: ngrps_tob=',ngrps_tob
    print*,'in init_hilbertcurve: ngrps_uvob=',ngrps_uvob
    print*,'in init_hilbertcurve: ngrps_spdob=',ngrps_spdob
    print*,'in init_hilbertcurve: ngrps_psob=',ngrps_psob
    print*,'in init_hilbertcurve: ngrps_qob=',ngrps_qob
    print*,'in init_hilbertcurve: ngrps_pwob=',ngrps_pwob
    print*,'in init_hilbertcurve: ngrps_sstob=',ngrps_sstob
  end if
>>>>>>> c1781767

  ncross=0

  allocate(hil_cstation(maxobs))
  allocate(hil_cprovider(maxobs))
  allocate(hil_csubprovider(maxobs))
  allocate(hil_dlon(maxobs))
  allocate(hil_dlat(maxobs))
  allocate(hil_alon(maxobs))
  allocate(hil_alat(maxobs))
  allocate(hil_time(maxobs))
  allocate(hil_ikx(maxobs))
  allocate(hil_kx(maxobs))
  allocate(hil_i(maxobs))

  do i=1,maxobs
     write(hil_cstation(i),'(8a1)') (blank,k=1,8)
     write(hil_cprovider(i),'(8a1)') (blank,k=1,8)
     write(hil_csubprovider(i),'(8a1)') (blank,k=1,8)
  enddo

end subroutine init_hilbertcurve

subroutine accum_hilbertcurve(usage,cstation,cprovider,csubprovider, &
                              alat,alon,dlat,dlon,time,toff,ikx,kx,ndata)
!$$$  subprogram documentation block
!                .      .    .                                       .
! subprogram:    accum_hilbertcurve
!   prgmmr:
!
! abstract:
!
! program history log:
!   2009-10-01  lueken - added subprogram doc block
!
!   input argument list:
!    usage,time,toff
!    dlat,dlon       !grid-relative lat and lon
!    alat,alon       !earth lat and lon in radians on entry
!    ikx,kx,ndata
!    cstation,cprovider,csubprovider
!
!   output argument list:
!
! attributes:
!   language: f90
!   machine:
!
!$$$ end documentation block
  use constants, only: rad2deg
  use convinfo, only: ncnumgrp,ncgroup
  use  gridmod, only: nlon,nlat

  implicit none

  real(r_kind),intent(in)::usage,time,toff
  real(r_kind),intent(in)::dlat,dlon       !grid-relative lat and lon
  real(r_kind),intent(in)::alat,alon       !earth lat and lon in radians on entry
  integer(i_kind),intent(in)::ikx,kx,ndata
  character(8),intent(in)::cstation,cprovider,csubprovider
 
  logical goodkx
 
  goodkx= ( (kx>=180.and.kx<=188).or.(kx>=280.and.kx<=288).or.&
            (kx>=192.and.kx<=195).or.(kx>=292.and.kx<=295) ) .and.&
            usage<6._r_kind
    
!!!      if(ncnumgrp(ikx) > 0 .and. usage < 6._r_kind) then
!!!      if(usage < 6._r_kind) then
      if(goodkx) then
         ncross=ncross+1
         hil_cstation(ncross)=cstation
         hil_cprovider(ncross)=cprovider
         hil_csubprovider(ncross)=csubprovider
         hil_dlat(ncross)=dlat
         hil_dlon(ncross)=dlon
         hil_alat(ncross)=alat*rad2deg
         hil_alon(ncross)=alon*rad2deg
         hil_time(ncross)=time-toff
         hil_ikx(ncross)=ikx
         hil_kx(ncross)=kx
         hil_i(ncross)=ndata

!     write(6,*) 'CHECK0:',ndata,ncross,hil_ikx(ncross),hil_kx(ncross), & 
!                ncnumgrp(hil_ikx(ncross)),ncgroup(hil_ikx(ncross))
  endif

end subroutine accum_hilbertcurve

subroutine apply_hilbertcurve(maxobs,cdata,k1,k2,tob,ktob,uvob,kuvob,spdob,kspdob, & 
                              psob,kpsob,qob,kqob,pwob,kpwob,sstob,ksstob, & 
                              gustob,kgustob,visob,kvisob)
!$$$  subprogram documentation block
!                .      .    .                                      .
! subprogram:    apply_hilbertcurve
!   prgmmr:
!
! abstract:
!
! program history log:
!   2009-10-01  lueken - added subprogram doc block
!
!   input argument list:
!    tob,uvob,spdob,psob,qob,pwob,sstob,gustob,visob
!    ktob,kuvob,kspdob,kpsob,kqob,kpwob,ksstob,kgustob,kvisob
!    maxobs,k1,k2
!    cdata
!
!   output argument list:
!    cdata
!
! attributes:
!   language: f90
!   machine:
!
!$$$ end documentation block
  use convinfo, only:  ncmiter,ncgroup,ncnumgrp
  use  gridmod, only: nlon,nlat

  implicit none


!Declare passed variables
  logical        ,intent(in   ) :: tob,uvob,spdob,psob,qob,pwob,sstob,gustob,visob
  integer(i_kind),intent(in   ) :: ktob,kuvob,kspdob,kpsob,kqob,kpwob,ksstob,kgustob,kvisob
  integer(i_kind),intent(in   ) :: maxobs,k1,k2
  real(r_kind)   ,intent(inout) :: cdata(k1:k2,maxobs)

!Declare local parameter
  real(r_kind),parameter::usage_dup=8.

!Declare local variables
  real(r_kind),parameter:: epsilon=1.e-03_r_kind
  integer(i_kind) i,j,n,nt,ncnumgrp0,ncgroup0
  integer(i_kind),allocatable,dimension(:)::hilflag,hilikx,hili,ipoint
  real(r_kind),allocatable::hildlon(:),hildlat(:)
  real(r_kind) usage
  integer(i_kind) ncvcount(100)
  character(60) outfile
  character(30) cstring
  character(2) clun
  logical ldup


  allocate(hilflag(maxobs))
  allocate(hilikx(maxobs))
  allocate(hili(maxobs))
  allocate(ipoint(maxobs))
  allocate(hildlon(maxobs))
  allocate(hildlat(maxobs))

      print*,'in apply_hilbertcurve: tob,uvob,spdob,psob,qob,pwob,sstob,gustob,visob=',&
                                     tob,uvob,spdob,psob,qob,pwob,sstob,gustob,visob

      nt=ncross
      if(nt.gt.0) then

         !--deal with duplicate obs. use only the ob that is nearest
         !  to the valid assimilation time

         print*,'in apply_hilbertcurve: before duplicate removal: ncross=',nt

         hilflag=+1
         do j=1,nt
            do i=j+1,nt
!              ldup=hil_cstation(i)(1:8)==hil_cstation(j)(1:8)        .and. & 
!                   hil_cprovider(i)(1:8)==hil_cprovider(j)(1:8)      .and. &
!                   hil_csubprovider(i)(1:8)==hil_csubprovider(j)(1:8).and. &
!                   hil_kx(i)==hil_kx(j)                              .and. &
!                   abs(hil_dlon(i)-hil_dlon(j))<epsilon              .and. &
!                   abs(hil_dlat(i)-hil_dlat(j))<epsilon  
       
               ldup=abs(hil_dlon(i)-hil_dlon(j))<epsilon .and. &
                    abs(hil_dlat(i)-hil_dlat(j))<epsilon  

                if ( ldup ) then 
                  if ( abs(hil_time(i)) >= abs(hil_time(j)) ) then 
                       hilflag(i)=-1
                     else
                       hilflag(j)=-1
                  endif
                endif
            enddo
         enddo

         ncross=0
         do i=1,nt
            if (hilflag(i) > 0) then 
                ncross=ncross+1
                hildlon(ncross)=hil_dlon(i)
                hildlat(ncross)=hil_dlat(i)
                hilikx(ncross)=hil_ikx(i)
                hili(ncross)=hil_i(i)
                ipoint(ncross)=i
            endif
         enddo

         print*,'in apply_hilbertcurve: after duplicate removal: ncross=',ncross

        !--evoke the main code for the hilbert curve

        allocate(test_set(ncross))

        if (random_cvgrp) then 
            if(tob)   ncnumgrp0=ngrps_tob
            if(uvob)  ncnumgrp0=ngrps_uvob
            if(spdob) ncnumgrp0=ngrps_spdob
            if(psob)  ncnumgrp0=ngrps_psob
            if(qob)   ncnumgrp0=ngrps_qob
            if(pwob)  ncnumgrp0=ngrps_pwob
            if(sstob) ncnumgrp0=ngrps_sstob
            if(gustob)ncnumgrp0=ngrps_gustob
            if(visob) ncnumgrp0=ngrps_visob
          else
            ncnumgrp0=ncnumgrp(hilikx(ncross)) ! number of cross-validating datasets is
                                               ! chosen to be the last "number of groups" 
                                               ! specified in convinfo for that ob type. 
                                               ! there is no particular reason to do so.
        endif

        hildlon=hildlon/nlon
        hildlat=hildlat/nlat

        call hilbert(ncnumgrp0,ncross,hildlon(1:ncross),hildlat(1:ncross),test_set)

        if (random_cvgrp) call shuffle(ncnumgrp0,ncgroup0)

        do i=1,ncross

           if (.not. random_cvgrp)  ncgroup0=ncgroup(hilikx(i)) !note: convinfo must be set up so that this 
                                                                !is the same group element for all ob subtypes 
                                                                !of a given ob type 

           if (i==1) print*,'in apply_hilbertcurve: ncnumgrp0,ncgroup0=',ncnumgrp0,ncgroup0 

           if (test_set(i).eq.ncgroup0) then
              if (     random_cvgrp) usage=usagecv           !3.
              if (.not.random_cvgrp) usage=ncmiter(hilikx(i))

              if(tob)   cdata(ktob,hili(i))=usage
              if(uvob)  cdata(kuvob,hili(i))=usage
              if(spdob) cdata(kspdob,hili(i))=usage
              if(psob)  cdata(kpsob,hili(i))=usage
              if(qob)   cdata(kqob,hili(i))=usage
              if(pwob)  cdata(kpwob,hili(i))=usage
              if(sstob) cdata(ksstob,hili(i))=usage
              if(gustob)cdata(kgustob,hili(i))=usage
              if(visob) cdata(kvisob,hili(i))=usage

              j=ipoint(i)
              do n=1,nt
                 if (n==j) cycle
                 ldup=abs(hil_dlon(j)-hil_dlon(n))<epsilon .and. &
                      abs(hil_dlat(j)-hil_dlat(n))<epsilon  
                 if ( ldup ) then 
                    if(tob)   cdata(ktob,hil_i(n))=usage_dup
                    if(uvob)  cdata(kuvob,hil_i(n))=usage_dup
                    if(spdob) cdata(kspdob,hil_i(n))=usage_dup
                    if(psob)  cdata(kpsob,hil_i(n))=usage_dup
                    if(qob)   cdata(kqob,hil_i(n))=usage_dup
                    if(pwob)  cdata(kpwob,hil_i(n))=usage_dup
                    if(sstob) cdata(ksstob,hil_i(n))=usage_dup
                    if(gustob)cdata(kgustob,hil_i(n))=usage_dup
                    if(visob) cdata(kvisob,hil_i(n))=usage_dup
                 endif
              enddo
           endif

!         write(6,*) 'CHECK2:',i,test_set(i),ncgroup(hilikx(i)),ncross
        end do
      endif

      if(ncross.gt.0) then
        ! count number of obs in each cross-validation dataset
        print*,'ncnumgrp0,tob,uvob,spdob,psob,qob,pwob,sstob,gustob,visob=',ncnumgrp0,tob,uvob,spdob,psob,qob,pwob,sstob,gustob,visob
        ncvcount=0
        do n=1,ncnumgrp0
           do i=1,ncross
              if (test_set(i).eq.n) then
                 ncvcount(n)=ncvcount(n)+1
              endif
           enddo
           print*,'n,ncvcount(n)=',n,ncvcount(n)
        enddo

        ! write all groups to a file
        if(tob)   outfile='tobs_allcv_groups'
        if(uvob)  outfile='uvobs_allcv_groups'
        if(spdob) outfile='spdobs_allcv_groups'
        if(psob)  outfile='psobs_allcv_groups'
        if(qob)   outfile='qobs_allcv_groups'
        if(gustob)outfile='gustobs_allcv_groups'
        if(visob) outfile='visobs_allcv_groups'

        open (92,file=trim(outfile),form='unformatted')

        write(92) ncross,ncnumgrp0,ncgroup0
        write(92) ncvcount

        do n=1,ncnumgrp0

           write(clun,'(i2.2)') n
           cstring='start group number '//clun
           write(92) cstring

           do i=1,ncross
              if (test_set(i).eq.n) then
                  j=ipoint(i)
                  write(92) hil_cstation(j)
                  write(92) hil_cprovider(j)
                  write(92) hil_csubprovider(j)
                  write(92) hil_kx(j), &
                            hil_alon(j),hil_alat(j), &
                            hil_dlon(j),hil_dlat(j)
              endif
           enddo
        enddo
        close(92)
      endif

  deallocate(hilflag)
  deallocate(hilikx)
  deallocate(hili)
  deallocate(ipoint)
  deallocate(hildlon)
  deallocate(hildlat)

end subroutine apply_hilbertcurve

subroutine destroy_hilbertcurve
!$$$  subprogram documentation block
!                .      .    .                                       .
! subprogram:    destroy_hilbertcurve
!   prgmmr:
!
! abstract:
!
! program history log:
!   2009-10-01  lueken - added subprogram doc block
!
!   input argument list:
!
!   output argument list:
!
! attributes:
!   language: f90
!   machine:
!
!$$$ end documentation block
  implicit none

  deallocate(hil_cstation)
  deallocate(hil_cprovider)
  deallocate(hil_csubprovider)
  deallocate(hil_dlon)
  deallocate(hil_dlat)
  deallocate(hil_alon)
  deallocate(hil_alat)
  deallocate(hil_time)
  deallocate(hil_ikx)
  deallocate(hil_kx)
  deallocate(hil_i)
  if (ncross>0) deallocate(test_set)

end subroutine destroy_hilbertcurve

end module hilbertcurve
!************************************************************
subroutine mkheader_madis_and_time_rejects(cobtype,lun)
!$$$  subprogram documentation block
!                .      .    .                                       .
! subprogram:    mkheader_madis_and_time_rejects
!   prgmmr:
!
! abstract:
!
! program history log:
!   2009-10-02  lueken - added subprogram doc block
!
!   input argument list:
!    cobtype
!    lun
!
!   output argument list:
!
! attributes:
!   language: f90
!   machine:
!
!$$$ end documentation block

  use kinds, only: i_kind
  implicit none

  character(10)  ,intent(in   ) :: cobtype
  integer(i_kind),intent(in   ) :: lun

  character(96) cheader

  cheader='stnname   obtype   lat(dg)  lon(dg E)   dtime      ob          qctype'

  if (trim(cobtype)=='t') then
     write(lun,*)   'RTMA TEMPERATURE OBS FLAGGED SOON AFTER THEY ARE READ IN FROM THE PREPBUFR FILE'
     write(lun,*)   'OB UNITS are K'
  endif

  if (trim(cobtype)=='q') then
     write(lun,*)   'RTMA SPECIFIC HUMIDITY OBS FLAGGED SOON AFTER THEY ARE READ IN FROM THE PREPBUFR FILE'
     write(lun,*)   'OB UNITS are g/Kg'
  endif

  if (trim(cobtype)=='ps') then
     write(lun,*)   'RTMA SURFACE PRESSURE OBS FLAGGED SOON AFTER THEY ARE READ IN FROM THE PREPBUFR FILE'
     write(lun,*)   'OB UNITS are Pa'
  endif

  if (trim(cobtype)=='uv') then
     write(lun,*)   'RTMA WIND OBS (sqrt(u**2+v**2)) FLAGGED SOON AFTER THEY ARE READ IN FROM THE PREPBUFR FILE'
     write(lun,*)   'OB UNITS are m/s'
  endif

  if (trim(cobtype)=='spd') then
     write(lun,*)   'RTMA WIND SPEED OBS FLAGGED SOON AFTER THEY ARE READ IN FROM THE PREPBUFR FILE'
     write(lun,*)   'OB UNITS are m/s'
  endif

  if (trim(cobtype)=='gust') then
     write(lun,*)   'RTMA WIND GUST OBS FLAGGED SOON AFTER THEY ARE READ IN FROM THE PREPBUFR FILE'
     write(lun,*)   'OB UNITS are m/s'
  endif

  if (trim(cobtype)=='vis') then
     write(lun,*)   'RTMA VISIBILITY OBS FLAGGED SOON AFTER THEY ARE READ IN FROM THE PREPBUFR FILE'
     write(lun,*)   'OB UNITS are m'
  endif

  if (trim(cobtype)=='pblh') then
     write(lun,*)   'RTMA PBLH OBS FLAGGED SOON AFTER THEY ARE READ IN FROM THE PREPBUFR FILE'
     write(lun,*)   'OB UNITS are m'
  endif

  if (trim(cobtype)=='dist') then
     write(lun,*)   'RTMA CEELING HEIGHT OBS FLAGGED SOON AFTER THEY ARE READ IN FROM THE PREPBUFR FILE'
     write(lun,*)   'OB UNITS are m'
  endif

  write(lun,*)   'dtime is the hour relative to the analysis time. For example, dtime=-0.1'
  write(lun,*)   '             means 0.1h (i.e. 6 minutes) before the analysis time'
  write(lun,*)   'qctype=1 ==> ob lies outside assimilation time window'
  write(lun,*)   'qctype=2 ==> MADIS QC related reject'
  write(lun,*)   'qctype=3 ==> MADIS QC related reject'
  write(lun,*)   'qctype=4 ==> MADIS QC related reject'
  write(lun,*)   '                              '
  write(lun,*)   cheader

end subroutine mkheader_madis_and_time_rejects
!------------------------------------------------------
!------------------------------------------------------
subroutine get_stndewpt(p,q,t,td,lboundtd)
!                .      .    .                                       .
! subprogram:    get_stndewpt
!   prgmmr:
!
! abstract:
!
! program history log:
!   2009-10-02  lueken - added subprogram doc block
!
!   input argument list:
!    q-specific humidity
!    p-pressure in Pa
!    t-
!    lboundtd
!
!   output argument list:
!    td-dewpoint in K
!
! attributes:
!   language: f90
!   machine:
!
!$$$ end documentation block
  use kinds, only: r_kind
  use constants, only: one,r100
  implicit none

! Declare passed variables
  real(r_kind),intent(in   ) :: p,q,t
  real(r_kind),intent(  out) :: td
  logical     ,intent(in   ) :: lboundtd

! Declare local parameters
  real(r_kind),parameter::eps=0.62197_r_kind    !=Rd/Rv
  real(r_kind),parameter::a=243.5_r_kind
  real(r_kind),parameter::b=440.8_r_kind
  real(r_kind),parameter::c=19.48_r_kind
  real(r_kind),parameter::c2k=273.15_r_kind

! Declare local variables
  real(r_kind)  e, qv, eln

  qv=q/(one-q)
  e=p/r100*qv/(eps+qv)
  eln=log(e)
  td = (a*eln-b)/(c-eln)+c2k
  if (lboundtd) td = min(t,td)

end subroutine get_stndewpt
!************************************************************
!------------------------------------------------------
      subroutine bilinear_2d0(rffcst,ix,jx,rfobs,xx,yy)
!$$$  subprogram documentation block
!                .      .    .                                       .
! subprogram:    bilinear_2d0
!   prgmmr:
!
! abstract:
!
! program history log:
!   2009-10-02  lueken - added subpogram doc block
!
!   input argument list:
!    rffcst               - model grid value
!    ix,jx
!    xx,yy                - define coordinates in grid units
!                         of point for which interpolation is
!                         performed
!
!   output argument list:
!    rfobs                - interpolated value
!
! notes:
!
!     i+1,j |          | i+1,j+1
!         --+----------+---
!           |          | dym
!           |    *     + -
!           |   x,y    | dy
!           |          |
!         --+----+-----+---
!        i,j|<dx>|<dxm>| i,j+1
!
! attributes:
!   language: f90
!   machine:
!
!$$$ end documentation block
      use kinds, only: r_single,i_kind
      implicit none

!declare passed variables
      integer(i_kind),intent(in   ) :: ix,jx
      real(r_single) ,intent(in   ) :: rffcst(ix,jx)
      real(r_single) ,intent(in   ) :: xx,yy
      real(r_single) ,intent(  out) :: rfobs

!declare local variables
      integer(i_kind) i,j,ip,jp
      real(r_single) dx,dy,dxm,dym

      i  = ifix(yy)
      j  = ifix(xx)
      
      dx = xx - float(j)
      dy = yy - float(i)
      dxm= 1.0_r_single-dx
      dym= 1.0_r_single-dy
 
      i=min(max(1,i),ix) ; j=min(max(1,j),jx)
      ip=min(ix,i+1)     ; jp=min(jx,j+1) 

      rfobs=dxm*(dym*rffcst(i,j)+dy*rffcst(ip,j)) &
               + dx *(dym*rffcst(i,jp)+dy*rffcst(ip,jp))

      return
end subroutine bilinear_2d0
!------------------------------------------------------
!------------------------------------------------------
!------------------------------------------------------
subroutine getwdir(ue,ve,wdir)
!                .      .    .                                       .
! subprogram:   getwdir
!   prgmmr:
!
! abstract:
!
! program history log:
!
!   input argument list:
!    ue-
!    ve-
!
!   output argument list:
!    wdir
!
! attributes:
!   language: f90
!   machine:
!
!$$$ end documentation block
  use kinds, only: r_kind
  use constants, only: zero,deg2rad
  implicit none

! Declare passed variables
  real(r_kind),intent(in   ) :: ue,ve
  real(r_kind),intent(  out) :: wdir

! Declare local parameters
  real(r_kind),parameter::r90=90._r_kind
  real(r_kind),parameter::r180=180._r_kind
  real(r_kind),parameter::r270=270._r_kind
  real(r_kind),parameter::r360=360._r_kind

! Declare local variables
  real(r_kind) wspd2,angle

  wspd2=ue*ue+ve*ve
  if (wspd2.eq.zero) then
       wdir=zero 
       goto 100
  endif

  if (ve.eq.zero) then
     if (ue.gt.zero) wdir = r270
     if (ue.lt.zero) wdir = r90 
    else 
     angle = atan(ue/ve)/deg2rad
     if (ue.le.zero .and. ve.le.zero ) wdir = angle
     if (ue.le.zero .and. ve.ge.zero ) wdir = angle + r180
     if (ue.ge.zero .and. ve.ge.zero ) wdir = angle + r180
     if (ue.ge.zero .and. ve.le.zero ) wdir = angle + r360
  endif

100 continue
end subroutine getwdir
!************************************************************
!------------------------------------------------------
!------------------------------------------------------
subroutine windfactor(p0,wfact0)
! subprogram:   windfactor
!   prgmmr:
!
! abstract:
!
! program history log:
!
!   input argument list:
!    p0 
!
!   output argument list:
!    wfact
!
! attributes:
!   language: f90
!   machine:
!
!$$$ end documentation block
  use kinds, only: r_kind,i_kind
  use constants, only: one
  implicit none

! Declare passed variables
  real(r_kind),intent(in   ) :: p0
  real(r_kind),intent(  out) :: wfact0

! Declare local parameters
  integer(i_kind),parameter::nlevs=14

! Declare local variables
  real(r_kind) plevs(nlevs)
  real(r_kind) wfacts(nlevs)
  real(r_kind) alpha
  integer(i_kind) n

  !note:  wfacts represents the ratio 
  !       wind(n)/wind10m

  plevs(1)=1000._r_kind ; wfacts(1)=1.16
  plevs(2)=975._r_kind  ; wfacts(2)=1.23
  plevs(3)=950._r_kind  ; wfacts(3)=1.27
  plevs(4)=925._r_kind  ; wfacts(4)=1.31
  plevs(5)=900._r_kind  ; wfacts(5)=1.34
  plevs(6)=875._r_kind  ; wfacts(6)=1.33
  plevs(7)=850._r_kind  ; wfacts(7)=1.29
  plevs(8)=825._r_kind  ; wfacts(8)=1.25
  plevs(9)=800._r_kind  ; wfacts(9)=1.19
  plevs(10)=750._r_kind ; wfacts(10)=1.12
  plevs(11)=725._r_kind ; wfacts(11)=1.16
  plevs(12)=700._r_kind ; wfacts(12)=1.20
  plevs(13)=650._r_kind ; wfacts(13)=1.23
  plevs(14)=600._r_kind ; wfacts(14)=1.14

  do n=1,nlevs-1
     if (p0.ge.plevs(n+1) .and. p0.le.plevs(n)) then
        alpha=(wfacts(n+1)-wfacts(n))/(plevs(n+1)-plevs(n))
        wfact0=wfacts(n)+alpha*(p0-plevs(n))
     endif
  enddo

  if (p0 < plevs(nlevs))  wfact0=wfacts(nlevs)
  if (p0 > plevs(1))      wfact0=wfacts(1)

  wfact0=one/wfact0
end subroutine windfactor
!============================================================
subroutine shuffle(ngrps,ngrp0)

  use kinds, only: r_kind,i_kind
  use obsmod, only: iadate
  implicit none

!Declare passed variables
  integer(i_kind),intent(in)::  ngrps
  integer(i_kind),intent(out):: ngrp0

!Declare local variables
  integer(i_kind) iseed,n,nt
  real(r_kind) randx

  call w3fs21(iadate,iseed) !use # of minutes since 0000, 1 jan 1978
                            !as the seed

  nt=sum(iadate)            !arbitrarily select number of times to call
                            !random number generator
 
  print*,'in shuffle: iadate,iseed,nt=',iadate,iseed,nt

! do n=1,max(1,nt/5) !nt
!    call random8(iseed,randx) 
! enddo

! ngrp0=nint(real((ngrps-1),r_kind)*randx+0.001_r_kind)+1

! print*,'in shuffle: ngrps,randx,ngrp0=',ngrps,randx,ngrp0

! use this instead:  /20Jan2011
  ngrp0=mod(nt,ngrps)
  if (ngrp0==0) ngrp0=ngrps
  print*,'in shuffle:ngrps,ngrp0=',ngrps,ngrp0

end subroutine shuffle
!============================================================
subroutine random8(iseed,randx)

! this subroutine generates random numbers between 0.0 and 1.0
! using an integer seed

  use kinds, only: r_kind,i_kind
  implicit none

!Declare passed variables
  integer(i_kind),intent(inout):: iseed
  real(r_kind),intent(out):: randx

  iseed=2045*iseed+1
  iseed=iseed-(iseed/1048576)*1048576
  randx=real((iseed+1),r_kind)/1048577.0_r_kind

  return
end subroutine random8
!===========================================================================<|MERGE_RESOLUTION|>--- conflicted
+++ resolved
@@ -2208,19 +2208,6 @@
      close(55)
   endif
 
-<<<<<<< HEAD
-  print*,'in init_hilbertcurve: random_cvgrp=',random_cvgrp
-  print*,'in init_hilbertcurve: usagecv=',usagecv
-  print*,'in init_hilbertcurve: ngrps_tob=',ngrps_tob
-  print*,'in init_hilbertcurve: ngrps_uvob=',ngrps_uvob
-  print*,'in init_hilbertcurve: ngrps_spdob=',ngrps_spdob
-  print*,'in init_hilbertcurve: ngrps_psob=',ngrps_psob
-  print*,'in init_hilbertcurve: ngrps_qob=',ngrps_qob
-  print*,'in init_hilbertcurve: ngrps_pwob=',ngrps_pwob
-  print*,'in init_hilbertcurve: ngrps_sstob=',ngrps_sstob
-  print*,'in init_hilbertcurve: ngrps_gustob=',ngrps_gustob
-  print*,'in init_hilbertcurve: ngrps_visob=',ngrps_visob
-=======
   if(mype == 0)then
     print*,'in init_hilbertcurve: random_cvgrp=',random_cvgrp
     print*,'in init_hilbertcurve: usagecv=',usagecv
@@ -2232,7 +2219,8 @@
     print*,'in init_hilbertcurve: ngrps_pwob=',ngrps_pwob
     print*,'in init_hilbertcurve: ngrps_sstob=',ngrps_sstob
   end if
->>>>>>> c1781767
+  print*,'in init_hilbertcurve: ngrps_gustob=',ngrps_gustob
+  print*,'in init_hilbertcurve: ngrps_visob=',ngrps_visob
 
   ncross=0
 
