subroutine convert_binary_2d
!$$$  subprogram documentation block
!
! Adapted from convert_binary_mass
!   prgmmr: pondeca           org: np20                date: 2004-12-13
!
! abstract:
! Read in from restart file of 2dvar-only surface analysis and write
! the result to temporary binary file expected by read_2d_guess.
!
! program history log:
!   2004-12-13  pondeca
!   2006-04-06  middlecoff - change in_unit from 15 to 11 (big endian)
!                            and out_unit 55 to lendian_out
!   2006-09-15  treadon - use nhr_assimilation to build local guess filename
!   2007-03-13  derber - remove unused qsinv2 from jfunc use list
!   2008-04-03  safford - remove unused vars
!   2008-11-04  pondeca - add utility routines for 2dvar applications 
!                         on ndfd grid, ie., rtma applications
!   2008-11-04  pondeca - add routines for hilbert-curve based cross-validation
!   2008-11-04  pondeca - add routines for dew-point computation at
!                         station location. used for qc purposes in 2dvar.
!   2009-02-27  pondeca - add fgat to 2dvar
!   2011-02-09  zhu     - add gust,vis and pblh
<<<<<<< HEAD
!   2014-06-16  carley/zhu - add tcamt and ceiling
=======
!   2014-03-19  pondeca - add wspd10m
!   2014-04-10  pondeca - add td2m,mxtm,mitm,pmsl
!   2014-05-07  pondeca - add howv
>>>>>>> 3aa43e59
!
!   input argument list:
!
!   output argument list:
!
! attributes:
!   language: f90
!   machine:  ibm RS/6000 SP
!
!$$$

  use kinds, only: r_single,i_kind
  use gsi_4dvar, only: nhr_assimilation
  use gsi_io, only: lendian_out
  use mpeu_util, only: die
  implicit none

! Declare local parameters
  real(r_single),parameter:: one_single = 1.0_r_single
  real(r_single),parameter:: r45 = 45.0_r_single

  character(6) filename
  character(9) wrfges

  integer(i_kind) in_unit,status_hdr
  integer(i_kind) hdrbuf(512)
  integer(i_kind) n

  integer(i_kind) iyear,imonth,iday,ihour,iminute,isecond
  integer(i_kind) nlon_regional,nlat_regional,nsig_regional
  real(r_single),allocatable::field2(:,:),field2b(:,:)
  real(r_single),allocatable::field2c(:,:)
  integer(i_kind),allocatable::ifield2(:,:)
  real(r_single) rad2deg_single

  data in_unit / 11 /

  n_loop: do n=1,9

     if(n==1)then
        wrfges = 'wrf_inout'
     else
        write(wrfges,'("wrf_inou",i1.1)')n
     endif
     open(in_unit,file=trim(wrfges),form='unformatted')
     write(6,*)' convert_binary_2d: in_unit,lendian_out=',in_unit,lendian_out
 
! Check for valid input file
     read(in_unit,iostat=status_hdr)hdrbuf
     if(n==1)then
        if(status_hdr /= 0) then
           write(6,*)'CONVERT_BINARY_2D:  problem with wrfges = ',&
                trim(wrfges),', Status = ',status_hdr
           call stop2(74)
        endif
     else
        if(status_hdr /= 0) then
           write(6,*)'CONVERT_BINARY_2D:  no off hour guess  ', trim(wrfges)
           close(in_unit)
           cycle n_loop
        endif
     endif

     write(filename,'("sigf",i2.2)')n+nhr_assimilation-1
     write(6,*)' CONVERT_BINARY_2D: in_unit,out_unit=',wrfges,',',filename
     open(lendian_out,file=filename,form='unformatted')
     rewind lendian_out
 
     read(in_unit) iyear,imonth,iday,ihour,iminute,isecond, &
                   nlon_regional,nlat_regional,nsig_regional
     write(6,*)' convert_binary_2d: iy,m,d,h,m,s=',&
                 iyear,imonth,iday,ihour,iminute,isecond
     write(6,*)' convert_binary_2d: nlon,lat,sig_regional=',&
                 nlon_regional,nlat_regional,nsig_regional
     write(lendian_out) iyear,imonth,iday,ihour,iminute,isecond, &
                 nlon_regional,nlat_regional,nsig_regional
 

     allocate(field2(nlon_regional,nlat_regional))
     allocate(field2b(nlon_regional,nlat_regional))
     allocate(field2c(nlon_regional,nlat_regional))
     allocate(ifield2(nlon_regional,nlat_regional))

     read(in_unit) field2b,field2c !DX_MC,DY_MC

!                  XLAT
     rad2deg_single=r45/atan(one_single)
     read(in_unit)field2
     write(6,*)' convert_binary_2d: max,min XLAT(:,1)=',&
                 maxval(field2(:,1)),minval(field2(:,1))
     write(6,*)' convert_binary_2d: max,min XLAT(1,:)=',&
                 maxval(field2(1,:)),minval(field2(1,:))
     write(6,*)' convert_binary_2d: xlat(1,1),xlat(nlon,1)=',&
                 field2(1,1),field2(nlon_regional,1)
     write(6,*)' convert_binary_2d: xlat(1,nlat),xlat(nlon,nlat)=', &
                 field2(1,nlat_regional),field2(nlon_regional,nlat_regional)
     field2=field2/rad2deg_single
     write(lendian_out)field2,field2b    !XLAT,DX_MC
 

!                  XLONG
     read(in_unit)field2
     write(6,*)' convert_binary_2d: max,min XLONG(:,1)=',&
                 maxval(field2(:,1)),minval(field2(:,1))
     write(6,*)' convert_binary_2d: max,min XLONG(1,:)=',&
                 maxval(field2(1,:)),minval(field2(1,:))
     write(6,*)' convert_binary_2d: xlong(1,1),xlong(nlon,1)=',&
                 field2(1,1),field2(nlon_regional,1)
     write(6,*)' convert_binary_2d: xlong(1,nlat),xlong(nlon,nlat)=', &
                 field2(1,nlat_regional),field2(nlon_regional,nlat_regional)
     field2=field2/rad2deg_single
     write(lendian_out)field2,field2c   !  XLONG,DY_MC


     read(in_unit)field2             !  psfc0
     write(6,*)' convert_binary_2d: max,min psfc0=',maxval(field2),minval(field2)
     write(6,*)' convert_binary_2d: mid psfc0=', &
                 field2(nlon_regional/2,nlat_regional/2)
     write(lendian_out)field2


     read(in_unit)field2             !  PHB (zsfc*g)
     write(6,*)' convert_binary_2d: max,min,mid PHB=', &
                 maxval(field2),minval(field2), &
                 field2(nlon_regional/2,nlat_regional/2)
     write(lendian_out)field2
 

     read(in_unit)field2             !  T  (sensible)
     write(6,*)' convert_binary_2d: max,min,mid T=',&
                 maxval(field2),minval(field2), &
                 field2(nlon_regional/2,nlat_regional/2)
     write(lendian_out)field2


     read(in_unit)field2             !  Q
     write(6,*)' convert_binary_2d: max,min,mid Q=',&
                 maxval(field2),minval(field2), &
                 field2(nlon_regional/2,nlat_regional/2)
     write(lendian_out)field2


     read(in_unit)field2             !  U
     write(6,*)' convert_binary_2d: max,min,mid U=',&
                 maxval(field2),minval(field2), &
                 field2(nlon_regional/2,nlat_regional/2)
     write(lendian_out)field2


     read(in_unit)field2             !  V
     write(6,*)' convert_binary_2d: max,min,mid V=',&
                 maxval(field2),minval(field2), &
                 field2(nlon_regional/2,nlat_regional/2)
     write(lendian_out)field2


     read(in_unit)field2             !  LANDMASK  (1=land, 0=water)
     write(6,*)' convert_binary_2d: max,min landmask=', &
                 maxval(field2),minval(field2)
     write(6,*)' convert_binary_2d: mid landmask=', &
                 field2(nlon_regional/2,nlat_regional/2)
     write(6,*)' convert_binary_2d: landmask(1,1),landmask(nlon,1)=', &
                 field2(1,1),field2(nlon_regional,1)
     write(6,*)' convert_binary_2d: landmask(1,nlat),landmask(nlon,nlat)=', &
                 field2(1,nlat_regional),field2(nlon_regional,nlat_regional)
     write(lendian_out)field2


     read(in_unit)field2             !  XICE
     write(6,*)' convert_binary_2d: max,min XICE=',maxval(field2),minval(field2)
     write(6,*)' convert_binary_2d: mid XICE=', &
                 field2(nlon_regional/2,nlat_regional/2)
     write(lendian_out)field2


     read(in_unit)field2             !  SST
     write(6,*)' convert_binary_2d: max,min SST=',&
                 maxval(field2),minval(field2)
     write(6,*)' convert_binary_2d: mid SST=', &
                 field2(nlon_regional/2,nlat_regional/2)
     write(6,*)' convert_binary_2d: sst(1,1),sst(nlon,1)=',&
                 field2(1,1),field2(nlon_regional,1)
     write(6,*)' convert_binary_2d: sst(1,nlat),sst(nlon,nlat)=', &
                 field2(1,nlat_regional),field2(nlon_regional,nlat_regional)
     write(lendian_out)field2


     read(in_unit)ifield2            !  IVGTYP
     write(6,*)' convert_binary_2d: max,min IVGTYP=', &
                 maxval(ifield2),minval(ifield2)
     write(6,*)' convert_binary_2d: mid IVGTYP=', &
                 ifield2(nlon_regional/2,nlat_regional/2)
     write(lendian_out)ifield2


     read(in_unit)ifield2            !  ISLTYP
     write(6,*)' convert_binary_2d: max,min ISLTYP=', &
                 maxval(ifield2),minval(ifield2)
     write(6,*)' convert_binary_2d: mid ISLTYP=', &
                 ifield2(nlon_regional/2,nlat_regional/2)
     write(lendian_out)ifield2


     read(in_unit)field2             !  VEGFRA
     write(6,*)' convert_binary_2d: max,min VEGFRA=',maxval(field2),minval(field2)
     write(6,*)' convert_binary_2d: mid VEGFRA=', &
                 field2(nlon_regional/2,nlat_regional/2)
     write(lendian_out)field2


     read(in_unit)field2             !  SNOW
     write(6,*)' convert_binary_2d: max,min SNO=',maxval(field2),minval(field2)
     write(6,*)' convert_binary_2d: mid SNO=',field2(nlon_regional/2,nlat_regional/2)
     write(lendian_out)field2
 

     read(in_unit)field2             !  SMOIS
     write(6,*)' convert_binary_2d: max,min SMOIS=',maxval(field2),minval(field2)
     write(6,*)' convert_binary_2d: mid SMOIS=',field2(nlon_regional/2,nlat_regional/2)
     write(lendian_out)field2


     read(in_unit)field2             !  TSLB
     write(6,*)' convert_binary_2d: max,min TSLB=',maxval(field2),minval(field2)
     write(6,*)' convert_binary_2d: mid TSLB=',field2(nlon_regional/2,nlat_regional/2)
     write(lendian_out)field2
 

     read(in_unit)field2             !  TSK
     write(6,*)' convert_binary_2d: max,min TSK=',maxval(field2),minval(field2)
     write(6,*)' convert_binary_2d: mid TSK=',field2(nlon_regional/2,nlat_regional/2)
     write(lendian_out)field2
 
     read(in_unit)field2             !  GUST
     write(6,*)' convert_binary_2d: max,min GUST=',maxval(field2),minval(field2)
     write(6,*)' convert_binary_2d: mid GUST=',field2(nlon_regional/2,nlat_regional/2)
     write(lendian_out)field2

     read(in_unit)field2             !  VIS
     write(6,*)' convert_binary_2d: max,min VIS=',maxval(field2),minval(field2)
     write(6,*)' convert_binary_2d: mid VIS=',field2(nlon_regional/2,nlat_regional/2)
     write(lendian_out)field2

     read(in_unit)field2             !  PBLH
     write(6,*)' convert_binary_2d: max,min PBLH=',maxval(field2),minval(field2)
     write(6,*)' convert_binary_2d: mid PBLH=',field2(nlon_regional/2,nlat_regional/2)
     write(lendian_out)field2

<<<<<<< HEAD
     read(in_unit)field2             !  TCAMT
     write(6,*)' convert_binary_2d: max,min TCAMT=',maxval(field2),minval(field2)
     write(6,*)' convert_binary_2d: mid TCAMT=',field2(nlon_regional/2,nlat_regional/2)
     write(lendian_out)field2

     read(in_unit)field2             !  LCBAS
     write(6,*)' convert_binary_2d: max,min LCBAS=',maxval(field2),minval(field2)
     write(6,*)' convert_binary_2d: mid LCBAS=',field2(nlon_regional/2,nlat_regional/2)
=======
     read(in_unit)field2             !  WSPD10M
     write(6,*)' convert_binary_2d: max,min WSPD10M=',maxval(field2),minval(field2)
     write(6,*)' convert_binary_2d: mid WSPD10M=',field2(nlon_regional/2,nlat_regional/2)
     write(lendian_out)field2

     read(in_unit)field2             !  TD2M
     write(6,*)' convert_binary_2d: max,min TD2M=',maxval(field2),minval(field2)
     write(6,*)' convert_binary_2d: mid TD2M=',field2(nlon_regional/2,nlat_regional/2)
     write(lendian_out)field2

     read(in_unit)field2             !  MXTM
     write(6,*)' convert_binary_2d: max,min MXTM=',maxval(field2),minval(field2)
     write(6,*)' convert_binary_2d: mid MXTM=',field2(nlon_regional/2,nlat_regional/2)
     write(lendian_out)field2

     read(in_unit)field2             !  MITM
     write(6,*)' convert_binary_2d: max,min MITM=',maxval(field2),minval(field2)
     write(6,*)' convert_binary_2d: mid MITM=',field2(nlon_regional/2,nlat_regional/2)
     write(lendian_out)field2

     read(in_unit)field2             !  PMSL
     write(6,*)' convert_binary_2d: max,min PMSL=',maxval(field2),minval(field2)
     write(6,*)' convert_binary_2d: mid PMSL=',field2(nlon_regional/2,nlat_regional/2)
     write(lendian_out)field2

     read(in_unit)field2             !  HOWV
     write(6,*)' convert_binary_2d: max,min HOWV=',maxval(field2),minval(field2)
     write(6,*)' convert_binary_2d: mid HOWV=',field2(nlon_regional/2,nlat_regional/2)
>>>>>>> 3aa43e59
     write(lendian_out)field2

     close(in_unit)
     close(lendian_out)

     deallocate(field2)
     deallocate(field2b)
     deallocate(field2c)
     deallocate(ifield2)
  enddo n_loop
end subroutine convert_binary_2d

!----------------------------------------------------------------------------------
subroutine read_2d_files(mype)
!$$$  subprogram documentation block
!                .      .    .                                       .
! subprogram:    read_2d_files   same as read_files, but for files used in 2dvar
!   Adapted from read_wrf_nmm_files
!   prgmmr: pondeca           org: np20                date: 2004-12-27
!
! abstract: figure out available time levels of background fields for
!             later input.
!
! program history log:
!   2004-12-27  pondeca
!   2006-04-06  middlecoff - remove mpi_request_null since not used
!   2008-04-03  safford    - remove uses mpi_status_size, zero_single (not used)
!   2009-10-09  pondeca - with the adding of 4dvar to the gsi, the time reference for the
!                         obs changed. Adjust guess times accordingly by using time_offset
!                         and thus ensure that fgat works properly
!   2010-04-20  jing    - set hrdifsig_all and hrdifsfc_all for non-ESMF cases.
!
!   input argument list:
!     mype     - pe number
!
!   output argument list:
!
! attributes:
!   language: f90
!   machine:  ibm RS/6000 SP
!
!$$$

  use kinds, only: r_kind,i_kind
  use mpimod, only: mpi_comm_world,ierror,mpi_rtype,npe
  use guess_grids, only: nfldsig,nfldsfc,ntguessig,ntguessfc,&
       ifilesig,ifilesfc,hrdifsig,hrdifsfc,create_gesfinfo
  use guess_grids, only: hrdifsig_all,hrdifsfc_all
  use gsi_4dvar, only: nhr_assimilation
  use constants, only: zero,one,r60inv
  use obsmod, only: iadate,time_offset
  implicit none

! Declare passed variables
  integer(i_kind),intent(in   ) :: mype

! Declare local parameters
  real(r_kind),parameter:: r0_001=0.001_r_kind

! Declare local variables
  logical(4) fexist
  character(6) filename
  integer(i_kind) in_unit
  integer(i_kind) i,j,iwan,npem1
  integer(i_kind) nhr_half
  integer(i_kind) nminanl,nmings,nming2,ndiff
  integer(i_kind),dimension(5):: idate5
  real(r_kind) hourg,temp
  real(r_kind),dimension(202):: time_ges

!-----------------------------------------------------------------------------
! Start read_2d_files here.

  nhr_half=nhr_assimilation/2
  if(nhr_half*2<nhr_assimilation) nhr_half=nhr_half+1
  npem1=npe-1

  if(mype == 0)print*,'in read_2d_files: nhr_assimilation,nhr_half,time_offset=', &
                                         nhr_assimilation,nhr_half,time_offset

  do i=1,202
     time_ges(i) = 999._r_kind
  end do

! Let a single task query the guess files.
  if(mype==npem1) then

!    Convert analysis time to minutes relative to fixed date
     call w3fs21(iadate,nminanl)
     write(6,*)'READ_2d_ FILES:  analysis date,minutes ',iadate,nminanl

!    Check for consistency of times from sigma guess files.
     in_unit=15
     iwan=0
     do i=0,99
        write(filename,100)i
100     format('sigf',i2.2)
        inquire(file=filename,exist=fexist)
        if(fexist)then
           open(in_unit,file=filename,form='unformatted')
           read(in_unit) idate5
           close(in_unit)
           idate5(5)=0
           call w3fs21(idate5,nmings)
           hourg=zero
           nming2=nmings+60*hourg
           write(6,*)' READ_2d_FILES:  sigma guess file, nming2 ',hourg,idate5,nming2
           ndiff=nming2-nminanl
           if(abs(ndiff) > 60*nhr_half ) go to 110
           iwan=iwan+1
           time_ges(iwan) = (nming2-nminanl)*r60inv + time_offset
           time_ges(iwan+100)=i+r0_001
        end if
110     continue
     end do
     time_ges(201)=one
     time_ges(202)=one
     if(iwan > 1)then
        do i=1,iwan
           do j=i+1,iwan
              if(time_ges(j) < time_ges(i))then
                 temp=time_ges(i+100)
                 time_ges(i+100)=time_ges(j+100)
                 time_ges(j+100)=temp
                 temp=time_ges(i)
                 time_ges(i)=time_ges(j)
                 time_ges(j)=temp
              end if
           end do
           if(abs(time_ges(i)-time_offset) < r0_001)time_ges(202) = i
        end do
     end if
     time_ges(201) = iwan+r0_001
  end if

! Broadcast guess file information to all tasks
  call mpi_bcast(time_ges,202,mpi_rtype,npem1,mpi_comm_world,ierror)

  nfldsig   = nint(time_ges(201))
  nfldsfc   = nfldsig

! Allocate space for guess information files
  call create_gesfinfo

  do i=1,nfldsig
     ifilesig(i) = -100
     hrdifsig(i) = zero
  end do

  do i=1,nfldsfc
     ifilesfc(i) = -100
     hrdifsfc(i) = zero
  end do

! Load time information for sigma guess field sinfo into output arrays
  ntguessig = nint(time_ges(202))
  do i=1,nfldsig
     hrdifsig(i) = time_ges(i)
     ifilesig(i) = nint(time_ges(i+100))
     hrdifsig_all(i) = hrdifsig(i)
  end do
  if(mype == 0) write(6,*)' READ_2d_FILES:  sigma fcst files used in analysis  :  ',&
       (ifilesig(i),i=1,nfldsig),(hrdifsig(i),i=1,nfldsig),ntguessig


! Think of guess sfcf files as coinciding with guess sigf files
  ntguessfc = ntguessig
  do i=1,nfldsig
     hrdifsfc(i) = hrdifsig(i)
     ifilesfc(i) = ifilesig(i)
     hrdifsfc_all(i) = hrdifsfc(i)
  end do
  if(mype == 0) write(6,*)' READ_2d_FILES:  surface fcst files used in analysis:  ',&
       (ifilesfc(i),i=1,nfldsfc),(hrdifsfc(i),i=1,nfldsfc),ntguessfc

!
! End of routine
  return
  end subroutine read_2d_files

!----------------------------------------------------------------------------------
subroutine read_2d_guess(mype)
!$$$  subprogram documentation block
!                .      .    .                                       .
! subprogram:    read_2d_guess      read 2d interface file
!
!   Adapted from read_wrf_mass_guess
!   prgmmr: pondeca           org: np20                date: 2005-01-06
!
! abstract:   read guess from a binary file created in a previous step
!             that interfaces with the restart file which may be
!             written in a different format. The a-grid is assumed.
!             The guess is read in by complete horizontal fields, one field
!             per processor, in parallel.
!
! program history log:
!   2005-01-06  pondeca
!   2005-11-29  derber - remove external iteration dependent calculations
!   2006-02-02  treadon - remove unused quanities from use guess_grids
!   2006-04-06  middlecoff - changed nfcst from 11 to 15 so nfcst could be used as little endian
!   2006-07-30  kleist - make change to ges_ps from ln(ps)
!   2006-07-28  derber  - include sensible temperature
!   2008-04-02  safford - rm unused vars and uses
!   2010-12-05  pondeca - change definition of land point from (landmask value)/=0.
!                         to (landmask value)>=0.5
!   2011-02-09  zhu     - add gust,vis and pblh
!   2011-05-01  todling - introduce met-guess (cwmr no longer in guess-grids)
!   2013-10-19  todling - metguess now holds background
!                         remove reference to tv and q derivatives
<<<<<<< HEAD
!   2014-06-16  carley/zhu - add tcamt and ceiling
=======
!   2014-03-19  pondeca - add wspd10m
!   2014-04-10  pondeca - add td2m,mxtm,mitm,pmsl
!   2014-05-07  pondeca - add howv
>>>>>>> 3aa43e59
!
!   input argument list:
!     mype     - pe number
!
!   output argument list:
!
! attributes:
!   language: f90
!   machine:  ibm RS/6000 SP
!
!$$$
  use kinds, only: r_kind,i_kind,r_single
  use mpimod, only: mpi_sum,mpi_integer,mpi_real4,mpi_comm_world,npe,ierror
  use guess_grids, only: fact10,soil_type,veg_frac,veg_type,sfct,sno,soil_temp,soil_moi,&
       isli,nfldsig,ifilesig,ges_tsen
  use gridmod, only: lon1,lat1,nlat_regional,nlon_regional,&
       nsig,ijn_s,displs_s,itotsub
  use constants, only: zero,one,grav,fv,zero_single,one_tenth
  use gsi_metguess_mod, only: gsi_metguess_bundle
  use gsi_bundlemod, only: gsi_bundlegetpointer
  use mpeu_util, only: die
  implicit none

! Declare passed variables
  integer(i_kind),intent(in   ) :: mype

! Declare local parameters
  real(r_kind),parameter:: r0_01=0.01_r_kind

! Declare local variables
  integer(i_kind) kt,kq,ku,kv

! 2D variable names stuck in here
  integer(i_kind) nfcst

! other internal variables
  character(len=*),parameter::myname='read_2d_guess'
  real(r_single) tempa(itotsub)
  real(r_single),allocatable::temp1(:,:)
  real(r_single),allocatable::all_loc(:,:,:)
  integer(i_kind),allocatable::itemp1(:,:)
  integer(i_kind),allocatable::igtype(:),jsig_skip(:)
  character(60),allocatable::identity(:)
  character(6) filename
  integer(i_kind) irc_s_reg(npe),ird_s_reg(npe)
  integer(i_kind) ifld,im,jm,lm,num_2d_fields
  integer(i_kind) num_all_fields,num_loc_groups,num_all_pad
  integer(i_kind) i,icount,icount_prev,it,j,k
  integer(i_kind) i_0,i_psfc,i_fis,i_t,i_q,i_u,i_v,i_sno,i_smois,i_tslb
  integer(i_kind) i_sm,i_xice,i_sst,i_tsk,i_ivgtyp,i_isltyp,i_vegfrac,i_gust,i_vis,i_pblh
<<<<<<< HEAD
  integer(i_kind) i_tcamt,i_lcbas
  integer(i_kind) isli_this
  real(r_kind) psfc_this,sm_this,xice_this
  integer(i_kind) num_doubtful_sfct,num_doubtful_sfct_all,icwmr,ier,istatus
  logical ihave_gust,ihave_pblh,ihave_vis,ihave_tcamt,ihave_lcbas

  real(r_kind),pointer,dimension(:,:  )::ges_gust     =>NULL()
  real(r_kind),pointer,dimension(:,:  )::ges_vis      =>NULL()
  real(r_kind),pointer,dimension(:,:  )::ges_pblh     =>NULL()
  real(r_kind),pointer,dimension(:,:  )::ges_ps_it    =>NULL()
  real(r_kind),pointer,dimension(:,:  )::ges_z_it     =>NULL()
  real(r_kind),pointer,dimension(:,:,:)::ges_u_it     =>NULL()
  real(r_kind),pointer,dimension(:,:,:)::ges_v_it     =>NULL()
  real(r_kind),pointer,dimension(:,:,:)::ges_div_it   =>NULL()
  real(r_kind),pointer,dimension(:,:,:)::ges_vor_it   =>NULL()
  real(r_kind),pointer,dimension(:,:,:)::ges_tv_it    =>NULL()
  real(r_kind),pointer,dimension(:,:,:)::ges_q_it     =>NULL()
  real(r_kind),pointer,dimension(:,:,:)::ges_cwmr_it  =>NULL()
  real(r_kind),pointer,dimension(:,:  )::ges_tcamt    =>NULL()
  real(r_kind),pointer,dimension(:,:  )::ges_lcbas    =>NULL()


=======
  integer(i_kind) i_wspd10m,i_td2m,i_mxtm,i_mitm,i_pmsl,i_howv
  integer(i_kind) isli_this
  real(r_kind) psfc_this,sm_this,xice_this
  integer(i_kind) icwmr,ier,istatus
  logical ihave_gust,ihave_pblh,ihave_vis
  logical ihave_wspd10m,ihave_td2m,ihave_mxtm,ihave_mitm,ihave_pmsl,ihave_howv

  real(r_kind),pointer,dimension(:,:  )::ges_gust   =>NULL()
  real(r_kind),pointer,dimension(:,:  )::ges_vis    =>NULL()
  real(r_kind),pointer,dimension(:,:  )::ges_pblh   =>NULL()
  real(r_kind),pointer,dimension(:,:  )::ges_wspd10m=>NULL()
  real(r_kind),pointer,dimension(:,:  )::ges_td2m   =>NULL()
  real(r_kind),pointer,dimension(:,:  )::ges_mxtm   =>NULL()
  real(r_kind),pointer,dimension(:,:  )::ges_mitm   =>NULL()
  real(r_kind),pointer,dimension(:,:  )::ges_pmsl   =>NULL()
  real(r_kind),pointer,dimension(:,:  )::ges_howv   =>NULL()
  real(r_kind),pointer,dimension(:,:  )::ges_ps_it  =>NULL()
  real(r_kind),pointer,dimension(:,:  )::ges_z_it   =>NULL()
  real(r_kind),pointer,dimension(:,:,:)::ges_u_it   =>NULL()
  real(r_kind),pointer,dimension(:,:,:)::ges_v_it   =>NULL()
  real(r_kind),pointer,dimension(:,:,:)::ges_div_it =>NULL()
  real(r_kind),pointer,dimension(:,:,:)::ges_vor_it =>NULL()
  real(r_kind),pointer,dimension(:,:,:)::ges_tv_it  =>NULL()
  real(r_kind),pointer,dimension(:,:,:)::ges_q_it   =>NULL()
  real(r_kind),pointer,dimension(:,:,:)::ges_cwmr_it=>NULL()
>>>>>>> 3aa43e59


!  RESTART FILE input grid dimensions in module gridmod
!      These are the following:
!          im -- number of x-points on A-grid
!          jm -- number of y-points on A-grid
!          lm -- number of vertical levels ( = nsig for now)


! if(mype==0) write(6,*)' at 0 in read_2d_guess'


! Big section of operations done only on first outer iteration

! if(mype==0) write(6,*)' at 0.1 in read_2d_guess'

  im=nlon_regional
  jm=nlat_regional
  lm=nsig

! Following is for convenient 2D input
<<<<<<< HEAD
  num_2d_fields=23! Adjust once exact content of RTMA restart file is known
=======
  num_2d_fields=25! Adjust according to content of RTMA restart file
>>>>>>> 3aa43e59
  num_all_fields=num_2d_fields*nfldsig
  num_loc_groups=num_all_fields/npe
! if(mype==0) write(6,'(" at 1 in read_2d_guess, lm            =",i6)')lm
! if(mype==0) write(6,'(" at 1 in read_2d_guess, num_2d_fields=",i6)')num_2d_fields
! if(mype==0) write(6,'(" at 1 in read_2d_guess, nfldsig       =",i6)')nfldsig
! if(mype==0) write(6,'(" at 1 in read_2d_guess, num_all_fields=",i6)')num_all_fields
! if(mype==0) write(6,'(" at 1 in read_2d_guess, npe           =",i6)')npe
! if(mype==0) write(6,'(" at 1 in read_2d_guess, num_loc_groups=",i6)')num_loc_groups
  do
     num_all_pad=num_loc_groups*npe
     if(num_all_pad >= num_all_fields) exit
     num_loc_groups=num_loc_groups+1
  end do
! if(mype==0) write(6,'(" at 1 in read_2d_guess, num_all_pad   =",i6)')num_all_pad
! if(mype==0) write(6,'(" at 1 in read_2d_guess, num_loc_groups=",i6)')num_loc_groups

  allocate(all_loc(lat1+2,lon1+2,num_all_pad))
  allocate(jsig_skip(num_2d_fields))
  allocate(igtype(num_2d_fields))
  allocate(identity(num_2d_fields))

! igtype is a flag indicating whether each input field is integer or real
! igtype > 0 for real field
! igtype < 0 for integer field

  i=0
  i=i+1 ; i_psfc=i                                            ! psfc
  write(identity(i),'("record ",i3,"--psfc")')i
  jsig_skip(i)=3     ! number of files to skip before getting to psfc
  igtype(i)=1

  i=i+1 ; i_fis=i                                             ! sfc geopotential
  write(identity(i),'("record ",i3,"--fis")')i
  jsig_skip(i)=0
  igtype(i)=1

  i_t=i+1
  do k=1,lm
     i=i+1                                                    ! t(k)  (sensible temp)
     write(identity(i),'("record ",i3,"--t(",i2,")")')i,k
     jsig_skip(i)=0
     igtype(i)=1
  end do

  i_q=i+1
  do k=1,lm
     i=i+1                                                    ! q(k)
     write(identity(i),'("record ",i3,"--q(",i2,")")')i,k
     jsig_skip(i)=0 ; igtype(i)=1
  end do

  i_u=i+1
  do k=1,lm
     i=i+1                                                    ! u(k)
     write(identity(i),'("record ",i3,"--u(",i2,")")')i,k
     jsig_skip(i)=0 ; igtype(i)=2
  end do

  i_v=i+1
  do k=1,lm
     i=i+1                                                    ! v(k)
     write(identity(i),'("record ",i3,"--v(",i2,")")')i,k
     jsig_skip(i)=0 ; igtype(i)=3
  end do

  i=i+1   ; i_sm=i                                            ! landmask
  write(identity(i),'("record ",i3,"--sm")')i
  jsig_skip(i)=0 ; igtype(i)=1

  i=i+1 ; i_xice=i                                            ! xice
  write(identity(i),'("record ",i3,"--xice")')i
  jsig_skip(i)=0 ; igtype(i)=1

  i=i+1 ; i_sst=i                                             ! sst
  write(identity(i),'("record ",i3,"--sst")')i
  jsig_skip(i)=0 ; igtype(i)=1

  i=i+1 ; i_ivgtyp=i                                          ! ivgtyp
  write(identity(i),'("record ",i3,"--ivgtyp")')i
  jsig_skip(i)=0 ; igtype(i)=-1

  i=i+1 ; i_isltyp=i                                          ! isltyp
  write(identity(i),'("record ",i3,"--isltyp")')i
  jsig_skip(i)=0 ; igtype(i)=-1

  i=i+1 ; i_vegfrac=i                                         ! vegfrac
  write(identity(i),'("record ",i3,"--vegfrac")')i
  jsig_skip(i)=0 ; igtype(i)=1

  i=i+1 ; i_sno=i                                             ! sno
  write(identity(i),'("record ",i3,"--sno")')i
  jsig_skip(i)=0 ; igtype(i)=1

  i=i+1 ; i_smois=i                                           ! smois
  write(identity(i),'("record ",i3,"--smois(",i2,")")')i,k
  jsig_skip(i)=0 ; igtype(i)=1

  i=i+1 ; i_tslb=i                                            ! tslb
  write(identity(i),'("record ",i3,"--tslb(",i2,")")')i,k
  jsig_skip(i)=0 ; igtype(i)=1

  i=i+1 ; i_tsk=i                                             ! tsk
  write(identity(i),'("record ",i3,"--sst")')i
  jsig_skip(i)=0 ; igtype(i)=1

  i=i+1 ; i_gust=i                                            ! gust
  write(identity(i),'("record ",i3,"--gust")')i
  jsig_skip(i)=0 ; igtype(i)=1

  i=i+1 ; i_vis=i                                             ! vis
  write(identity(i),'("record ",i3,"--vis")')i
  jsig_skip(i)=0 ; igtype(i)=1

  i=i+1 ; i_pblh=i                                            ! pblh
  write(identity(i),'("record ",i3,"--pblh")')i
  jsig_skip(i)=0 ; igtype(i)=1
<<<<<<< HEAD
  i=i+1 ; i_tcamt=i                                           ! tcamt
  write(identity(i),'("record ",i3,"--tcamt")')i
  jsig_skip(i)=0 ; igtype(i)=1
  i=i+1 ; i_lcbas=i                                           ! lcbas
  write(identity(i),'("record ",i3,"--lcbas")')i
  jsig_skip(i)=0 ; igtype(i)=1
=======

  i=i+1 ; i_wspd10m=i                                         ! wspd10m
  write(identity(i),'("record ",i3,"--wspd10m")')i
  jsig_skip(i)=0 ; igtype(i)=1

  i=i+1 ; i_td2m=i                                            ! td2m
  write(identity(i),'("record ",i3,"--td2m")')i
  jsig_skip(i)=0 ; igtype(i)=1

  i=i+1 ; i_mxtm=i                                            ! mxtm
  write(identity(i),'("record ",i3,"--mxtm")')i
  jsig_skip(i)=0 ; igtype(i)=1

  i=i+1 ; i_mitm=i                                            ! mitm
  write(identity(i),'("record ",i3,"--mitm")')i
  jsig_skip(i)=0 ; igtype(i)=1

  i=i+1 ; i_pmsl=i                                            ! pmsl
  write(identity(i),'("record ",i3,"--pmsl")')i
  jsig_skip(i)=0 ; igtype(i)=1

  i=i+1 ; i_howv=i                                            ! howv
  write(identity(i),'("record ",i3,"--howv")')i
  jsig_skip(i)=0 ; igtype(i)=1

>>>>>>> 3aa43e59
! End of stuff from 2D restart file

  allocate(temp1(im,jm),itemp1(im,jm))

  do i=1,npe
     irc_s_reg(i)=ijn_s(mype+1)
  end do
  ird_s_reg(1)=0
  do i=1,npe
     if(i /= 1) ird_s_reg(i)=ird_s_reg(i-1)+irc_s_reg(i-1)
  end do

! Read fixed format input file created from external interface
! This is done by reading in parallel from every pe, and redistributing
! to local domains once for every npe fields read in, using
! mpi_all_to_allv

  nfcst=15
  icount=0
  icount_prev=1
  do it=1,nfldsig
     write(filename,'("sigf",i2.2)')ifilesig(it)
     open(nfcst,file=filename,form='unformatted') ; rewind nfcst
     if(mype == 0)write(6,*)'READ_2d_GUESS:  open nfcst=',nfcst,' to file=',filename

!    Read, interpolate, and distribute 2D restart fields
     do ifld=1,num_2d_fields
        icount=icount+1
        if(jsig_skip(ifld) > 0) then
           do i=1,jsig_skip(ifld)
              read(nfcst)
           end do
        end if
        if(mype==mod(icount-1,npe)) then
           if(igtype(ifld) > 0) then
              read(nfcst)((temp1(i,j),i=1,im),j=1,jm)
              if(mype == 0)write(6,'(" ifld, temp1(im/2,jm/2)=",i6,e15.5)')ifld,temp1(im/2,jm/2)
              call fill_mass_grid2t(temp1,im,jm,tempa,1)
           end if
           if(igtype(ifld) < 0) then
              read(nfcst)((itemp1(i,j),i=1,im),j=1,jm)
              do j=1,jm
                 do i=1,im
                    temp1(i,j)=itemp1(i,j)
                 end do
              end do
              if(mype == 0)write(6,'(" ifld, temp1(im/2,jm/2)=",i6,e15.5)')ifld,temp1(im/2,jm/2)
              call fill_mass_grid2t(temp1,im,jm,tempa,1)
           end if
        else
           read(nfcst)
        end if

!       Distribute to local domains everytime we have npe fields
        if(mod(icount,npe) == 0.or.icount==num_all_fields) then
           call mpi_alltoallv(tempa,ijn_s,displs_s,mpi_real4, &
                all_loc(1,1,icount_prev),irc_s_reg,ird_s_reg,mpi_real4,mpi_comm_world,ierror)
           icount_prev=icount+1
        end if
     end do
     close(nfcst)
  end do

! Next do conversion of units as necessary and
! reorganize into WeiYu's format--

  do it=1,nfldsig
     ier=0
     call gsi_bundlegetpointer (gsi_metguess_bundle(it),'ps',ges_ps_it,  istatus)
     ier=ier+istatus
     call gsi_bundlegetpointer (gsi_metguess_bundle(it),'z' ,ges_z_it,   istatus)
     ier=ier+istatus
     call gsi_bundlegetpointer (gsi_metguess_bundle(it),'u' ,ges_u_it,   istatus)
     ier=ier+istatus
     call gsi_bundlegetpointer (gsi_metguess_bundle(it),'v' ,ges_v_it,   istatus)
     ier=ier+istatus
     call gsi_bundlegetpointer (gsi_metguess_bundle(it),'div',ges_div_it,istatus)
     ier=ier+istatus
     call gsi_bundlegetpointer (gsi_metguess_bundle(it),'vor',ges_vor_it,istatus)
     ier=ier+istatus
     call gsi_bundlegetpointer (gsi_metguess_bundle(it),'tv',ges_tv_it,  istatus)
     ier=ier+istatus
     call gsi_bundlegetpointer (gsi_metguess_bundle(it),'q', ges_q_it,   istatus)
     ier=ier+istatus
     if(ier/=0) call die(myname,'missing fields, ier= ', ier)

     i_0=(it-1)*num_2d_fields
     kt=i_0+i_t-1
     kq=i_0+i_q-1
     ku=i_0+i_u-1
     kv=i_0+i_v-1

     do k=1,nsig
        kt=kt+1
        kq=kq+1
        ku=ku+1
        kv=kv+1
        do i=1,lon1+2
           do j=1,lat1+2
              ges_u_it(j,i,k) = all_loc(j,i,ku)
              ges_v_it(j,i,k) = all_loc(j,i,kv)
              ges_vor_it(j,i,k) = zero
              ges_q_it(j,i,k)   = all_loc(j,i,kq)
              ges_tsen(j,i,k,it)  = all_loc(j,i,kt)
           end do
        end do
     end do
     do i=1,lon1+2
        do j=1,lat1+2
           ges_z_it(j,i)    = all_loc(j,i,i_0+i_fis)/grav ! surface elevation multiplied by g

!          convert input psfc to psfc in mb, and then to log(psfc) in cb

           psfc_this=r0_01*all_loc(j,i,i_0+i_psfc)
           ges_ps_it(j,i)=one_tenth*psfc_this   ! convert from mb to cb
           sno(j,i,it)=all_loc(j,i,i_0+i_sno)
           soil_moi(j,i,it)=all_loc(j,i,i_0+i_smois)
           soil_temp(j,i,it)=all_loc(j,i,i_0+i_tslb)
        end do
     end do

!    Convert sensible temp to virtual temp
     do k=1,nsig
        do i=1,lon1+2
           do j=1,lat1+2
              ges_tv_it(j,i,k) = ges_tsen(j,i,k,it) * (one+fv*ges_q_it(j,i,k))
           end do
        end do
     end do

     ges_div_it=zero
  end do ! <it>


!    Transfer surface fields
     do it=1,nfldsig

        call gsi_bundlegetpointer (gsi_metguess_bundle(it),'cw',ges_cwmr_it,icwmr)
        if(icwmr==0) ges_cwmr_it=zero

        call gsi_bundlegetpointer (gsi_metguess_bundle(it),'gust',ges_gust,ier)
        ihave_gust=ier==0

        call gsi_bundlegetpointer (gsi_metguess_bundle(it),'vis',ges_vis,ier)
        ihave_vis =ier==0

        call gsi_bundlegetpointer (gsi_metguess_bundle(it),'pblh',ges_pblh,ier)
        ihave_pblh=ier==0
        call gsi_bundlegetpointer (gsi_metguess_bundle(it),'tcamt',ges_tcamt,ier)
        ihave_tcamt =ier==0
        call gsi_bundlegetpointer (gsi_metguess_bundle(it),'lcbas',ges_lcbas,ier)
        ihave_lcbas =ier==0

        call gsi_bundlegetpointer (gsi_metguess_bundle(it),'wspd10m',ges_wspd10m,ier)
        ihave_wspd10m=ier==0

        call gsi_bundlegetpointer (gsi_metguess_bundle(it),'td2m',ges_td2m,ier)
        ihave_td2m=ier==0

        call gsi_bundlegetpointer (gsi_metguess_bundle(it),'mxtm',ges_mxtm,ier)
        ihave_mxtm=ier==0

        call gsi_bundlegetpointer (gsi_metguess_bundle(it),'mitm',ges_mitm,ier)
        ihave_mitm=ier==0

        call gsi_bundlegetpointer (gsi_metguess_bundle(it),'pmsl',ges_pmsl,ier)
        ihave_pmsl=ier==0

        call gsi_bundlegetpointer (gsi_metguess_bundle(it),'howv',ges_howv,ier)
        ihave_howv=ier==0


        i_0=(it-1)*num_2d_fields
        do i=1,lon1+2
           do j=1,lat1+2
              fact10(j,i,it)=one    !  later fix this by using correct w10/w(1)
              veg_type(j,i,it)=all_loc(j,i,i_0+i_ivgtyp)
              veg_frac(j,i,it)=r0_01*all_loc(j,i,i_0+i_vegfrac)
              soil_type(j,i,it)=all_loc(j,i,i_0+i_isltyp)
              sm_this=zero
              if(all_loc(j,i,i_0+i_sm) >= 0.5_r_single) sm_this=one
              xice_this=zero
              if(all_loc(j,i,i_0+i_xice) /= zero_single) xice_this=one

              isli_this=0
              if(xice_this==one) isli_this=2
              if(xice_this==zero.and.sm_this==one) isli_this=1
              isli(j,i,it)=isli_this

              sfct(j,i,it)=all_loc(j,i,i_0+i_sst)
              if(isli(j,i,it) /= 0) sfct(j,i,it)=all_loc(j,i,i_0+i_tsk)

              if(ihave_gust) &
              ges_gust(j,i)=all_loc(j,i,i_0+i_gust)

              if (ihave_vis) then
                 ges_vis(j,i)=all_loc(j,i,i_0+i_vis)
                 if (ges_vis(j,i)<=zero) ges_vis(j,i)=0.1_r_kind
                 if (ges_vis(j,i)>20000.0_r_kind) ges_vis(j,i)=20000.0_r_kind
              endif

              if(ihave_pblh) &
              ges_pblh(j,i)=all_loc(j,i,i_0+i_pblh)

<<<<<<< HEAD
              if (ihave_tcamt) ges_tcamt(j,i)=all_loc(j,i,i_0+i_tcamt)
             
              if (ihave_lcbas) then
                 ges_lcbas(j,i)=all_loc(j,i,i_0+i_lcbas)
                 ges_lcbas(j,i)=max(0.1_r_kind,ges_lcbas(j,i))      !Lower bound on celing
                 ges_lcbas(j,i)=min(20000.0_r_kind,ges_lcbas(j,i))  !Upper bound on ceiling
              endif

=======
              if (ihave_wspd10m) & 
              ges_wspd10m(j,i)=all_loc(j,i,i_0+i_wspd10m)

              if(ihave_td2m) &
              ges_td2m(j,i)=all_loc(j,i,i_0+i_td2m)

              if(ihave_mxtm) &
              ges_mxtm(j,i)=all_loc(j,i,i_0+i_mxtm)

              if(ihave_mitm) &
              ges_mitm(j,i)=all_loc(j,i,i_0+i_mitm)

              if(ihave_pmsl) &
              ges_pmsl(j,i)=one_tenth*r0_01*all_loc(j,i,i_0+i_pmsl)    !  convert from Pa to cb

              if(ihave_howv) &
              ges_howv(j,i)=all_loc(j,i,i_0+i_howv)
>>>>>>> 3aa43e59
           end do
        end do
     end do

<<<<<<< HEAD
     call mpi_reduce(num_doubtful_sfct,num_doubtful_sfct_all,1,mpi_integer,mpi_sum,&
          0,mpi_comm_world,ierror)
!    if(mype==0)     write(6,*)' in read_2d_guess, num_doubtful_sfct_all = ',num_doubtful_sfct_all
!    if(mype==10) write(6,*)' in read_2d_guess, min,max(sfct)=', &
!         minval(sfct),maxval(sfct)
!    if(mype==10) write(6,*)' in read_2d_guess, min,max(veg_type)=', &
!         minval(veg_type),maxval(veg_type)
!    if(mype==10) write(6,*)' in read_2d_guess, min,max(veg_frac)=', &
!         minval(veg_frac),maxval(veg_frac)
!    if(mype==10) write(6,*)' in read_2d_guess, min,max(soil_type)=', &
!         minval(soil_type),maxval(soil_type)
!    if(mype==10) write(6,*)' in read_2d_guess, min,max(isli)=', &
!         minval(isli),maxval(isli)
!    if(mype==10) write(6,*)' in read_2d_guess, min,max(ges_gust)=', &
!         minval(ges_gust),maxval(ges_gust)
     if(mype==10) write(6,*)' in read_2d_guess, min,max(ges_tcamt)=', &
          minval(ges_tcamt),maxval(ges_tcamt)
     if(mype==10) write(6,*)' in read_2d_guess, min,max(ges_lcbas)=', &
          minval(ges_lcbas),maxval(ges_lcbas)
=======
>>>>>>> 3aa43e59
     deallocate(all_loc,jsig_skip,igtype,identity)


     return
end subroutine read_2d_guess

!----------------------------------------------------------------------------------
subroutine wr2d_binary(mype)
!$$$  subprogram documentation block
!                .      .    .                                       .
! subprogram:    wr2d_binary              write out 2D restart file
! Adpated from wrwrfmassa.
!   prgmmr: pondeca           org: np20                date: 2005-2-7
!
!   abstract: read 2D guess restart interface file, add analysis
!             increment, and write out 2D analysis restart
!             interface file.
!
! program history log:
!   2005-02-07  pondeca
!   2006-04-06  middlecoff - Changed iog from 11 to 15 so iog could be little endian
!                          Changed ioan from 51 to 66 so ioan could be little endian
!   2006-07-28 derber - include sensible temperature
!   2006-07-31  kleist - make change to ges_ps instead of ln(ps)
!   2008-04-03  safford - rm unused vars and uses
!   2010-04-01  treadon - move strip_single to gridmod
!   2011-02-09  zhu     - add gust,vis,pblh
!   2013-10-19  todling - metguess now holds background
!                         correct reference to svars rather than cvars
!   2013-10-24  todling - general interface to strip
<<<<<<< HEAD
!   2014-06-16  carley/zhu - add tcamt and ceiling
=======
!   2014-03-19  pondeca - add wspd10m
!   2014-04-10  pondeca - add td2m,mxtm,mitm,pmsl
!   2014-05-07  pondeca - add howv
>>>>>>> 3aa43e59
!
!   input argument list:
!     mype     - pe number
!
!   output argument list:
!     no output arguments
!
! attributes:
!   language: f90
!   machine:  ibm RS/6000 SP
!
!$$$
  use kinds, only: r_kind,r_single,i_kind
  use guess_grids, only: ntguessfc,ntguessig,ifilesig,sfct,&
       ges_tsen
  use mpimod, only: mpi_comm_world,ierror,mpi_real4
  use gridmod, only: lat2,iglobal,itotsub,update_regsfc,strip,&
       lon2,nsig,lon1,lat1,nlon_regional,nlat_regional,ijn,displs_g
  use mpeu_util, only: getindex
  use state_vectors, only: svars2d
  use constants, only: zero_single,r10,r100
  use derivsmod, only: qsatg
  use jfunc, only: jiter,miter
  use gsi_metguess_mod, only: gsi_metguess_bundle
  use gsi_bundlemod, only: gsi_bundlegetpointer
  use mpeu_util, only: die
  implicit none

! Declare passed variables
  integer(i_kind),intent(in   ) :: mype

! Declare local parameters
  real(r_kind),parameter:: r225=225.0_r_kind

! Declare local variables

  character(len=*),parameter::myname='wr2d_binary'
  integer(i_kind) im,jm,lm
  real(r_single),allocatable::temp1(:),tempa(:),tempb(:)
  real(r_single),allocatable::all_loc(:,:,:)
  real(r_single),allocatable::strp(:)
  character(6) filename
  character(2) ch2
  integer(i_kind) iog,ioan,i,j,k,kt,kq,ku,kv,it,i_psfc,i_t,i_q,i_u,i_v
<<<<<<< HEAD
  integer(i_kind) i_sst,i_skt,i_gust,i_vis,i_pblh,ier,istatus,i_tcamt,i_lcbas
=======
  integer(i_kind) i_sst,i_skt,i_gust,i_vis,i_pblh,ier,istatus
  integer(i_kind) i_wspd10m,i_td2m,i_mxtm,i_mitm,i_pmsl,i_howv
>>>>>>> 3aa43e59
  integer(i_kind) num_2d_fields,num_all_fields,num_all_pad
  integer(i_kind) regional_time0(6),nlon_regional0,nlat_regional0,nsig0
  real(r_kind) psfc_this
  real(r_single) glon0(nlon_regional,nlat_regional),glat0(nlon_regional,nlat_regional)
  real(r_single) dx_mc0(nlon_regional,nlat_regional),dy_mc0(nlon_regional,nlat_regional)
  real(r_single),allocatable::all_loc_qsatg(:,:,:),all_loc_prh(:,:,:),temp1_prh(:)
  
  integer(i_kind) iaux(100),kaux
  character(15) caux(100)
  
  real(r_kind),dimension(:,:  ),pointer:: ptr2d    =>NULL()
  real(r_kind),dimension(:,:  ),pointer:: ges_ps_it=>NULL()
  real(r_kind),dimension(:,:,:),pointer:: ges_u_it =>NULL()
  real(r_kind),dimension(:,:,:),pointer:: ges_v_it =>NULL()
  real(r_kind),dimension(:,:,:),pointer:: ges_q_it =>NULL()

  im=nlon_regional
  jm=nlat_regional
  lm=nsig

<<<<<<< HEAD
  num_2d_fields=8+4*lm
=======
  num_2d_fields=12+4*lm!  Adjust as more variables are added
>>>>>>> 3aa43e59
  num_all_fields=num_2d_fields
  num_all_pad=num_all_fields
  allocate(all_loc(lat1+2,lon1+2,num_all_pad))
  allocate(strp(lat1*lon1))
  allocate(all_loc_qsatg(lat1+2,lon1+2,nsig),all_loc_prh(lat1+2,lon1+2,nsig))

  i_psfc=1
  i_t=2
  i_q=i_t+lm
  i_u=i_q+lm
  i_v=i_u+lm
  i_sst=i_v+lm
  i_skt=i_sst+1
  i_gust=i_skt+1
  i_vis=i_gust+1
  i_pblh=i_vis+1
<<<<<<< HEAD
  i_tcamt=i_pblh+1
  i_lcbas=i_tcamt+1

  allocate(temp1(im*jm),temp1u((im+1)*jm),temp1v(im*(jm+1)))
  allocate(temp1_ps(im*jm))
=======
  i_wspd10m=i_pblh+1
  i_td2m=i_wspd10m+1
  i_mxtm= i_td2m+1
  i_mitm= i_mxtm+1
  i_pmsl= i_mitm+1
  i_howv= i_pmsl+1

  allocate(temp1(im*jm))
>>>>>>> 3aa43e59
  allocate(temp1_prh(im*jm))

! if(mype == 0) write(6,*)' at 2 in wr2d_binary'

  iog=15
  ioan=66
  if(mype == 0) then
     write(filename,'("sigf",i2.2)')ifilesig(ntguessig)
     open (iog,file=filename,form='unformatted')
     write(ch2,'(i2.2)') jiter+1
     if (jiter <  miter) open (ioan,file='sigfupdate'//ch2,form='unformatted')
     if (jiter == miter) open (ioan,file='siganl',form='unformatted')
     rewind iog ; rewind ioan
  end if

! Convert analysis variables to 2D variables
  it=ntguessig

  ier=0
  call gsi_bundlegetpointer (gsi_metguess_bundle(it),'ps',ges_ps_it,  istatus)
  ier=ier+istatus
  call gsi_bundlegetpointer (gsi_metguess_bundle(it),'u' ,ges_u_it,   istatus)
  ier=ier+istatus
  call gsi_bundlegetpointer (gsi_metguess_bundle(it),'v' ,ges_v_it,   istatus)
  ier=ier+istatus
  call gsi_bundlegetpointer (gsi_metguess_bundle(it),'q', ges_q_it,   istatus)
  ier=ier+istatus
  if(ier/=0) call die(myname,'missing fields, ier= ', ier)

! Create all_loc from ges_*
  all_loc=zero_single
  kt=i_t-1
  kq=i_q-1
  ku=i_u-1
  kv=i_v-1
  do k=1,nsig
     kt=kt+1
     kq=kq+1
     ku=ku+1
     kv=kv+1
     do i=1,lon2
        do j=1,lat2
           all_loc(j,i,ku)=ges_u_it(j,i,k)
           all_loc(j,i,kv)=ges_v_it(j,i,k)
           all_loc(j,i,kq)=ges_q_it(j,i,k)
           all_loc(j,i,kt)=ges_tsen(j,i,k,it)   ! sensible temperature
           all_loc_qsatg(j,i,k)=qsatg(j,i,k)
           all_loc_prh(j,i,k)=ges_q_it(j,i,k)/qsatg(j,i,k)
        end do
     end do
  end do
  do i=1,lon2
     do j=1,lat2
        psfc_this=r10*ges_ps_it(j,i)   ! convert from cb to mb
        all_loc(j,i,i_psfc)=r100*psfc_this
     end do
  end do

  if(mype == 0) then
     read(iog) regional_time0,nlon_regional0,nlat_regional0,nsig0
     write(ioan) regional_time0,nlon_regional0,nlat_regional0,nsig0
     read(iog) glat0,dx_mc0
     write(ioan) glat0,dx_mc0
     read(iog) glon0,dy_mc0
     write(ioan) glon0,dy_mc0
  end if

! Update psfc
! if(mype == 0) write(6,*)' at 6 in wr2d_binary'

  allocate(tempa(itotsub),tempb(itotsub))
  if(mype == 0) then
     read(iog)temp1
  endif
  call strip(all_loc(:,:,i_psfc),strp)
  call mpi_gatherv(strp,ijn(mype+1),mpi_real4, &
       tempa,ijn,displs_g,mpi_real4,0,mpi_comm_world,ierror)
  if(mype == 0) then
     call fill_mass_grid2t(temp1,im,jm,tempb,2)
     do i=1,iglobal
        tempa(i)=tempa(i)-tempb(i)
     end do
     call unfill_mass_grid2t(tempa,im,jm,temp1)
     write(ioan)temp1
  end if

!  FIS read/write
  if(mype == 0) then
     read(iog)temp1
     write(ioan)temp1
  end if

! Update t
  kt=i_t-1
  do k=1,nsig
     kt=kt+1
     if(mype == 0) read(iog)temp1
     call strip(all_loc(:,:,kt),strp)
     call mpi_gatherv(strp,ijn(mype+1),mpi_real4, &
          tempa,ijn,displs_g,mpi_real4,0,mpi_comm_world,ierror)
     if(mype == 0) then
        call fill_mass_grid2t(temp1,im,jm,tempb,2)
        do i=1,iglobal
           tempa(i)=tempa(i)-tempb(i)
        end do
        call unfill_mass_grid2t(tempa,im,jm,temp1)
        write(ioan)temp1
     end if
  end do

! Update q
  kq=i_q-1
  do k=1,nsig
     kq=kq+1
     if(mype == 0) then
        read(iog)temp1
        temp1_prh=temp1
     endif
     call strip(all_loc(:,:,kq),strp)
     call mpi_gatherv(strp,ijn(mype+1),mpi_real4, &
          tempa,ijn,displs_g,mpi_real4,0,mpi_comm_world,ierror)
     if(mype == 0) then
        call fill_mass_grid2t(temp1,im,jm,tempb,2)
        do i=1,iglobal
           tempa(i)=tempa(i)-tempb(i)
        end do
        call unfill_mass_grid2t(tempa,im,jm,temp1)
        write(ioan)temp1
     end if

     call strip(all_loc_qsatg(:,:,k),strp)
     call mpi_gatherv(strp,ijn(mype+1),mpi_real4, &
          tempa,ijn,displs_g,mpi_real4,0,mpi_comm_world,ierror)
     if(mype == 0) then
        call fill_mass_grid2t(temp1_prh,im,jm,tempb,2)
        do i=1,iglobal
           tempb(i)=tempb(i)/tempa(i)
         end do
     end if
     call strip(all_loc_prh(:,:,k),strp)
     call mpi_gatherv(strp,ijn(mype+1),mpi_real4, &
          tempa,ijn,displs_g,mpi_real4,0,mpi_comm_world,ierror)
     if(mype == 0) then
        do i=1,iglobal
           tempa(i)=tempa(i)-tempb(i)
        end do
        temp1_prh=zero_single
        call unfill_mass_grid2t(tempa,im,jm,temp1_prh)
     end if
  end do

! Update u
  ku=i_u-1
  do k=1,nsig
     ku=ku+1
     if(mype == 0) read(iog)temp1
     call strip(all_loc(:,:,ku),strp)
     call mpi_gatherv(strp,ijn(mype+1),mpi_real4, &
          tempa,ijn,displs_g,mpi_real4,0,mpi_comm_world,ierror)
     if(mype == 0) then
        call fill_mass_grid2t(temp1,im,jm,tempb,2)
        do i=1,iglobal
           tempa(i)=tempa(i)-tempb(i)
        end do
        call unfill_mass_grid2t(tempa,im,jm,temp1)
        write(ioan)temp1
     end if
  end do

! Update v
  kv=i_v-1
  do k=1,nsig
     kv=kv+1
     if(mype == 0) read(iog)temp1
     call strip(all_loc(:,:,kv),strp)
     call mpi_gatherv(strp,ijn(mype+1),mpi_real4, &
          tempa,ijn,displs_g,mpi_real4,0,mpi_comm_world,ierror)
     if(mype == 0) then
        call fill_mass_grid2t(temp1,im,jm,tempb,2)
        do i=1,iglobal
           tempa(i)=tempa(i)-tempb(i)
        end do
        call unfill_mass_grid2t(tempa,im,jm,temp1)
        write(ioan)temp1
     end if
  end do

  if (mype==0) then
     write(ioan)temp1_prh  !increment of pseudo RH
  endif

  if (mype == 0) then
     do k=7,16 ! SM,SICE,SST,IVGTYP,ISLTYP,VEGFRA,SNOW,SMOIS,TSLB,TSK
        read(iog)temp1
        write(ioan)temp1
     end do
  end if

  caux(1)='gust'    ; iaux(1)=i_gust 
  caux(2)='vis'     ; iaux(2)=i_vis
  caux(3)='pblh'    ; iaux(3)=i_pblh
  caux(4)='wspd10m' ; iaux(4)=i_wspd10m
  caux(5)='td2m'    ; iaux(5)=i_td2m
  caux(6)='mxtm'    ; iaux(6)=i_mxtm
  caux(7)='mitm'    ; iaux(7)=i_mitm
  caux(8)='pmsl'    ; iaux(8)=i_pmsl
  caux(9)='howv'    ; iaux(9)=i_howv

  kaux=9  !Adjust as you add variables

  do k=1,kaux
     call gsi_bundlegetpointer (gsi_metguess_bundle(it),trim(caux(k)),ptr2d, ier)
     if (ier==0) then
        do i=1,lon2
           do j=1,lat2
              all_loc(j,i,iaux(k))=ptr2d(j,i)
           end do
        end do
<<<<<<< HEAD
        call unfill_mass_grid2t(tempa,im,jm,temp1)
        write(ioan)temp1
     end if
  else
     if(mype==0) then
        read(iog)temp1
        write(ioan)temp1
     end if
  endif



  call gsi_bundlegetpointer (gsi_metguess_bundle(it),'tcamt', ptr2d, ier)
  if (ier==0) then
     do i=1,lon2
        do j=1,lat2
           all_loc(j,i,i_tcamt)=ptr2d(j,i)
        end do
     end do
     if(mype==0) read(iog)temp1
     if(mype == 0) then
        write(6,*)' ges_tcamt in wr2d_binary,max,min(ges_tcamt)=',maxval(ptr2d),minval(ptr2d)
        write(6,*)' tcamt in wr2d_binary,max,min(temp1)=',maxval(temp1),minval(temp1)
     end if
     call strip(all_loc(:,:,i_tcamt),strp)
     call mpi_gatherv(strp,ijn(mype+1),mpi_real4, &
          tempa,ijn,displs_g,mpi_real4,0,mpi_comm_world,ierror)
     if(mype == 0) then
        call fill_mass_grid2t(temp1,im,jm,tempb,2)
        do i=1,iglobal
           tempa(i)=tempa(i)-tempb(i)
        end do
        call unfill_mass_grid2t(tempa,im,jm,temp1)
        write(6,*)' tcamt in wr2d_binary,max,min(temp1)=',maxval(temp1),minval(temp1)
        write(ioan)temp1
     end if
  else
     if(mype==0) then
        read(iog)temp1
        write(ioan)temp1
     end if
  endif


  call gsi_bundlegetpointer (gsi_metguess_bundle(it),'lcbas', ptr2d, ier)
  if (ier==0) then
     do i=1,lon2
        do j=1,lat2
           all_loc(j,i,i_lcbas)=ptr2d(j,i)
        end do
     end do
     if(mype==0) read(iog)temp1
     if(mype == 0) then
        write(6,*)' ges_lcbas in wr2d_binary,max,min(ges_lcbas)=',maxval(ptr2d),minval(ptr2d)
        write(6,*)' lcbas in wr2d_binary,max,min(temp1)=',maxval(temp1),minval(temp1)
     end if
     call strip(all_loc(:,:,i_lcbas),strp)
     call mpi_gatherv(strp,ijn(mype+1),mpi_real4, &
          tempa,ijn,displs_g,mpi_real4,0,mpi_comm_world,ierror)
     if(mype == 0) then
        call fill_mass_grid2t(temp1,im,jm,tempb,2)
        do i=1,iglobal
           tempa(i)=tempa(i)-tempb(i)
        end do
        call unfill_mass_grid2t(tempa,im,jm,temp1)
        write(6,*)' lcbas in wr2d_binary,max,min(temp1)=',maxval(temp1),minval(temp1)
        write(ioan)temp1
     end if
  else
     if(mype==0) then
        read(iog)temp1
        write(ioan)temp1
     end if
  endif

=======
        if(mype==0) read(iog)temp1
        call strip(all_loc(:,:,iaux(k)),strp)
        call mpi_gatherv(strp,ijn(mype+1),mpi_real4, &
             tempa,ijn,displs_g,mpi_real4,0,mpi_comm_world,ierror)
        if(mype == 0) then
           call fill_mass_grid2t(temp1,im,jm,tempb,2)
           do i=1,iglobal
              tempa(i)=tempa(i)-tempb(i)
           end do
           call unfill_mass_grid2t(tempa,im,jm,temp1)
           write(ioan)temp1
        end if
     else
        if(mype==0) then
           read(iog)temp1
           write(ioan)temp1
        end if
     endif
  enddo
>>>>>>> 3aa43e59
  if (mype==0) then
     close(iog)
     close(ioan)
  endif

! Write out qsatg for gsi-2dvar post-processing purposes
  do k=1,nsig
     call strip(all_loc_qsatg(:,:,k),strp)
     call mpi_gatherv(strp,ijn(mype+1),mpi_real4, &
          tempa,ijn,displs_g,mpi_real4,0,mpi_comm_world,ierror)
     if(mype == 0) then
        temp1=zero_single
        call unfill_mass_grid2t(tempa,im,jm,temp1)
        open (94,file='bckg_qsat.dat',form='unformatted')
        write(94) temp1
        close(94)
     end if
  end do

  deallocate(all_loc)
  deallocate(temp1)
  deallocate(tempa)
  deallocate(tempb)
  deallocate(temp1_prh)
  deallocate(all_loc_qsatg)
  deallocate(all_loc_prh)
  deallocate(strp)

end subroutine wr2d_binary
!----------------------------------------------------------------------------------
module ndfdgrids
!$$$ module documentation block
!           .      .    .                                       .
! module:   ndfdgrids
!   prgmmr: pondeca          org: np23                date: 2008-11-04
!
! abstract: get navigational information pertaining to ndfd grid and
!           initialize other variables used with the rtma applications
!           of the gsi.
!
! program history log:
!   2008-11-04  pondeca - consolidate scattered routines into current
!                         module
!   2010-12-05  pondeca - add the capability to shift slightly the obs
!               which are close to shorelines so that land (water) obs are not
!               mistaken for water(land) obs by the landmask.
!   2010-12-05  pondeca - add the capability to randomly pick one dataset
!               for cross-validation in the hilbert-curve procedure
!
!
! subroutines included:
!   sub init_ndfdgrid
!   sub ndfdgrid_info
!   sub latlon_to_grid0
!   sub grid_to_latlon0
!   sub terrain_slmask
!   sub relocsfcob
!   sub adjust_error
!   sub mkvalley_file
!   sub valley_adjustment
!   sub destroy_ndfdgrid
!
! variable definitions:
!
! attributes:
!   language: f90
!   machine:
!
!$$$ end documentation block

  use kinds, only: i_kind,r_single,r_kind
  use mpimod, only: mype

  implicit none

! set default to private
  private
! set subroutines to public
  public :: init_ndfdgrid
  public :: ndfdgrid_info
  public :: latlon_to_grid0
  public :: grid_to_latlon0
  public :: terrain_slmask
  public :: adjust_error
  public :: relocsfcob
  public :: mkvalley_file 
  public :: valley_adjustment
  public :: destroy_ndfdgrid

  integer(i_kind),parameter::lunreloc=77

  character(60) cgrid
  integer(i_kind) nx,ny
  real(r_single),allocatable::slmask(:,:)
  real(r_single),allocatable::terrain(:,:)
  real(r_single),allocatable::valleys(:,:)
  real(r_kind) da8,alat18,elon18,elonv8,alatan8,xx8,yy8

  real(r_kind) oberrinflfact,slmland
  integer(i_kind) ineighbour,jneighbour
  logical ladjusterr
  logical fexist
  logical lshoreline
  logical,save :: relocfile_opnd=.false.
  logical valleygcheck

contains

subroutine init_ndfdgrid
!$$$  subprogram documentation block
!
!   prgmmr: pondeca           org: np20                date: 2008-11-04
!
! abstract: get navigational information pertaining to ndfd grid and
!           initialize other variables used with the rtma applications
!           of the gsi.
!
! program history log:
!   2008-11-04  pondeca
!
! input argument list:
!
! output argument list:
!
! attributes:
!   language: f90
!   machine:  ibm RS/6000 SP
!
!$$$ end documentation block
  use constants, only: five
  use mpimod, only: mype
  implicit none

  character(3) clun33

  namelist/parmcardreadprepb/cgrid,ladjusterr,oberrinflfact,valleygcheck, & 
                             ineighbour,jneighbour,slmland,lshoreline

  cgrid='conus'
  ladjusterr=.false.
  lshoreline=.false.
  oberrinflfact=five
  ineighbour=3
  jneighbour=3
  slmland=0.51_r_kind
  valleygcheck=.false.

  inquire(file='parmcard_input',exist=fexist)
  if (fexist) then
     open(55,file='parmcard_input',form='formatted')
     read(55,parmcardreadprepb)
     close(55)
  endif

  print*,'in init_ndfdgrid: cgrid=',cgrid
  print*,'in init_ndfdgrid: ladjusterr =',ladjusterr
  print*,'in init_ndfdgrid: oberrinflfact=',oberrinflfact
  print*,'in init_ndfdgrid: ineighbour=',ineighbour
  print*,'in init_ndfdgrid: jneighbour=',jneighbour
  print*,'in init_ndfdgrid: lshoreline=',lshoreline
  print*,'in init_ndfdgrid: slmland=',slmland
  print*,'in init_ndfdgrid: valleygcheck=',valleygcheck

  call ndfdgrid_info

  print*,'in init_ndfdgrid: nx,ny,gridspacing=',nx,ny,da8
  print*,'in init_ndfdgrid: alat18,elon18,elonv8,alatan=',& 
                            alat18,elon18,elonv8,alatan8

  allocate(slmask(nx,ny))
  open (55,file='rtma_slmask.dat',form='unformatted')
  read(55) slmask
  close(55)

  allocate(terrain(nx,ny))
  open (55,file='rtma_terrain.dat',form='unformatted')
  read(55) terrain
  close(55)

  allocate(valleys(nx,ny))

  valleys=1._r_single
  if (valleygcheck) call mkvalley_file

  if (.not.relocfile_opnd) then
     write(clun33,'(i3.3)') mype
     open (lunreloc,file='shoreline_obrelocation.dat_'//clun33, &
          form='formatted')
      write(lunreloc,*) '***********************************************************************'
      write(lunreloc,*) 'stn      itype     rlatin     rlonin       rlatout     rlonout  vartype'
      write(lunreloc,*) '***********************************************************************'
      relocfile_opnd=.true.
   endif


end subroutine init_ndfdgrid

subroutine ndfdgrid_info
!$$$  subprogram documentation block
!
!   prgmmr: pondeca           org: np20                date: 2008-11-04
!
! abstract: contains navigational information pertaining to ndfd grid
!
! program history log:
!   2008-11-04  pondeca  
!
! input argument list:
!
! output argument list:
!
! attributes:
!   language: f90
!   machine:  ibm RS/6000 SP
!
!$$$ end documentation block
  implicit none
       
  if (trim(cgrid) == 'conus') then
     nx=1073
     ny=689
     alat18=20.192_r_kind
     elon18=238.446_r_kind
     da8=5079.406_r_kind
     elonv8=265.000_r_kind
     alatan8=25.000_r_kind

  elseif (trim(cgrid) == 'alaska') then 
     nx=825
     ny=553
     alat18=40.530101_r_kind
     elon18=181.429000_r_kind
     da8=5953.125_r_kind
     elonv8=210.000000_r_kind
     alatan8=60.000000_r_kind
 
  elseif (trim(cgrid) == 'hawaii') then 
     nx=321
     ny=225

!    alat18=18.066780_r_kind      !before domain shift
!    elon18=198.374755_r_kind     !before domain shift

     alat18=18.072699_r_kind
     elon18=198.474999_r_kind
     da8=2500.000_r_kind
     elonv8=9999._r_kind
     alatan8=20.000000_r_kind

  elseif (trim(cgrid) == 'prico') then 
     nx=177
     ny=129
     alat18=16.828685_r_kind
     elon18=291.804687_r_kind
     da8=2500.000_r_kind
     elonv8=9999._r_kind
     alatan8=20.000000_r_kind

  elseif (trim(cgrid) == 'guam') then 
     nx=193
     ny=193
     alat18=12.349884_r_kind
     elon18=143.686538_r_kind
     da8=2500.000_r_kind
     elonv8=9999._r_kind
     alatan8=20.000000_r_kind

  elseif (trim(cgrid) == 'cohres') then
     nx=2145
     ny=1377
     alat18=20.192_r_kind
     elon18=238.446_r_kind
     da8=2539.703_r_kind
     elonv8=265.000_r_kind
     alatan8=25.000_r_kind

  elseif (trim(cgrid) == 'akhres') then
     nx=1649
     ny=1105
     alat18=40.530101_r_kind
     elon18=181.429000_r_kind
     da8=2976.563_r_kind
     elonv8=210.000000_r_kind
     alatan8=60.000000_r_kind

  elseif (trim(cgrid) == 'hrrr') then
     nx=1799
     ny=1059
     alat18=21.138_r_kind
     elon18=237.280_r_kind
     da8=3000.000_r_kind
     elonv8=262.500_r_kind
     alatan8=38.500_r_kind

  elseif (trim(cgrid) == 'cohresext') then
     nx=2145
     ny=1597
     alat18=20.192_r_kind
     elon18=238.446_r_kind
     da8=2539.703_r_kind
     elonv8=265.000_r_kind
     alatan8=25.000_r_kind

  elseif (trim(cgrid) == 'cohreswexp') then
     nx=2345
     ny=1597
     alat18=19.228976_r_kind
     elon18=233.723448_r_kind
     da8=2539.703_r_kind
     elonv8=265.000_r_kind
     alatan8=25.000_r_kind

  elseif (trim(cgrid) == 'juneau') then
     nx=655
     ny=855
     alat18=51.500000_r_kind
     elon18=217.500000_r_kind
     da8=1448.281_r_kind
     elonv8=225.000000_r_kind
     alatan8=60.000000_r_kind

  else
     print*,'in ndfdgrid_info: unknown grid ',cgrid,'...aborting'
     call abort
  endif

end subroutine ndfdgrid_info
!****************************************************************
subroutine latlon_to_grid0(rlat8,rlon8,xx8,yy8)
!$$$  subprogram documentation block
!
!   prgmmr: pondeca           org: np20                date: 2008-11-04
!
! abstract: given the earth (lat,lon) for a selected point on the ndfd grid,
! use w3 subroutines to compute the (x,y) coordinates on the
! projected cartesian grid
!
! program history log:
!   2008-11-04  pondeca  
!
! input argument list:
!   rlon8  - east longitude in degrees
!   rlat8  - latitude in degrees
!
! output argument list:
!    xx8 - x coordinate on the plane projected grid 
!    yy8 - y coordinate on the plane projected grid
!
! attributes:
!   language: f90
!   machine:  ibm RS/6000 SP
!
!$$$
  implicit none

  real(r_kind),intent(in   ) :: rlat8,rlon8
  real(r_kind),intent(  out) :: xx8,yy8

  logical lambconform
  logical polarstereo
  logical lmercator


  lambconform=trim(cgrid)=='conus'.or.trim(cgrid)=='cohres'.or.trim(cgrid)=='hrrr'.or. &
              trim(cgrid)=='cohresext'.or.trim(cgrid)=='cohreswexp'
  polarstereo=trim(cgrid)=='alaska'.or.trim(cgrid)=='akhres'.or.trim(cgrid)=='juneau'
  lmercator=trim(cgrid)=='hawaii'.or.trim(cgrid)=='guam'.or.trim(cgrid)=='prico'
  
  if (lambconform) call w3fb11(rlat8,rlon8,alat18,elon18,da8,elonv8,alatan8,xx8,yy8)
  if (polarstereo) call w3fb06(rlat8,rlon8,alat18,elon18,da8,elonv8,xx8,yy8) 
  if (lmercator)   call w3fb08(rlat8,rlon8,alat18,elon18,alatan8,da8,xx8,yy8)

end subroutine latlon_to_grid0
!****************************************************************
subroutine grid_to_latlon0(xx8,yy8,rlat8,rlon8)
!$$$  subprogram documentation block
!
!   prgmmr: pondeca           org: np20                date: 2008-11-04
!
! abstract: given the (x,y) coordinates on the projected cartesian grid
! for a selected point of the ndfd grid, use w3 subroutines to
! compute the earth (lat,lon)
!
! program history log:
!   2010-03-18  pondeca
!
! input argument list:
!   xx8 - x coordinate on the plane projected grid
!   yy8 - y coordinate on the plane projected grid
!
! output argument list:
!   rlon8  - east longitude in degrees
!   rlat8  - latitude in degrees
!
! attributes:
!   language: f90
!   machine:  ibm RS/6000 SP
!
!$$$
  implicit none

  real(r_kind),intent(in   ) :: xx8,yy8
  real(r_kind),intent(  out) :: rlat8,rlon8

  integer(i_kind) ierr

  logical lambconform
  logical polarstereo
  logical lmercator


  lambconform=trim(cgrid)=='conus'.or.trim(cgrid)=='cohres'.or.trim(cgrid)=='hrrr'.or. &
              trim(cgrid)=='cohresext'.or.trim(cgrid)=='cohreswexp'
  polarstereo=trim(cgrid)=='alaska'.or.trim(cgrid)=='akhres'.or.trim(cgrid)=='juneau'
  lmercator=trim(cgrid)=='hawaii'.or.trim(cgrid)=='guam'.or.trim(cgrid)=='prico'

  if (lambconform) then 
     call w3fb12(xx8,yy8,alat18,elon18,da8,elonv8,alatan8,rlat8,rlon8,ierr)
     if (ierr > 0) then
       print*,'in grid_to_latlon0: trouble,xx8,yy8,rlat8,rlon8,ierr=',&
                                           xx8,yy8,rlat8,rlon8,ierr
     endif

  endif

  if (polarstereo) call w3fb07(xx8,yy8,alat18,elon18,da8,elonv8,rlat8,rlon8)
  if (lmercator)   call w3fb09(xx8,yy8,alat18,elon18,alatan8,da8,rlat8,rlon8)

end subroutine grid_to_latlon0
!****************************************************************
!****************************************************************
subroutine terrain_slmask(radrlat8,radrlon8,hgt0,slm0)
!$$$  subprogram documentation block
!
!   prgmmr: pondeca           org: np20                date: 2008-11-04
!
! abstract: given the earth (lat,lon) for a selected point on the ndfd grid,
! find the interpolated terrain value and the slmask value 
! of the nearest grid point.
!
! program history log:
!   2008-11-04  pondeca  
!
! input argument list:
!   radrlon8  - east longitude in radians
!   radrlat8  - latitude in radians
!
! output argument list:
!    hgt0 - interpolated terrain value
!    slm0 - slmask value of nearest point
!
! attributes:
!   language: f90
!   machine:  ibm RS/6000 SP
!
!$$$
  use constants, only: zero,one,rad2deg

  implicit none

  real(r_kind),intent(in   ) :: radrlat8,radrlon8
  real(r_kind),intent(  out) :: hgt0,slm0

! Declare local variables
  real(r_single) hgt04
  integer(i_kind) ii,jj
  real(r_kind) rlon8,rlat8,xx8,yy8
  real(r_single) xx,yy

  rlon8=radrlon8*rad2deg
  if (rlon8<zero) rlon8=rlon8+360._r_kind
  rlat8=radrlat8*rad2deg

  call latlon_to_grid0(rlat8,rlon8,xx8,yy8)

  xx=xx8
  yy=yy8

  hgt04=hgt0
  call bilinear_2d0(terrain,nx,ny,hgt04,yy,xx)!Note the reverse order "yy,xx"
  hgt0=hgt04*one

  ii=max(1,min(nx,nint(xx)))
  jj=max(1,min(ny,nint(yy)))

  slm0=slmask(ii,jj)*one

end subroutine terrain_slmask
!****************************************************************
subroutine adjust_error(alon,alat,oberr,oberr2)
!$$$  subprogram documentation block
!
!   prgmmr: pondeca           org: np20                date: 2008-11-04
!
! abstract: Inflate the observation error is the ob is near a land-water
! boundary
!
! program history log:
!   2008-11-04  pondeca  
!
! input argument list:
!   alon  - observation east longitude in radians 
!   alat  - observation latitude in radians
!   oberr  - observation error
!   oberr2  - observation error
!
! output argument list:
!   oberr  - observation error
!   oberr2  - observation error
!
! attributes:
!   language: f90
!   machine:  ibm RS/6000 SP
!
!$$$
  use constants, only: zero,zero_single

  implicit none

! Declare passed variables
  real (r_kind), intent(in   ) :: alon,alat
  real (r_kind), intent(inout) :: oberr,oberr2

! Declare local variables
  integer(i_kind) i,j,istart,jstart,is,ie,js,je
  real (r_single) rsign1,rsign2
  real(r_kind) rlat8,rlon8,xx8,yy8
  logical lcase1 !handle exception for Islands off of Southern California
 
  if (.not.ladjusterr) return

  rlon8=real(alon,r_kind)
  rlat8=real(alat,r_kind)

  if (rlon8>180._r_kind) rlon8=rlon8-360._r_kind

  lcase1=(rlon8>=-122._r_kind .and. rlon8<=-117._r_kind & 
            .and. rlat8>=32._r_kind .and. rlat8<=35._r_kind)

  if (trim(cgrid)=='conus' .or. trim(cgrid)=='cohres' .or. &
      trim(cgrid)=='cohresext' .or. trim(cgrid)=='cohreswexp') then
     if(lcase1) return
  endif

  if (rlon8<zero) rlon8=rlon8+360._r_kind

  call latlon_to_grid0(rlat8,rlon8,xx8,yy8)

  istart=floor(xx8)
  jstart=floor(yy8)

! print*,'in adjust_error: alon,rlon8,alat,rlat8,istart,jstart=', & 
!                          alon,rlon8,alat,rlat8,istart,jstart
! print*,'in adjust_error: slmask,min,max=',minval(slmask),maxval(slmask)
! print*,'in adjust_error: before, oberr,oberr2=',oberr,oberr2
  
  is=max(1,(istart-ineighbour))
  ie=min((istart+ineighbour),nx)
  js=max(1,(jstart-jneighbour))
  je=min((jstart+jneighbour),ny)

  if (slmask(is,js)<=0.5_r_single) rsign1=-1._r_single
  if (slmask(is,js)>0.5_r_single)  rsign1=+1._r_single

  do j=js,je
     do i=is,ie
        if (slmask(i,j)<=0.5_r_single) rsign2=-1._r_single
        if (slmask(i,j)>0.5_r_single)  rsign2=+1._r_single
        if (rsign1*rsign2<zero_single) then
           oberr=oberr*oberrinflfact
           oberr2=oberr2*oberrinflfact
           goto 100 
        endif
     enddo 
  enddo 
100 continue
! print*,'in adjust_error: after, oberr,oberr2=',oberr,oberr2
end subroutine adjust_error
!****************************************************************
subroutine relocsfcob(rlon8,rlat8,cobtypein,cstationin,kxin)
!$$$  subprogram documentation block
!
!   prgmmr: pondeca           org: np20                date: 2010-03-18
!
! abstract: relocate ob that land-sea mask says it's on water to 
! nearby land grid point
!
! program history log:
!   2010-03-18  pondeca  
!
! input argument list:
!   rlon8  - observation east longitude in radians
!   rlat8  - observation latitude in radians
!
! output argument list:
!   rlon8  - relocated observation east longitude in radians
!   rlat8  - relocated observation latitude in radians
!
! attributes:
!   language: f90
!   machine:  ibm RS/6000 SP
!
!$$$
  use constants, only: zero,zero_single,half,rad2deg,deg2rad

  implicit none

! Declare passed variables
  real (r_kind), intent(inout   ) :: rlon8,rlat8
  character(len=*) ,intent(in   ) :: cobtypein
  character(len=8) ,intent(in   ) :: cstationin
  integer(i_kind)  ,intent(in   ) :: kxin

! Declare local parameters
  integer(i_kind),parameter::npts=300
  real(r_single),parameter::dx=0.03125_r_single
  real(r_single),parameter::dy=0.03125_r_single
  real(r_single),parameter::del=0.125_r_single

! Declare local variables
  character(20) cvarname
  integer(i_kind) i,j,istart,jstart,is,ie,js,je
  integer(i_kind) imin,jmin
  real(r_kind) rlonin8,rlatin8,xxin8,yyin8,xx8,yy8
  real(r_single) xxin,yyin
  real(r_single) dist,distmin,ri,rj,delx,dely
  real(r_single) ris,rie,rjs,rje,rimin,rjmin
  real(r_single) idist,rlonin,rlatin,rlon,rlat
  real(r_single) slmin,slmout,slmask0
  logical lfound


  if (.not.lshoreline) return

  rlonin8=rlon8*rad2deg
  rlatin8=rlat8*rad2deg
  rlatin=real(rlatin8,r_single)
  rlonin=real(rlonin8,r_single)

  call latlon_to_grid0(rlatin8,rlonin8,xxin8,yyin8)

  xxin=real(xxin8,kind=r_single)
  yyin=real(yyin8,kind=r_single)

  istart=floor(xxin)
  jstart=floor(yyin)

  call bilinear_2d0(slmask,nx,ny,slmin,yyin,xxin)!Note the reverse order "yyin,xxin"

! print*,'in relocsfcob: cstationin,slmin,rlonin8,rlatin8=',trim(cstationin),slmin,rlonin8,rlatin8

  slmout=-9999.

  if (slmin < 0.75_r_single) then
  
     is=max(1,(istart-ineighbour))
     ie=min((istart+ineighbour),nx)
     js=max(1,(jstart-jneighbour))
     je=min((jstart+jneighbour),ny)

     ris=float(is)
     rie=float(ie)
     rjs=float(js)
     rje=float(je)

     distmin=1.e+20_r_single
     lfound=.false.

     do j=1,npts
      rj=rjs+float(j-1)*dy  
      if (rj > rje) cycle
      do i=1,npts
         ri=ris+float(i-1)*dx  
         if (ri > rie) cycle

         call bilinear_2d0(slmask,nx,ny,slmask0,rj,ri)

         if (slmask0>=slmland) then
            lfound=.true.
            dist=(ri-xxin)*(ri-xxin)+(rj-yyin)*(rj-yyin)                        
            if (dist > zero_single) dist=sqrt(dist)
            if (dist < distmin) then 
               rimin=ri
               rjmin=rj
               distmin=dist
               slmout=slmask0
            endif
         endif
      enddo 
     enddo 

     delx=zero_single
     dely=zero_single

     if (lfound) then
        if ((rimin-xxin) < zero_single) delx=-del
        if ((rimin-xxin) > zero_single) delx=+del
        if ((rjmin-yyin) < zero_single) dely=-del
        if ((rjmin-yyin) > zero_single) dely=+del

        call bilinear_2d0(slmask,nx,ny,slmask0,rjmin+dely,rimin+delx)

        if (slmask0>=slmland) then
           xx8=real(rimin+delx,r_kind)
           yy8=real(rjmin+dely,r_kind)
           slmout=slmask0
         else
           xx8=real(rimin,r_kind)
           yy8=real(rjmin,r_kind)
        endif

        call grid_to_latlon0(xx8,yy8,rlat8,rlon8)

        rlat=real(rlat8,r_single)
        rlon=real(rlon8,r_single)

        if (trim(cobtypein)=='t') cvarname='temperatureob'
        if (trim(cobtypein)=='q') cvarname='moistureob'
        if (trim(cobtypein)=='ps') cvarname='psfcob'
        if (trim(cobtypein)=='uv') cvarname='windob'
        if (trim(cobtypein)=='spd') cvarname='wspdob'
        write(lunreloc,'(a8,i6,4(f12.4),3x,a20)') cstationin,kxin,rlatin,rlonin,rlat,rlon,cvarname
     endif

!    print*,'in relocsfcob: cstationin,kxin,rlatin,rlonin,rlat,rlon,cvarname=', & 
!              trim(cstationin),kxin,rlatin,rlonin,rlat,rlon,trim(cvarname) 
!    print*,'in relocsfcob: rlatin8,rlonin8,xxin8,yyin8=',rlatin8,rlonin8,xxin8,yyin8
!    print*,'in relocsfcob: rlat8,rlon8,xx8,yy8=',rlat8,rlon8,xx8,yy8
!    print*,'in relocsfcob: istart,jstart,imin,jmin,distmin=',istart,jstart,imin,jmin,distmin
!    print*,'in relocsfcob: slmin,slmout=',slmin,slmout
!    print*,'in relocsfcob: ************************************************'

    rlat8=rlat8*deg2rad
    rlon8=rlon8*deg2rad

  endif

end subroutine relocsfcob
!****************************************************************
!****************************************************************
subroutine mkvalley_file

  use anisofilter, only: smther_one

  implicit none

  real(r_single) radius0,hdiff0
  real(r_single) hmean,hmin,hmax,hdiff
  integer(i_kind) i,j,ijdel,ii,jj,ncount
  integer(i_kind) npassvalley

  data radius0/100000./  !meters
  data hdiff0/2000./     !meters
  data npassvalley/20/   !# of smoothing passes

  ijdel=int(radius0/real(da8,kind=r_single))

  print*,'in mkvalley_file: radius0,hdiff0,ijdel=',radius0,hdiff0,ijdel

  print*,'in mkvalley_file: terrain,min,max=',minval(terrain),maxval(terrain)

  valleys(:,:)=1._r_single
  do j=1,ny
  do i=1,nx
     hmean=0._r_single; ncount=0 
     hmin=+huge(hmin) ; hmax=-huge(hmax)
     do jj=max(1,j-ijdel),min(ny,j+ijdel)
     do ii=max(1,i-ijdel),min(nx,i+ijdel)
        hmean=hmean+terrain(ii,jj)
        ncount=ncount+1
        hmin=min(hmin,terrain(ii,jj))
        hmax=max(hmax,terrain(ii,jj))
     enddo
     enddo
     hmean=hmean/max(1.,float(ncount))

     if ((hmax-hmin)>=hdiff0 .and. terrain(i,j)<hmean) & 
         valleys(i,j)=terrain(i,j)/hmean   
  enddo
  enddo

  call smther_one(valleys,1,nx,1,ny,npassvalley)

  print*,'in mkvalley_file: valleys,min,max=',minval(valleys),maxval(valleys)

  if (mype==0) then 
    open (55,file='valley_map.dat',form='unformatted')
    write(55) valleys
    close(55)
  endif

end subroutine mkvalley_file
!****************************************************************
!****************************************************************
subroutine valley_adjustment(xob,yob,usage_rj)
!================================================================     
!           (im,jp)      (i,jp)       ip,jp)
!              --------------------------
!              |           |            |
!              |           |            |
!              |           |            |
!              |           |            |
!        (im,j)----------(i,j)----------- (ip.j)
!              |           |            |
!              |           |            |
!              |           |            |
!              |           |            |
!              --------------------------
!           (im,jm)      (i,jm)       ip,jm)
!================================================================     
  implicit none

!Declare passed variables
  real(r_kind),intent(in):: xob,yob
  real(r_kind),intent(inout):: usage_rj

!Declare local parameters
  real(r_single),parameter:: sone=1._r_single
  real(r_kind),parameter:: dusage=0.25_r_kind

!Declare local variables
  integer(i_kind) i,j,im,jm,ip,jp

  if (valleygcheck) then
     i=int(xob) ; im=max(1,i-1) ; ip=min(nx,i+1) 
     j=int(yob) ; jm=max(1,j-1) ; jp=min(ny,j+1)

     if (valleys(i,j )<sone .or. valleys(im,j) < sone .or. valleys(ip,j)<sone .or. & 
         valleys(i,jm)<sone .or. valleys(i,jp)<sone .or. & 
         valleys(im,jm)<sone .or. valleys(ip,jm)<sone .or. & 
         valleys(im,jp)<sone .or. valleys(ip,jp)<sone ) usage_rj=usage_rj+dusage
  endif
  
end subroutine valley_adjustment
!****************************************************************
!****************************************************************
subroutine  destroy_ndfdgrid
!$$$  subprogram documentation block
!                .      .    .                                       .
! subprogram:    destroy_ndfdgrid
!   prgmmr:
!
! abstract:
!
! program history log:
!   2009-10-01  lueken - added subprogram doc block
!
!   input argument list:
!
!   output argument list:
!
! attributes:
!   language: f90
!   machine:
!
!$$$ end documentation block
  implicit none

  deallocate(slmask)
  deallocate(terrain)
  deallocate(valleys)
  if (relocfile_opnd) close (lunreloc)
end subroutine destroy_ndfdgrid

end module ndfdgrids
!************************************************************
!************************************************************
module hilbertcurve
!$$$ module documentation block
!           .      .    .                                       .
! module:   hilbertcurve
!   prgmmr: park             org: kma                 date: 2006-09-29
!
! abstract: contains subroutines to compute cross-validation datasets
!           using jim purser's hilbert curve approach
!
! program history log:
!   2006-09-29  park 
!   2008-11-04  pondeca - consolidate code by putting subroutines
!                         in a module. note: code is designed to handle
!                         each ob-type (eg. T, uv, q, etc) separately.
!                         The following restrictions apply: 
!                         (i) in convinfo, the number of cross-validating
!                         groups should be the same for all ob-subtypes
!                         of a given ob type such as T. In other words, it must
!                         be the same for subtypes 180, 181, etc. of the T-obs.
!                         If they are not the same, then the number of
!                         cross-validating subsets used by purser's hilbert curve 
!                         routine will be equal to the last number
!                         of groups that the code reads in for that ob type in
!                         read_prepbufr.f90; 
!                         (ii) the code will not work properly if there is more 
!                         than one processor handling the same ob type or if the
!                         same processor handles more than one ob-type. This
!                         poses no threat to the RTMA so far, but nonetheless it is
<<<<<<< HEAD
!                         something that will have to be dealt with in the future.
!   2014-06-16  carley - add tcamt and lcbas
=======
!                         something that will have to be dealt with in the future. 
!   2014-03-19  pondeca - add cross-validation for wspd10m, replace
!                         tobs,qobs,vobs,etc., wih obstype
!   2014-04-10  pondeca - add cross-validation for td2m,mxtm,mitm,pmsl
!   2014-05-07  pondeca - add cross-validation for howv
>>>>>>> 3aa43e59
!                        
!
! subroutines included:
!   sub init_hilbertcurve
!   sub accum_hilbertcurve
!   sub apply_hilbertcurve
!   sub destroy_hilbertcurve
!
! variable definitions:
!
! attributes:
!   language: f90
!   machine:
!
!$$$ end documentation block

  use kinds, only: i_kind,r_kind,r_single

  implicit none

! set default to private
  private
! set subroutines to public
  public :: init_hilbertcurve
  public :: accum_hilbertcurve
  public :: apply_hilbertcurve
  public :: destroy_hilbertcurve

  integer(i_kind) ncross,nxv

  character(8),allocatable,dimension(:):: hil_cstation
  character(8),allocatable,dimension(:):: hil_cprovider
  character(8),allocatable,dimension(:):: hil_csubprovider
  real(r_kind),allocatable,dimension(:):: hil_dlon
  real(r_kind),allocatable,dimension(:):: hil_dlat
  real(r_kind),allocatable,dimension(:):: hil_alon
  real(r_kind),allocatable,dimension(:):: hil_alat
  real(r_kind),allocatable,dimension(:):: hil_time
  integer(i_kind),allocatable,dimension(:):: hil_ikx
  integer(i_kind),allocatable,dimension(:):: hil_kx
  integer(i_kind),allocatable,dimension(:):: hil_i
  integer(i_kind),allocatable,dimension(:):: test_set
  
  integer(i_kind) ngrps_tob
  integer(i_kind) ngrps_uvob
  integer(i_kind) ngrps_spdob
  integer(i_kind) ngrps_psob
  integer(i_kind) ngrps_qob
  integer(i_kind) ngrps_pwob
  integer(i_kind) ngrps_sstob
  integer(i_kind) ngrps_gustob
  integer(i_kind) ngrps_visob
<<<<<<< HEAD
  integer(i_kind) ngrps_tcamtob
  integer(i_kind) ngrps_lcbasob

=======
  integer(i_kind) ngrps_wspd10mob
  integer(i_kind) ngrps_td2mob
  integer(i_kind) ngrps_mxtmob
  integer(i_kind) ngrps_mitmob
  integer(i_kind) ngrps_pmslob
  integer(i_kind) ngrps_howvob
>>>>>>> 3aa43e59

  logical random_cvgrp
  real(r_kind) usagecv

contains

subroutine init_hilbertcurve(maxobs)
!$$$  subprogram documentation block
!                .      .    .                                       .
! subprogram:    init_hilbertcurve
!   prgmmr:
!
! abstract:
!
! program history log:
!   2009-10-01  lueken - added subprogram doc block
!   2014-06-16  carley - add tcamt and lcbas
!
!   input argument list:
!    maxobs
!
!   output argument list:
!
! attributes:
!   language: f90
!   machine:
!
!$$$ end documentation block
  use mpimod, only: mype

  implicit none

  integer(i_kind),intent(in   ) :: maxobs

  character(1),parameter::blank=' '
  integer(i_kind) i,k
  logical fexist

  namelist/parmcardhcurve/random_cvgrp,usagecv,ngrps_tob,ngrps_uvob, & 
                    ngrps_spdob,ngrps_psob,ngrps_qob, & 
                    ngrps_pwob,ngrps_sstob,ngrps_gustob,ngrps_visob, &
                    ngrps_tcamtob,ngrps_lcbasob

  random_cvgrp=.false.
  usagecv=3._r_kind
  ngrps_tob=5
  ngrps_uvob=8
  ngrps_spdob=0
  ngrps_psob=5
  ngrps_qob=5
  ngrps_pwob=0
  ngrps_sstob=0
  ngrps_gustob=8
  ngrps_visob=8
<<<<<<< HEAD
  ngrps_tcamtob=8
  ngrps_lcbasob=8
=======
  ngrps_td2mob=5
  ngrps_mxtmob=8
  ngrps_mitmob=8
  ngrps_pmslob=8
  ngrps_howvob=8
>>>>>>> 3aa43e59

  inquire(file='parmcard_input',exist=fexist)
  if (fexist) then
     open(55,file='parmcard_input',form='formatted')
     read(55,parmcardhcurve)
     close(55)
  endif

  ngrps_wspd10mob=ngrps_uvob

  if(mype == 0)then
    print*,'in init_hilbertcurve: random_cvgrp=',random_cvgrp
    print*,'in init_hilbertcurve: usagecv=',usagecv
    print*,'in init_hilbertcurve: ngrps_tob=',ngrps_tob
    print*,'in init_hilbertcurve: ngrps_uvob=',ngrps_uvob
    print*,'in init_hilbertcurve: ngrps_spdob=',ngrps_spdob
    print*,'in init_hilbertcurve: ngrps_psob=',ngrps_psob
    print*,'in init_hilbertcurve: ngrps_qob=',ngrps_qob
    print*,'in init_hilbertcurve: ngrps_pwob=',ngrps_pwob
    print*,'in init_hilbertcurve: ngrps_sstob=',ngrps_sstob
    print*,'in init_hilbertcurve: ngrps_gustob=',ngrps_gustob
    print*,'in init_hilbertcurve: ngrps_visob=',ngrps_visob
<<<<<<< HEAD
    print*,'in init_hilbertcurve: ngrps_tcamtob=',ngrps_tcamtob
    print*,'in init_hilbertcurve: ngrps_lcbasob=',ngrps_lcbasob
  end if

=======
    print*,'in init_hilbertcurve: ngrps_wspd10mob=',ngrps_wspd10mob
    print*,'in init_hilbertcurve: ngrps_td2mob=',ngrps_td2mob
    print*,'in init_hilbertcurve: ngrps_mxtmob=',ngrps_mxtmob
    print*,'in init_hilbertcurve: ngrps_mitmob=',ngrps_mitmob
    print*,'in init_hilbertcurve: ngrps_pmslob=',ngrps_pmslob
    print*,'in init_hilbertcurve: ngrps_howvob=',ngrps_howvob
  end if
>>>>>>> 3aa43e59

  ncross=0

  allocate(hil_cstation(maxobs))
  allocate(hil_cprovider(maxobs))
  allocate(hil_csubprovider(maxobs))
  allocate(hil_dlon(maxobs))
  allocate(hil_dlat(maxobs))
  allocate(hil_alon(maxobs))
  allocate(hil_alat(maxobs))
  allocate(hil_time(maxobs))
  allocate(hil_ikx(maxobs))
  allocate(hil_kx(maxobs))
  allocate(hil_i(maxobs))

  do i=1,maxobs
     write(hil_cstation(i),'(8a1)') (blank,k=1,8)
     write(hil_cprovider(i),'(8a1)') (blank,k=1,8)
     write(hil_csubprovider(i),'(8a1)') (blank,k=1,8)
  enddo

end subroutine init_hilbertcurve

subroutine accum_hilbertcurve(usage,cstation,cprovider,csubprovider, &
                              alat,alon,dlat,dlon,time,toff,ikx,kx,ndata)
!$$$  subprogram documentation block
!                .      .    .                                       .
! subprogram:    accum_hilbertcurve
!   prgmmr:
!
! abstract:
!
! program history log:
!   2009-10-01  lueken - added subprogram doc block
!
!   input argument list:
!    usage,time,toff
!    dlat,dlon       !grid-relative lat and lon
!    alat,alon       !earth lat and lon in radians on entry
!    ikx,kx,ndata
!    cstation,cprovider,csubprovider
!
!   output argument list:
!
! attributes:
!   language: f90
!   machine:
!
!$$$ end documentation block
  use constants, only: rad2deg
  use convinfo, only: ncnumgrp,ncgroup
  use  gridmod, only: nlon,nlat

  implicit none

  real(r_kind),intent(in)::usage,time,toff
  real(r_kind),intent(in)::dlat,dlon       !grid-relative lat and lon
  real(r_kind),intent(in)::alat,alon       !earth lat and lon in radians on entry
  integer(i_kind),intent(in)::ikx,kx,ndata
  character(8),intent(in)::cstation,cprovider,csubprovider
 
  logical goodkx
 
  goodkx= ( (kx>=180.and.kx<=188).or.(kx>=280.and.kx<=288).or.&
            (kx>=192.and.kx<=195).or.(kx>=292.and.kx<=295) ) .and.&
            usage<6._r_kind
    
!!!      if(ncnumgrp(ikx) > 0 .and. usage < 6._r_kind) then
!!!      if(usage < 6._r_kind) then
      if(goodkx) then
         ncross=ncross+1
         hil_cstation(ncross)=cstation
         hil_cprovider(ncross)=cprovider
         hil_csubprovider(ncross)=csubprovider
         hil_dlat(ncross)=dlat
         hil_dlon(ncross)=dlon
         hil_alat(ncross)=alat*rad2deg
         hil_alon(ncross)=alon*rad2deg
         hil_time(ncross)=time-toff
         hil_ikx(ncross)=ikx
         hil_kx(ncross)=kx
         hil_i(ncross)=ndata

!     write(6,*) 'CHECK0:',ndata,ncross,hil_ikx(ncross),hil_kx(ncross), & 
!                ncnumgrp(hil_ikx(ncross)),ncgroup(hil_ikx(ncross))
  endif

end subroutine accum_hilbertcurve

<<<<<<< HEAD
subroutine apply_hilbertcurve(maxobs,cdata,k1,k2,tob,ktob,uvob,kuvob,spdob,kspdob, & 
                              psob,kpsob,qob,kqob,pwob,kpwob,sstob,ksstob, & 
                              gustob,kgustob,visob,kvisob,tcamtob,ktcamtob,&
                              lcbasob,klcbasob)
=======
subroutine apply_hilbertcurve(maxobs,obstype,cdata,k1,k2,ktob,kuvob,kspdob, & 
                              kpsob,kqob,kpwob,ksstob, & 
                              kgustob,kvisob,kwspd10mob,ktd2mob,kmxtmob,kmitmob,kpmslob,khowvob)
>>>>>>> 3aa43e59
!$$$  subprogram documentation block
!                .      .    .                                      .
! subprogram:    apply_hilbertcurve
!   prgmmr:
!
! abstract:
!
! program history log:
!   2009-10-01  lueken - added subprogram doc block
!   2014-06-16  carley - add tcamt and lcbas
! 
!
!   input argument list:
!    obstype
!    ktob,kuvob,kspdob,kpsob,kqob,kpwob,ksstob,kgustob,kvisob,kwspd10mob,ktd2mob,kmxtmob,kmitmob,kpmslob,khowvob
!    maxobs,k1,k2
!    cdata
!
!   output argument list:
!    cdata
!
! attributes:
!   language: f90
!   machine:
!
!$$$ end documentation block
  use convinfo, only:  ncmiter,ncgroup,ncnumgrp
  use  gridmod, only: nlon,nlat

  implicit none


!Declare passed variables
<<<<<<< HEAD
  logical        ,intent(in   ) :: tob,uvob,spdob,psob,qob,pwob,sstob,gustob,visob,tcamtob,lcbasob
  integer(i_kind),intent(in   ) :: ktob,kuvob,kspdob,kpsob,kqob,kpwob,ksstob,kgustob,kvisob,ktcamtob,klcbasob
=======
  character(len=*),intent(in  ) :: obstype
  integer(i_kind),intent(in   ) :: ktob,kuvob,kspdob,kpsob,kqob,kpwob,ksstob,kgustob,kvisob, & 
                                   kwspd10mob,ktd2mob,kmxtmob,kmitmob,kpmslob,khowvob
>>>>>>> 3aa43e59
  integer(i_kind),intent(in   ) :: maxobs,k1,k2
  real(r_kind)   ,intent(inout) :: cdata(k1:k2,maxobs)

!Declare local parameter
  real(r_kind),parameter::usage_dup=8.

!Declare local variables
  real(r_kind),parameter:: epsilon=1.e-03_r_kind
  integer(i_kind) i,j,n,nt,ncnumgrp0,ncgroup0
  integer(i_kind),allocatable,dimension(:)::hilflag,hilikx,hili,ipoint
  real(r_kind),allocatable::hildlon(:),hildlat(:)
  real(r_kind) usage
  integer(i_kind) ncvcount(100)
  character(60) outfile
  character(30) cstring
  character(2) clun
  logical ldup


  allocate(hilflag(maxobs))
  allocate(hilikx(maxobs))
  allocate(hili(maxobs))
  allocate(ipoint(maxobs))
  allocate(hildlon(maxobs))
  allocate(hildlat(maxobs))

<<<<<<< HEAD
      print*,'in apply_hilbertcurve: tob,uvob,spdob,psob,qob,pwob,sstob,gustob,visob,tcamtob,lcbasob=',&
                                     tob,uvob,spdob,psob,qob,pwob,sstob,gustob,visob,tcamtob,lcbasob
=======
      print*,'in apply_hilbertcurve: obstype=',obstype
>>>>>>> 3aa43e59

      nt=ncross
      if(nt.gt.0) then

         !--deal with duplicate obs. use only the ob that is nearest
         !  to the valid assimilation time

         print*,'in apply_hilbertcurve: before duplicate removal: ncross=',nt

         hilflag=+1
         do j=1,nt
            do i=j+1,nt
!              ldup=hil_cstation(i)(1:8)==hil_cstation(j)(1:8)        .and. & 
!                   hil_cprovider(i)(1:8)==hil_cprovider(j)(1:8)      .and. &
!                   hil_csubprovider(i)(1:8)==hil_csubprovider(j)(1:8).and. &
!                   hil_kx(i)==hil_kx(j)                              .and. &
!                   abs(hil_dlon(i)-hil_dlon(j))<epsilon              .and. &
!                   abs(hil_dlat(i)-hil_dlat(j))<epsilon  
       
               ldup=abs(hil_dlon(i)-hil_dlon(j))<epsilon .and. &
                    abs(hil_dlat(i)-hil_dlat(j))<epsilon  

                if ( ldup ) then 
                  if ( abs(hil_time(i)) >= abs(hil_time(j)) ) then 
                       hilflag(i)=-1
                     else
                       hilflag(j)=-1
                  endif
                endif
            enddo
         enddo

         ncross=0
         do i=1,nt
            if (hilflag(i) > 0) then 
                ncross=ncross+1
                hildlon(ncross)=hil_dlon(i)
                hildlat(ncross)=hil_dlat(i)
                hilikx(ncross)=hil_ikx(i)
                hili(ncross)=hil_i(i)
                ipoint(ncross)=i
            endif
         enddo

         print*,'in apply_hilbertcurve: after duplicate removal: ncross=',ncross

        !--evoke the main code for the hilbert curve

        allocate(test_set(ncross))

        if (random_cvgrp) then 
<<<<<<< HEAD
            if(tob)   ncnumgrp0=ngrps_tob
            if(uvob)  ncnumgrp0=ngrps_uvob
            if(spdob) ncnumgrp0=ngrps_spdob
            if(psob)  ncnumgrp0=ngrps_psob
            if(qob)   ncnumgrp0=ngrps_qob
            if(pwob)  ncnumgrp0=ngrps_pwob
            if(sstob) ncnumgrp0=ngrps_sstob
            if(gustob)ncnumgrp0=ngrps_gustob
            if(visob) ncnumgrp0=ngrps_visob
            if(tcamtob)ncnumgrp0=ngrps_tcamtob
            if(lcbasob)ncnumgrp0=ngrps_lcbasob
=======
            if(obstype=='t'        ) ncnumgrp0=ngrps_tob
            if(obstype == 'uv'     ) ncnumgrp0=ngrps_uvob
            if(obstype == 'spd'    ) ncnumgrp0=ngrps_spdob
            if(obstype == 'ps'     ) ncnumgrp0=ngrps_psob
            if(obstype == 'q'      ) ncnumgrp0=ngrps_qob
            if(obstype == 'pw'     ) ncnumgrp0=ngrps_pwob
            if(obstype == 'sst'    ) ncnumgrp0=ngrps_sstob
            if(obstype == 'gust'   ) ncnumgrp0=ngrps_gustob
            if(obstype == 'vis'    ) ncnumgrp0=ngrps_visob
            if(obstype == 'wspd10m') ncnumgrp0=ngrps_wspd10mob
            if(obstype == 'td2m'   ) ncnumgrp0=ngrps_td2mob
            if(obstype == 'mxtm'  ) ncnumgrp0=ngrps_mxtmob
            if(obstype == 'mitm'  ) ncnumgrp0=ngrps_mitmob
            if(obstype == 'pmsl'   ) ncnumgrp0=ngrps_pmslob
            if(obstype == 'howv'   ) ncnumgrp0=ngrps_howvob
>>>>>>> 3aa43e59
          else
            ncnumgrp0=ncnumgrp(hilikx(ncross)) ! number of cross-validating datasets is
                                               ! chosen to be the last "number of groups" 
                                               ! specified in convinfo for that ob type. 
                                               ! there is no particular reason to do so.
        endif

        hildlon=hildlon/nlon
        hildlat=hildlat/nlat

        call hilbert(ncnumgrp0,ncross,hildlon(1:ncross),hildlat(1:ncross),test_set)

        if (random_cvgrp) call shuffle(ncnumgrp0,ncgroup0)

        do i=1,ncross

           if (.not. random_cvgrp)  ncgroup0=ncgroup(hilikx(i)) !note: convinfo must be set up so that this 
                                                                !is the same group element for all ob subtypes 
                                                                !of a given ob type 

           if (i==1) print*,'in apply_hilbertcurve: ncnumgrp0,ncgroup0=',ncnumgrp0,ncgroup0 

           if (test_set(i).eq.ncgroup0) then
              if (     random_cvgrp) usage=usagecv           !3.
              if (.not.random_cvgrp) usage=ncmiter(hilikx(i))

<<<<<<< HEAD
              if(tob)   cdata(ktob,hili(i))=usage
              if(uvob)  cdata(kuvob,hili(i))=usage
              if(spdob) cdata(kspdob,hili(i))=usage
              if(psob)  cdata(kpsob,hili(i))=usage
              if(qob)   cdata(kqob,hili(i))=usage
              if(pwob)  cdata(kpwob,hili(i))=usage
              if(sstob) cdata(ksstob,hili(i))=usage
              if(gustob)cdata(kgustob,hili(i))=usage
              if(visob) cdata(kvisob,hili(i))=usage
              if(tcamtob) cdata(ktcamtob,hili(i))=usage
              if(lcbasob) cdata(klcbasob,hili(i))=usage
=======
              if(obstype=='t')       cdata(ktob,hili(i))=usage
              if(obstype=='uv')      cdata(kuvob,hili(i))=usage
              if(obstype=='spd')     cdata(kspdob,hili(i))=usage
              if(obstype=='ps')      cdata(kpsob,hili(i))=usage
              if(obstype=='q')       cdata(kqob,hili(i))=usage
              if(obstype=='pw')      cdata(kpwob,hili(i))=usage
              if(obstype=='sst')     cdata(ksstob,hili(i))=usage
              if(obstype=='gust')    cdata(kgustob,hili(i))=usage
              if(obstype=='vis')     cdata(kvisob,hili(i))=usage
              if(obstype=='wspd10m') cdata(kwspd10mob,hili(i))=usage
              if(obstype=='td2m')    cdata(ktd2mob,hili(i))=usage
              if(obstype=='mxtm')    cdata(kmxtmob,hili(i))=usage
              if(obstype=='mitm')    cdata(kmitmob,hili(i))=usage
              if(obstype=='pmsl')    cdata(kpmslob,hili(i))=usage
              if(obstype=='howv')    cdata(khowvob,hili(i))=usage
>>>>>>> 3aa43e59

              j=ipoint(i)
              do n=1,nt
                 if (n==j) cycle
                 ldup=abs(hil_dlon(j)-hil_dlon(n))<epsilon .and. &
                      abs(hil_dlat(j)-hil_dlat(n))<epsilon  
                 if ( ldup ) then 
<<<<<<< HEAD
                    if(tob)   cdata(ktob,hil_i(n))=usage_dup
                    if(uvob)  cdata(kuvob,hil_i(n))=usage_dup
                    if(spdob) cdata(kspdob,hil_i(n))=usage_dup
                    if(psob)  cdata(kpsob,hil_i(n))=usage_dup
                    if(qob)   cdata(kqob,hil_i(n))=usage_dup
                    if(pwob)  cdata(kpwob,hil_i(n))=usage_dup
                    if(sstob) cdata(ksstob,hil_i(n))=usage_dup
                    if(gustob)cdata(kgustob,hil_i(n))=usage_dup
                    if(visob) cdata(kvisob,hil_i(n))=usage_dup
                    if(tcamtob) cdata(ktcamtob,hil_i(n))=usage_dup
                    if(lcbasob) cdata(klcbasob,hil_i(n))=usage_dup
=======
                    if(obstype=='t')   cdata(ktob,hil_i(n))=usage_dup
                    if(obstype=='uv')  cdata(kuvob,hil_i(n))=usage_dup
                    if(obstype=='spd') cdata(kspdob,hil_i(n))=usage_dup
                    if(obstype=='ps')  cdata(kpsob,hil_i(n))=usage_dup
                    if(obstype=='q')   cdata(kqob,hil_i(n))=usage_dup
                    if(obstype=='pw')  cdata(kpwob,hil_i(n))=usage_dup
                    if(obstype=='sst') cdata(ksstob,hil_i(n))=usage_dup
                    if(obstype=='gust')cdata(kgustob,hil_i(n))=usage_dup
                    if(obstype=='vis') cdata(kvisob,hil_i(n))=usage_dup
                    if(obstype=='wspd10m') cdata(kwspd10mob,hil_i(n))=usage_dup
                    if(obstype=='td2m')    cdata(ktd2mob,hil_i(n))=usage_dup
                    if(obstype=='mxtm')    cdata(kmxtmob,hil_i(n))=usage_dup
                    if(obstype=='mitm')    cdata(kmitmob,hil_i(n))=usage_dup
                    if(obstype=='pmsl')    cdata(kpmslob,hil_i(n))=usage_dup
                    if(obstype=='howv')    cdata(khowvob,hil_i(n))=usage_dup
>>>>>>> 3aa43e59
                 endif
              enddo
           endif

!         write(6,*) 'CHECK2:',i,test_set(i),ncgroup(hilikx(i)),ncross
        end do
      endif

      if(ncross.gt.0) then
        ! count number of obs in each cross-validation dataset
<<<<<<< HEAD
        print*,'ncnumgrp0,tob,uvob,spdob,psob,qob,pwob,sstob,gustob,visob,tcamtob,lcbasob=',&
                ncnumgrp0,tob,uvob,spdob,psob,qob,pwob,sstob,gustob,visob,tcamtob,lcbasob
=======
        print*,'obstype,ncnumgrp0=',obstype,ncnumgrp0
>>>>>>> 3aa43e59
        ncvcount=0
        do n=1,ncnumgrp0
           do i=1,ncross
              if (test_set(i).eq.n) then
                 ncvcount(n)=ncvcount(n)+1
              endif
           enddo
           print*,'n,ncvcount(n)=',n,ncvcount(n)
        enddo

        ! write all groups to a file
<<<<<<< HEAD
        if(tob)   outfile='tobs_allcv_groups'
        if(uvob)  outfile='uvobs_allcv_groups'
        if(spdob) outfile='spdobs_allcv_groups'
        if(psob)  outfile='psobs_allcv_groups'
        if(qob)   outfile='qobs_allcv_groups'
        if(gustob)outfile='gustobs_allcv_groups'
        if(visob) outfile='visobs_allcv_groups'
        if(tcamtob) outfile='tcamtobs_allcv_groups'
        if(lcbasob) outfile='lcbasobs_allcv_groups'
=======
        if(obstype=='t')       outfile='tobs_allcv_groups'
        if(obstype=='uv')      outfile='uvobs_allcv_groups'
        if(obstype=='spd')     outfile='spdobs_allcv_groups'
        if(obstype=='ps')      outfile='psobs_allcv_groups'
        if(obstype=='q')       outfile='qobs_allcv_groups'
        if(obstype=='gust')    outfile='gustobs_allcv_groups'
        if(obstype=='vis')     outfile='visobs_allcv_groups'
        if(obstype=='wspd10m') outfile='wspd10mobs_allcv_groups'
        if(obstype=='td2m')    outfile='td2mobs_allcv_groups'
        if(obstype=='mxtm')    outfile='mxtmobs_allcv_groups'
        if(obstype=='mitm')    outfile='mitmobs_allcv_groups'
        if(obstype=='pmsl')    outfile='pmslobs_allcv_groups'
        if(obstype=='howv')    outfile='howvobs_allcv_groups'

>>>>>>> 3aa43e59
        open (92,file=trim(outfile),form='unformatted')

        write(92) ncross,ncnumgrp0,ncgroup0
        write(92) ncvcount

        do n=1,ncnumgrp0

           write(clun,'(i2.2)') n
           cstring='start group number '//clun
           write(92) cstring

           do i=1,ncross
              if (test_set(i).eq.n) then
                  j=ipoint(i)
                  write(92) hil_cstation(j)
                  write(92) hil_cprovider(j)
                  write(92) hil_csubprovider(j)
                  write(92) hil_kx(j), &
                            hil_alon(j),hil_alat(j), &
                            hil_dlon(j),hil_dlat(j)
              endif
           enddo
        enddo
        close(92)
      endif

  deallocate(hilflag)
  deallocate(hilikx)
  deallocate(hili)
  deallocate(ipoint)
  deallocate(hildlon)
  deallocate(hildlat)

end subroutine apply_hilbertcurve

subroutine destroy_hilbertcurve
!$$$  subprogram documentation block
!                .      .    .                                       .
! subprogram:    destroy_hilbertcurve
!   prgmmr:
!
! abstract:
!
! program history log:
!   2009-10-01  lueken - added subprogram doc block
!
!   input argument list:
!
!   output argument list:
!
! attributes:
!   language: f90
!   machine:
!
!$$$ end documentation block
  implicit none

  deallocate(hil_cstation)
  deallocate(hil_cprovider)
  deallocate(hil_csubprovider)
  deallocate(hil_dlon)
  deallocate(hil_dlat)
  deallocate(hil_alon)
  deallocate(hil_alat)
  deallocate(hil_time)
  deallocate(hil_ikx)
  deallocate(hil_kx)
  deallocate(hil_i)
  if (ncross>0) deallocate(test_set)

end subroutine destroy_hilbertcurve

end module hilbertcurve
!************************************************************
subroutine mkheader_madis_and_time_rejects(cobtype,lun)
!$$$  subprogram documentation block
!                .      .    .                                       .
! subprogram:    mkheader_madis_and_time_rejects
!   prgmmr:
!
! abstract:
!
! program history log:
!   2009-10-02  lueken - added subprogram doc block
!
!   input argument list:
!    cobtype
!    lun
!
!   output argument list:
!
! attributes:
!   language: f90
!   machine:
!
!$$$ end documentation block

  use kinds, only: i_kind
  implicit none

  character(10)  ,intent(in   ) :: cobtype
  integer(i_kind),intent(in   ) :: lun

  character(96) cheader

  cheader='stnname   obtype   lat(dg)  lon(dg E)   dtime      ob          qctype'

  if (trim(cobtype)=='t') then
     write(lun,*)   'RTMA TEMPERATURE OBS FLAGGED SOON AFTER THEY ARE READ IN FROM THE PREPBUFR FILE'
     write(lun,*)   'OB UNITS are K'
  endif

  if (trim(cobtype)=='q') then
     write(lun,*)   'RTMA SPECIFIC HUMIDITY OBS FLAGGED SOON AFTER THEY ARE READ IN FROM THE PREPBUFR FILE'
     write(lun,*)   'OB UNITS are g/Kg'
  endif

  if (trim(cobtype)=='ps') then
     write(lun,*)   'RTMA SURFACE PRESSURE OBS FLAGGED SOON AFTER THEY ARE READ IN FROM THE PREPBUFR FILE'
     write(lun,*)   'OB UNITS are Pa'
  endif

  if (trim(cobtype)=='uv') then
     write(lun,*)   'RTMA WIND OBS (sqrt(u**2+v**2)) FLAGGED SOON AFTER THEY ARE READ IN FROM THE PREPBUFR FILE'
     write(lun,*)   'OB UNITS are m/s'
  endif

  if (trim(cobtype)=='spd') then
     write(lun,*)   'RTMA WIND SPEED OBS FLAGGED SOON AFTER THEY ARE READ IN FROM THE PREPBUFR FILE'
     write(lun,*)   'OB UNITS are m/s'
  endif

  if (trim(cobtype)=='gust') then
     write(lun,*)   'RTMA WIND GUST OBS FLAGGED SOON AFTER THEY ARE READ IN FROM THE PREPBUFR FILE'
     write(lun,*)   'OB UNITS are m/s'
  endif

  if (trim(cobtype)=='vis') then
     write(lun,*)   'RTMA VISIBILITY OBS FLAGGED SOON AFTER THEY ARE READ IN FROM THE PREPBUFR FILE'
     write(lun,*)   'OB UNITS are m'
  endif

  if (trim(cobtype)=='pblh') then
     write(lun,*)   'RTMA PBLH OBS FLAGGED SOON AFTER THEY ARE READ IN FROM THE PREPBUFR FILE'
     write(lun,*)   'OB UNITS are m'
  endif

  if (trim(cobtype)=='dist') then
     write(lun,*)   'RTMA CEELING HEIGHT OBS FLAGGED SOON AFTER THEY ARE READ IN FROM THE PREPBUFR FILE'
     write(lun,*)   'OB UNITS are m'
  endif

  if (trim(cobtype)=='tcamt') then
     write(lun,*)   'RTMA TOTAL CLOUD AMOUNT OBS FLAGGED SOON AFTER THEY ARE READ IN FROM THE PREPBUFR FILE'
     write(lun,*)   'OB UNITS are %'
  endif

  if (trim(cobtype)=='lcbas') then
     write(lun,*)   'RTMA LOWEST CLOUD BASE OBS FLAGGED SOON AFTER THEY ARE READ IN FROM THE PREPBUFR FILE'
     write(lun,*)   'OB UNITS are m'
  endif


  write(lun,*)   'dtime is the hour relative to the analysis time. For example, dtime=-0.1'
  write(lun,*)   '             means 0.1h (i.e. 6 minutes) before the analysis time'
  write(lun,*)   'qctype=1 ==> ob lies outside assimilation time window'
  write(lun,*)   'qctype=2 ==> MADIS QC related reject'
  write(lun,*)   'qctype=3 ==> MADIS QC related reject'
  write(lun,*)   'qctype=4 ==> MADIS QC related reject'
  write(lun,*)   '                              '
  write(lun,*)   cheader

end subroutine mkheader_madis_and_time_rejects
!------------------------------------------------------
!------------------------------------------------------
subroutine get_stndewpt(p,q,t,td,lboundtd)
!                .      .    .                                       .
! subprogram:    get_stndewpt
!   prgmmr:
!
! abstract:
!
! program history log:
!   2009-10-02  lueken - added subprogram doc block
!
!   input argument list:
!    q-specific humidity
!    p-pressure in Pa
!    t-
!    lboundtd
!
!   output argument list:
!    td-dewpoint in K
!
! attributes:
!   language: f90
!   machine:
!
!$$$ end documentation block
  use kinds, only: r_kind
  use constants, only: one,r100
  implicit none

! Declare passed variables
  real(r_kind),intent(in   ) :: p,q,t
  real(r_kind),intent(  out) :: td
  logical     ,intent(in   ) :: lboundtd

! Declare local parameters
  real(r_kind),parameter::eps=0.62197_r_kind    !=Rd/Rv
  real(r_kind),parameter::a=243.5_r_kind
  real(r_kind),parameter::b=440.8_r_kind
  real(r_kind),parameter::c=19.48_r_kind
  real(r_kind),parameter::c2k=273.15_r_kind

! Declare local variables
  real(r_kind)  e, qv, eln

  qv=q/(one-q)
  e=p/r100*qv/(eps+qv)
  eln=log(e)
  td = (a*eln-b)/(c-eln)+c2k
  if (lboundtd) td = min(t,td)

end subroutine get_stndewpt
!************************************************************
!------------------------------------------------------
      subroutine bilinear_2d0(rffcst,ix,jx,rfobs,xx,yy)
!$$$  subprogram documentation block
!                .      .    .                                       .
! subprogram:    bilinear_2d0
!   prgmmr:
!
! abstract:
!
! program history log:
!   2009-10-02  lueken - added subpogram doc block
!
!   input argument list:
!    rffcst               - model grid value
!    ix,jx
!    xx,yy                - define coordinates in grid units
!                         of point for which interpolation is
!                         performed
!
!   output argument list:
!    rfobs                - interpolated value
!
! notes:
!
!     i+1,j |          | i+1,j+1
!         --+----------+---
!           |          | dym
!           |    *     + -
!           |   x,y    | dy
!           |          |
!         --+----+-----+---
!        i,j|<dx>|<dxm>| i,j+1
!
! attributes:
!   language: f90
!   machine:
!
!$$$ end documentation block
      use kinds, only: r_single,i_kind
      implicit none

!declare passed variables
      integer(i_kind),intent(in   ) :: ix,jx
      real(r_single) ,intent(in   ) :: rffcst(ix,jx)
      real(r_single) ,intent(in   ) :: xx,yy
      real(r_single) ,intent(  out) :: rfobs

!declare local variables
      integer(i_kind) i,j,ip,jp
      real(r_single) dx,dy,dxm,dym

      i  = ifix(yy)
      j  = ifix(xx)
      
      dx = xx - float(j)
      dy = yy - float(i)
      dxm= 1.0_r_single-dx
      dym= 1.0_r_single-dy
 
      i=min(max(1,i),ix) ; j=min(max(1,j),jx)
      ip=min(ix,i+1)     ; jp=min(jx,j+1) 

      rfobs=dxm*(dym*rffcst(i,j)+dy*rffcst(ip,j)) &
               + dx *(dym*rffcst(i,jp)+dy*rffcst(ip,jp))

      return
end subroutine bilinear_2d0
!------------------------------------------------------
!------------------------------------------------------
!------------------------------------------------------
subroutine getwdir(ue,ve,wdir)
!                .      .    .                                       .
! subprogram:   getwdir
!   prgmmr:
!
! abstract:
!
! program history log:
!
!   input argument list:
!    ue-
!    ve-
!
!   output argument list:
!    wdir
!
! attributes:
!   language: f90
!   machine:
!
!$$$ end documentation block
  use kinds, only: r_kind
  use constants, only: zero,deg2rad
  implicit none

! Declare passed variables
  real(r_kind),intent(in   ) :: ue,ve
  real(r_kind),intent(  out) :: wdir

! Declare local parameters
  real(r_kind),parameter::r90=90._r_kind
  real(r_kind),parameter::r180=180._r_kind
  real(r_kind),parameter::r270=270._r_kind
  real(r_kind),parameter::r360=360._r_kind

! Declare local variables
  real(r_kind) wspd2,angle

  wspd2=ue*ue+ve*ve
  if (wspd2.eq.zero) then
       wdir=zero 
       goto 100
  endif

  if (ve.eq.zero) then
     if (ue.gt.zero) wdir = r270
     if (ue.lt.zero) wdir = r90 
    else 
     angle = atan(ue/ve)/deg2rad
     if (ue.le.zero .and. ve.le.zero ) wdir = angle
     if (ue.le.zero .and. ve.ge.zero ) wdir = angle + r180
     if (ue.ge.zero .and. ve.ge.zero ) wdir = angle + r180
     if (ue.ge.zero .and. ve.le.zero ) wdir = angle + r360
  endif

100 continue
end subroutine getwdir
!************************************************************
!------------------------------------------------------
!------------------------------------------------------
subroutine windfactor(p0,wfact0)
! subprogram:   windfactor
!   prgmmr:
!
! abstract:
!
! program history log:
!
!   input argument list:
!    p0 
!
!   output argument list:
!    wfact
!
! attributes:
!   language: f90
!   machine:
!
!$$$ end documentation block
  use kinds, only: r_kind,i_kind
  use constants, only: one
  implicit none

! Declare passed variables
  real(r_kind),intent(in   ) :: p0
  real(r_kind),intent(  out) :: wfact0

! Declare local parameters
  integer(i_kind),parameter::nlevs=14

! Declare local variables
  real(r_kind) plevs(nlevs)
  real(r_kind) wfacts(nlevs)
  real(r_kind) alpha
  integer(i_kind) n

  !note:  wfacts represents the ratio 
  !       wind(n)/wind10m

  plevs(1)=1000._r_kind ; wfacts(1)=1.16
  plevs(2)=975._r_kind  ; wfacts(2)=1.23
  plevs(3)=950._r_kind  ; wfacts(3)=1.27
  plevs(4)=925._r_kind  ; wfacts(4)=1.31
  plevs(5)=900._r_kind  ; wfacts(5)=1.34
  plevs(6)=875._r_kind  ; wfacts(6)=1.33
  plevs(7)=850._r_kind  ; wfacts(7)=1.29
  plevs(8)=825._r_kind  ; wfacts(8)=1.25
  plevs(9)=800._r_kind  ; wfacts(9)=1.19
  plevs(10)=750._r_kind ; wfacts(10)=1.12
  plevs(11)=725._r_kind ; wfacts(11)=1.16
  plevs(12)=700._r_kind ; wfacts(12)=1.20
  plevs(13)=650._r_kind ; wfacts(13)=1.23
  plevs(14)=600._r_kind ; wfacts(14)=1.14

  do n=1,nlevs-1
     if (p0.ge.plevs(n+1) .and. p0.le.plevs(n)) then
        alpha=(wfacts(n+1)-wfacts(n))/(plevs(n+1)-plevs(n))
        wfact0=wfacts(n)+alpha*(p0-plevs(n))
     endif
  enddo

  if (p0 < plevs(nlevs))  wfact0=wfacts(nlevs)
  if (p0 > plevs(1))      wfact0=wfacts(1)

  wfact0=one/wfact0
end subroutine windfactor
!============================================================
subroutine shuffle(ngrps,ngrp0)

  use kinds, only: r_kind,i_kind
  use obsmod, only: iadate
  implicit none

!Declare passed variables
  integer(i_kind),intent(in)::  ngrps
  integer(i_kind),intent(out):: ngrp0

!Declare local variables
  integer(i_kind) iseed,n,nt
  real(r_kind) randx

  call w3fs21(iadate,iseed) !use # of minutes since 0000, 1 jan 1978
                            !as the seed

  nt=sum(iadate)            !arbitrarily select number of times to call
                            !random number generator
 
  print*,'in shuffle: iadate,iseed,nt=',iadate,iseed,nt

! do n=1,max(1,nt/5) !nt
!    call random8(iseed,randx) 
! enddo

! ngrp0=nint(real((ngrps-1),r_kind)*randx+0.001_r_kind)+1

! print*,'in shuffle: ngrps,randx,ngrp0=',ngrps,randx,ngrp0

! use this instead:  /20Jan2011
  ngrp0=mod(nt,ngrps)
  if (ngrp0==0) ngrp0=ngrps
  print*,'in shuffle:ngrps,ngrp0=',ngrps,ngrp0

end subroutine shuffle
!============================================================
subroutine random8(iseed,randx)

! this subroutine generates random numbers between 0.0 and 1.0
! using an integer seed

  use kinds, only: r_kind,i_kind
  implicit none

!Declare passed variables
  integer(i_kind),intent(inout):: iseed
  real(r_kind),intent(out):: randx

  iseed=2045*iseed+1
  iseed=iseed-(iseed/1048576)*1048576
  randx=real((iseed+1),r_kind)/1048577.0_r_kind

  return
end subroutine random8
!===========================================================================
subroutine landlake_uvmerge_original(u,v,uland,vland,uwter,vwter,iflg)
!$$$  subprogram documentation block
!                .      .    .                                       
! subprogram:    landlake_uvmerge merge
!   prgmmr: pondeca          org: np22                date: 2013-07-15
!
! abstract: merge land and lake u,v increments together (iflg=1) or perform
!           the adjoint operation (iflg=0)
!
! program history log:
!   2013-07-15 pondeca
!
!   input argument list:
!     u         - u grid values
!     v         - v grid values
!     uland     - land u grid values
!     vland     - land v grid values
!     uwter     - lake u grid values
!     vwter     - lake v grid values
!     iflg      - flag for u,v manipulation
!               0: u,v --> uland,vland,uwter,vwter
!               1: uland,vland,uwter,vwter --> u,v
!
!   output argument list:
!     u         - u grid values
!     v         - v grid values
!     uland     - land u grid values
!     vland     - land v grid values
!     uwter     - lake u grid values
!     vwter     - lake v grid values
!
! attributes:
!   language: f90
!   machine:  ibm RS/6000 SP
!
!$$$

  use kinds, only: r_kind,i_kind
  use gridmod, only: lat2,lon2,nsig
  use guess_grids, only: isli2
  implicit none

! Declare passed variables
  integer(i_kind)                  ,intent(in   ) :: iflg
  real(r_kind),dimension(lat2,lon2,nsig),intent(inout) :: u,v,uland,vland,uwter,vwter

! Declare local variables
  integer(i_kind) i,j,k

  if (iflg == 0) then 
        do j=1,lon2
           do i=1,lat2
              if(isli2(i,j) == 1) then
                 do k=1,nsig                           !note: this subroutine is always called with nsig=1
                    uland(i,j,k)=+u(i,j,k)
                    vland(i,j,k)=+v(i,j,k)
                 enddo
               else
                 do k=1,nsig
                    uwter(i,j,k)=+u(i,j,k)
                    vwter(i,j,k)=+v(i,j,k)
                 enddo
              end if
           enddo
        enddo

     else
   
        do j=1,lon2
           do i=1,lat2
              if(isli2(i,j) == 1) then
                 do k=1,nsig
                    u(i,j,k)=uland(i,j,k)
                    v(i,j,k)=vland(i,j,k)
                 enddo
               else
                 do k=1,nsig
                    u(i,j,k)=uwter(i,j,k)
                    v(i,j,k)=vwter(i,j,k)
                 enddo
              end if
           enddo
        enddo
  endif
end subroutine landlake_uvmerge_original
!===========================================================================
subroutine landlake_uvmerge(u,v,uland,vland,uwter,vwter,iflg)
!$$$  subprogram documentation block
!                .      .    .                                       
! subprogram:    landlake_uvmerge merge
!   prgmmr: pondeca          org: np22                date: 2013-07-15
!
! abstract: merge land and lake u,v increments together (iflg=1) or perform
!           the adjoint operation (iflg=0)
!
! program history log:
!   2013-07-15 pondeca
!
!   input argument list:
!     u         - u grid values
!     v         - v grid values
!     uland     - land u grid values
!     vland     - land v grid values
!     uwter     - lake u grid values
!     vwter     - lake v grid values
!     iflg      - flag for u,v manipulation
!               0: u,v --> uland,vland,uwter,vwter
!               1: uland,vland,uwter,vwter --> u,v
!
!   output argument list:
!     u         - u grid values
!     v         - v grid values
!     uland     - land u grid values
!     vland     - land v grid values
!     uwter     - lake u grid values
!     vwter     - lake v grid values
!
! attributes:
!   language: f90
!   machine:  ibm RS/6000 SP
!
!$$$

  use kinds, only: r_kind,i_kind
  use gridmod, only: lat2,lon2,nsig,region_lat,region_lon, & 
                     nlon_regional,nlat_regional,istart,jstart
  use guess_grids, only: isli2
  use mpimod, only: mype
  use constants, only: rad2deg
  implicit none

! Declare passed variables
  integer(i_kind)                  ,intent(in   ) :: iflg
  real(r_kind),dimension(lat2,lon2,nsig),intent(inout) :: u,v,uland,vland,uwter,vwter

! Declare local variables
  integer(i_kind) i,j,k
  integer(i_kind) iglob,jglob
  integer(i_kind) mm1
  real(r_kind) flon,flat
  logical glerlarea

  real(r_kind),parameter::flon1=-93._r_kind
  real(r_kind),parameter::flon2=-75._r_kind
  real(r_kind),parameter::flat1=40.5_r_kind
  real(r_kind),parameter::flat2=49.5_r_kind

  mm1=mype+1

  if (iflg == 0) then 
        do j=1,lon2
           jglob=max(1,min(j+jstart(mm1)-2,nlon_regional))
           do i=1,lat2
              iglob=max(1,min(i+istart(mm1)-2,nlat_regional))
              flat=region_lat(iglob,jglob)*rad2deg
              flon=region_lon(iglob,jglob)*rad2deg
              glerlarea=(flat>=flat1.and.flat<=flat2).and.(flon>=flon1.and.flon<=flon2)

              if(isli2(i,j) == 1 .or. .not.glerlarea) then
                 do k=1,nsig                           !note: this subroutine is always called with nsig=1
                    uland(i,j,k)=+u(i,j,k)
                    vland(i,j,k)=+v(i,j,k)
                 enddo
               else
                 do k=1,nsig
                    uwter(i,j,k)=+u(i,j,k)
                    vwter(i,j,k)=+v(i,j,k)
                 enddo
              end if
           enddo
        enddo

     else
   
        do j=1,lon2
           jglob=max(1,min(j+jstart(mm1)-2,nlon_regional))
           do i=1,lat2
              iglob=max(1,min(i+istart(mm1)-2,nlat_regional))
              flat=region_lat(iglob,jglob)*rad2deg
              flon=region_lon(iglob,jglob)*rad2deg
              glerlarea=(flat>=flat1.and.flat<=flat2).and.(flon>=flon1.and.flon<=flon2)

              if(isli2(i,j) == 1 .or. .not.glerlarea) then
                 do k=1,nsig
                    u(i,j,k)=uland(i,j,k)
                    v(i,j,k)=vland(i,j,k)
                 enddo
               else
                 do k=1,nsig
                    u(i,j,k)=uwter(i,j,k)
                    v(i,j,k)=vwter(i,j,k)
                 enddo
              end if
           enddo
        enddo
  endif
end subroutine landlake_uvmerge<|MERGE_RESOLUTION|>--- conflicted
+++ resolved
@@ -22,13 +22,10 @@
 !                         station location. used for qc purposes in 2dvar.
 !   2009-02-27  pondeca - add fgat to 2dvar
 !   2011-02-09  zhu     - add gust,vis and pblh
-<<<<<<< HEAD
-!   2014-06-16  carley/zhu - add tcamt and ceiling
-=======
 !   2014-03-19  pondeca - add wspd10m
 !   2014-04-10  pondeca - add td2m,mxtm,mitm,pmsl
 !   2014-05-07  pondeca - add howv
->>>>>>> 3aa43e59
+!   2014-06-16  carley/zhu - add tcamt and ceiling
 !
 !   input argument list:
 !
@@ -277,7 +274,36 @@
      write(6,*)' convert_binary_2d: mid PBLH=',field2(nlon_regional/2,nlat_regional/2)
      write(lendian_out)field2
 
-<<<<<<< HEAD
+     read(in_unit)field2             !  WSPD10M
+     write(6,*)' convert_binary_2d: max,min WSPD10M=',maxval(field2),minval(field2)
+     write(6,*)' convert_binary_2d: mid WSPD10M=',field2(nlon_regional/2,nlat_regional/2)
+     write(lendian_out)field2
+
+     read(in_unit)field2             !  TD2M
+     write(6,*)' convert_binary_2d: max,min TD2M=',maxval(field2),minval(field2)
+     write(6,*)' convert_binary_2d: mid TD2M=',field2(nlon_regional/2,nlat_regional/2)
+     write(lendian_out)field2
+
+     read(in_unit)field2             !  MXTM
+     write(6,*)' convert_binary_2d: max,min MXTM=',maxval(field2),minval(field2)
+     write(6,*)' convert_binary_2d: mid MXTM=',field2(nlon_regional/2,nlat_regional/2)
+     write(lendian_out)field2
+
+     read(in_unit)field2             !  MITM
+     write(6,*)' convert_binary_2d: max,min MITM=',maxval(field2),minval(field2)
+     write(6,*)' convert_binary_2d: mid MITM=',field2(nlon_regional/2,nlat_regional/2)
+     write(lendian_out)field2
+
+     read(in_unit)field2             !  PMSL
+     write(6,*)' convert_binary_2d: max,min PMSL=',maxval(field2),minval(field2)
+     write(6,*)' convert_binary_2d: mid PMSL=',field2(nlon_regional/2,nlat_regional/2)
+     write(lendian_out)field2
+
+     read(in_unit)field2             !  HOWV
+     write(6,*)' convert_binary_2d: max,min HOWV=',maxval(field2),minval(field2)
+     write(6,*)' convert_binary_2d: mid HOWV=',field2(nlon_regional/2,nlat_regional/2)
+     write(lendian_out)field2
+
      read(in_unit)field2             !  TCAMT
      write(6,*)' convert_binary_2d: max,min TCAMT=',maxval(field2),minval(field2)
      write(6,*)' convert_binary_2d: mid TCAMT=',field2(nlon_regional/2,nlat_regional/2)
@@ -286,36 +312,6 @@
      read(in_unit)field2             !  LCBAS
      write(6,*)' convert_binary_2d: max,min LCBAS=',maxval(field2),minval(field2)
      write(6,*)' convert_binary_2d: mid LCBAS=',field2(nlon_regional/2,nlat_regional/2)
-=======
-     read(in_unit)field2             !  WSPD10M
-     write(6,*)' convert_binary_2d: max,min WSPD10M=',maxval(field2),minval(field2)
-     write(6,*)' convert_binary_2d: mid WSPD10M=',field2(nlon_regional/2,nlat_regional/2)
-     write(lendian_out)field2
-
-     read(in_unit)field2             !  TD2M
-     write(6,*)' convert_binary_2d: max,min TD2M=',maxval(field2),minval(field2)
-     write(6,*)' convert_binary_2d: mid TD2M=',field2(nlon_regional/2,nlat_regional/2)
-     write(lendian_out)field2
-
-     read(in_unit)field2             !  MXTM
-     write(6,*)' convert_binary_2d: max,min MXTM=',maxval(field2),minval(field2)
-     write(6,*)' convert_binary_2d: mid MXTM=',field2(nlon_regional/2,nlat_regional/2)
-     write(lendian_out)field2
-
-     read(in_unit)field2             !  MITM
-     write(6,*)' convert_binary_2d: max,min MITM=',maxval(field2),minval(field2)
-     write(6,*)' convert_binary_2d: mid MITM=',field2(nlon_regional/2,nlat_regional/2)
-     write(lendian_out)field2
-
-     read(in_unit)field2             !  PMSL
-     write(6,*)' convert_binary_2d: max,min PMSL=',maxval(field2),minval(field2)
-     write(6,*)' convert_binary_2d: mid PMSL=',field2(nlon_regional/2,nlat_regional/2)
-     write(lendian_out)field2
-
-     read(in_unit)field2             !  HOWV
-     write(6,*)' convert_binary_2d: max,min HOWV=',maxval(field2),minval(field2)
-     write(6,*)' convert_binary_2d: mid HOWV=',field2(nlon_regional/2,nlat_regional/2)
->>>>>>> 3aa43e59
      write(lendian_out)field2
 
      close(in_unit)
@@ -525,13 +521,10 @@
 !   2011-05-01  todling - introduce met-guess (cwmr no longer in guess-grids)
 !   2013-10-19  todling - metguess now holds background
 !                         remove reference to tv and q derivatives
-<<<<<<< HEAD
-!   2014-06-16  carley/zhu - add tcamt and ceiling
-=======
 !   2014-03-19  pondeca - add wspd10m
 !   2014-04-10  pondeca - add td2m,mxtm,mitm,pmsl
 !   2014-05-07  pondeca - add howv
->>>>>>> 3aa43e59
+!   2014-06-16  carley/zhu - add tcamt and ceiling
 !
 !   input argument list:
 !     mype     - pe number
@@ -582,35 +575,11 @@
   integer(i_kind) i,icount,icount_prev,it,j,k
   integer(i_kind) i_0,i_psfc,i_fis,i_t,i_q,i_u,i_v,i_sno,i_smois,i_tslb
   integer(i_kind) i_sm,i_xice,i_sst,i_tsk,i_ivgtyp,i_isltyp,i_vegfrac,i_gust,i_vis,i_pblh
-<<<<<<< HEAD
-  integer(i_kind) i_tcamt,i_lcbas
-  integer(i_kind) isli_this
-  real(r_kind) psfc_this,sm_this,xice_this
-  integer(i_kind) num_doubtful_sfct,num_doubtful_sfct_all,icwmr,ier,istatus
-  logical ihave_gust,ihave_pblh,ihave_vis,ihave_tcamt,ihave_lcbas
-
-  real(r_kind),pointer,dimension(:,:  )::ges_gust     =>NULL()
-  real(r_kind),pointer,dimension(:,:  )::ges_vis      =>NULL()
-  real(r_kind),pointer,dimension(:,:  )::ges_pblh     =>NULL()
-  real(r_kind),pointer,dimension(:,:  )::ges_ps_it    =>NULL()
-  real(r_kind),pointer,dimension(:,:  )::ges_z_it     =>NULL()
-  real(r_kind),pointer,dimension(:,:,:)::ges_u_it     =>NULL()
-  real(r_kind),pointer,dimension(:,:,:)::ges_v_it     =>NULL()
-  real(r_kind),pointer,dimension(:,:,:)::ges_div_it   =>NULL()
-  real(r_kind),pointer,dimension(:,:,:)::ges_vor_it   =>NULL()
-  real(r_kind),pointer,dimension(:,:,:)::ges_tv_it    =>NULL()
-  real(r_kind),pointer,dimension(:,:,:)::ges_q_it     =>NULL()
-  real(r_kind),pointer,dimension(:,:,:)::ges_cwmr_it  =>NULL()
-  real(r_kind),pointer,dimension(:,:  )::ges_tcamt    =>NULL()
-  real(r_kind),pointer,dimension(:,:  )::ges_lcbas    =>NULL()
-
-
-=======
-  integer(i_kind) i_wspd10m,i_td2m,i_mxtm,i_mitm,i_pmsl,i_howv
+  integer(i_kind) i_wspd10m,i_td2m,i_mxtm,i_mitm,i_pmsl,i_howv,i_tcamt,i_lcbas
   integer(i_kind) isli_this
   real(r_kind) psfc_this,sm_this,xice_this
   integer(i_kind) icwmr,ier,istatus
-  logical ihave_gust,ihave_pblh,ihave_vis
+  logical ihave_gust,ihave_pblh,ihave_vis,ihave_tcamt,ihave_lcbas
   logical ihave_wspd10m,ihave_td2m,ihave_mxtm,ihave_mitm,ihave_pmsl,ihave_howv
 
   real(r_kind),pointer,dimension(:,:  )::ges_gust   =>NULL()
@@ -622,6 +591,8 @@
   real(r_kind),pointer,dimension(:,:  )::ges_mitm   =>NULL()
   real(r_kind),pointer,dimension(:,:  )::ges_pmsl   =>NULL()
   real(r_kind),pointer,dimension(:,:  )::ges_howv   =>NULL()
+  real(r_kind),pointer,dimension(:,:  )::ges_tcamt    =>NULL()
+  real(r_kind),pointer,dimension(:,:  )::ges_lcbas    =>NULL()
   real(r_kind),pointer,dimension(:,:  )::ges_ps_it  =>NULL()
   real(r_kind),pointer,dimension(:,:  )::ges_z_it   =>NULL()
   real(r_kind),pointer,dimension(:,:,:)::ges_u_it   =>NULL()
@@ -631,7 +602,6 @@
   real(r_kind),pointer,dimension(:,:,:)::ges_tv_it  =>NULL()
   real(r_kind),pointer,dimension(:,:,:)::ges_q_it   =>NULL()
   real(r_kind),pointer,dimension(:,:,:)::ges_cwmr_it=>NULL()
->>>>>>> 3aa43e59
 
 
 !  RESTART FILE input grid dimensions in module gridmod
@@ -653,11 +623,7 @@
   lm=nsig
 
 ! Following is for convenient 2D input
-<<<<<<< HEAD
-  num_2d_fields=23! Adjust once exact content of RTMA restart file is known
-=======
-  num_2d_fields=25! Adjust according to content of RTMA restart file
->>>>>>> 3aa43e59
+  num_2d_fields=27! Adjust according to content of RTMA restart file ---- should this number be in a namelist or anavinfo file at some point?
   num_all_fields=num_2d_fields*nfldsig
   num_loc_groups=num_all_fields/npe
 ! if(mype==0) write(6,'(" at 1 in read_2d_guess, lm            =",i6)')lm
@@ -774,40 +740,39 @@
   i=i+1 ; i_pblh=i                                            ! pblh
   write(identity(i),'("record ",i3,"--pblh")')i
   jsig_skip(i)=0 ; igtype(i)=1
-<<<<<<< HEAD
+
+  i=i+1 ; i_wspd10m=i                                         ! wspd10m
+  write(identity(i),'("record ",i3,"--wspd10m")')i
+  jsig_skip(i)=0 ; igtype(i)=1
+
+  i=i+1 ; i_td2m=i                                            ! td2m
+  write(identity(i),'("record ",i3,"--td2m")')i
+  jsig_skip(i)=0 ; igtype(i)=1
+
+  i=i+1 ; i_mxtm=i                                            ! mxtm
+  write(identity(i),'("record ",i3,"--mxtm")')i
+  jsig_skip(i)=0 ; igtype(i)=1
+
+  i=i+1 ; i_mitm=i                                            ! mitm
+  write(identity(i),'("record ",i3,"--mitm")')i
+  jsig_skip(i)=0 ; igtype(i)=1
+
+  i=i+1 ; i_pmsl=i                                            ! pmsl
+  write(identity(i),'("record ",i3,"--pmsl")')i
+  jsig_skip(i)=0 ; igtype(i)=1
+
+  i=i+1 ; i_howv=i                                            ! howv
+  write(identity(i),'("record ",i3,"--howv")')i
+  jsig_skip(i)=0 ; igtype(i)=1
+
   i=i+1 ; i_tcamt=i                                           ! tcamt
   write(identity(i),'("record ",i3,"--tcamt")')i
   jsig_skip(i)=0 ; igtype(i)=1
+
   i=i+1 ; i_lcbas=i                                           ! lcbas
   write(identity(i),'("record ",i3,"--lcbas")')i
   jsig_skip(i)=0 ; igtype(i)=1
-=======
-
-  i=i+1 ; i_wspd10m=i                                         ! wspd10m
-  write(identity(i),'("record ",i3,"--wspd10m")')i
-  jsig_skip(i)=0 ; igtype(i)=1
-
-  i=i+1 ; i_td2m=i                                            ! td2m
-  write(identity(i),'("record ",i3,"--td2m")')i
-  jsig_skip(i)=0 ; igtype(i)=1
-
-  i=i+1 ; i_mxtm=i                                            ! mxtm
-  write(identity(i),'("record ",i3,"--mxtm")')i
-  jsig_skip(i)=0 ; igtype(i)=1
-
-  i=i+1 ; i_mitm=i                                            ! mitm
-  write(identity(i),'("record ",i3,"--mitm")')i
-  jsig_skip(i)=0 ; igtype(i)=1
-
-  i=i+1 ; i_pmsl=i                                            ! pmsl
-  write(identity(i),'("record ",i3,"--pmsl")')i
-  jsig_skip(i)=0 ; igtype(i)=1
-
-  i=i+1 ; i_howv=i                                            ! howv
-  write(identity(i),'("record ",i3,"--howv")')i
-  jsig_skip(i)=0 ; igtype(i)=1
-
->>>>>>> 3aa43e59
+
 ! End of stuff from 2D restart file
 
   allocate(temp1(im,jm),itemp1(im,jm))
@@ -956,10 +921,6 @@
 
         call gsi_bundlegetpointer (gsi_metguess_bundle(it),'pblh',ges_pblh,ier)
         ihave_pblh=ier==0
-        call gsi_bundlegetpointer (gsi_metguess_bundle(it),'tcamt',ges_tcamt,ier)
-        ihave_tcamt =ier==0
-        call gsi_bundlegetpointer (gsi_metguess_bundle(it),'lcbas',ges_lcbas,ier)
-        ihave_lcbas =ier==0
 
         call gsi_bundlegetpointer (gsi_metguess_bundle(it),'wspd10m',ges_wspd10m,ier)
         ihave_wspd10m=ier==0
@@ -978,6 +939,13 @@
 
         call gsi_bundlegetpointer (gsi_metguess_bundle(it),'howv',ges_howv,ier)
         ihave_howv=ier==0
+
+        call gsi_bundlegetpointer(gsi_metguess_bundle(it),'tcamt',ges_tcamt,ier)
+        ihave_tcamt =ier==0
+
+        call gsi_bundlegetpointer(gsi_metguess_bundle(it),'lcbas',ges_lcbas,ier)
+        ihave_lcbas =ier==0
+
 
 
         i_0=(it-1)*num_2d_fields
@@ -1001,71 +969,45 @@
               if(isli(j,i,it) /= 0) sfct(j,i,it)=all_loc(j,i,i_0+i_tsk)
 
               if(ihave_gust) &
-              ges_gust(j,i)=all_loc(j,i,i_0+i_gust)
+                 ges_gust(j,i)=all_loc(j,i,i_0+i_gust)
 
               if (ihave_vis) then
                  ges_vis(j,i)=all_loc(j,i,i_0+i_vis)
-                 if (ges_vis(j,i)<=zero) ges_vis(j,i)=0.1_r_kind
+                 if (ges_vis(j,i)<=zero) ges_vis(j,i)=one_tenth
                  if (ges_vis(j,i)>20000.0_r_kind) ges_vis(j,i)=20000.0_r_kind
               endif
 
               if(ihave_pblh) &
-              ges_pblh(j,i)=all_loc(j,i,i_0+i_pblh)
-
-<<<<<<< HEAD
-              if (ihave_tcamt) ges_tcamt(j,i)=all_loc(j,i,i_0+i_tcamt)
-             
-              if (ihave_lcbas) then
-                 ges_lcbas(j,i)=all_loc(j,i,i_0+i_lcbas)
-                 ges_lcbas(j,i)=max(0.1_r_kind,ges_lcbas(j,i))      !Lower bound on celing
-                 ges_lcbas(j,i)=min(20000.0_r_kind,ges_lcbas(j,i))  !Upper bound on ceiling
-              endif
-
-=======
+                 ges_pblh(j,i)=all_loc(j,i,i_0+i_pblh)
+
               if (ihave_wspd10m) & 
-              ges_wspd10m(j,i)=all_loc(j,i,i_0+i_wspd10m)
+                 ges_wspd10m(j,i)=all_loc(j,i,i_0+i_wspd10m)
 
               if(ihave_td2m) &
-              ges_td2m(j,i)=all_loc(j,i,i_0+i_td2m)
+                 ges_td2m(j,i)=all_loc(j,i,i_0+i_td2m)
 
               if(ihave_mxtm) &
-              ges_mxtm(j,i)=all_loc(j,i,i_0+i_mxtm)
+                 ges_mxtm(j,i)=all_loc(j,i,i_0+i_mxtm)
 
               if(ihave_mitm) &
-              ges_mitm(j,i)=all_loc(j,i,i_0+i_mitm)
+                 ges_mitm(j,i)=all_loc(j,i,i_0+i_mitm)
 
               if(ihave_pmsl) &
-              ges_pmsl(j,i)=one_tenth*r0_01*all_loc(j,i,i_0+i_pmsl)    !  convert from Pa to cb
+                 ges_pmsl(j,i)=one_tenth*r0_01*all_loc(j,i,i_0+i_pmsl)    !  convert from Pa to cb
 
               if(ihave_howv) &
-              ges_howv(j,i)=all_loc(j,i,i_0+i_howv)
->>>>>>> 3aa43e59
+                 ges_howv(j,i)=all_loc(j,i,i_0+i_howv)
+
+              if (ihave_tcamt) &
+                 ges_tcamt(j,i)=all_loc(j,i,i_0+i_tcamt)
+
+              if (ihave_lcbas) & 
+                 ges_lcbas(j,i)=max(min(all_loc(j,i,i_0+i_lcbas),20000.0_r_kind),one_tenth) !Enforce upper and lower bounds on lowest cloud base
+
            end do
         end do
      end do
 
-<<<<<<< HEAD
-     call mpi_reduce(num_doubtful_sfct,num_doubtful_sfct_all,1,mpi_integer,mpi_sum,&
-          0,mpi_comm_world,ierror)
-!    if(mype==0)     write(6,*)' in read_2d_guess, num_doubtful_sfct_all = ',num_doubtful_sfct_all
-!    if(mype==10) write(6,*)' in read_2d_guess, min,max(sfct)=', &
-!         minval(sfct),maxval(sfct)
-!    if(mype==10) write(6,*)' in read_2d_guess, min,max(veg_type)=', &
-!         minval(veg_type),maxval(veg_type)
-!    if(mype==10) write(6,*)' in read_2d_guess, min,max(veg_frac)=', &
-!         minval(veg_frac),maxval(veg_frac)
-!    if(mype==10) write(6,*)' in read_2d_guess, min,max(soil_type)=', &
-!         minval(soil_type),maxval(soil_type)
-!    if(mype==10) write(6,*)' in read_2d_guess, min,max(isli)=', &
-!         minval(isli),maxval(isli)
-!    if(mype==10) write(6,*)' in read_2d_guess, min,max(ges_gust)=', &
-!         minval(ges_gust),maxval(ges_gust)
-     if(mype==10) write(6,*)' in read_2d_guess, min,max(ges_tcamt)=', &
-          minval(ges_tcamt),maxval(ges_tcamt)
-     if(mype==10) write(6,*)' in read_2d_guess, min,max(ges_lcbas)=', &
-          minval(ges_lcbas),maxval(ges_lcbas)
-=======
->>>>>>> 3aa43e59
      deallocate(all_loc,jsig_skip,igtype,identity)
 
 
@@ -1096,13 +1038,11 @@
 !   2013-10-19  todling - metguess now holds background
 !                         correct reference to svars rather than cvars
 !   2013-10-24  todling - general interface to strip
-<<<<<<< HEAD
-!   2014-06-16  carley/zhu - add tcamt and ceiling
-=======
 !   2014-03-19  pondeca - add wspd10m
 !   2014-04-10  pondeca - add td2m,mxtm,mitm,pmsl
 !   2014-05-07  pondeca - add howv
->>>>>>> 3aa43e59
+!   2014-06-16  carley/zhu - add tcamt and ceiling
+!   2014-06-27  carley - slight change to specification of num_2d_fields
 !
 !   input argument list:
 !     mype     - pe number
@@ -1147,12 +1087,8 @@
   character(6) filename
   character(2) ch2
   integer(i_kind) iog,ioan,i,j,k,kt,kq,ku,kv,it,i_psfc,i_t,i_q,i_u,i_v
-<<<<<<< HEAD
   integer(i_kind) i_sst,i_skt,i_gust,i_vis,i_pblh,ier,istatus,i_tcamt,i_lcbas
-=======
-  integer(i_kind) i_sst,i_skt,i_gust,i_vis,i_pblh,ier,istatus
   integer(i_kind) i_wspd10m,i_td2m,i_mxtm,i_mitm,i_pmsl,i_howv
->>>>>>> 3aa43e59
   integer(i_kind) num_2d_fields,num_all_fields,num_all_pad
   integer(i_kind) regional_time0(6),nlon_regional0,nlat_regional0,nsig0
   real(r_kind) psfc_this
@@ -1173,17 +1109,6 @@
   jm=nlat_regional
   lm=nsig
 
-<<<<<<< HEAD
-  num_2d_fields=8+4*lm
-=======
-  num_2d_fields=12+4*lm!  Adjust as more variables are added
->>>>>>> 3aa43e59
-  num_all_fields=num_2d_fields
-  num_all_pad=num_all_fields
-  allocate(all_loc(lat1+2,lon1+2,num_all_pad))
-  allocate(strp(lat1*lon1))
-  allocate(all_loc_qsatg(lat1+2,lon1+2,nsig),all_loc_prh(lat1+2,lon1+2,nsig))
-
   i_psfc=1
   i_t=2
   i_q=i_t+lm
@@ -1194,22 +1119,27 @@
   i_gust=i_skt+1
   i_vis=i_gust+1
   i_pblh=i_vis+1
-<<<<<<< HEAD
-  i_tcamt=i_pblh+1
-  i_lcbas=i_tcamt+1
-
-  allocate(temp1(im*jm),temp1u((im+1)*jm),temp1v(im*(jm+1)))
-  allocate(temp1_ps(im*jm))
-=======
   i_wspd10m=i_pblh+1
   i_td2m=i_wspd10m+1
   i_mxtm= i_td2m+1
   i_mitm= i_mxtm+1
   i_pmsl= i_mitm+1
   i_howv= i_pmsl+1
+  i_tcamt=i_howv+1
+  i_lcbas=i_tcamt+1
+  
+  num_2d_fields=i_lcbas        ! - should always equal the last integer from the
+                               ! -   preceding list
+  num_all_fields=num_2d_fields
+  num_all_pad=num_all_fields
+
+  allocate(all_loc(lat1+2,lon1+2,num_all_pad))
+  allocate(strp(lat1*lon1))
+  allocate(all_loc_qsatg(lat1+2,lon1+2,nsig),all_loc_prh(lat1+2,lon1+2,nsig))
+
+
 
   allocate(temp1(im*jm))
->>>>>>> 3aa43e59
   allocate(temp1_prh(im*jm))
 
 ! if(mype == 0) write(6,*)' at 2 in wr2d_binary'
@@ -1428,17 +1358,25 @@
               all_loc(j,i,iaux(k))=ptr2d(j,i)
            end do
         end do
-<<<<<<< HEAD
-        call unfill_mass_grid2t(tempa,im,jm,temp1)
-        write(ioan)temp1
-     end if
-  else
-     if(mype==0) then
-        read(iog)temp1
-        write(ioan)temp1
-     end if
-  endif
-
+        if(mype==0) read(iog)temp1
+        call strip(all_loc(:,:,iaux(k)),strp)
+        call mpi_gatherv(strp,ijn(mype+1),mpi_real4, &
+             tempa,ijn,displs_g,mpi_real4,0,mpi_comm_world,ierror)
+        if(mype == 0) then
+           call fill_mass_grid2t(temp1,im,jm,tempb,2)
+           do i=1,iglobal
+              tempa(i)=tempa(i)-tempb(i)
+           end do
+           call unfill_mass_grid2t(tempa,im,jm,temp1)
+           write(ioan)temp1
+        end if
+     else
+        if(mype==0) then
+           read(iog)temp1
+           write(ioan)temp1
+        end if
+     endif
+  enddo
 
 
   call gsi_bundlegetpointer (gsi_metguess_bundle(it),'tcamt', ptr2d, ier)
@@ -1504,27 +1442,6 @@
      end if
   endif
 
-=======
-        if(mype==0) read(iog)temp1
-        call strip(all_loc(:,:,iaux(k)),strp)
-        call mpi_gatherv(strp,ijn(mype+1),mpi_real4, &
-             tempa,ijn,displs_g,mpi_real4,0,mpi_comm_world,ierror)
-        if(mype == 0) then
-           call fill_mass_grid2t(temp1,im,jm,tempb,2)
-           do i=1,iglobal
-              tempa(i)=tempa(i)-tempb(i)
-           end do
-           call unfill_mass_grid2t(tempa,im,jm,temp1)
-           write(ioan)temp1
-        end if
-     else
-        if(mype==0) then
-           read(iog)temp1
-           write(ioan)temp1
-        end if
-     endif
-  enddo
->>>>>>> 3aa43e59
   if (mype==0) then
      close(iog)
      close(ioan)
@@ -1677,6 +1594,8 @@
      open(55,file='parmcard_input',form='formatted')
      read(55,parmcardreadprepb)
      close(55)
+  else
+     print*,'init_ndfdgrid: WARNING - MISSING RTMA NAMELIST FILE: parmcard_input.  RUNNING WITH DEFAULT SETTINGS'
   endif
 
   print*,'in init_ndfdgrid: cgrid=',cgrid
@@ -2420,16 +2339,12 @@
 !                         than one processor handling the same ob type or if the
 !                         same processor handles more than one ob-type. This
 !                         poses no threat to the RTMA so far, but nonetheless it is
-<<<<<<< HEAD
 !                         something that will have to be dealt with in the future.
 !   2014-06-16  carley - add tcamt and lcbas
-=======
-!                         something that will have to be dealt with in the future. 
 !   2014-03-19  pondeca - add cross-validation for wspd10m, replace
 !                         tobs,qobs,vobs,etc., wih obstype
 !   2014-04-10  pondeca - add cross-validation for td2m,mxtm,mitm,pmsl
 !   2014-05-07  pondeca - add cross-validation for howv
->>>>>>> 3aa43e59
 !                        
 !
 ! subroutines included:
@@ -2482,18 +2397,14 @@
   integer(i_kind) ngrps_sstob
   integer(i_kind) ngrps_gustob
   integer(i_kind) ngrps_visob
-<<<<<<< HEAD
-  integer(i_kind) ngrps_tcamtob
-  integer(i_kind) ngrps_lcbasob
-
-=======
   integer(i_kind) ngrps_wspd10mob
   integer(i_kind) ngrps_td2mob
   integer(i_kind) ngrps_mxtmob
   integer(i_kind) ngrps_mitmob
   integer(i_kind) ngrps_pmslob
   integer(i_kind) ngrps_howvob
->>>>>>> 3aa43e59
+  integer(i_kind) ngrps_tcamtob
+  integer(i_kind) ngrps_lcbasob
 
   logical random_cvgrp
   real(r_kind) usagecv
@@ -2548,22 +2459,21 @@
   ngrps_sstob=0
   ngrps_gustob=8
   ngrps_visob=8
-<<<<<<< HEAD
-  ngrps_tcamtob=8
-  ngrps_lcbasob=8
-=======
   ngrps_td2mob=5
   ngrps_mxtmob=8
   ngrps_mitmob=8
   ngrps_pmslob=8
   ngrps_howvob=8
->>>>>>> 3aa43e59
+  ngrps_tcamtob=8
+  ngrps_lcbasob=8
 
   inquire(file='parmcard_input',exist=fexist)
   if (fexist) then
      open(55,file='parmcard_input',form='formatted')
      read(55,parmcardhcurve)
      close(55)
+  else
+     print*,'init_hilbertcurve: WARNING - MISSING RTMA NAMELIST FILE: parmcard_input.  RUNNING WITH DEFAULT SETTINGS'
   endif
 
   ngrps_wspd10mob=ngrps_uvob
@@ -2580,20 +2490,16 @@
     print*,'in init_hilbertcurve: ngrps_sstob=',ngrps_sstob
     print*,'in init_hilbertcurve: ngrps_gustob=',ngrps_gustob
     print*,'in init_hilbertcurve: ngrps_visob=',ngrps_visob
-<<<<<<< HEAD
-    print*,'in init_hilbertcurve: ngrps_tcamtob=',ngrps_tcamtob
-    print*,'in init_hilbertcurve: ngrps_lcbasob=',ngrps_lcbasob
-  end if
-
-=======
     print*,'in init_hilbertcurve: ngrps_wspd10mob=',ngrps_wspd10mob
     print*,'in init_hilbertcurve: ngrps_td2mob=',ngrps_td2mob
     print*,'in init_hilbertcurve: ngrps_mxtmob=',ngrps_mxtmob
     print*,'in init_hilbertcurve: ngrps_mitmob=',ngrps_mitmob
     print*,'in init_hilbertcurve: ngrps_pmslob=',ngrps_pmslob
     print*,'in init_hilbertcurve: ngrps_howvob=',ngrps_howvob
+    print*,'in init_hilbertcurve: ngrps_tcamtob=',ngrps_tcamtob
+    print*,'in init_hilbertcurve: ngrps_lcbasob=',ngrps_lcbasob
   end if
->>>>>>> 3aa43e59
+
 
   ncross=0
 
@@ -2683,16 +2589,9 @@
 
 end subroutine accum_hilbertcurve
 
-<<<<<<< HEAD
-subroutine apply_hilbertcurve(maxobs,cdata,k1,k2,tob,ktob,uvob,kuvob,spdob,kspdob, & 
-                              psob,kpsob,qob,kqob,pwob,kpwob,sstob,ksstob, & 
-                              gustob,kgustob,visob,kvisob,tcamtob,ktcamtob,&
-                              lcbasob,klcbasob)
-=======
-subroutine apply_hilbertcurve(maxobs,obstype,cdata,k1,k2,ktob,kuvob,kspdob, & 
-                              kpsob,kqob,kpwob,ksstob, & 
-                              kgustob,kvisob,kwspd10mob,ktd2mob,kmxtmob,kmitmob,kpmslob,khowvob)
->>>>>>> 3aa43e59
+
+subroutine apply_hilbertcurve(maxobs,obstype,cdata_usage)
+
 !$$$  subprogram documentation block
 !                .      .    .                                      .
 ! subprogram:    apply_hilbertcurve
@@ -2703,16 +2602,16 @@
 ! program history log:
 !   2009-10-01  lueken - added subprogram doc block
 !   2014-06-16  carley - add tcamt and lcbas
+!   2014-06-26  carley - reorganized use of cdata_usage array
 ! 
 !
 !   input argument list:
-!    obstype
-!    ktob,kuvob,kspdob,kpsob,kqob,kpwob,ksstob,kgustob,kvisob,kwspd10mob,ktd2mob,kmxtmob,kmitmob,kpmslob,khowvob
-!    maxobs,k1,k2
-!    cdata
+!    maxobs
+!    obstype   
+!    cdata_usage
 !
 !   output argument list:
-!    cdata
+!    cdata_usage
 !
 ! attributes:
 !   language: f90
@@ -2726,16 +2625,10 @@
 
 
 !Declare passed variables
-<<<<<<< HEAD
-  logical        ,intent(in   ) :: tob,uvob,spdob,psob,qob,pwob,sstob,gustob,visob,tcamtob,lcbasob
-  integer(i_kind),intent(in   ) :: ktob,kuvob,kspdob,kpsob,kqob,kpwob,ksstob,kgustob,kvisob,ktcamtob,klcbasob
-=======
+
   character(len=*),intent(in  ) :: obstype
-  integer(i_kind),intent(in   ) :: ktob,kuvob,kspdob,kpsob,kqob,kpwob,ksstob,kgustob,kvisob, & 
-                                   kwspd10mob,ktd2mob,kmxtmob,kmitmob,kpmslob,khowvob
->>>>>>> 3aa43e59
-  integer(i_kind),intent(in   ) :: maxobs,k1,k2
-  real(r_kind)   ,intent(inout) :: cdata(k1:k2,maxobs)
+  integer(i_kind),intent(in   ) :: maxobs
+  real(r_kind)   ,intent(inout) :: cdata_usage(maxobs)
 
 !Declare local parameter
   real(r_kind),parameter::usage_dup=8.
@@ -2760,12 +2653,9 @@
   allocate(hildlon(maxobs))
   allocate(hildlat(maxobs))
 
-<<<<<<< HEAD
-      print*,'in apply_hilbertcurve: tob,uvob,spdob,psob,qob,pwob,sstob,gustob,visob,tcamtob,lcbasob=',&
-                                     tob,uvob,spdob,psob,qob,pwob,sstob,gustob,visob,tcamtob,lcbasob
-=======
+
       print*,'in apply_hilbertcurve: obstype=',obstype
->>>>>>> 3aa43e59
+
 
       nt=ncross
       if(nt.gt.0) then
@@ -2817,20 +2707,7 @@
         allocate(test_set(ncross))
 
         if (random_cvgrp) then 
-<<<<<<< HEAD
-            if(tob)   ncnumgrp0=ngrps_tob
-            if(uvob)  ncnumgrp0=ngrps_uvob
-            if(spdob) ncnumgrp0=ngrps_spdob
-            if(psob)  ncnumgrp0=ngrps_psob
-            if(qob)   ncnumgrp0=ngrps_qob
-            if(pwob)  ncnumgrp0=ngrps_pwob
-            if(sstob) ncnumgrp0=ngrps_sstob
-            if(gustob)ncnumgrp0=ngrps_gustob
-            if(visob) ncnumgrp0=ngrps_visob
-            if(tcamtob)ncnumgrp0=ngrps_tcamtob
-            if(lcbasob)ncnumgrp0=ngrps_lcbasob
-=======
-            if(obstype=='t'        ) ncnumgrp0=ngrps_tob
+            if(obstype =='t'       ) ncnumgrp0=ngrps_tob
             if(obstype == 'uv'     ) ncnumgrp0=ngrps_uvob
             if(obstype == 'spd'    ) ncnumgrp0=ngrps_spdob
             if(obstype == 'ps'     ) ncnumgrp0=ngrps_psob
@@ -2841,11 +2718,12 @@
             if(obstype == 'vis'    ) ncnumgrp0=ngrps_visob
             if(obstype == 'wspd10m') ncnumgrp0=ngrps_wspd10mob
             if(obstype == 'td2m'   ) ncnumgrp0=ngrps_td2mob
-            if(obstype == 'mxtm'  ) ncnumgrp0=ngrps_mxtmob
-            if(obstype == 'mitm'  ) ncnumgrp0=ngrps_mitmob
+            if(obstype == 'mxtm'   ) ncnumgrp0=ngrps_mxtmob
+            if(obstype == 'mitm'   ) ncnumgrp0=ngrps_mitmob
             if(obstype == 'pmsl'   ) ncnumgrp0=ngrps_pmslob
             if(obstype == 'howv'   ) ncnumgrp0=ngrps_howvob
->>>>>>> 3aa43e59
+            if(obstype == 'tcamt'  )ncnumgrp0=ngrps_tcamtob
+            if(obstype == 'lcbas'  )ncnumgrp0=ngrps_lcbasob
           else
             ncnumgrp0=ncnumgrp(hilikx(ncross)) ! number of cross-validating datasets is
                                                ! chosen to be the last "number of groups" 
@@ -2872,35 +2750,7 @@
               if (     random_cvgrp) usage=usagecv           !3.
               if (.not.random_cvgrp) usage=ncmiter(hilikx(i))
 
-<<<<<<< HEAD
-              if(tob)   cdata(ktob,hili(i))=usage
-              if(uvob)  cdata(kuvob,hili(i))=usage
-              if(spdob) cdata(kspdob,hili(i))=usage
-              if(psob)  cdata(kpsob,hili(i))=usage
-              if(qob)   cdata(kqob,hili(i))=usage
-              if(pwob)  cdata(kpwob,hili(i))=usage
-              if(sstob) cdata(ksstob,hili(i))=usage
-              if(gustob)cdata(kgustob,hili(i))=usage
-              if(visob) cdata(kvisob,hili(i))=usage
-              if(tcamtob) cdata(ktcamtob,hili(i))=usage
-              if(lcbasob) cdata(klcbasob,hili(i))=usage
-=======
-              if(obstype=='t')       cdata(ktob,hili(i))=usage
-              if(obstype=='uv')      cdata(kuvob,hili(i))=usage
-              if(obstype=='spd')     cdata(kspdob,hili(i))=usage
-              if(obstype=='ps')      cdata(kpsob,hili(i))=usage
-              if(obstype=='q')       cdata(kqob,hili(i))=usage
-              if(obstype=='pw')      cdata(kpwob,hili(i))=usage
-              if(obstype=='sst')     cdata(ksstob,hili(i))=usage
-              if(obstype=='gust')    cdata(kgustob,hili(i))=usage
-              if(obstype=='vis')     cdata(kvisob,hili(i))=usage
-              if(obstype=='wspd10m') cdata(kwspd10mob,hili(i))=usage
-              if(obstype=='td2m')    cdata(ktd2mob,hili(i))=usage
-              if(obstype=='mxtm')    cdata(kmxtmob,hili(i))=usage
-              if(obstype=='mitm')    cdata(kmitmob,hili(i))=usage
-              if(obstype=='pmsl')    cdata(kpmslob,hili(i))=usage
-              if(obstype=='howv')    cdata(khowvob,hili(i))=usage
->>>>>>> 3aa43e59
+              cdata_usage(hili(i))=usage
 
               j=ipoint(i)
               do n=1,nt
@@ -2908,35 +2758,7 @@
                  ldup=abs(hil_dlon(j)-hil_dlon(n))<epsilon .and. &
                       abs(hil_dlat(j)-hil_dlat(n))<epsilon  
                  if ( ldup ) then 
-<<<<<<< HEAD
-                    if(tob)   cdata(ktob,hil_i(n))=usage_dup
-                    if(uvob)  cdata(kuvob,hil_i(n))=usage_dup
-                    if(spdob) cdata(kspdob,hil_i(n))=usage_dup
-                    if(psob)  cdata(kpsob,hil_i(n))=usage_dup
-                    if(qob)   cdata(kqob,hil_i(n))=usage_dup
-                    if(pwob)  cdata(kpwob,hil_i(n))=usage_dup
-                    if(sstob) cdata(ksstob,hil_i(n))=usage_dup
-                    if(gustob)cdata(kgustob,hil_i(n))=usage_dup
-                    if(visob) cdata(kvisob,hil_i(n))=usage_dup
-                    if(tcamtob) cdata(ktcamtob,hil_i(n))=usage_dup
-                    if(lcbasob) cdata(klcbasob,hil_i(n))=usage_dup
-=======
-                    if(obstype=='t')   cdata(ktob,hil_i(n))=usage_dup
-                    if(obstype=='uv')  cdata(kuvob,hil_i(n))=usage_dup
-                    if(obstype=='spd') cdata(kspdob,hil_i(n))=usage_dup
-                    if(obstype=='ps')  cdata(kpsob,hil_i(n))=usage_dup
-                    if(obstype=='q')   cdata(kqob,hil_i(n))=usage_dup
-                    if(obstype=='pw')  cdata(kpwob,hil_i(n))=usage_dup
-                    if(obstype=='sst') cdata(ksstob,hil_i(n))=usage_dup
-                    if(obstype=='gust')cdata(kgustob,hil_i(n))=usage_dup
-                    if(obstype=='vis') cdata(kvisob,hil_i(n))=usage_dup
-                    if(obstype=='wspd10m') cdata(kwspd10mob,hil_i(n))=usage_dup
-                    if(obstype=='td2m')    cdata(ktd2mob,hil_i(n))=usage_dup
-                    if(obstype=='mxtm')    cdata(kmxtmob,hil_i(n))=usage_dup
-                    if(obstype=='mitm')    cdata(kmitmob,hil_i(n))=usage_dup
-                    if(obstype=='pmsl')    cdata(kpmslob,hil_i(n))=usage_dup
-                    if(obstype=='howv')    cdata(khowvob,hil_i(n))=usage_dup
->>>>>>> 3aa43e59
+                    cdata_usage(hil_i(n))=usage_dup
                  endif
               enddo
            endif
@@ -2947,12 +2769,7 @@
 
       if(ncross.gt.0) then
         ! count number of obs in each cross-validation dataset
-<<<<<<< HEAD
-        print*,'ncnumgrp0,tob,uvob,spdob,psob,qob,pwob,sstob,gustob,visob,tcamtob,lcbasob=',&
-                ncnumgrp0,tob,uvob,spdob,psob,qob,pwob,sstob,gustob,visob,tcamtob,lcbasob
-=======
         print*,'obstype,ncnumgrp0=',obstype,ncnumgrp0
->>>>>>> 3aa43e59
         ncvcount=0
         do n=1,ncnumgrp0
            do i=1,ncross
@@ -2964,17 +2781,6 @@
         enddo
 
         ! write all groups to a file
-<<<<<<< HEAD
-        if(tob)   outfile='tobs_allcv_groups'
-        if(uvob)  outfile='uvobs_allcv_groups'
-        if(spdob) outfile='spdobs_allcv_groups'
-        if(psob)  outfile='psobs_allcv_groups'
-        if(qob)   outfile='qobs_allcv_groups'
-        if(gustob)outfile='gustobs_allcv_groups'
-        if(visob) outfile='visobs_allcv_groups'
-        if(tcamtob) outfile='tcamtobs_allcv_groups'
-        if(lcbasob) outfile='lcbasobs_allcv_groups'
-=======
         if(obstype=='t')       outfile='tobs_allcv_groups'
         if(obstype=='uv')      outfile='uvobs_allcv_groups'
         if(obstype=='spd')     outfile='spdobs_allcv_groups'
@@ -2988,8 +2794,8 @@
         if(obstype=='mitm')    outfile='mitmobs_allcv_groups'
         if(obstype=='pmsl')    outfile='pmslobs_allcv_groups'
         if(obstype=='howv')    outfile='howvobs_allcv_groups'
-
->>>>>>> 3aa43e59
+        if(obstype=='tcamt')   outfile='tcamtobs_allcv_groups'
+        if(obstype=='lcbas')   outfile='lcbasobs_allcv_groups'
         open (92,file=trim(outfile),form='unformatted')
 
         write(92) ncross,ncnumgrp0,ncgroup0
