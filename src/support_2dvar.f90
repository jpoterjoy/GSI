subroutine convert_binary_2d
!$$$  subprogram documentation block
!
! Adapted from convert_binary_mass
!   prgmmr: pondeca           org: np20                date: 2004-12-13
!
! abstract:
! Read in from restart file of 2dvar-only surface analysis and write
! the result to temporary binary file expected by read_2d_guess.
!
! program history log:
!   2004-12-13  pondeca
!   2006-04-06  middlecoff - change in_unit from 15 to 11 (big endian)
!                            and out_unit 55 to lendian_out
!   2006-09-15  treadon - use nhr_assimilation to build local guess filename
!   2007-03-13  derber - remove unused qsinv2 from jfunc use list
!   2008-04-03  safford - remove unused vars
!   2008-11-04  pondeca - add utility routines for 2dvar applications 
!                         on ndfd grid, ie., rtma applications
!   2008-11-04  pondeca - add routines for hilbert-curve based cross-validation
!   2008-11-04  pondeca - add routines for dew-point computation at
!                         station location. used for qc purposes in 2dvar.
!   2009-02-27  pondeca - add fgat to 2dvar
!   2011-02-09  zhu     - add gust,vis and pblh
!   2014-03-19  pondeca - add wspd10m
!   2014-04-10  pondeca - add td2m,mxtm,mitm,pmsl
!   2014-05-07  pondeca - add howv
!   2014-06-16  carley/zhu - add tcamt and ceiling
!
!   input argument list:
!
!   output argument list:
!
! attributes:
!   language: f90
!   machine:  ibm RS/6000 SP
!
!$$$

  use kinds, only: r_single,i_kind
  use gsi_4dvar, only: nhr_assimilation
  use gsi_io, only: lendian_out
  use mpeu_util, only: die
  implicit none

! Declare local parameters
  real(r_single),parameter:: one_single = 1.0_r_single
  real(r_single),parameter:: r45 = 45.0_r_single

  character(6) filename
  character(9) wrfges

  integer(i_kind) in_unit,status_hdr
  integer(i_kind) hdrbuf(512)
  integer(i_kind) n

  integer(i_kind) iyear,imonth,iday,ihour,iminute,isecond
  integer(i_kind) nlon_regional,nlat_regional,nsig_regional
  real(r_single),allocatable::field2(:,:),field2b(:,:)
  real(r_single),allocatable::field2c(:,:)
  integer(i_kind),allocatable::ifield2(:,:)
  real(r_single) rad2deg_single

  data in_unit / 11 /

  n_loop: do n=1,9

     if(n==1)then
        wrfges = 'wrf_inout'
     else
        write(wrfges,'("wrf_inou",i1.1)')n
     endif
     open(in_unit,file=trim(wrfges),form='unformatted')
     write(6,*)' convert_binary_2d: in_unit,lendian_out=',in_unit,lendian_out
 
! Check for valid input file
     read(in_unit,iostat=status_hdr)hdrbuf
     if(n==1)then
        if(status_hdr /= 0) then
           write(6,*)'CONVERT_BINARY_2D:  problem with wrfges = ',&
                trim(wrfges),', Status = ',status_hdr
           call stop2(74)
        endif
     else
        if(status_hdr /= 0) then
           write(6,*)'CONVERT_BINARY_2D:  no off hour guess  ', trim(wrfges)
           close(in_unit)
           cycle n_loop
        endif
     endif

     write(filename,'("sigf",i2.2)')n+nhr_assimilation-1
     write(6,*)' CONVERT_BINARY_2D: in_unit,out_unit=',wrfges,',',filename
     open(lendian_out,file=filename,form='unformatted')
     rewind lendian_out
 
     read(in_unit) iyear,imonth,iday,ihour,iminute,isecond, &
                   nlon_regional,nlat_regional,nsig_regional
     write(6,*)' convert_binary_2d: iy,m,d,h,m,s=',&
                 iyear,imonth,iday,ihour,iminute,isecond
     write(6,*)' convert_binary_2d: nlon,lat,sig_regional=',&
                 nlon_regional,nlat_regional,nsig_regional
     write(lendian_out) iyear,imonth,iday,ihour,iminute,isecond, &
                 nlon_regional,nlat_regional,nsig_regional
 

     allocate(field2(nlon_regional,nlat_regional))
     allocate(field2b(nlon_regional,nlat_regional))
     allocate(field2c(nlon_regional,nlat_regional))
     allocate(ifield2(nlon_regional,nlat_regional))

     read(in_unit) field2b,field2c !DX_MC,DY_MC

!                  XLAT
     rad2deg_single=r45/atan(one_single)
     read(in_unit)field2
     write(6,*)' convert_binary_2d: max,min XLAT(:,1)=',&
                 maxval(field2(:,1)),minval(field2(:,1))
     write(6,*)' convert_binary_2d: max,min XLAT(1,:)=',&
                 maxval(field2(1,:)),minval(field2(1,:))
     write(6,*)' convert_binary_2d: xlat(1,1),xlat(nlon,1)=',&
                 field2(1,1),field2(nlon_regional,1)
     write(6,*)' convert_binary_2d: xlat(1,nlat),xlat(nlon,nlat)=', &
                 field2(1,nlat_regional),field2(nlon_regional,nlat_regional)
     field2=field2/rad2deg_single
     write(lendian_out)field2,field2b    !XLAT,DX_MC
 

!                  XLONG
     read(in_unit)field2
     write(6,*)' convert_binary_2d: max,min XLONG(:,1)=',&
                 maxval(field2(:,1)),minval(field2(:,1))
     write(6,*)' convert_binary_2d: max,min XLONG(1,:)=',&
                 maxval(field2(1,:)),minval(field2(1,:))
     write(6,*)' convert_binary_2d: xlong(1,1),xlong(nlon,1)=',&
                 field2(1,1),field2(nlon_regional,1)
     write(6,*)' convert_binary_2d: xlong(1,nlat),xlong(nlon,nlat)=', &
                 field2(1,nlat_regional),field2(nlon_regional,nlat_regional)
     field2=field2/rad2deg_single
     write(lendian_out)field2,field2c   !  XLONG,DY_MC


     read(in_unit)field2             !  psfc0
     write(6,*)' convert_binary_2d: max,min psfc0=',maxval(field2),minval(field2)
     write(6,*)' convert_binary_2d: mid psfc0=', &
                 field2(nlon_regional/2,nlat_regional/2)
     write(lendian_out)field2


     read(in_unit)field2             !  PHB (zsfc*g)
     write(6,*)' convert_binary_2d: max,min,mid PHB=', &
                 maxval(field2),minval(field2), &
                 field2(nlon_regional/2,nlat_regional/2)
     write(lendian_out)field2
 

     read(in_unit)field2             !  T  (sensible)
     write(6,*)' convert_binary_2d: max,min,mid T=',&
                 maxval(field2),minval(field2), &
                 field2(nlon_regional/2,nlat_regional/2)
     write(lendian_out)field2


     read(in_unit)field2             !  Q
     write(6,*)' convert_binary_2d: max,min,mid Q=',&
                 maxval(field2),minval(field2), &
                 field2(nlon_regional/2,nlat_regional/2)
     write(lendian_out)field2


     read(in_unit)field2             !  U
     write(6,*)' convert_binary_2d: max,min,mid U=',&
                 maxval(field2),minval(field2), &
                 field2(nlon_regional/2,nlat_regional/2)
     write(lendian_out)field2


     read(in_unit)field2             !  V
     write(6,*)' convert_binary_2d: max,min,mid V=',&
                 maxval(field2),minval(field2), &
                 field2(nlon_regional/2,nlat_regional/2)
     write(lendian_out)field2


     read(in_unit)field2             !  LANDMASK  (1=land, 0=water)
     write(6,*)' convert_binary_2d: max,min landmask=', &
                 maxval(field2),minval(field2)
     write(6,*)' convert_binary_2d: mid landmask=', &
                 field2(nlon_regional/2,nlat_regional/2)
     write(6,*)' convert_binary_2d: landmask(1,1),landmask(nlon,1)=', &
                 field2(1,1),field2(nlon_regional,1)
     write(6,*)' convert_binary_2d: landmask(1,nlat),landmask(nlon,nlat)=', &
                 field2(1,nlat_regional),field2(nlon_regional,nlat_regional)
     write(lendian_out)field2


     read(in_unit)field2             !  XICE
     write(6,*)' convert_binary_2d: max,min XICE=',maxval(field2),minval(field2)
     write(6,*)' convert_binary_2d: mid XICE=', &
                 field2(nlon_regional/2,nlat_regional/2)
     write(lendian_out)field2


     read(in_unit)field2             !  SST
     write(6,*)' convert_binary_2d: max,min SST=',&
                 maxval(field2),minval(field2)
     write(6,*)' convert_binary_2d: mid SST=', &
                 field2(nlon_regional/2,nlat_regional/2)
     write(6,*)' convert_binary_2d: sst(1,1),sst(nlon,1)=',&
                 field2(1,1),field2(nlon_regional,1)
     write(6,*)' convert_binary_2d: sst(1,nlat),sst(nlon,nlat)=', &
                 field2(1,nlat_regional),field2(nlon_regional,nlat_regional)
     write(lendian_out)field2


     read(in_unit)ifield2            !  IVGTYP
     write(6,*)' convert_binary_2d: max,min IVGTYP=', &
                 maxval(ifield2),minval(ifield2)
     write(6,*)' convert_binary_2d: mid IVGTYP=', &
                 ifield2(nlon_regional/2,nlat_regional/2)
     write(lendian_out)ifield2


     read(in_unit)ifield2            !  ISLTYP
     write(6,*)' convert_binary_2d: max,min ISLTYP=', &
                 maxval(ifield2),minval(ifield2)
     write(6,*)' convert_binary_2d: mid ISLTYP=', &
                 ifield2(nlon_regional/2,nlat_regional/2)
     write(lendian_out)ifield2


     read(in_unit)field2             !  VEGFRA
     write(6,*)' convert_binary_2d: max,min VEGFRA=',maxval(field2),minval(field2)
     write(6,*)' convert_binary_2d: mid VEGFRA=', &
                 field2(nlon_regional/2,nlat_regional/2)
     write(lendian_out)field2


     read(in_unit)field2             !  SNOW
     write(6,*)' convert_binary_2d: max,min SNO=',maxval(field2),minval(field2)
     write(6,*)' convert_binary_2d: mid SNO=',field2(nlon_regional/2,nlat_regional/2)
     write(lendian_out)field2
 

     read(in_unit)field2             !  SMOIS
     write(6,*)' convert_binary_2d: max,min SMOIS=',maxval(field2),minval(field2)
     write(6,*)' convert_binary_2d: mid SMOIS=',field2(nlon_regional/2,nlat_regional/2)
     write(lendian_out)field2


     read(in_unit)field2             !  TSLB
     write(6,*)' convert_binary_2d: max,min TSLB=',maxval(field2),minval(field2)
     write(6,*)' convert_binary_2d: mid TSLB=',field2(nlon_regional/2,nlat_regional/2)
     write(lendian_out)field2
 

     read(in_unit)field2             !  TSK
     write(6,*)' convert_binary_2d: max,min TSK=',maxval(field2),minval(field2)
     write(6,*)' convert_binary_2d: mid TSK=',field2(nlon_regional/2,nlat_regional/2)
     write(lendian_out)field2
 
     read(in_unit)field2             !  GUST
     write(6,*)' convert_binary_2d: max,min GUST=',maxval(field2),minval(field2)
     write(6,*)' convert_binary_2d: mid GUST=',field2(nlon_regional/2,nlat_regional/2)
     write(lendian_out)field2

     read(in_unit)field2             !  VIS
     write(6,*)' convert_binary_2d: max,min VIS=',maxval(field2),minval(field2)
     write(6,*)' convert_binary_2d: mid VIS=',field2(nlon_regional/2,nlat_regional/2)
     write(lendian_out)field2

     read(in_unit)field2             !  PBLH
     write(6,*)' convert_binary_2d: max,min PBLH=',maxval(field2),minval(field2)
     write(6,*)' convert_binary_2d: mid PBLH=',field2(nlon_regional/2,nlat_regional/2)
     write(lendian_out)field2

     read(in_unit)field2             !  WSPD10M
     write(6,*)' convert_binary_2d: max,min WSPD10M=',maxval(field2),minval(field2)
     write(6,*)' convert_binary_2d: mid WSPD10M=',field2(nlon_regional/2,nlat_regional/2)
     write(lendian_out)field2

     read(in_unit)field2             !  TD2M
     write(6,*)' convert_binary_2d: max,min TD2M=',maxval(field2),minval(field2)
     write(6,*)' convert_binary_2d: mid TD2M=',field2(nlon_regional/2,nlat_regional/2)
     write(lendian_out)field2

     read(in_unit)field2             !  MXTM
     write(6,*)' convert_binary_2d: max,min MXTM=',maxval(field2),minval(field2)
     write(6,*)' convert_binary_2d: mid MXTM=',field2(nlon_regional/2,nlat_regional/2)
     write(lendian_out)field2

     read(in_unit)field2             !  MITM
     write(6,*)' convert_binary_2d: max,min MITM=',maxval(field2),minval(field2)
     write(6,*)' convert_binary_2d: mid MITM=',field2(nlon_regional/2,nlat_regional/2)
     write(lendian_out)field2

     read(in_unit)field2             !  PMSL
     write(6,*)' convert_binary_2d: max,min PMSL=',maxval(field2),minval(field2)
     write(6,*)' convert_binary_2d: mid PMSL=',field2(nlon_regional/2,nlat_regional/2)
     write(lendian_out)field2

     read(in_unit)field2             !  HOWV
     write(6,*)' convert_binary_2d: max,min HOWV=',maxval(field2),minval(field2)
     write(6,*)' convert_binary_2d: mid HOWV=',field2(nlon_regional/2,nlat_regional/2)
     write(lendian_out)field2

     read(in_unit)field2             !  TCAMT
     write(6,*)' convert_binary_2d: max,min TCAMT=',maxval(field2),minval(field2)
     write(6,*)' convert_binary_2d: mid TCAMT=',field2(nlon_regional/2,nlat_regional/2)
     write(lendian_out)field2

     read(in_unit)field2             !  LCBAS
     write(6,*)' convert_binary_2d: max,min LCBAS=',maxval(field2),minval(field2)
     write(6,*)' convert_binary_2d: mid LCBAS=',field2(nlon_regional/2,nlat_regional/2)
     write(lendian_out)field2

     close(in_unit)
     close(lendian_out)

     deallocate(field2)
     deallocate(field2b)
     deallocate(field2c)
     deallocate(ifield2)
  enddo n_loop
end subroutine convert_binary_2d

!----------------------------------------------------------------------------------
subroutine read_2d_files(mype)
!$$$  subprogram documentation block
!                .      .    .                                       .
! subprogram:    read_2d_files   same as read_files, but for files used in 2dvar
!   Adapted from read_wrf_nmm_files
!   prgmmr: pondeca           org: np20                date: 2004-12-27
!
! abstract: figure out available time levels of background fields for
!             later input.
!
! program history log:
!   2004-12-27  pondeca
!   2006-04-06  middlecoff - remove mpi_request_null since not used
!   2008-04-03  safford    - remove uses mpi_status_size, zero_single (not used)
!   2009-10-09  pondeca - with the adding of 4dvar to the gsi, the time reference for the
!                         obs changed. Adjust guess times accordingly by using time_offset
!                         and thus ensure that fgat works properly
!   2010-04-20  jing    - set hrdifsig_all and hrdifsfc_all for non-ESMF cases.
!
!   input argument list:
!     mype     - pe number
!
!   output argument list:
!
! attributes:
!   language: f90
!   machine:  ibm RS/6000 SP
!
!$$$

  use kinds, only: r_kind,i_kind
  use mpimod, only: mpi_comm_world,ierror,mpi_rtype,npe
  use guess_grids, only: nfldsig,nfldsfc,ntguessig,ntguessfc,&
       ifilesig,ifilesfc,hrdifsig,hrdifsfc,create_gesfinfo
  use guess_grids, only: hrdifsig_all,hrdifsfc_all
  use gsi_4dvar, only: nhr_assimilation
  use constants, only: zero,one,r60inv
  use obsmod, only: iadate,time_offset
  implicit none

! Declare passed variables
  integer(i_kind),intent(in   ) :: mype

! Declare local parameters
  real(r_kind),parameter:: r0_001=0.001_r_kind

! Declare local variables
  logical(4) fexist
  character(6) filename
  integer(i_kind) in_unit
  integer(i_kind) i,j,iwan,npem1
  integer(i_kind) nhr_half
  integer(i_kind) nminanl,nmings,nming2,ndiff
  integer(i_kind),dimension(5):: idate5
  real(r_kind) hourg,temp
  real(r_kind),dimension(202):: time_ges

!-----------------------------------------------------------------------------
! Start read_2d_files here.

  nhr_half=nhr_assimilation/2
  if(nhr_half*2<nhr_assimilation) nhr_half=nhr_half+1
  npem1=npe-1

  if(mype == 0)print*,'in read_2d_files: nhr_assimilation,nhr_half,time_offset=', &
                                         nhr_assimilation,nhr_half,time_offset

  do i=1,202
     time_ges(i) = 999._r_kind
  end do

! Let a single task query the guess files.
  if(mype==npem1) then

!    Convert analysis time to minutes relative to fixed date
     call w3fs21(iadate,nminanl)
     write(6,*)'READ_2d_ FILES:  analysis date,minutes ',iadate,nminanl

!    Check for consistency of times from sigma guess files.
     in_unit=15
     iwan=0
     do i=0,99
        write(filename,100)i
100     format('sigf',i2.2)
        inquire(file=filename,exist=fexist)
        if(fexist)then
           open(in_unit,file=filename,form='unformatted')
           read(in_unit) idate5
           close(in_unit)
           idate5(5)=0
           call w3fs21(idate5,nmings)
           hourg=zero
           nming2=nmings+60*hourg
           write(6,*)' READ_2d_FILES:  sigma guess file, nming2 ',hourg,idate5,nming2
           ndiff=nming2-nminanl
           if(abs(ndiff) > 60*nhr_half ) go to 110
           iwan=iwan+1
           time_ges(iwan) = (nming2-nminanl)*r60inv + time_offset
           time_ges(iwan+100)=i+r0_001
        end if
110     continue
     end do
     time_ges(201)=one
     time_ges(202)=one
     if(iwan > 1)then
        do i=1,iwan
           do j=i+1,iwan
              if(time_ges(j) < time_ges(i))then
                 temp=time_ges(i+100)
                 time_ges(i+100)=time_ges(j+100)
                 time_ges(j+100)=temp
                 temp=time_ges(i)
                 time_ges(i)=time_ges(j)
                 time_ges(j)=temp
              end if
           end do
           if(abs(time_ges(i)-time_offset) < r0_001)time_ges(202) = i
        end do
     end if
     time_ges(201) = iwan+r0_001
  end if

! Broadcast guess file information to all tasks
  call mpi_bcast(time_ges,202,mpi_rtype,npem1,mpi_comm_world,ierror)

  nfldsig   = nint(time_ges(201))
  nfldsfc   = nfldsig

! Allocate space for guess information files
  call create_gesfinfo

  do i=1,nfldsig
     ifilesig(i) = -100
     hrdifsig(i) = zero
  end do

  do i=1,nfldsfc
     ifilesfc(i) = -100
     hrdifsfc(i) = zero
  end do

! Load time information for sigma guess field sinfo into output arrays
  ntguessig = nint(time_ges(202))
  do i=1,nfldsig
     hrdifsig(i) = time_ges(i)
     ifilesig(i) = nint(time_ges(i+100))
     hrdifsig_all(i) = hrdifsig(i)
  end do
  if(mype == 0) write(6,*)' READ_2d_FILES:  sigma fcst files used in analysis  :  ',&
       (ifilesig(i),i=1,nfldsig),(hrdifsig(i),i=1,nfldsig),ntguessig


! Think of guess sfcf files as coinciding with guess sigf files
  ntguessfc = ntguessig
  do i=1,nfldsig
     hrdifsfc(i) = hrdifsig(i)
     ifilesfc(i) = ifilesig(i)
     hrdifsfc_all(i) = hrdifsfc(i)
  end do
  if(mype == 0) write(6,*)' READ_2d_FILES:  surface fcst files used in analysis:  ',&
       (ifilesfc(i),i=1,nfldsfc),(hrdifsfc(i),i=1,nfldsfc),ntguessfc

!
! End of routine
  return
  end subroutine read_2d_files

!----------------------------------------------------------------------------------
subroutine read_2d_guess(mype)
!$$$  subprogram documentation block
!                .      .    .                                       .
! subprogram:    read_2d_guess      read 2d interface file
!
!   Adapted from read_wrf_mass_guess
!   prgmmr: pondeca           org: np20                date: 2005-01-06
!
! abstract:   read guess from a binary file created in a previous step
!             that interfaces with the restart file which may be
!             written in a different format. The a-grid is assumed.
!             The guess is read in by complete horizontal fields, one field
!             per processor, in parallel.
!
! program history log:
!   2005-01-06  pondeca
!   2005-11-29  derber - remove external iteration dependent calculations
!   2006-02-02  treadon - remove unused quanities from use guess_grids
!   2006-04-06  middlecoff - changed nfcst from 11 to 15 so nfcst could be used as little endian
!   2006-07-30  kleist - make change to ges_ps from ln(ps)
!   2006-07-28  derber  - include sensible temperature
!   2008-04-02  safford - rm unused vars and uses
!   2010-12-05  pondeca - change definition of land point from (landmask value)/=0.
!                         to (landmask value)>=0.5
!   2011-02-09  zhu     - add gust,vis and pblh
!   2011-05-01  todling - introduce met-guess (cwmr no longer in guess-grids)
!   2013-10-19  todling - metguess now holds background
!                         remove reference to tv and q derivatives
!   2014-03-19  pondeca - add wspd10m
!   2014-04-10  pondeca - add td2m,mxtm,mitm,pmsl
!   2014-05-07  pondeca - add howv
!   2014-06-16  carley/zhu - add tcamt and ceiling
!
!   input argument list:
!     mype     - pe number
!
!   output argument list:
!
! attributes:
!   language: f90
!   machine:  ibm RS/6000 SP
!
!$$$
  use kinds, only: r_kind,i_kind,r_single
  use mpimod, only: mpi_sum,mpi_integer,mpi_real4,mpi_comm_world,npe,ierror
  use guess_grids, only: fact10,soil_type,veg_frac,veg_type,sfct,sno,soil_temp,soil_moi,&
       isli,nfldsig,ifilesig,ges_tsen
  use gridmod, only: lon1,lat1,nlat_regional,nlon_regional,&
       nsig,ijn_s,displs_s,itotsub
  use constants, only: zero,one,grav,fv,zero_single,one_tenth
  use gsi_metguess_mod, only: gsi_metguess_bundle
  use gsi_bundlemod, only: gsi_bundlegetpointer
  use mpeu_util, only: die
  implicit none

! Declare passed variables
  integer(i_kind),intent(in   ) :: mype

! Declare local parameters
  real(r_kind),parameter:: r0_01=0.01_r_kind

! Declare local variables
  integer(i_kind) kt,kq,ku,kv

! 2D variable names stuck in here
  integer(i_kind) nfcst

! other internal variables
  character(len=*),parameter::myname='read_2d_guess'
  real(r_single) tempa(itotsub)
  real(r_single),allocatable::temp1(:,:)
  real(r_single),allocatable::all_loc(:,:,:)
  integer(i_kind),allocatable::itemp1(:,:)
  integer(i_kind),allocatable::igtype(:),jsig_skip(:)
  character(60),allocatable::identity(:)
  character(6) filename
  integer(i_kind) irc_s_reg(npe),ird_s_reg(npe)
  integer(i_kind) ifld,im,jm,lm,num_2d_fields
  integer(i_kind) num_all_fields,num_loc_groups,num_all_pad
  integer(i_kind) i,icount,icount_prev,it,j,k
  integer(i_kind) i_0,i_psfc,i_fis,i_t,i_q,i_u,i_v,i_sno,i_smois,i_tslb
  integer(i_kind) i_sm,i_xice,i_sst,i_tsk,i_ivgtyp,i_isltyp,i_vegfrac,i_gust,i_vis,i_pblh
  integer(i_kind) i_wspd10m,i_td2m,i_mxtm,i_mitm,i_pmsl,i_howv,i_tcamt,i_lcbas
  integer(i_kind) isli_this
  real(r_kind) psfc_this,sm_this,xice_this
  integer(i_kind) icwmr,ier,istatus
  logical ihave_gust,ihave_pblh,ihave_vis,ihave_tcamt,ihave_lcbas
  logical ihave_wspd10m,ihave_td2m,ihave_mxtm,ihave_mitm,ihave_pmsl,ihave_howv

  real(r_kind),pointer,dimension(:,:  )::ges_gust   =>NULL()
  real(r_kind),pointer,dimension(:,:  )::ges_vis    =>NULL()
  real(r_kind),pointer,dimension(:,:  )::ges_pblh   =>NULL()
  real(r_kind),pointer,dimension(:,:  )::ges_wspd10m=>NULL()
  real(r_kind),pointer,dimension(:,:  )::ges_td2m   =>NULL()
  real(r_kind),pointer,dimension(:,:  )::ges_mxtm   =>NULL()
  real(r_kind),pointer,dimension(:,:  )::ges_mitm   =>NULL()
  real(r_kind),pointer,dimension(:,:  )::ges_pmsl   =>NULL()
  real(r_kind),pointer,dimension(:,:  )::ges_howv   =>NULL()
  real(r_kind),pointer,dimension(:,:  )::ges_tcamt    =>NULL()
  real(r_kind),pointer,dimension(:,:  )::ges_lcbas    =>NULL()
  real(r_kind),pointer,dimension(:,:  )::ges_ps_it  =>NULL()
  real(r_kind),pointer,dimension(:,:  )::ges_z_it   =>NULL()
  real(r_kind),pointer,dimension(:,:,:)::ges_u_it   =>NULL()
  real(r_kind),pointer,dimension(:,:,:)::ges_v_it   =>NULL()
  real(r_kind),pointer,dimension(:,:,:)::ges_div_it =>NULL()
  real(r_kind),pointer,dimension(:,:,:)::ges_vor_it =>NULL()
  real(r_kind),pointer,dimension(:,:,:)::ges_tv_it  =>NULL()
  real(r_kind),pointer,dimension(:,:,:)::ges_q_it   =>NULL()
  real(r_kind),pointer,dimension(:,:,:)::ges_cwmr_it=>NULL()


!  RESTART FILE input grid dimensions in module gridmod
!      These are the following:
!          im -- number of x-points on A-grid
!          jm -- number of y-points on A-grid
!          lm -- number of vertical levels ( = nsig for now)


! if(mype==0) write(6,*)' at 0 in read_2d_guess'


! Big section of operations done only on first outer iteration

! if(mype==0) write(6,*)' at 0.1 in read_2d_guess'

  im=nlon_regional
  jm=nlat_regional
  lm=nsig

! Following is for convenient 2D input
  num_2d_fields=27! Adjust according to content of RTMA restart file ---- should this number be in a namelist or anavinfo file at some point?
  num_all_fields=num_2d_fields*nfldsig
  num_loc_groups=num_all_fields/npe
! if(mype==0) write(6,'(" at 1 in read_2d_guess, lm            =",i6)')lm
! if(mype==0) write(6,'(" at 1 in read_2d_guess, num_2d_fields=",i6)')num_2d_fields
! if(mype==0) write(6,'(" at 1 in read_2d_guess, nfldsig       =",i6)')nfldsig
! if(mype==0) write(6,'(" at 1 in read_2d_guess, num_all_fields=",i6)')num_all_fields
! if(mype==0) write(6,'(" at 1 in read_2d_guess, npe           =",i6)')npe
! if(mype==0) write(6,'(" at 1 in read_2d_guess, num_loc_groups=",i6)')num_loc_groups
  do
     num_all_pad=num_loc_groups*npe
     if(num_all_pad >= num_all_fields) exit
     num_loc_groups=num_loc_groups+1
  end do
! if(mype==0) write(6,'(" at 1 in read_2d_guess, num_all_pad   =",i6)')num_all_pad
! if(mype==0) write(6,'(" at 1 in read_2d_guess, num_loc_groups=",i6)')num_loc_groups

  allocate(all_loc(lat1+2,lon1+2,num_all_pad))
  allocate(jsig_skip(num_2d_fields))
  allocate(igtype(num_2d_fields))
  allocate(identity(num_2d_fields))

! igtype is a flag indicating whether each input field is integer or real
! igtype > 0 for real field
! igtype < 0 for integer field

  i=0
  i=i+1 ; i_psfc=i                                            ! psfc
  write(identity(i),'("record ",i3,"--psfc")')i
  jsig_skip(i)=3     ! number of files to skip before getting to psfc
  igtype(i)=1

  i=i+1 ; i_fis=i                                             ! sfc geopotential
  write(identity(i),'("record ",i3,"--fis")')i
  jsig_skip(i)=0
  igtype(i)=1

  i_t=i+1
  do k=1,lm
     i=i+1                                                    ! t(k)  (sensible temp)
     write(identity(i),'("record ",i3,"--t(",i2,")")')i,k
     jsig_skip(i)=0
     igtype(i)=1
  end do

  i_q=i+1
  do k=1,lm
     i=i+1                                                    ! q(k)
     write(identity(i),'("record ",i3,"--q(",i2,")")')i,k
     jsig_skip(i)=0 ; igtype(i)=1
  end do

  i_u=i+1
  do k=1,lm
     i=i+1                                                    ! u(k)
     write(identity(i),'("record ",i3,"--u(",i2,")")')i,k
     jsig_skip(i)=0 ; igtype(i)=2
  end do

  i_v=i+1
  do k=1,lm
     i=i+1                                                    ! v(k)
     write(identity(i),'("record ",i3,"--v(",i2,")")')i,k
     jsig_skip(i)=0 ; igtype(i)=3
  end do

  i=i+1   ; i_sm=i                                            ! landmask
  write(identity(i),'("record ",i3,"--sm")')i
  jsig_skip(i)=0 ; igtype(i)=1

  i=i+1 ; i_xice=i                                            ! xice
  write(identity(i),'("record ",i3,"--xice")')i
  jsig_skip(i)=0 ; igtype(i)=1

  i=i+1 ; i_sst=i                                             ! sst
  write(identity(i),'("record ",i3,"--sst")')i
  jsig_skip(i)=0 ; igtype(i)=1

  i=i+1 ; i_ivgtyp=i                                          ! ivgtyp
  write(identity(i),'("record ",i3,"--ivgtyp")')i
  jsig_skip(i)=0 ; igtype(i)=-1

  i=i+1 ; i_isltyp=i                                          ! isltyp
  write(identity(i),'("record ",i3,"--isltyp")')i
  jsig_skip(i)=0 ; igtype(i)=-1

  i=i+1 ; i_vegfrac=i                                         ! vegfrac
  write(identity(i),'("record ",i3,"--vegfrac")')i
  jsig_skip(i)=0 ; igtype(i)=1

  i=i+1 ; i_sno=i                                             ! sno
  write(identity(i),'("record ",i3,"--sno")')i
  jsig_skip(i)=0 ; igtype(i)=1

  i=i+1 ; i_smois=i                                           ! smois
  write(identity(i),'("record ",i3,"--smois(",i2,")")')i,k
  jsig_skip(i)=0 ; igtype(i)=1

  i=i+1 ; i_tslb=i                                            ! tslb
  write(identity(i),'("record ",i3,"--tslb(",i2,")")')i,k
  jsig_skip(i)=0 ; igtype(i)=1

  i=i+1 ; i_tsk=i                                             ! tsk
  write(identity(i),'("record ",i3,"--sst")')i
  jsig_skip(i)=0 ; igtype(i)=1

  i=i+1 ; i_gust=i                                            ! gust
  write(identity(i),'("record ",i3,"--gust")')i
  jsig_skip(i)=0 ; igtype(i)=1

  i=i+1 ; i_vis=i                                             ! vis
  write(identity(i),'("record ",i3,"--vis")')i
  jsig_skip(i)=0 ; igtype(i)=1

  i=i+1 ; i_pblh=i                                            ! pblh
  write(identity(i),'("record ",i3,"--pblh")')i
  jsig_skip(i)=0 ; igtype(i)=1

  i=i+1 ; i_wspd10m=i                                         ! wspd10m
  write(identity(i),'("record ",i3,"--wspd10m")')i
  jsig_skip(i)=0 ; igtype(i)=1

  i=i+1 ; i_td2m=i                                            ! td2m
  write(identity(i),'("record ",i3,"--td2m")')i
  jsig_skip(i)=0 ; igtype(i)=1

  i=i+1 ; i_mxtm=i                                            ! mxtm
  write(identity(i),'("record ",i3,"--mxtm")')i
  jsig_skip(i)=0 ; igtype(i)=1

  i=i+1 ; i_mitm=i                                            ! mitm
  write(identity(i),'("record ",i3,"--mitm")')i
  jsig_skip(i)=0 ; igtype(i)=1

  i=i+1 ; i_pmsl=i                                            ! pmsl
  write(identity(i),'("record ",i3,"--pmsl")')i
  jsig_skip(i)=0 ; igtype(i)=1

  i=i+1 ; i_howv=i                                            ! howv
  write(identity(i),'("record ",i3,"--howv")')i
  jsig_skip(i)=0 ; igtype(i)=1

  i=i+1 ; i_tcamt=i                                           ! tcamt
  write(identity(i),'("record ",i3,"--tcamt")')i
  jsig_skip(i)=0 ; igtype(i)=1

  i=i+1 ; i_lcbas=i                                           ! lcbas
  write(identity(i),'("record ",i3,"--lcbas")')i
  jsig_skip(i)=0 ; igtype(i)=1

! End of stuff from 2D restart file

  allocate(temp1(im,jm),itemp1(im,jm))

  do i=1,npe
     irc_s_reg(i)=ijn_s(mype+1)
  end do
  ird_s_reg(1)=0
  do i=1,npe
     if(i /= 1) ird_s_reg(i)=ird_s_reg(i-1)+irc_s_reg(i-1)
  end do

! Read fixed format input file created from external interface
! This is done by reading in parallel from every pe, and redistributing
! to local domains once for every npe fields read in, using
! mpi_all_to_allv

  nfcst=15
  icount=0
  icount_prev=1
  do it=1,nfldsig
     write(filename,'("sigf",i2.2)')ifilesig(it)
     open(nfcst,file=filename,form='unformatted') ; rewind nfcst
     if(mype == 0)write(6,*)'READ_2d_GUESS:  open nfcst=',nfcst,' to file=',filename

!    Read, interpolate, and distribute 2D restart fields
     do ifld=1,num_2d_fields
        icount=icount+1
        if(jsig_skip(ifld) > 0) then
           do i=1,jsig_skip(ifld)
              read(nfcst)
           end do
        end if
        if(mype==mod(icount-1,npe)) then
           if(igtype(ifld) > 0) then
              read(nfcst)((temp1(i,j),i=1,im),j=1,jm)
              if(mype == 0)write(6,'(" ifld, temp1(im/2,jm/2)=",i6,e15.5)')ifld,temp1(im/2,jm/2)
              call fill_mass_grid2t(temp1,im,jm,tempa,1)
           end if
           if(igtype(ifld) < 0) then
              read(nfcst)((itemp1(i,j),i=1,im),j=1,jm)
              do j=1,jm
                 do i=1,im
                    temp1(i,j)=itemp1(i,j)
                 end do
              end do
              if(mype == 0)write(6,'(" ifld, temp1(im/2,jm/2)=",i6,e15.5)')ifld,temp1(im/2,jm/2)
              call fill_mass_grid2t(temp1,im,jm,tempa,1)
           end if
        else
           read(nfcst)
        end if

!       Distribute to local domains everytime we have npe fields
        if(mod(icount,npe) == 0.or.icount==num_all_fields) then
           call mpi_alltoallv(tempa,ijn_s,displs_s,mpi_real4, &
                all_loc(1,1,icount_prev),irc_s_reg,ird_s_reg,mpi_real4,mpi_comm_world,ierror)
           icount_prev=icount+1
        end if
     end do
     close(nfcst)
  end do

! Next do conversion of units as necessary and
! reorganize into WeiYu's format--

  do it=1,nfldsig
     ier=0
     call gsi_bundlegetpointer (gsi_metguess_bundle(it),'ps',ges_ps_it,  istatus)
     ier=ier+istatus
     call gsi_bundlegetpointer (gsi_metguess_bundle(it),'z' ,ges_z_it,   istatus)
     ier=ier+istatus
     call gsi_bundlegetpointer (gsi_metguess_bundle(it),'u' ,ges_u_it,   istatus)
     ier=ier+istatus
     call gsi_bundlegetpointer (gsi_metguess_bundle(it),'v' ,ges_v_it,   istatus)
     ier=ier+istatus
     call gsi_bundlegetpointer (gsi_metguess_bundle(it),'div',ges_div_it,istatus)
     ier=ier+istatus
     call gsi_bundlegetpointer (gsi_metguess_bundle(it),'vor',ges_vor_it,istatus)
     ier=ier+istatus
     call gsi_bundlegetpointer (gsi_metguess_bundle(it),'tv',ges_tv_it,  istatus)
     ier=ier+istatus
     call gsi_bundlegetpointer (gsi_metguess_bundle(it),'q', ges_q_it,   istatus)
     ier=ier+istatus
     if(ier/=0) call die(myname,'missing fields, ier= ', ier)

     i_0=(it-1)*num_2d_fields
     kt=i_0+i_t-1
     kq=i_0+i_q-1
     ku=i_0+i_u-1
     kv=i_0+i_v-1

     do k=1,nsig
        kt=kt+1
        kq=kq+1
        ku=ku+1
        kv=kv+1
        do i=1,lon1+2
           do j=1,lat1+2
              ges_u_it(j,i,k) = all_loc(j,i,ku)
              ges_v_it(j,i,k) = all_loc(j,i,kv)
              ges_vor_it(j,i,k) = zero
              ges_q_it(j,i,k)   = all_loc(j,i,kq)
              ges_tsen(j,i,k,it)  = all_loc(j,i,kt)
           end do
        end do
     end do
     do i=1,lon1+2
        do j=1,lat1+2
           ges_z_it(j,i)    = all_loc(j,i,i_0+i_fis)/grav ! surface elevation multiplied by g

!          convert input psfc to psfc in mb, and then to cb

           psfc_this=r0_01*all_loc(j,i,i_0+i_psfc)
           ges_ps_it(j,i)=one_tenth*psfc_this   ! convert from mb to cb
           sno(j,i,it)=all_loc(j,i,i_0+i_sno)
           soil_moi(j,i,it)=all_loc(j,i,i_0+i_smois)
           soil_temp(j,i,it)=all_loc(j,i,i_0+i_tslb)
        end do
     end do

!    Convert sensible temp to virtual temp
     do k=1,nsig
        do i=1,lon1+2
           do j=1,lat1+2
              ges_tv_it(j,i,k) = ges_tsen(j,i,k,it) * (one+fv*ges_q_it(j,i,k))
           end do
        end do
     end do

     ges_div_it=zero
  end do ! <it>


!    Transfer surface fields
     do it=1,nfldsig

        call gsi_bundlegetpointer (gsi_metguess_bundle(it),'cw',ges_cwmr_it,icwmr)
        if(icwmr==0) ges_cwmr_it=zero

        call gsi_bundlegetpointer (gsi_metguess_bundle(it),'gust',ges_gust,ier)
        ihave_gust=ier==0

        call gsi_bundlegetpointer (gsi_metguess_bundle(it),'vis',ges_vis,ier)
        ihave_vis =ier==0

        call gsi_bundlegetpointer (gsi_metguess_bundle(it),'pblh',ges_pblh,ier)
        ihave_pblh=ier==0

        call gsi_bundlegetpointer (gsi_metguess_bundle(it),'wspd10m',ges_wspd10m,ier)
        ihave_wspd10m=ier==0

        call gsi_bundlegetpointer (gsi_metguess_bundle(it),'td2m',ges_td2m,ier)
        ihave_td2m=ier==0

        call gsi_bundlegetpointer (gsi_metguess_bundle(it),'mxtm',ges_mxtm,ier)
        ihave_mxtm=ier==0

        call gsi_bundlegetpointer (gsi_metguess_bundle(it),'mitm',ges_mitm,ier)
        ihave_mitm=ier==0

        call gsi_bundlegetpointer (gsi_metguess_bundle(it),'pmsl',ges_pmsl,ier)
        ihave_pmsl=ier==0

        call gsi_bundlegetpointer (gsi_metguess_bundle(it),'howv',ges_howv,ier)
        ihave_howv=ier==0

        call gsi_bundlegetpointer(gsi_metguess_bundle(it),'tcamt',ges_tcamt,ier)
        ihave_tcamt =ier==0

        call gsi_bundlegetpointer(gsi_metguess_bundle(it),'lcbas',ges_lcbas,ier)
        ihave_lcbas =ier==0



        i_0=(it-1)*num_2d_fields
        do i=1,lon1+2
           do j=1,lat1+2
              fact10(j,i,it)=one    !  later fix this by using correct w10/w(1)
              veg_type(j,i,it)=all_loc(j,i,i_0+i_ivgtyp)
              veg_frac(j,i,it)=r0_01*all_loc(j,i,i_0+i_vegfrac)
              soil_type(j,i,it)=all_loc(j,i,i_0+i_isltyp)
              sm_this=zero
              if(all_loc(j,i,i_0+i_sm) >= 0.5_r_single) sm_this=one
              xice_this=zero
              if(all_loc(j,i,i_0+i_xice) /= zero_single) xice_this=one

              isli_this=0
              if(xice_this==one) isli_this=2
              if(xice_this==zero.and.sm_this==one) isli_this=1
              isli(j,i,it)=isli_this

              sfct(j,i,it)=all_loc(j,i,i_0+i_sst)
              if(isli(j,i,it) /= 0) sfct(j,i,it)=all_loc(j,i,i_0+i_tsk)

              if(ihave_gust) &
                 ges_gust(j,i)=all_loc(j,i,i_0+i_gust)

              if (ihave_vis) then
                 ges_vis(j,i)=all_loc(j,i,i_0+i_vis)
                 if (ges_vis(j,i)<=zero) ges_vis(j,i)=one_tenth
                 if (ges_vis(j,i)>20000.0_r_kind) ges_vis(j,i)=20000.0_r_kind
              endif

              if(ihave_pblh) &
                 ges_pblh(j,i)=all_loc(j,i,i_0+i_pblh)

              if (ihave_wspd10m) & 
                 ges_wspd10m(j,i)=all_loc(j,i,i_0+i_wspd10m)

              if(ihave_td2m) &
                 ges_td2m(j,i)=all_loc(j,i,i_0+i_td2m)

              if(ihave_mxtm) &
                 ges_mxtm(j,i)=all_loc(j,i,i_0+i_mxtm)

              if(ihave_mitm) &
                 ges_mitm(j,i)=all_loc(j,i,i_0+i_mitm)

              if(ihave_pmsl) &
                 ges_pmsl(j,i)=one_tenth*r0_01*all_loc(j,i,i_0+i_pmsl)    !  convert from Pa to cb

              if(ihave_howv) &
                 ges_howv(j,i)=all_loc(j,i,i_0+i_howv)

              if (ihave_tcamt) &
                 ges_tcamt(j,i)=all_loc(j,i,i_0+i_tcamt)

              if (ihave_lcbas) & 
                 ges_lcbas(j,i)=max(min(all_loc(j,i,i_0+i_lcbas),20000.0_r_kind),one_tenth) !Enforce upper and lower bounds on lowest cloud base

           end do
        end do
     end do

     deallocate(all_loc,jsig_skip,igtype,identity)


     return
end subroutine read_2d_guess

!----------------------------------------------------------------------------------
subroutine wr2d_binary(mype)
!$$$  subprogram documentation block
!                .      .    .                                       .
! subprogram:    wr2d_binary              write out 2D restart file
! Adpated from wrwrfmassa.
!   prgmmr: pondeca           org: np20                date: 2005-2-7
!
!   abstract: read 2D guess restart interface file, add analysis
!             increment, and write out 2D analysis restart
!             interface file.
!
! program history log:
!   2005-02-07  pondeca
!   2006-04-06  middlecoff - Changed iog from 11 to 15 so iog could be little endian
!                          Changed ioan from 51 to 66 so ioan could be little endian
!   2006-07-28 derber - include sensible temperature
!   2006-07-31  kleist - make change to ges_ps instead of ln(ps)
!   2008-04-03  safford - rm unused vars and uses
!   2010-04-01  treadon - move strip_single to gridmod
!   2011-02-09  zhu     - add gust,vis,pblh
!   2013-10-19  todling - metguess now holds background
!                         correct reference to svars rather than cvars
!   2013-10-24  todling - general interface to strip
!   2014-03-19  pondeca - add wspd10m
!   2014-04-10  pondeca - add td2m,mxtm,mitm,pmsl
!   2014-05-07  pondeca - add howv
!   2014-06-16  carley/zhu - add tcamt and ceiling
!   2014-06-27  carley - slight change to specification of num_2d_fields
!
!   input argument list:
!     mype     - pe number
!
!   output argument list:
!     no output arguments
!
! attributes:
!   language: f90
!   machine:  ibm RS/6000 SP
!
!$$$
  use kinds, only: r_kind,r_single,i_kind
  use guess_grids, only: ntguessfc,ntguessig,ifilesig,sfct,&
       ges_tsen
  use mpimod, only: mpi_comm_world,ierror,mpi_real4
  use gridmod, only: lat2,iglobal,itotsub,update_regsfc,strip,&
       lon2,nsig,lon1,lat1,nlon_regional,nlat_regional,ijn,displs_g
  use mpeu_util, only: getindex
  use state_vectors, only: svars2d
  use constants, only: zero_single,r10,r100
  use derivsmod, only: qsatg
  use jfunc, only: jiter,miter
  use gsi_metguess_mod, only: gsi_metguess_bundle
  use gsi_bundlemod, only: gsi_bundlegetpointer
  use mpeu_util, only: die
  implicit none

! Declare passed variables
  integer(i_kind),intent(in   ) :: mype

! Declare local parameters
  real(r_kind),parameter:: r225=225.0_r_kind

! Declare local variables

  character(len=*),parameter::myname='wr2d_binary'
  integer(i_kind) im,jm,lm
  real(r_single),allocatable::temp1(:),tempa(:),tempb(:)
  real(r_single),allocatable::all_loc(:,:,:)
  real(r_single),allocatable::strp(:)
  character(6) filename
  character(2) ch2
  integer(i_kind) iog,ioan,i,j,k,kt,kq,ku,kv,it,i_psfc,i_t,i_q,i_u,i_v
  integer(i_kind) i_sst,i_skt,i_gust,i_vis,i_pblh,ier,istatus,i_tcamt,i_lcbas
  integer(i_kind) i_wspd10m,i_td2m,i_mxtm,i_mitm,i_pmsl,i_howv
  integer(i_kind) num_2d_fields,num_all_fields,num_all_pad
  integer(i_kind) regional_time0(6),nlon_regional0,nlat_regional0,nsig0
  real(r_kind) psfc_this
  real(r_single) glon0(nlon_regional,nlat_regional),glat0(nlon_regional,nlat_regional)
  real(r_single) dx_mc0(nlon_regional,nlat_regional),dy_mc0(nlon_regional,nlat_regional)
  real(r_single),allocatable::all_loc_qsatg(:,:,:),all_loc_prh(:,:,:),temp1_prh(:)
  
  integer(i_kind) iaux(100),kaux
  character(15) caux(100)
  
  real(r_kind),dimension(:,:  ),pointer:: ptr2d    =>NULL()
  real(r_kind),dimension(:,:  ),pointer:: ges_ps_it=>NULL()
  real(r_kind),dimension(:,:,:),pointer:: ges_u_it =>NULL()
  real(r_kind),dimension(:,:,:),pointer:: ges_v_it =>NULL()
  real(r_kind),dimension(:,:,:),pointer:: ges_q_it =>NULL()

  im=nlon_regional
  jm=nlat_regional
  lm=nsig

  i_psfc=1
  i_t=2
  i_q=i_t+lm
  i_u=i_q+lm
  i_v=i_u+lm
  i_sst=i_v+lm
  i_skt=i_sst+1
  i_gust=i_skt+1
  i_vis=i_gust+1
  i_pblh=i_vis+1
  i_wspd10m=i_pblh+1
  i_td2m=i_wspd10m+1
  i_mxtm= i_td2m+1
  i_mitm= i_mxtm+1
  i_pmsl= i_mitm+1
  i_howv= i_pmsl+1
  i_tcamt=i_howv+1
  i_lcbas=i_tcamt+1
  
  num_2d_fields=i_lcbas        ! - should always equal the last integer from the
                               ! -   preceding list
  num_all_fields=num_2d_fields
  num_all_pad=num_all_fields

  allocate(all_loc(lat1+2,lon1+2,num_all_pad))
  allocate(strp(lat1*lon1))
  allocate(all_loc_qsatg(lat1+2,lon1+2,nsig),all_loc_prh(lat1+2,lon1+2,nsig))



  allocate(temp1(im*jm))
  allocate(temp1_prh(im*jm))

! if(mype == 0) write(6,*)' at 2 in wr2d_binary'

  iog=15
  ioan=66
  if(mype == 0) then
     write(filename,'("sigf",i2.2)')ifilesig(ntguessig)
     open (iog,file=filename,form='unformatted')
     write(ch2,'(i2.2)') jiter+1
     if (jiter <  miter) open (ioan,file='sigfupdate'//ch2,form='unformatted')
     if (jiter == miter) open (ioan,file='siganl',form='unformatted')
     rewind iog ; rewind ioan
  end if

! Convert analysis variables to 2D variables
  it=ntguessig

  ier=0
  call gsi_bundlegetpointer (gsi_metguess_bundle(it),'ps',ges_ps_it,  istatus)
  ier=ier+istatus
  call gsi_bundlegetpointer (gsi_metguess_bundle(it),'u' ,ges_u_it,   istatus)
  ier=ier+istatus
  call gsi_bundlegetpointer (gsi_metguess_bundle(it),'v' ,ges_v_it,   istatus)
  ier=ier+istatus
  call gsi_bundlegetpointer (gsi_metguess_bundle(it),'q', ges_q_it,   istatus)
  ier=ier+istatus
  if(ier/=0) call die(myname,'missing fields, ier= ', ier)

! Create all_loc from ges_*
  all_loc=zero_single
  kt=i_t-1
  kq=i_q-1
  ku=i_u-1
  kv=i_v-1
  do k=1,nsig
     kt=kt+1
     kq=kq+1
     ku=ku+1
     kv=kv+1
     do i=1,lon2
        do j=1,lat2
           all_loc(j,i,ku)=ges_u_it(j,i,k)
           all_loc(j,i,kv)=ges_v_it(j,i,k)
           all_loc(j,i,kq)=ges_q_it(j,i,k)
           all_loc(j,i,kt)=ges_tsen(j,i,k,it)   ! sensible temperature
           all_loc_qsatg(j,i,k)=qsatg(j,i,k)
           all_loc_prh(j,i,k)=ges_q_it(j,i,k)/qsatg(j,i,k)
        end do
     end do
  end do
  do i=1,lon2
     do j=1,lat2
        psfc_this=r10*ges_ps_it(j,i)   ! convert from cb to mb
        all_loc(j,i,i_psfc)=r100*psfc_this
     end do
  end do

  if(mype == 0) then
     read(iog) regional_time0,nlon_regional0,nlat_regional0,nsig0
     write(ioan) regional_time0,nlon_regional0,nlat_regional0,nsig0
     read(iog) glat0,dx_mc0
     write(ioan) glat0,dx_mc0
     read(iog) glon0,dy_mc0
     write(ioan) glon0,dy_mc0
  end if

! Update psfc
! if(mype == 0) write(6,*)' at 6 in wr2d_binary'

  allocate(tempa(itotsub),tempb(itotsub))
  if(mype == 0) then
     read(iog)temp1
  endif
  call strip(all_loc(:,:,i_psfc),strp)
  call mpi_gatherv(strp,ijn(mype+1),mpi_real4, &
       tempa,ijn,displs_g,mpi_real4,0,mpi_comm_world,ierror)
  if(mype == 0) then
     call fill_mass_grid2t(temp1,im,jm,tempb,2)
     do i=1,iglobal
        tempa(i)=tempa(i)-tempb(i)
     end do
     call unfill_mass_grid2t(tempa,im,jm,temp1)
     write(ioan)temp1
  end if

!  FIS read/write
  if(mype == 0) then
     read(iog)temp1
     write(ioan)temp1
  end if

! Update t
  kt=i_t-1
  do k=1,nsig
     kt=kt+1
     if(mype == 0) read(iog)temp1
     call strip(all_loc(:,:,kt),strp)
     call mpi_gatherv(strp,ijn(mype+1),mpi_real4, &
          tempa,ijn,displs_g,mpi_real4,0,mpi_comm_world,ierror)
     if(mype == 0) then
        call fill_mass_grid2t(temp1,im,jm,tempb,2)
        do i=1,iglobal
           tempa(i)=tempa(i)-tempb(i)
        end do
        call unfill_mass_grid2t(tempa,im,jm,temp1)
        write(ioan)temp1
     end if
  end do

! Update q
  kq=i_q-1
  do k=1,nsig
     kq=kq+1
     if(mype == 0) then
        read(iog)temp1
        temp1_prh=temp1
     endif
     call strip(all_loc(:,:,kq),strp)
     call mpi_gatherv(strp,ijn(mype+1),mpi_real4, &
          tempa,ijn,displs_g,mpi_real4,0,mpi_comm_world,ierror)
     if(mype == 0) then
        call fill_mass_grid2t(temp1,im,jm,tempb,2)
        do i=1,iglobal
           tempa(i)=tempa(i)-tempb(i)
        end do
        call unfill_mass_grid2t(tempa,im,jm,temp1)
        write(ioan)temp1
     end if

     call strip(all_loc_qsatg(:,:,k),strp)
     call mpi_gatherv(strp,ijn(mype+1),mpi_real4, &
          tempa,ijn,displs_g,mpi_real4,0,mpi_comm_world,ierror)
     if(mype == 0) then
        call fill_mass_grid2t(temp1_prh,im,jm,tempb,2)
        do i=1,iglobal
           tempb(i)=tempb(i)/tempa(i)
         end do
     end if
     call strip(all_loc_prh(:,:,k),strp)
     call mpi_gatherv(strp,ijn(mype+1),mpi_real4, &
          tempa,ijn,displs_g,mpi_real4,0,mpi_comm_world,ierror)
     if(mype == 0) then
        do i=1,iglobal
           tempa(i)=tempa(i)-tempb(i)
        end do
        temp1_prh=zero_single
        call unfill_mass_grid2t(tempa,im,jm,temp1_prh)
     end if
  end do

! Update u
  ku=i_u-1
  do k=1,nsig
     ku=ku+1
     if(mype == 0) read(iog)temp1
     call strip(all_loc(:,:,ku),strp)
     call mpi_gatherv(strp,ijn(mype+1),mpi_real4, &
          tempa,ijn,displs_g,mpi_real4,0,mpi_comm_world,ierror)
     if(mype == 0) then
        call fill_mass_grid2t(temp1,im,jm,tempb,2)
        do i=1,iglobal
           tempa(i)=tempa(i)-tempb(i)
        end do
        call unfill_mass_grid2t(tempa,im,jm,temp1)
        write(ioan)temp1
     end if
  end do

! Update v
  kv=i_v-1
  do k=1,nsig
     kv=kv+1
     if(mype == 0) read(iog)temp1
     call strip(all_loc(:,:,kv),strp)
     call mpi_gatherv(strp,ijn(mype+1),mpi_real4, &
          tempa,ijn,displs_g,mpi_real4,0,mpi_comm_world,ierror)
     if(mype == 0) then
        call fill_mass_grid2t(temp1,im,jm,tempb,2)
        do i=1,iglobal
           tempa(i)=tempa(i)-tempb(i)
        end do
        call unfill_mass_grid2t(tempa,im,jm,temp1)
        write(ioan)temp1
     end if
  end do

  if (mype==0) then
     write(ioan)temp1_prh  !increment of pseudo RH
  endif

  if (mype == 0) then
     do k=7,16 ! SM,SICE,SST,IVGTYP,ISLTYP,VEGFRA,SNOW,SMOIS,TSLB,TSK
        read(iog)temp1
        write(ioan)temp1
     end do
  end if

  caux(1)='gust'    ; iaux(1)=i_gust 
  caux(2)='vis'     ; iaux(2)=i_vis
  caux(3)='pblh'    ; iaux(3)=i_pblh
  caux(4)='wspd10m' ; iaux(4)=i_wspd10m
  caux(5)='td2m'    ; iaux(5)=i_td2m
  caux(6)='mxtm'    ; iaux(6)=i_mxtm
  caux(7)='mitm'    ; iaux(7)=i_mitm
  caux(8)='pmsl'    ; iaux(8)=i_pmsl
  caux(9)='howv'    ; iaux(9)=i_howv
  caux(10)='tcamt'  ; iaux(10)=i_tcamt 
  caux(11)='lcbas'  ; iaux(11)=i_lcbas

  kaux=11  !Adjust as you add variables

  do k=1,kaux
     call gsi_bundlegetpointer (gsi_metguess_bundle(it),trim(caux(k)),ptr2d, ier)
     if (ier==0) then

        do i=1,lon2
           do j=1,lat2
              if (trim(caux(k))=='pmsl') then 
                 all_loc(j,i,iaux(k))=r100*r10*ptr2d(j,i)
               else
                 all_loc(j,i,iaux(k))=ptr2d(j,i)
               endif
           end do
        end do

        if(mype==0) read(iog)temp1
        call strip(all_loc(:,:,iaux(k)),strp)
        call mpi_gatherv(strp,ijn(mype+1),mpi_real4, &
             tempa,ijn,displs_g,mpi_real4,0,mpi_comm_world,ierror)
        if(mype == 0) then
           call fill_mass_grid2t(temp1,im,jm,tempb,2)
           do i=1,iglobal
              tempa(i)=tempa(i)-tempb(i)
           end do
           call unfill_mass_grid2t(tempa,im,jm,temp1)
           write(ioan)temp1
        end if
     else
        if(mype==0) then
           read(iog)temp1
           write(ioan)temp1
        end if
     endif
  enddo
  if (mype==0) then
     close(iog)
     close(ioan)
  endif

! Write out qsatg for gsi-2dvar post-processing purposes
  do k=1,nsig
     call strip(all_loc_qsatg(:,:,k),strp)
     call mpi_gatherv(strp,ijn(mype+1),mpi_real4, &
          tempa,ijn,displs_g,mpi_real4,0,mpi_comm_world,ierror)
     if(mype == 0) then
        temp1=zero_single
        call unfill_mass_grid2t(tempa,im,jm,temp1)
        open (94,file='bckg_qsat.dat',form='unformatted')
        write(94) temp1
        close(94)
     end if
  end do

  deallocate(all_loc)
  deallocate(temp1)
  deallocate(tempa)
  deallocate(tempb)
  deallocate(temp1_prh)
  deallocate(all_loc_qsatg)
  deallocate(all_loc_prh)
  deallocate(strp)

end subroutine wr2d_binary
!----------------------------------------------------------------------------------
module ndfdgrids
!$$$ module documentation block
!           .      .    .                                       .
! module:   ndfdgrids
!   prgmmr: pondeca          org: np23                date: 2008-11-04
!
! abstract: get navigational information pertaining to ndfd grid and
!           initialize other variables used with the rtma applications
!           of the gsi.
!
! program history log:
!   2008-11-04  pondeca - consolidate scattered routines into current
!                         module
!   2010-12-05  pondeca - add the capability to shift slightly the obs
!               which are close to shorelines so that land (water) obs are not
!               mistaken for water(land) obs by the landmask.
!   2010-12-05  pondeca - add the capability to randomly pick one dataset
!               for cross-validation in the hilbert-curve procedure
!
!
! subroutines included:
!   sub init_ndfdgrid
!   sub ndfdgrid_info
!   sub latlon_to_grid0
!   sub grid_to_latlon0
!   sub relocsfcob
!   sub adjust_error
!   sub mkvalley_file
!   sub valley_adjustment
!   sub destroy_ndfdgrid
!
! variable definitions:
!
! attributes:
!   language: f90
!   machine:
!
!$$$ end documentation block

  use kinds, only: i_kind,r_single,r_kind
  use mpimod, only: mype

  implicit none

! set default to private
  private
! set subroutines to public
  public :: init_ndfdgrid
  public :: ndfdgrid_info
  public :: latlon_to_grid0
  public :: grid_to_latlon0
  public :: adjust_error
  public :: relocsfcob
  public :: mkvalley_file 
  public :: valley_adjustment
  public :: destroy_ndfdgrid

  integer(i_kind),parameter::lunreloc=77

  character(60) cgrid
  integer(i_kind) nx,ny
  real(r_single),allocatable::slmask(:,:)
  real(r_single),allocatable::terrain(:,:)
  real(r_single),allocatable::valleys(:,:)
  real(r_kind) da8,alat18,elon18,elonv8,alatan8,xx8,yy8

  real(r_kind) oberrinflfact,slmland
  integer(i_kind) ineighbour,jneighbour
  logical ladjusterr
  logical fexist
  logical lshoreline
  logical,save :: relocfile_opnd=.false.
  logical valleygcheck

contains

subroutine init_ndfdgrid
!$$$  subprogram documentation block
!
!   prgmmr: pondeca           org: np20                date: 2008-11-04
!
! abstract: get navigational information pertaining to ndfd grid and
!           initialize other variables used with the rtma applications
!           of the gsi.
!
! program history log:
!   2008-11-04  pondeca
!
! input argument list:
!
! output argument list:
!
! attributes:
!   language: f90
!   machine:  ibm RS/6000 SP
!
!$$$ end documentation block
  use constants, only: five
  use mpimod, only: mype
  implicit none

  character(3) clun33

  namelist/parmcardreadprepb/cgrid,ladjusterr,oberrinflfact,valleygcheck, & 
                             ineighbour,jneighbour,slmland,lshoreline

  cgrid='conus'
  ladjusterr=.false.
  lshoreline=.false.
  oberrinflfact=five
  ineighbour=3
  jneighbour=3
  slmland=0.51_r_kind
  valleygcheck=.false.

  inquire(file='parmcard_input',exist=fexist)
  if (fexist) then
     open(55,file='parmcard_input',form='formatted')
     read(55,parmcardreadprepb)
     close(55)
  else
     print*,'init_ndfdgrid: WARNING - MISSING RTMA NAMELIST FILE: parmcard_input.  RUNNING WITH DEFAULT SETTINGS'
  endif

  print*,'in init_ndfdgrid: cgrid=',cgrid
  print*,'in init_ndfdgrid: ladjusterr =',ladjusterr
  print*,'in init_ndfdgrid: oberrinflfact=',oberrinflfact
  print*,'in init_ndfdgrid: ineighbour=',ineighbour
  print*,'in init_ndfdgrid: jneighbour=',jneighbour
  print*,'in init_ndfdgrid: lshoreline=',lshoreline
  print*,'in init_ndfdgrid: slmland=',slmland
  print*,'in init_ndfdgrid: valleygcheck=',valleygcheck

  call ndfdgrid_info

  print*,'in init_ndfdgrid: nx,ny,gridspacing=',nx,ny,da8
  print*,'in init_ndfdgrid: alat18,elon18,elonv8,alatan=',& 
                            alat18,elon18,elonv8,alatan8

  allocate(slmask(nx,ny))
  open (55,file='rtma_slmask.dat',form='unformatted')
  read(55) slmask
  close(55)

  allocate(terrain(nx,ny))
  open (55,file='rtma_terrain.dat',form='unformatted')
  read(55) terrain
  close(55)

  allocate(valleys(nx,ny))

  valleys=1._r_single
  if (valleygcheck) call mkvalley_file

  if (.not.relocfile_opnd) then
     write(clun33,'(i3.3)') mype
     open (lunreloc,file='shoreline_obrelocation.dat_'//clun33, &
          form='formatted')
      write(lunreloc,*) '***********************************************************************'
      write(lunreloc,*) 'stn      itype     rlatin     rlonin       rlatout     rlonout  vartype'
      write(lunreloc,*) '***********************************************************************'
      relocfile_opnd=.true.
   endif


end subroutine init_ndfdgrid

subroutine ndfdgrid_info
!$$$  subprogram documentation block
!
!   prgmmr: pondeca           org: np20                date: 2008-11-04
!
! abstract: contains navigational information pertaining to ndfd grid
!
! program history log:
!   2008-11-04  pondeca  
!
! input argument list:
!
! output argument list:
!
! attributes:
!   language: f90
!   machine:  ibm RS/6000 SP
!
!$$$ end documentation block
  implicit none
       
  if (trim(cgrid) == 'conus') then
     nx=1073
     ny=689
     alat18=20.192_r_kind
     elon18=238.446_r_kind
     da8=5079.406_r_kind
     elonv8=265.000_r_kind
     alatan8=25.000_r_kind

  elseif (trim(cgrid) == 'alaska') then 
     nx=825
     ny=553
     alat18=40.530101_r_kind
     elon18=181.429000_r_kind
     da8=5953.125_r_kind
     elonv8=210.000000_r_kind
     alatan8=60.000000_r_kind
 
  elseif (trim(cgrid) == 'hawaii') then 
     nx=321
     ny=225

!    alat18=18.066780_r_kind      !before domain shift
!    elon18=198.374755_r_kind     !before domain shift

     alat18=18.072699_r_kind
     elon18=198.474999_r_kind
     da8=2500.000_r_kind
     elonv8=9999._r_kind
     alatan8=20.000000_r_kind

  elseif (trim(cgrid) == 'prico') then 
     nx=177
     ny=129
     alat18=16.828685_r_kind
     elon18=291.804687_r_kind
     da8=2500.000_r_kind
     elonv8=9999._r_kind
     alatan8=20.000000_r_kind

  elseif (trim(cgrid) == 'guam') then 
     nx=193
     ny=193
     alat18=12.349884_r_kind
     elon18=143.686538_r_kind
     da8=2500.000_r_kind
     elonv8=9999._r_kind
     alatan8=20.000000_r_kind

  elseif (trim(cgrid) == 'cohres') then
     nx=2145
     ny=1377
     alat18=20.192_r_kind
     elon18=238.446_r_kind
     da8=2539.703_r_kind
     elonv8=265.000_r_kind
     alatan8=25.000_r_kind

  elseif (trim(cgrid) == 'akhres') then
     nx=1649
     ny=1105
     alat18=40.530101_r_kind
     elon18=181.429000_r_kind
     da8=2976.563_r_kind
     elonv8=210.000000_r_kind
     alatan8=60.000000_r_kind

  elseif (trim(cgrid) == 'hrrr') then
     nx=1799
     ny=1059
     alat18=21.138_r_kind
     elon18=237.280_r_kind
     da8=3000.000_r_kind
     elonv8=262.500_r_kind
     alatan8=38.500_r_kind

  elseif (trim(cgrid) == 'cohresext') then
     nx=2145
     ny=1597
     alat18=20.192_r_kind
     elon18=238.446_r_kind
     da8=2539.703_r_kind
     elonv8=265.000_r_kind
     alatan8=25.000_r_kind

  elseif (trim(cgrid) == 'cohreswexp') then
     nx=2345
     ny=1597
     alat18=19.228976_r_kind
     elon18=233.723448_r_kind
     da8=2539.703_r_kind
     elonv8=265.000_r_kind
     alatan8=25.000_r_kind

  elseif (trim(cgrid) == 'juneau') then
     nx=655
     ny=855
     alat18=51.500000_r_kind
     elon18=217.500000_r_kind
     da8=1448.281_r_kind
     elonv8=225.000000_r_kind
     alatan8=60.000000_r_kind

  else
     print*,'in ndfdgrid_info: unknown grid ',cgrid,'...aborting'
     call abort
  endif

end subroutine ndfdgrid_info
!****************************************************************
subroutine latlon_to_grid0(rlat8,rlon8,xx8,yy8)
!$$$  subprogram documentation block
!
!   prgmmr: pondeca           org: np20                date: 2008-11-04
!
! abstract: given the earth (lat,lon) for a selected point on the ndfd grid,
! use w3 subroutines to compute the (x,y) coordinates on the
! projected cartesian grid
!
! program history log:
!   2008-11-04  pondeca  
!
! input argument list:
!   rlon8  - east longitude in degrees
!   rlat8  - latitude in degrees
!
! output argument list:
!    xx8 - x coordinate on the plane projected grid 
!    yy8 - y coordinate on the plane projected grid
!
! attributes:
!   language: f90
!   machine:  ibm RS/6000 SP
!
!$$$
  implicit none

  real(r_kind),intent(in   ) :: rlat8,rlon8
  real(r_kind),intent(  out) :: xx8,yy8

  logical lambconform
  logical polarstereo
  logical lmercator


  lambconform=trim(cgrid)=='conus'.or.trim(cgrid)=='cohres'.or.trim(cgrid)=='hrrr'.or. &
              trim(cgrid)=='cohresext'.or.trim(cgrid)=='cohreswexp'
  polarstereo=trim(cgrid)=='alaska'.or.trim(cgrid)=='akhres'.or.trim(cgrid)=='juneau'
  lmercator=trim(cgrid)=='hawaii'.or.trim(cgrid)=='guam'.or.trim(cgrid)=='prico'
  
  if (lambconform) call w3fb11(rlat8,rlon8,alat18,elon18,da8,elonv8,alatan8,xx8,yy8)
  if (polarstereo) call w3fb06(rlat8,rlon8,alat18,elon18,da8,elonv8,xx8,yy8) 
  if (lmercator)   call w3fb08(rlat8,rlon8,alat18,elon18,alatan8,da8,xx8,yy8)

end subroutine latlon_to_grid0
!****************************************************************
subroutine grid_to_latlon0(xx8,yy8,rlat8,rlon8)
!$$$  subprogram documentation block
!
!   prgmmr: pondeca           org: np20                date: 2008-11-04
!
! abstract: given the (x,y) coordinates on the projected cartesian grid
! for a selected point of the ndfd grid, use w3 subroutines to
! compute the earth (lat,lon)
!
! program history log:
!   2010-03-18  pondeca
!
! input argument list:
!   xx8 - x coordinate on the plane projected grid
!   yy8 - y coordinate on the plane projected grid
!
! output argument list:
!   rlon8  - east longitude in degrees
!   rlat8  - latitude in degrees
!
! attributes:
!   language: f90
!   machine:  ibm RS/6000 SP
!
!$$$
  implicit none

  real(r_kind),intent(in   ) :: xx8,yy8
  real(r_kind),intent(  out) :: rlat8,rlon8

  integer(i_kind) ierr

  logical lambconform
  logical polarstereo
  logical lmercator


  lambconform=trim(cgrid)=='conus'.or.trim(cgrid)=='cohres'.or.trim(cgrid)=='hrrr'.or. &
              trim(cgrid)=='cohresext'.or.trim(cgrid)=='cohreswexp'
  polarstereo=trim(cgrid)=='alaska'.or.trim(cgrid)=='akhres'.or.trim(cgrid)=='juneau'
  lmercator=trim(cgrid)=='hawaii'.or.trim(cgrid)=='guam'.or.trim(cgrid)=='prico'

  if (lambconform) then 
     call w3fb12(xx8,yy8,alat18,elon18,da8,elonv8,alatan8,rlat8,rlon8,ierr)
     if (ierr > 0) then
       print*,'in grid_to_latlon0: trouble,xx8,yy8,rlat8,rlon8,ierr=',&
                                           xx8,yy8,rlat8,rlon8,ierr
     endif

  endif

  if (polarstereo) call w3fb07(xx8,yy8,alat18,elon18,da8,elonv8,rlat8,rlon8)
  if (lmercator)   call w3fb09(xx8,yy8,alat18,elon18,alatan8,da8,rlat8,rlon8)

end subroutine grid_to_latlon0
!****************************************************************
subroutine adjust_error(alon,alat,oberr,oberr2)
!$$$  subprogram documentation block
!
!   prgmmr: pondeca           org: np20                date: 2008-11-04
!
! abstract: Inflate the observation error is the ob is near a land-water
! boundary
!
! program history log:
!   2008-11-04  pondeca  
!
! input argument list:
!   alon  - observation east longitude in radians 
!   alat  - observation latitude in radians
!   oberr  - observation error
!   oberr2  - observation error
!
! output argument list:
!   oberr  - observation error
!   oberr2  - observation error
!
! attributes:
!   language: f90
!   machine:  ibm RS/6000 SP
!
!$$$
  use constants, only: zero,zero_single

  implicit none

! Declare passed variables
  real (r_kind), intent(in   ) :: alon,alat
  real (r_kind), intent(inout) :: oberr,oberr2

! Declare local variables
  integer(i_kind) i,j,istart,jstart,is,ie,js,je
  real (r_single) rsign1,rsign2
  real(r_kind) rlat8,rlon8,xx8,yy8
  logical lcase1 !handle exception for Islands off of Southern California
 
  if (.not.ladjusterr) return

  rlon8=real(alon,r_kind)
  rlat8=real(alat,r_kind)

  if (rlon8>180._r_kind) rlon8=rlon8-360._r_kind

  lcase1=(rlon8>=-122._r_kind .and. rlon8<=-117._r_kind & 
            .and. rlat8>=32._r_kind .and. rlat8<=35._r_kind)

  if (trim(cgrid)=='conus' .or. trim(cgrid)=='cohres' .or. &
      trim(cgrid)=='cohresext' .or. trim(cgrid)=='cohreswexp') then
     if(lcase1) return
  endif

  if (rlon8<zero) rlon8=rlon8+360._r_kind

  call latlon_to_grid0(rlat8,rlon8,xx8,yy8)

  istart=floor(xx8)
  jstart=floor(yy8)

! print*,'in adjust_error: alon,rlon8,alat,rlat8,istart,jstart=', & 
!                          alon,rlon8,alat,rlat8,istart,jstart
! print*,'in adjust_error: slmask,min,max=',minval(slmask),maxval(slmask)
! print*,'in adjust_error: before, oberr,oberr2=',oberr,oberr2
  
  is=max(1,(istart-ineighbour))
  ie=min((istart+ineighbour),nx)
  js=max(1,(jstart-jneighbour))
  je=min((jstart+jneighbour),ny)

  if (slmask(is,js)<=0.5_r_single) rsign1=-1._r_single
  if (slmask(is,js)>0.5_r_single)  rsign1=+1._r_single

  do j=js,je
     do i=is,ie
        if (slmask(i,j)<=0.5_r_single) rsign2=-1._r_single
        if (slmask(i,j)>0.5_r_single)  rsign2=+1._r_single
        if (rsign1*rsign2<zero_single) then
           oberr=oberr*oberrinflfact
           oberr2=oberr2*oberrinflfact
           goto 100 
        endif
     enddo 
  enddo 
100 continue
! print*,'in adjust_error: after, oberr,oberr2=',oberr,oberr2
end subroutine adjust_error
!****************************************************************
subroutine relocsfcob(rlon8,rlat8,cobtypein,cstationin,kxin)
!$$$  subprogram documentation block
!
!   prgmmr: pondeca           org: np20                date: 2010-03-18
!
! abstract: relocate ob that land-sea mask says it's on water to 
! nearby land grid point
!
! program history log:
!   2010-03-18  pondeca  
!
! input argument list:
!   rlon8  - observation east longitude in radians
!   rlat8  - observation latitude in radians
!
! output argument list:
!   rlon8  - relocated observation east longitude in radians
!   rlat8  - relocated observation latitude in radians
!
! attributes:
!   language: f90
!   machine:  ibm RS/6000 SP
!
!$$$
  use constants, only: zero,zero_single,half,rad2deg,deg2rad

  implicit none

! Declare passed variables
  real (r_kind), intent(inout   ) :: rlon8,rlat8
  character(len=*) ,intent(in   ) :: cobtypein
  character(len=8) ,intent(in   ) :: cstationin
  integer(i_kind)  ,intent(in   ) :: kxin

! Declare local parameters
  integer(i_kind),parameter::npts=300
  real(r_single),parameter::dx=0.03125_r_single
  real(r_single),parameter::dy=0.03125_r_single
  real(r_single),parameter::del=0.125_r_single

! Declare local variables
  character(20) cvarname
  integer(i_kind) i,j,istart,jstart,is,ie,js,je
  real(r_kind) rlonin8,rlatin8,xxin8,yyin8,xx8,yy8
  real(r_single) xxin,yyin
  real(r_single) dist,distmin,ri,rj,delx,dely
  real(r_single) ris,rie,rjs,rje,rimin,rjmin
  real(r_single) rlonin,rlatin,rlon,rlat
  real(r_single) slmin,slmout,slmask0
  logical lfound


  if (.not.lshoreline) return

  rlonin8=rlon8*rad2deg
  rlatin8=rlat8*rad2deg
  rlatin=real(rlatin8,r_single)
  rlonin=real(rlonin8,r_single)

  call latlon_to_grid0(rlatin8,rlonin8,xxin8,yyin8)

  xxin=real(xxin8,kind=r_single)
  yyin=real(yyin8,kind=r_single)

  istart=floor(xxin)
  jstart=floor(yyin)

  call bilinear_2d0(slmask,nx,ny,slmin,yyin,xxin)!Note the reverse order "yyin,xxin"

! print*,'in relocsfcob: cstationin,slmin,rlonin8,rlatin8=',trim(cstationin),slmin,rlonin8,rlatin8

  slmout=-9999.

  if (slmin < 0.75_r_single) then
  
     is=max(1,(istart-ineighbour))
     ie=min((istart+ineighbour),nx)
     js=max(1,(jstart-jneighbour))
     je=min((jstart+jneighbour),ny)

     ris=float(is)
     rie=float(ie)
     rjs=float(js)
     rje=float(je)

     distmin=1.e+20_r_single
     lfound=.false.

     do j=1,npts
      rj=rjs+float(j-1)*dy  
      if (rj > rje) cycle
      do i=1,npts
         ri=ris+float(i-1)*dx  
         if (ri > rie) cycle

         call bilinear_2d0(slmask,nx,ny,slmask0,rj,ri)

         if (slmask0>=slmland) then
            lfound=.true.
            dist=(ri-xxin)*(ri-xxin)+(rj-yyin)*(rj-yyin)                        
            if (dist > zero_single) dist=sqrt(dist)
            if (dist < distmin) then 
               rimin=ri
               rjmin=rj
               distmin=dist
               slmout=slmask0
            endif
         endif
      enddo 
     enddo 

     delx=zero_single
     dely=zero_single

     if (lfound) then
        if ((rimin-xxin) < zero_single) delx=-del
        if ((rimin-xxin) > zero_single) delx=+del
        if ((rjmin-yyin) < zero_single) dely=-del
        if ((rjmin-yyin) > zero_single) dely=+del

        call bilinear_2d0(slmask,nx,ny,slmask0,rjmin+dely,rimin+delx)

        if (slmask0>=slmland) then
           xx8=real(rimin+delx,r_kind)
           yy8=real(rjmin+dely,r_kind)
           slmout=slmask0
         else
           xx8=real(rimin,r_kind)
           yy8=real(rjmin,r_kind)
        endif

        call grid_to_latlon0(xx8,yy8,rlat8,rlon8)

        rlat=real(rlat8,r_single)
        rlon=real(rlon8,r_single)

        if (trim(cobtypein)=='t') cvarname='temperatureob'
        if (trim(cobtypein)=='q') cvarname='moistureob'
        if (trim(cobtypein)=='ps') cvarname='psfcob'
        if (trim(cobtypein)=='uv') cvarname='windob'
        if (trim(cobtypein)=='spd') cvarname='wspdob'
        write(lunreloc,'(a8,i6,4(f12.4),3x,a20)') cstationin,kxin,rlatin,rlonin,rlat,rlon,cvarname
     endif

!    print*,'in relocsfcob: cstationin,kxin,rlatin,rlonin,rlat,rlon,cvarname=', & 
!              trim(cstationin),kxin,rlatin,rlonin,rlat,rlon,trim(cvarname) 
!    print*,'in relocsfcob: rlatin8,rlonin8,xxin8,yyin8=',rlatin8,rlonin8,xxin8,yyin8
!    print*,'in relocsfcob: rlat8,rlon8,xx8,yy8=',rlat8,rlon8,xx8,yy8
!    print*,'in relocsfcob: istart,jstart,imin,jmin,distmin=',istart,jstart,imin,jmin,distmin
!    print*,'in relocsfcob: slmin,slmout=',slmin,slmout
!    print*,'in relocsfcob: ************************************************'

    rlat8=rlat8*deg2rad
    rlon8=rlon8*deg2rad

  endif

end subroutine relocsfcob
!****************************************************************
!****************************************************************
subroutine mkvalley_file

  use anisofilter, only: smther_one

  implicit none

  real(r_single) radius0,hdiff0
  real(r_single) hmean,hmin,hmax,hdiff
  integer(i_kind) i,j,ijdel,ii,jj,ncount
  integer(i_kind) npassvalley

  data radius0/100000./  !meters
  data hdiff0/2000./     !meters
  data npassvalley/20/   !# of smoothing passes

  ijdel=int(radius0/real(da8,kind=r_single))

  print*,'in mkvalley_file: radius0,hdiff0,ijdel=',radius0,hdiff0,ijdel

  print*,'in mkvalley_file: terrain,min,max=',minval(terrain),maxval(terrain)

  valleys(:,:)=1._r_single
  do j=1,ny
  do i=1,nx
     hmean=0._r_single; ncount=0 
     hmin=+huge(hmin) ; hmax=-huge(hmax)
     do jj=max(1,j-ijdel),min(ny,j+ijdel)
     do ii=max(1,i-ijdel),min(nx,i+ijdel)
        hmean=hmean+terrain(ii,jj)
        ncount=ncount+1
        hmin=min(hmin,terrain(ii,jj))
        hmax=max(hmax,terrain(ii,jj))
     enddo
     enddo
     hmean=hmean/max(1.,float(ncount))

     if ((hmax-hmin)>=hdiff0 .and. terrain(i,j)<hmean) & 
         valleys(i,j)=terrain(i,j)/hmean   
  enddo
  enddo

  call smther_one(valleys,1,nx,1,ny,npassvalley)

  print*,'in mkvalley_file: valleys,min,max=',minval(valleys),maxval(valleys)

  if (mype==0) then 
    open (55,file='valley_map.dat',form='unformatted')
    write(55) valleys
    close(55)
  endif

end subroutine mkvalley_file
!****************************************************************
!****************************************************************
subroutine valley_adjustment(xob,yob,usage_rj)
!================================================================     
!           (im,jp)      (i,jp)       ip,jp)
!              --------------------------
!              |           |            |
!              |           |            |
!              |           |            |
!              |           |            |
!        (im,j)----------(i,j)----------- (ip.j)
!              |           |            |
!              |           |            |
!              |           |            |
!              |           |            |
!              --------------------------
!           (im,jm)      (i,jm)       ip,jm)
!================================================================     
  implicit none

!Declare passed variables
  real(r_kind),intent(in):: xob,yob
  real(r_kind),intent(inout):: usage_rj

!Declare local parameters
  real(r_single),parameter:: sone=1._r_single
  real(r_kind),parameter:: dusage=0.25_r_kind

!Declare local variables
  integer(i_kind) i,j,im,jm,ip,jp

  if (valleygcheck) then
     i=int(xob) ; im=max(1,i-1) ; ip=min(nx,i+1) 
     j=int(yob) ; jm=max(1,j-1) ; jp=min(ny,j+1)

     if (valleys(i,j )<sone .or. valleys(im,j) < sone .or. valleys(ip,j)<sone .or. & 
         valleys(i,jm)<sone .or. valleys(i,jp)<sone .or. & 
         valleys(im,jm)<sone .or. valleys(ip,jm)<sone .or. & 
         valleys(im,jp)<sone .or. valleys(ip,jp)<sone ) usage_rj=usage_rj+dusage
  endif
  
end subroutine valley_adjustment
!****************************************************************
!****************************************************************
subroutine  destroy_ndfdgrid
!$$$  subprogram documentation block
!                .      .    .                                       .
! subprogram:    destroy_ndfdgrid
!   prgmmr:
!
! abstract:
!
! program history log:
!   2009-10-01  lueken - added subprogram doc block
!
!   input argument list:
!
!   output argument list:
!
! attributes:
!   language: f90
!   machine:
!
!$$$ end documentation block
  implicit none

  deallocate(slmask)
  deallocate(terrain)
  deallocate(valleys)
  if (relocfile_opnd) close (lunreloc)
end subroutine destroy_ndfdgrid

end module ndfdgrids
!************************************************************
!************************************************************
module hilbertcurve
!$$$ module documentation block
!           .      .    .                                       .
! module:   hilbertcurve
!   prgmmr: park             org: kma                 date: 2006-09-29
!
! abstract: contains subroutines to compute cross-validation datasets
!           using jim purser's hilbert curve approach
!
! program history log:
!   2006-09-29  park 
!   2008-11-04  pondeca - consolidate code by putting subroutines
!                         in a module. note: code is designed to handle
!                         each ob-type (eg. T, uv, q, etc) separately.
!                         The following restrictions apply: 
!                         (i) in convinfo, the number of cross-validating
!                         groups should be the same for all ob-subtypes
!                         of a given ob type such as T. In other words, it must
!                         be the same for subtypes 180, 181, etc. of the T-obs.
!                         If they are not the same, then the number of
!                         cross-validating subsets used by purser's hilbert curve 
!                         routine will be equal to the last number
!                         of groups that the code reads in for that ob type in
!                         read_prepbufr.f90; 
!                         (ii) the code will not work properly if there is more 
!                         than one processor handling the same ob type or if the
!                         same processor handles more than one ob-type. This
!                         poses no threat to the RTMA so far, but nonetheless it is
!                         something that will have to be dealt with in the future.
!   2014-06-16  carley - add tcamt and lcbas
!   2014-03-19  pondeca - add cross-validation for wspd10m, replace
!                         tobs,qobs,vobs,etc., wih obstype
!   2014-04-10  pondeca - add cross-validation for td2m,mxtm,mitm,pmsl
!   2014-05-07  pondeca - add cross-validation for howv
!                        
!
! subroutines included:
!   sub init_hilbertcurve
!   sub accum_hilbertcurve
!   sub apply_hilbertcurve
!   sub destroy_hilbertcurve
!
! variable definitions:
!
! attributes:
!   language: f90
!   machine:
!
!$$$ end documentation block

  use kinds, only: i_kind,r_kind,r_single

  implicit none

! set default to private
  private
! set subroutines to public
  public :: init_hilbertcurve
  public :: accum_hilbertcurve
  public :: apply_hilbertcurve
  public :: destroy_hilbertcurve

  integer(i_kind) ncross,nxv

  character(8),allocatable,dimension(:):: hil_cstation
  character(8),allocatable,dimension(:):: hil_cprovider
  character(8),allocatable,dimension(:):: hil_csubprovider
  real(r_kind),allocatable,dimension(:):: hil_dlon
  real(r_kind),allocatable,dimension(:):: hil_dlat
  real(r_kind),allocatable,dimension(:):: hil_alon
  real(r_kind),allocatable,dimension(:):: hil_alat
  real(r_kind),allocatable,dimension(:):: hil_time
  integer(i_kind),allocatable,dimension(:):: hil_ikx
  integer(i_kind),allocatable,dimension(:):: hil_kx
  integer(i_kind),allocatable,dimension(:):: hil_i
  integer(i_kind),allocatable,dimension(:):: test_set
  
  integer(i_kind) ngrps_tob
  integer(i_kind) ngrps_uvob
  integer(i_kind) ngrps_spdob
  integer(i_kind) ngrps_psob
  integer(i_kind) ngrps_qob
  integer(i_kind) ngrps_pwob
  integer(i_kind) ngrps_sstob
  integer(i_kind) ngrps_gustob
  integer(i_kind) ngrps_visob
  integer(i_kind) ngrps_wspd10mob
  integer(i_kind) ngrps_td2mob
  integer(i_kind) ngrps_mxtmob
  integer(i_kind) ngrps_mitmob
  integer(i_kind) ngrps_pmslob
  integer(i_kind) ngrps_howvob
  integer(i_kind) ngrps_tcamtob
  integer(i_kind) ngrps_lcbasob

  logical random_cvgrp
  real(r_kind) usagecv

contains

subroutine init_hilbertcurve(maxobs)
!$$$  subprogram documentation block
!                .      .    .                                       .
! subprogram:    init_hilbertcurve
!   prgmmr:
!
! abstract:
!
! program history log:
!   2009-10-01  lueken - added subprogram doc block
!   2014-06-16  carley - add tcamt and lcbas
!
!   input argument list:
!    maxobs
!
!   output argument list:
!
! attributes:
!   language: f90
!   machine:
!
!$$$ end documentation block
  use mpimod, only: mype

  implicit none

  integer(i_kind),intent(in   ) :: maxobs

  character(1),parameter::blank=' '
  integer(i_kind) i,k
  logical fexist

  namelist/parmcardhcurve/random_cvgrp,usagecv,ngrps_tob,ngrps_uvob, & 
                    ngrps_spdob,ngrps_psob,ngrps_qob, & 
                    ngrps_pwob,ngrps_sstob,ngrps_gustob,ngrps_visob, &
                    ngrps_tcamtob,ngrps_lcbasob

  random_cvgrp=.false.
  usagecv=3._r_kind
  ngrps_tob=5
  ngrps_uvob=8
  ngrps_spdob=0
  ngrps_psob=5
  ngrps_qob=5
  ngrps_pwob=0
  ngrps_sstob=0
  ngrps_gustob=8
  ngrps_visob=8
  ngrps_td2mob=5
  ngrps_mxtmob=8
  ngrps_mitmob=8
  ngrps_pmslob=8
  ngrps_howvob=8
  ngrps_tcamtob=8
  ngrps_lcbasob=8

  inquire(file='parmcard_input',exist=fexist)
  if (fexist) then
     open(55,file='parmcard_input',form='formatted')
     read(55,parmcardhcurve)
     close(55)
  else
     print*,'init_hilbertcurve: WARNING - MISSING RTMA NAMELIST FILE: parmcard_input.  RUNNING WITH DEFAULT SETTINGS'
  endif

  ngrps_wspd10mob=ngrps_uvob

  if(mype == 0)then
    print*,'in init_hilbertcurve: random_cvgrp=',random_cvgrp
    print*,'in init_hilbertcurve: usagecv=',usagecv
    print*,'in init_hilbertcurve: ngrps_tob=',ngrps_tob
    print*,'in init_hilbertcurve: ngrps_uvob=',ngrps_uvob
    print*,'in init_hilbertcurve: ngrps_spdob=',ngrps_spdob
    print*,'in init_hilbertcurve: ngrps_psob=',ngrps_psob
    print*,'in init_hilbertcurve: ngrps_qob=',ngrps_qob
    print*,'in init_hilbertcurve: ngrps_pwob=',ngrps_pwob
    print*,'in init_hilbertcurve: ngrps_sstob=',ngrps_sstob
    print*,'in init_hilbertcurve: ngrps_gustob=',ngrps_gustob
    print*,'in init_hilbertcurve: ngrps_visob=',ngrps_visob
    print*,'in init_hilbertcurve: ngrps_wspd10mob=',ngrps_wspd10mob
    print*,'in init_hilbertcurve: ngrps_td2mob=',ngrps_td2mob
    print*,'in init_hilbertcurve: ngrps_mxtmob=',ngrps_mxtmob
    print*,'in init_hilbertcurve: ngrps_mitmob=',ngrps_mitmob
    print*,'in init_hilbertcurve: ngrps_pmslob=',ngrps_pmslob
    print*,'in init_hilbertcurve: ngrps_howvob=',ngrps_howvob
    print*,'in init_hilbertcurve: ngrps_tcamtob=',ngrps_tcamtob
    print*,'in init_hilbertcurve: ngrps_lcbasob=',ngrps_lcbasob
  end if


  ncross=0

  allocate(hil_cstation(maxobs))
  allocate(hil_cprovider(maxobs))
  allocate(hil_csubprovider(maxobs))
  allocate(hil_dlon(maxobs))
  allocate(hil_dlat(maxobs))
  allocate(hil_alon(maxobs))
  allocate(hil_alat(maxobs))
  allocate(hil_time(maxobs))
  allocate(hil_ikx(maxobs))
  allocate(hil_kx(maxobs))
  allocate(hil_i(maxobs))

  do i=1,maxobs
     write(hil_cstation(i),'(8a1)') (blank,k=1,8)
     write(hil_cprovider(i),'(8a1)') (blank,k=1,8)
     write(hil_csubprovider(i),'(8a1)') (blank,k=1,8)
  enddo

end subroutine init_hilbertcurve

subroutine accum_hilbertcurve(usage,cstation,cprovider,csubprovider, &
                              alat,alon,dlat,dlon,time,toff,ikx,kx,ndata)
!$$$  subprogram documentation block
!                .      .    .                                       .
! subprogram:    accum_hilbertcurve
!   prgmmr:
!
! abstract:
!
! program history log:
!   2009-10-01  lueken - added subprogram doc block
!
!   input argument list:
!    usage,time,toff
!    dlat,dlon       !grid-relative lat and lon
!    alat,alon       !earth lat and lon in radians on entry
!    ikx,kx,ndata
!    cstation,cprovider,csubprovider
!
!   output argument list:
!
! attributes:
!   language: f90
!   machine:
!
!$$$ end documentation block
  use constants, only: rad2deg
  use convinfo, only: ncnumgrp,ncgroup
  use  gridmod, only: nlon,nlat

  implicit none

  real(r_kind),intent(in)::usage,time,toff
  real(r_kind),intent(in)::dlat,dlon       !grid-relative lat and lon
  real(r_kind),intent(in)::alat,alon       !earth lat and lon in radians on entry
  integer(i_kind),intent(in)::ikx,kx,ndata
  character(8),intent(in)::cstation,cprovider,csubprovider
 
  logical goodkx
 
  goodkx= ( (kx>=180.and.kx<=188).or.(kx>=280.and.kx<=288).or.&
            (kx>=192.and.kx<=195).or.(kx>=292.and.kx<=295) ) .and.&
            usage<6._r_kind
    
!!!      if(ncnumgrp(ikx) > 0 .and. usage < 6._r_kind) then
!!!      if(usage < 6._r_kind) then
      if(goodkx) then
         ncross=ncross+1
         hil_cstation(ncross)=cstation
         hil_cprovider(ncross)=cprovider
         hil_csubprovider(ncross)=csubprovider
         hil_dlat(ncross)=dlat
         hil_dlon(ncross)=dlon
         hil_alat(ncross)=alat*rad2deg
         hil_alon(ncross)=alon*rad2deg
         hil_time(ncross)=time-toff
         hil_ikx(ncross)=ikx
         hil_kx(ncross)=kx
         hil_i(ncross)=ndata

!     write(6,*) 'CHECK0:',ndata,ncross,hil_ikx(ncross),hil_kx(ncross), & 
!                ncnumgrp(hil_ikx(ncross)),ncgroup(hil_ikx(ncross))
  endif

end subroutine accum_hilbertcurve


subroutine apply_hilbertcurve(maxobs,obstype,cdata_usage)

!$$$  subprogram documentation block
!                .      .    .                                      .
! subprogram:    apply_hilbertcurve
!   prgmmr:
!
! abstract:
!
! program history log:
!   2009-10-01  lueken - added subprogram doc block
!   2014-06-16  carley - add tcamt and lcbas
!   2014-06-26  carley - reorganized use of cdata_usage array
! 
!
!   input argument list:
!    maxobs
!    obstype   
!    cdata_usage
!
!   output argument list:
!    cdata_usage
!
! attributes:
!   language: f90
!   machine:
!
!$$$ end documentation block
  use constants, only: zero
  use convinfo, only:  ncmiter,ncgroup,ncnumgrp
  use  gridmod, only: nlon,nlat

  implicit none


!Declare passed variables

  character(len=*),intent(in  ) :: obstype
  integer(i_kind),intent(in   ) :: maxobs
  real(r_kind)   ,intent(inout) :: cdata_usage(maxobs)

!Declare local parameter
  real(r_kind),parameter::usage_dup=8.

!Declare local variables
  real(r_kind),parameter:: epsilon=1.e-03_r_kind
  integer(i_kind) i,j,n,nt,ncnumgrp0,ncgroup0
  integer(i_kind),allocatable,dimension(:)::hilflag,hilikx,hili,ipoint
  real(r_kind),allocatable::hildlon(:),hildlat(:)
  real(r_kind) usage
  integer(i_kind) ncvcount(100)
  character(60) outfile
  character(30) cstring
  character(2) clun
  logical ldup


  allocate(hilflag(maxobs))
  allocate(hilikx(maxobs))
  allocate(hili(maxobs))
  allocate(ipoint(maxobs))
  allocate(hildlon(maxobs))
  allocate(hildlat(maxobs))
      


      !initialize hildlon and hildlat (prevents floating point failure when run in debug mode)
      hildlon=zero
      hildlat=zero

      print*,'in apply_hilbertcurve: obstype=',obstype


      nt=ncross
      if(nt.gt.0) then

         !--deal with duplicate obs. use only the ob that is nearest
         !  to the valid assimilation time

         print*,'in apply_hilbertcurve: before duplicate removal: ncross=',nt

         hilflag=+1
         do j=1,nt
            do i=j+1,nt
!              ldup=hil_cstation(i)(1:8)==hil_cstation(j)(1:8)        .and. & 
!                   hil_cprovider(i)(1:8)==hil_cprovider(j)(1:8)      .and. &
!                   hil_csubprovider(i)(1:8)==hil_csubprovider(j)(1:8).and. &
!                   hil_kx(i)==hil_kx(j)                              .and. &
!                   abs(hil_dlon(i)-hil_dlon(j))<epsilon              .and. &
!                   abs(hil_dlat(i)-hil_dlat(j))<epsilon  
       
               ldup=abs(hil_dlon(i)-hil_dlon(j))<epsilon .and. &
                    abs(hil_dlat(i)-hil_dlat(j))<epsilon  

                if ( ldup ) then 
                  if ( abs(hil_time(i)) >= abs(hil_time(j)) ) then 
                       hilflag(i)=-1
                     else
                       hilflag(j)=-1
                  endif
                endif
            enddo
         enddo

         ncross=0
         do i=1,nt
            if (hilflag(i) > 0) then 
                ncross=ncross+1
                hildlon(ncross)=hil_dlon(i)
                hildlat(ncross)=hil_dlat(i)
                hilikx(ncross)=hil_ikx(i)
                hili(ncross)=hil_i(i)
                ipoint(ncross)=i
            endif
         enddo

         print*,'in apply_hilbertcurve: after duplicate removal: ncross=',ncross

        !--evoke the main code for the hilbert curve

        allocate(test_set(ncross))

        if (random_cvgrp) then 
            if(obstype =='t'       ) ncnumgrp0=ngrps_tob
            if(obstype == 'uv'     ) ncnumgrp0=ngrps_uvob
            if(obstype == 'spd'    ) ncnumgrp0=ngrps_spdob
            if(obstype == 'ps'     ) ncnumgrp0=ngrps_psob
            if(obstype == 'q'      ) ncnumgrp0=ngrps_qob
            if(obstype == 'pw'     ) ncnumgrp0=ngrps_pwob
            if(obstype == 'sst'    ) ncnumgrp0=ngrps_sstob
            if(obstype == 'gust'   ) ncnumgrp0=ngrps_gustob
            if(obstype == 'vis'    ) ncnumgrp0=ngrps_visob
            if(obstype == 'wspd10m') ncnumgrp0=ngrps_wspd10mob
            if(obstype == 'td2m'   ) ncnumgrp0=ngrps_td2mob
            if(obstype == 'mxtm'   ) ncnumgrp0=ngrps_mxtmob
            if(obstype == 'mitm'   ) ncnumgrp0=ngrps_mitmob
            if(obstype == 'pmsl'   ) ncnumgrp0=ngrps_pmslob
            if(obstype == 'howv'   ) ncnumgrp0=ngrps_howvob
            if(obstype == 'tcamt'  )ncnumgrp0=ngrps_tcamtob
            if(obstype == 'lcbas'  )ncnumgrp0=ngrps_lcbasob
          else
            ncnumgrp0=ncnumgrp(hilikx(ncross)) ! number of cross-validating datasets is
                                               ! chosen to be the last "number of groups" 
                                               ! specified in convinfo for that ob type. 
                                               ! there is no particular reason to do so.
        endif

        hildlon=hildlon/nlon
        hildlat=hildlat/nlat

        call hilbert(ncnumgrp0,ncross,hildlon(1:ncross),hildlat(1:ncross),test_set)

        if (random_cvgrp) call shuffle(ncnumgrp0,ncgroup0)

        do i=1,ncross

           if (.not. random_cvgrp)  ncgroup0=ncgroup(hilikx(i)) !note: convinfo must be set up so that this 
                                                                !is the same group element for all ob subtypes 
                                                                !of a given ob type 

           if (i==1) print*,'in apply_hilbertcurve: ncnumgrp0,ncgroup0=',ncnumgrp0,ncgroup0 

           if (test_set(i).eq.ncgroup0) then
              if (     random_cvgrp) usage=usagecv           !3.
              if (.not.random_cvgrp) usage=ncmiter(hilikx(i))

              cdata_usage(hili(i))=usage

              j=ipoint(i)
              do n=1,nt
                 if (n==j) cycle
                 ldup=abs(hil_dlon(j)-hil_dlon(n))<epsilon .and. &
                      abs(hil_dlat(j)-hil_dlat(n))<epsilon  
                 if ( ldup ) then 
                    cdata_usage(hil_i(n))=usage_dup
                 endif
              enddo
           endif

!         write(6,*) 'CHECK2:',i,test_set(i),ncgroup(hilikx(i)),ncross
        end do
      endif

      if(ncross.gt.0) then
        ! count number of obs in each cross-validation dataset
        print*,'obstype,ncnumgrp0=',obstype,ncnumgrp0
        ncvcount=0
        do n=1,ncnumgrp0
           do i=1,ncross
              if (test_set(i).eq.n) then
                 ncvcount(n)=ncvcount(n)+1
              endif
           enddo
           print*,'n,ncvcount(n)=',n,ncvcount(n)
        enddo

        ! write all groups to a file
        if(obstype=='t')       outfile='tobs_allcv_groups'
        if(obstype=='uv')      outfile='uvobs_allcv_groups'
        if(obstype=='spd')     outfile='spdobs_allcv_groups'
        if(obstype=='ps')      outfile='psobs_allcv_groups'
        if(obstype=='q')       outfile='qobs_allcv_groups'
        if(obstype=='gust')    outfile='gustobs_allcv_groups'
        if(obstype=='vis')     outfile='visobs_allcv_groups'
        if(obstype=='wspd10m') outfile='wspd10mobs_allcv_groups'
        if(obstype=='td2m')    outfile='td2mobs_allcv_groups'
        if(obstype=='mxtm')    outfile='mxtmobs_allcv_groups'
        if(obstype=='mitm')    outfile='mitmobs_allcv_groups'
        if(obstype=='pmsl')    outfile='pmslobs_allcv_groups'
        if(obstype=='howv')    outfile='howvobs_allcv_groups'
        if(obstype=='tcamt')   outfile='tcamtobs_allcv_groups'
        if(obstype=='lcbas')   outfile='lcbasobs_allcv_groups'
        open (92,file=trim(outfile),form='unformatted')

        write(92) ncross,ncnumgrp0,ncgroup0
        write(92) ncvcount

        do n=1,ncnumgrp0

           write(clun,'(i2.2)') n
           cstring='start group number '//clun
           write(92) cstring

           do i=1,ncross
              if (test_set(i).eq.n) then
                  j=ipoint(i)
                  write(92) hil_cstation(j)
                  write(92) hil_cprovider(j)
                  write(92) hil_csubprovider(j)
                  write(92) hil_kx(j), &
                            hil_alon(j),hil_alat(j), &
                            hil_dlon(j),hil_dlat(j)
              endif
           enddo
        enddo
        close(92)
      endif

  deallocate(hilflag)
  deallocate(hilikx)
  deallocate(hili)
  deallocate(ipoint)
  deallocate(hildlon)
  deallocate(hildlat)

end subroutine apply_hilbertcurve

subroutine destroy_hilbertcurve
!$$$  subprogram documentation block
!                .      .    .                                       .
! subprogram:    destroy_hilbertcurve
!   prgmmr:
!
! abstract:
!
! program history log:
!   2009-10-01  lueken - added subprogram doc block
!
!   input argument list:
!
!   output argument list:
!
! attributes:
!   language: f90
!   machine:
!
!$$$ end documentation block
  implicit none

  deallocate(hil_cstation)
  deallocate(hil_cprovider)
  deallocate(hil_csubprovider)
  deallocate(hil_dlon)
  deallocate(hil_dlat)
  deallocate(hil_alon)
  deallocate(hil_alat)
  deallocate(hil_time)
  deallocate(hil_ikx)
  deallocate(hil_kx)
  deallocate(hil_i)
  if (ncross>0) deallocate(test_set)

end subroutine destroy_hilbertcurve

end module hilbertcurve
<<<<<<< HEAD
!************************************************************
subroutine mkheader_madis_and_time_rejects(cobtype,lun)
!$$$  subprogram documentation block
!                .      .    .                                       .
! subprogram:    mkheader_madis_and_time_rejects
!   prgmmr:
!
! abstract:
!
! program history log:
!   2009-10-02  lueken - added subprogram doc block
!
!   input argument list:
!    cobtype
!    lun
!
!   output argument list:
!
! attributes:
!   language: f90
!   machine:
!
!$$$ end documentation block

  use kinds, only: i_kind
  implicit none

  character(10)  ,intent(in   ) :: cobtype
  integer(i_kind),intent(in   ) :: lun

  character(96) cheader

  cheader='stnname   obtype   lat(dg)  lon(dg E)   dtime      ob          qctype'

  if (trim(cobtype)=='t') then
     write(lun,*)   'RTMA TEMPERATURE OBS FLAGGED SOON AFTER THEY ARE READ IN FROM THE PREPBUFR FILE'
     write(lun,*)   'OB UNITS are K'
  endif

  if (trim(cobtype)=='q') then
     write(lun,*)   'RTMA SPECIFIC HUMIDITY OBS FLAGGED SOON AFTER THEY ARE READ IN FROM THE PREPBUFR FILE'
     write(lun,*)   'OB UNITS are g/Kg'
  endif

  if (trim(cobtype)=='ps') then
     write(lun,*)   'RTMA SURFACE PRESSURE OBS FLAGGED SOON AFTER THEY ARE READ IN FROM THE PREPBUFR FILE'
     write(lun,*)   'OB UNITS are Pa'
  endif

  if (trim(cobtype)=='uv') then
     write(lun,*)   'RTMA WIND OBS (sqrt(u**2+v**2)) FLAGGED SOON AFTER THEY ARE READ IN FROM THE PREPBUFR FILE'
     write(lun,*)   'OB UNITS are m/s'
  endif

  if (trim(cobtype)=='spd') then
     write(lun,*)   'RTMA WIND SPEED OBS FLAGGED SOON AFTER THEY ARE READ IN FROM THE PREPBUFR FILE'
     write(lun,*)   'OB UNITS are m/s'
  endif

  if (trim(cobtype)=='gust') then
     write(lun,*)   'RTMA WIND GUST OBS FLAGGED SOON AFTER THEY ARE READ IN FROM THE PREPBUFR FILE'
     write(lun,*)   'OB UNITS are m/s'
  endif

  if (trim(cobtype)=='vis') then
     write(lun,*)   'RTMA VISIBILITY OBS FLAGGED SOON AFTER THEY ARE READ IN FROM THE PREPBUFR FILE'
     write(lun,*)   'OB UNITS are m'
  endif

  if (trim(cobtype)=='pblh') then
     write(lun,*)   'RTMA PBLH OBS FLAGGED SOON AFTER THEY ARE READ IN FROM THE PREPBUFR FILE'
     write(lun,*)   'OB UNITS are m'
  endif

  if (trim(cobtype)=='dist') then
     write(lun,*)   'RTMA CEELING HEIGHT OBS FLAGGED SOON AFTER THEY ARE READ IN FROM THE PREPBUFR FILE'
     write(lun,*)   'OB UNITS are m'
  endif

  if (trim(cobtype)=='tcamt') then
     write(lun,*)   'RTMA TOTAL CLOUD AMOUNT OBS FLAGGED SOON AFTER THEY ARE READ IN FROM THE PREPBUFR FILE'
     write(lun,*)   'OB UNITS are %'
  endif

  if (trim(cobtype)=='lcbas') then
     write(lun,*)   'RTMA LOWEST CLOUD BASE OBS FLAGGED SOON AFTER THEY ARE READ IN FROM THE PREPBUFR FILE'
     write(lun,*)   'OB UNITS are m'
  endif


  write(lun,*)   'dtime is the hour relative to the analysis time. For example, dtime=-0.1'
  write(lun,*)   '             means 0.1h (i.e. 6 minutes) before the analysis time'
  write(lun,*)   'qctype=1 ==> ob lies outside assimilation time window'
  write(lun,*)   'qctype=2 ==> MADIS QC related reject'
  write(lun,*)   'qctype=3 ==> MADIS QC related reject'
  write(lun,*)   'qctype=4 ==> MADIS QC related reject'
  write(lun,*)   '                              '
  write(lun,*)   cheader

end subroutine mkheader_madis_and_time_rejects
!------------------------------------------------------
!------------------------------------------------------
subroutine get_stndewpt(p,q,t,td,lboundtd)
!                .      .    .                                       .
! subprogram:    get_stndewpt
!   prgmmr:
!
! abstract:
!
! program history log:
!   2009-10-02  lueken - added subprogram doc block
!
!   input argument list:
!    q-specific humidity
!    p-pressure in Pa
!    t-
!    lboundtd
!
!   output argument list:
!    td-dewpoint in K
!
! attributes:
!   language: f90
!   machine:
!
!$$$ end documentation block
  use kinds, only: r_kind
  use constants, only: one,r100
  implicit none

! Declare passed variables
  real(r_kind),intent(in   ) :: p,q,t
  real(r_kind),intent(  out) :: td
  logical     ,intent(in   ) :: lboundtd

! Declare local parameters
  real(r_kind),parameter::eps=0.62197_r_kind    !=Rd/Rv
  real(r_kind),parameter::a=243.5_r_kind
  real(r_kind),parameter::b=440.8_r_kind
  real(r_kind),parameter::c=19.48_r_kind
  real(r_kind),parameter::c2k=273.15_r_kind

! Declare local variables
  real(r_kind)  e, qv, eln

  qv=q/(one-q)
  e=p/r100*qv/(eps+qv)
  eln=log(e)
  td = (a*eln-b)/(c-eln)+c2k
  if (lboundtd) td = min(t,td)

end subroutine get_stndewpt
!************************************************************
=======
>>>>>>> cb8745c0
!------------------------------------------------------
      subroutine bilinear_2d0(rffcst,ix,jx,rfobs,xx,yy)
!$$$  subprogram documentation block
!                .      .    .                                       .
! subprogram:    bilinear_2d0
!   prgmmr:
!
! abstract:
!
! program history log:
!   2009-10-02  lueken - added subpogram doc block
!
!   input argument list:
!    rffcst               - model grid value
!    ix,jx
!    xx,yy                - define coordinates in grid units
!                         of point for which interpolation is
!                         performed
!
!   output argument list:
!    rfobs                - interpolated value
!
! notes:
!
!     i+1,j |          | i+1,j+1
!         --+----------+---
!           |          | dym
!           |    *     + -
!           |   x,y    | dy
!           |          |
!         --+----+-----+---
!        i,j|<dx>|<dxm>| i,j+1
!
! attributes:
!   language: f90
!   machine:
!
!$$$ end documentation block
      use kinds, only: r_single,i_kind
      implicit none

!declare passed variables
      integer(i_kind),intent(in   ) :: ix,jx
      real(r_single) ,intent(in   ) :: rffcst(ix,jx)
      real(r_single) ,intent(in   ) :: xx,yy
      real(r_single) ,intent(  out) :: rfobs

!declare local variables
      integer(i_kind) i,j,ip,jp
      real(r_single) dx,dy,dxm,dym

      i  = ifix(yy)
      j  = ifix(xx)
      
      dx = xx - float(j)
      dy = yy - float(i)
      dxm= 1.0_r_single-dx
      dym= 1.0_r_single-dy
 
      i=min(max(1,i),ix) ; j=min(max(1,j),jx)
      ip=min(ix,i+1)     ; jp=min(jx,j+1) 

      rfobs=dxm*(dym*rffcst(i,j)+dy*rffcst(ip,j)) &
               + dx *(dym*rffcst(i,jp)+dy*rffcst(ip,jp))

      return
end subroutine bilinear_2d0
!------------------------------------------------------
!------------------------------------------------------
!------------------------------------------------------
subroutine getwdir(ue,ve,wdir)
!                .      .    .                                       .
! subprogram:   getwdir
!   prgmmr:
!
! abstract:
!
! program history log:
!
!   input argument list:
!    ue-
!    ve-
!
!   output argument list:
!    wdir
!
! attributes:
!   language: f90
!   machine:
!
!$$$ end documentation block
  use kinds, only: r_kind
  use constants, only: zero,deg2rad
  implicit none

! Declare passed variables
  real(r_kind),intent(in   ) :: ue,ve
  real(r_kind),intent(  out) :: wdir

! Declare local parameters
  real(r_kind),parameter::r90=90._r_kind
  real(r_kind),parameter::r180=180._r_kind
  real(r_kind),parameter::r270=270._r_kind
  real(r_kind),parameter::r360=360._r_kind

! Declare local variables
  real(r_kind) wspd2,angle

  wspd2=ue*ue+ve*ve
  if (wspd2.eq.zero) then
       wdir=zero 
       goto 100
  endif

  if (ve.eq.zero) then
     if (ue.gt.zero) wdir = r270
     if (ue.lt.zero) wdir = r90 
    else 
     angle = atan(ue/ve)/deg2rad
     if (ue.le.zero .and. ve.le.zero ) wdir = angle
     if (ue.le.zero .and. ve.ge.zero ) wdir = angle + r180
     if (ue.ge.zero .and. ve.ge.zero ) wdir = angle + r180
     if (ue.ge.zero .and. ve.le.zero ) wdir = angle + r360
  endif

100 continue
end subroutine getwdir
!************************************************************
!------------------------------------------------------
!------------------------------------------------------
subroutine windfactor(p0,wfact0)
! subprogram:   windfactor
!   prgmmr:
!
! abstract:
!
! program history log:
!
!   input argument list:
!    p0 
!
!   output argument list:
!    wfact
!
! attributes:
!   language: f90
!   machine:
!
!$$$ end documentation block
  use kinds, only: r_kind,i_kind
  use constants, only: one
  implicit none

! Declare passed variables
  real(r_kind),intent(in   ) :: p0
  real(r_kind),intent(  out) :: wfact0

! Declare local parameters
  integer(i_kind),parameter::nlevs=14

! Declare local variables
  real(r_kind) plevs(nlevs)
  real(r_kind) wfacts(nlevs)
  real(r_kind) alpha
  integer(i_kind) n

  !note:  wfacts represents the ratio 
  !       wind(n)/wind10m

  plevs(1)=1000._r_kind ; wfacts(1)=1.16
  plevs(2)=975._r_kind  ; wfacts(2)=1.23
  plevs(3)=950._r_kind  ; wfacts(3)=1.27
  plevs(4)=925._r_kind  ; wfacts(4)=1.31
  plevs(5)=900._r_kind  ; wfacts(5)=1.34
  plevs(6)=875._r_kind  ; wfacts(6)=1.33
  plevs(7)=850._r_kind  ; wfacts(7)=1.29
  plevs(8)=825._r_kind  ; wfacts(8)=1.25
  plevs(9)=800._r_kind  ; wfacts(9)=1.19
  plevs(10)=750._r_kind ; wfacts(10)=1.12
  plevs(11)=725._r_kind ; wfacts(11)=1.16
  plevs(12)=700._r_kind ; wfacts(12)=1.20
  plevs(13)=650._r_kind ; wfacts(13)=1.23
  plevs(14)=600._r_kind ; wfacts(14)=1.14

  do n=1,nlevs-1
     if (p0.ge.plevs(n+1) .and. p0.le.plevs(n)) then
        alpha=(wfacts(n+1)-wfacts(n))/(plevs(n+1)-plevs(n))
        wfact0=wfacts(n)+alpha*(p0-plevs(n))
     endif
  enddo

  if (p0 < plevs(nlevs))  wfact0=wfacts(nlevs)
  if (p0 > plevs(1))      wfact0=wfacts(1)

  wfact0=one/wfact0
end subroutine windfactor
!============================================================
subroutine shuffle(ngrps,ngrp0)

  use kinds, only: r_kind,i_kind
  use obsmod, only: iadate
  implicit none

!Declare passed variables
  integer(i_kind),intent(in)::  ngrps
  integer(i_kind),intent(out):: ngrp0

!Declare local variables
  integer(i_kind) iseed,nt
! real(r_kind) randx

  call w3fs21(iadate,iseed) !use # of minutes since 0000, 1 jan 1978
                            !as the seed

  nt=sum(iadate)            !arbitrarily select number of times to call
                            !random number generator
 
  print*,'in shuffle: iadate,iseed,nt=',iadate,iseed,nt


! ngrp0=nint(real((ngrps-1),r_kind)*randx+0.001_r_kind)+1

! print*,'in shuffle: ngrps,randx,ngrp0=',ngrps,randx,ngrp0

! use this instead:  /20Jan2011
  ngrp0=mod(nt,ngrps)
  if (ngrp0==0) ngrp0=ngrps
  print*,'in shuffle:ngrps,ngrp0=',ngrps,ngrp0

end subroutine shuffle
<<<<<<< HEAD
!============================================================
subroutine random8(iseed,randx)

! this subroutine generates random numbers between 0.0 and 1.0
! using an integer seed

  use kinds, only: r_kind,i_kind
  implicit none

!Declare passed variables
  integer(i_kind),intent(inout):: iseed
  real(r_kind),intent(out):: randx

  iseed=2045*iseed+1
  iseed=iseed-(iseed/1048576)*1048576
  randx=real((iseed+1),r_kind)/1048577.0_r_kind

  return
end subroutine random8
!===========================================================================
subroutine landlake_uvmerge_original(u,v,uland,vland,uwter,vwter,iflg)
!$$$  subprogram documentation block
!                .      .    .                                       
! subprogram:    landlake_uvmerge merge
!   prgmmr: pondeca          org: np22                date: 2013-07-15
!
! abstract: merge land and lake u,v increments together (iflg=1) or perform
!           the adjoint operation (iflg=0)
!
! program history log:
!   2013-07-15 pondeca
!
!   input argument list:
!     u         - u grid values
!     v         - v grid values
!     uland     - land u grid values
!     vland     - land v grid values
!     uwter     - lake u grid values
!     vwter     - lake v grid values
!     iflg      - flag for u,v manipulation
!               0: u,v --> uland,vland,uwter,vwter
!               1: uland,vland,uwter,vwter --> u,v
!
!   output argument list:
!     u         - u grid values
!     v         - v grid values
!     uland     - land u grid values
!     vland     - land v grid values
!     uwter     - lake u grid values
!     vwter     - lake v grid values
!
! attributes:
!   language: f90
!   machine:  ibm RS/6000 SP
!
!$$$

  use kinds, only: r_kind,i_kind
  use gridmod, only: lat2,lon2,nsig
  use guess_grids, only: isli2
  implicit none

! Declare passed variables
  integer(i_kind)                  ,intent(in   ) :: iflg
  real(r_kind),dimension(lat2,lon2,nsig),intent(inout) :: u,v,uland,vland,uwter,vwter

! Declare local variables
  integer(i_kind) i,j,k

  if (iflg == 0) then 
        do j=1,lon2
           do i=1,lat2
              if(isli2(i,j) == 1) then
                 do k=1,nsig                           !note: this subroutine is always called with nsig=1
                    uland(i,j,k)=+u(i,j,k)
                    vland(i,j,k)=+v(i,j,k)
                 enddo
               else
                 do k=1,nsig
                    uwter(i,j,k)=+u(i,j,k)
                    vwter(i,j,k)=+v(i,j,k)
                 enddo
              end if
           enddo
        enddo

     else
   
        do j=1,lon2
           do i=1,lat2
              if(isli2(i,j) == 1) then
                 do k=1,nsig
                    u(i,j,k)=uland(i,j,k)
                    v(i,j,k)=vland(i,j,k)
                 enddo
               else
                 do k=1,nsig
                    u(i,j,k)=uwter(i,j,k)
                    v(i,j,k)=vwter(i,j,k)
                 enddo
              end if
           enddo
        enddo
  endif
end subroutine landlake_uvmerge_original
!===========================================================================
subroutine landlake_uvmerge(u,v,uland,vland,uwter,vwter,iflg)
!$$$  subprogram documentation block
!                .      .    .                                       
! subprogram:    landlake_uvmerge merge
!   prgmmr: pondeca          org: np22                date: 2013-07-15
!
! abstract: merge land and lake u,v increments together (iflg=1) or perform
!           the adjoint operation (iflg=0)
!
! program history log:
!   2013-07-15 pondeca
!
!   input argument list:
!     u         - u grid values
!     v         - v grid values
!     uland     - land u grid values
!     vland     - land v grid values
!     uwter     - lake u grid values
!     vwter     - lake v grid values
!     iflg      - flag for u,v manipulation
!               0: u,v --> uland,vland,uwter,vwter
!               1: uland,vland,uwter,vwter --> u,v
!
!   output argument list:
!     u         - u grid values
!     v         - v grid values
!     uland     - land u grid values
!     vland     - land v grid values
!     uwter     - lake u grid values
!     vwter     - lake v grid values
!
! attributes:
!   language: f90
!   machine:  ibm RS/6000 SP
!
!$$$

  use kinds, only: r_kind,i_kind
  use gridmod, only: lat2,lon2,nsig,region_lat,region_lon, & 
                     nlon_regional,nlat_regional,istart,jstart
  use guess_grids, only: isli2
  use mpimod, only: mype
  use constants, only: rad2deg
  implicit none

! Declare passed variables
  integer(i_kind)                  ,intent(in   ) :: iflg
  real(r_kind),dimension(lat2,lon2,nsig),intent(inout) :: u,v,uland,vland,uwter,vwter

! Declare local variables
  integer(i_kind) i,j,k
  integer(i_kind) iglob,jglob
  integer(i_kind) mm1
  real(r_kind) flon,flat
  logical glerlarea

  real(r_kind),parameter::flon1=-93._r_kind
  real(r_kind),parameter::flon2=-75._r_kind
  real(r_kind),parameter::flat1=40.5_r_kind
  real(r_kind),parameter::flat2=49.5_r_kind

  mm1=mype+1

  if (iflg == 0) then 
        do j=1,lon2
           jglob=max(1,min(j+jstart(mm1)-2,nlon_regional))
           do i=1,lat2
              iglob=max(1,min(i+istart(mm1)-2,nlat_regional))
              flat=region_lat(iglob,jglob)*rad2deg
              flon=region_lon(iglob,jglob)*rad2deg
              glerlarea=(flat>=flat1.and.flat<=flat2).and.(flon>=flon1.and.flon<=flon2)

              if(isli2(i,j) == 1 .or. .not.glerlarea) then
                 do k=1,nsig                           !note: this subroutine is always called with nsig=1
                    uland(i,j,k)=+u(i,j,k)
                    vland(i,j,k)=+v(i,j,k)
                 enddo
               else
                 do k=1,nsig
                    uwter(i,j,k)=+u(i,j,k)
                    vwter(i,j,k)=+v(i,j,k)
                 enddo
              end if
           enddo
        enddo

     else
   
        do j=1,lon2
           jglob=max(1,min(j+jstart(mm1)-2,nlon_regional))
           do i=1,lat2
              iglob=max(1,min(i+istart(mm1)-2,nlat_regional))
              flat=region_lat(iglob,jglob)*rad2deg
              flon=region_lon(iglob,jglob)*rad2deg
              glerlarea=(flat>=flat1.and.flat<=flat2).and.(flon>=flon1.and.flon<=flon2)

              if(isli2(i,j) == 1 .or. .not.glerlarea) then
                 do k=1,nsig
                    u(i,j,k)=uland(i,j,k)
                    v(i,j,k)=vland(i,j,k)
                 enddo
               else
                 do k=1,nsig
                    u(i,j,k)=uwter(i,j,k)
                    v(i,j,k)=vwter(i,j,k)
                 enddo
              end if
           enddo
        enddo
  endif
end subroutine landlake_uvmerge
=======
!===========================================================================
>>>>>>> cb8745c0
<|MERGE_RESOLUTION|>--- conflicted
+++ resolved
@@ -2754,164 +2754,7 @@
   if (ncross>0) deallocate(test_set)
 
 end subroutine destroy_hilbertcurve
-
 end module hilbertcurve
-<<<<<<< HEAD
-!************************************************************
-subroutine mkheader_madis_and_time_rejects(cobtype,lun)
-!$$$  subprogram documentation block
-!                .      .    .                                       .
-! subprogram:    mkheader_madis_and_time_rejects
-!   prgmmr:
-!
-! abstract:
-!
-! program history log:
-!   2009-10-02  lueken - added subprogram doc block
-!
-!   input argument list:
-!    cobtype
-!    lun
-!
-!   output argument list:
-!
-! attributes:
-!   language: f90
-!   machine:
-!
-!$$$ end documentation block
-
-  use kinds, only: i_kind
-  implicit none
-
-  character(10)  ,intent(in   ) :: cobtype
-  integer(i_kind),intent(in   ) :: lun
-
-  character(96) cheader
-
-  cheader='stnname   obtype   lat(dg)  lon(dg E)   dtime      ob          qctype'
-
-  if (trim(cobtype)=='t') then
-     write(lun,*)   'RTMA TEMPERATURE OBS FLAGGED SOON AFTER THEY ARE READ IN FROM THE PREPBUFR FILE'
-     write(lun,*)   'OB UNITS are K'
-  endif
-
-  if (trim(cobtype)=='q') then
-     write(lun,*)   'RTMA SPECIFIC HUMIDITY OBS FLAGGED SOON AFTER THEY ARE READ IN FROM THE PREPBUFR FILE'
-     write(lun,*)   'OB UNITS are g/Kg'
-  endif
-
-  if (trim(cobtype)=='ps') then
-     write(lun,*)   'RTMA SURFACE PRESSURE OBS FLAGGED SOON AFTER THEY ARE READ IN FROM THE PREPBUFR FILE'
-     write(lun,*)   'OB UNITS are Pa'
-  endif
-
-  if (trim(cobtype)=='uv') then
-     write(lun,*)   'RTMA WIND OBS (sqrt(u**2+v**2)) FLAGGED SOON AFTER THEY ARE READ IN FROM THE PREPBUFR FILE'
-     write(lun,*)   'OB UNITS are m/s'
-  endif
-
-  if (trim(cobtype)=='spd') then
-     write(lun,*)   'RTMA WIND SPEED OBS FLAGGED SOON AFTER THEY ARE READ IN FROM THE PREPBUFR FILE'
-     write(lun,*)   'OB UNITS are m/s'
-  endif
-
-  if (trim(cobtype)=='gust') then
-     write(lun,*)   'RTMA WIND GUST OBS FLAGGED SOON AFTER THEY ARE READ IN FROM THE PREPBUFR FILE'
-     write(lun,*)   'OB UNITS are m/s'
-  endif
-
-  if (trim(cobtype)=='vis') then
-     write(lun,*)   'RTMA VISIBILITY OBS FLAGGED SOON AFTER THEY ARE READ IN FROM THE PREPBUFR FILE'
-     write(lun,*)   'OB UNITS are m'
-  endif
-
-  if (trim(cobtype)=='pblh') then
-     write(lun,*)   'RTMA PBLH OBS FLAGGED SOON AFTER THEY ARE READ IN FROM THE PREPBUFR FILE'
-     write(lun,*)   'OB UNITS are m'
-  endif
-
-  if (trim(cobtype)=='dist') then
-     write(lun,*)   'RTMA CEELING HEIGHT OBS FLAGGED SOON AFTER THEY ARE READ IN FROM THE PREPBUFR FILE'
-     write(lun,*)   'OB UNITS are m'
-  endif
-
-  if (trim(cobtype)=='tcamt') then
-     write(lun,*)   'RTMA TOTAL CLOUD AMOUNT OBS FLAGGED SOON AFTER THEY ARE READ IN FROM THE PREPBUFR FILE'
-     write(lun,*)   'OB UNITS are %'
-  endif
-
-  if (trim(cobtype)=='lcbas') then
-     write(lun,*)   'RTMA LOWEST CLOUD BASE OBS FLAGGED SOON AFTER THEY ARE READ IN FROM THE PREPBUFR FILE'
-     write(lun,*)   'OB UNITS are m'
-  endif
-
-
-  write(lun,*)   'dtime is the hour relative to the analysis time. For example, dtime=-0.1'
-  write(lun,*)   '             means 0.1h (i.e. 6 minutes) before the analysis time'
-  write(lun,*)   'qctype=1 ==> ob lies outside assimilation time window'
-  write(lun,*)   'qctype=2 ==> MADIS QC related reject'
-  write(lun,*)   'qctype=3 ==> MADIS QC related reject'
-  write(lun,*)   'qctype=4 ==> MADIS QC related reject'
-  write(lun,*)   '                              '
-  write(lun,*)   cheader
-
-end subroutine mkheader_madis_and_time_rejects
-!------------------------------------------------------
-!------------------------------------------------------
-subroutine get_stndewpt(p,q,t,td,lboundtd)
-!                .      .    .                                       .
-! subprogram:    get_stndewpt
-!   prgmmr:
-!
-! abstract:
-!
-! program history log:
-!   2009-10-02  lueken - added subprogram doc block
-!
-!   input argument list:
-!    q-specific humidity
-!    p-pressure in Pa
-!    t-
-!    lboundtd
-!
-!   output argument list:
-!    td-dewpoint in K
-!
-! attributes:
-!   language: f90
-!   machine:
-!
-!$$$ end documentation block
-  use kinds, only: r_kind
-  use constants, only: one,r100
-  implicit none
-
-! Declare passed variables
-  real(r_kind),intent(in   ) :: p,q,t
-  real(r_kind),intent(  out) :: td
-  logical     ,intent(in   ) :: lboundtd
-
-! Declare local parameters
-  real(r_kind),parameter::eps=0.62197_r_kind    !=Rd/Rv
-  real(r_kind),parameter::a=243.5_r_kind
-  real(r_kind),parameter::b=440.8_r_kind
-  real(r_kind),parameter::c=19.48_r_kind
-  real(r_kind),parameter::c2k=273.15_r_kind
-
-! Declare local variables
-  real(r_kind)  e, qv, eln
-
-  qv=q/(one-q)
-  e=p/r100*qv/(eps+qv)
-  eln=log(e)
-  td = (a*eln-b)/(c-eln)+c2k
-  if (lboundtd) td = min(t,td)
-
-end subroutine get_stndewpt
-!************************************************************
-=======
->>>>>>> cb8745c0
 !------------------------------------------------------
       subroutine bilinear_2d0(rffcst,ix,jx,rfobs,xx,yy)
 !$$$  subprogram documentation block
@@ -3142,26 +2985,6 @@
   print*,'in shuffle:ngrps,ngrp0=',ngrps,ngrp0
 
 end subroutine shuffle
-<<<<<<< HEAD
-!============================================================
-subroutine random8(iseed,randx)
-
-! this subroutine generates random numbers between 0.0 and 1.0
-! using an integer seed
-
-  use kinds, only: r_kind,i_kind
-  implicit none
-
-!Declare passed variables
-  integer(i_kind),intent(inout):: iseed
-  real(r_kind),intent(out):: randx
-
-  iseed=2045*iseed+1
-  iseed=iseed-(iseed/1048576)*1048576
-  randx=real((iseed+1),r_kind)/1048577.0_r_kind
-
-  return
-end subroutine random8
 !===========================================================================
 subroutine landlake_uvmerge_original(u,v,uland,vland,uwter,vwter,iflg)
 !$$$  subprogram documentation block
@@ -3359,7 +3182,4 @@
            enddo
         enddo
   endif
-end subroutine landlake_uvmerge
-=======
-!===========================================================================
->>>>>>> cb8745c0
+end subroutine landlake_uvmerge